/*
 * Copyright (c) 2023, Oracle and/or its affiliates. All rights reserved.
 * DO NOT ALTER OR REMOVE COPYRIGHT NOTICES OR THIS FILE HEADER.
 *
 * This code is free software; you can redistribute it and/or modify it
 * under the terms of the GNU General Public License version 2 only, as
 * published by the Free Software Foundation.  Oracle designates this
 * particular file as subject to the "Classpath" exception as provided
 * by Oracle in the LICENSE file that accompanied this code.
 *
 * This code is distributed in the hope that it will be useful, but WITHOUT
 * ANY WARRANTY; without even the implied warranty of MERCHANTABILITY or
 * FITNESS FOR A PARTICULAR PURPOSE.  See the GNU General Public License
 * version 2 for more details (a copy is included in the LICENSE file that
 * accompanied this code).
 *
 * You should have received a copy of the GNU General Public License version
 * 2 along with this work; if not, write to the Free Software Foundation,
 * Inc., 51 Franklin St, Fifth Floor, Boston, MA 02110-1301 USA.
 *
 * Please contact Oracle, 500 Oracle Parkway, Redwood Shores, CA 94065 USA
 * or visit www.oracle.com if you need additional information or have any
 * questions.
 */

/*
 * @test
 * @summary Testing Classfile handling JSR and RET instructions.
 * @run junit DiscontinuedInstructionsTest
 */
import java.lang.constant.ClassDesc;
import java.lang.constant.MethodTypeDesc;
import java.util.ArrayList;
import java.util.List;
import jdk.internal.classfile.*;
import jdk.internal.classfile.instruction.DiscontinuedInstruction;
import helpers.ByteArrayClassLoader;
import org.junit.jupiter.api.Test;
import static org.junit.jupiter.api.Assertions.*;
import static java.lang.constant.ConstantDescs.*;
import static jdk.internal.classfile.Classfile.*;

class DiscontinuedInstructionsTest {

    @Test
    void testJsrAndRetProcessing() throws Exception {
        var testClass = "JsrAndRetSample";
        var testMethod = "testMethod";
        var cd_list = ArrayList.class.describeConstable().get();
        var cc = Classfile.of();
        var bytes = cc.build(ClassDesc.of(testClass), clb -> clb
                .withVersion(JAVA_5_VERSION, 0)
                .withMethodBody(testMethod, MethodTypeDesc.of(CD_void, cd_list), ACC_PUBLIC | ACC_STATIC, cob -> cob
                        .block(bb -> {
                            bb.constantInstruction("Hello")
                              .with(DiscontinuedInstruction.JsrInstruction.of(bb.breakLabel()));
                            bb.constantInstruction("World")
                              .with(DiscontinuedInstruction.JsrInstruction.of(Opcode.JSR_W, bb.breakLabel()))
                              .return_();
                        })
                        .astore(355)
                        .aload(0)
                        .swap()
                        .invokevirtual(cd_list, "add", MethodTypeDesc.of(CD_boolean, CD_Object))
                        .pop()
                        .with(DiscontinuedInstruction.RetInstruction.of(355))));

        var c = cc.parse(bytes).methods().get(0).code().get();
        assertEquals(356, c.maxLocals());
        assertEquals(6, c.maxStack());


        var list = new ArrayList<String>();
        new ByteArrayClassLoader(DiscontinuedInstructionsTest.class.getClassLoader(), testClass, bytes)
                .getMethod(testClass, testMethod)
                .invoke(null, list);
        assertEquals(list, List.of("Hello", "World"));

        bytes = cc.transform(cc.parse(bytes), ClassTransform.transformingMethodBodies(CodeTransform.ACCEPT_ALL));

        new ByteArrayClassLoader(DiscontinuedInstructionsTest.class.getClassLoader(), testClass, bytes)
                .getMethod(testClass, testMethod)
                .invoke(null, list);
        assertEquals(list, List.of("Hello", "World", "Hello", "World"));

        var clm = cc.parse(bytes);

        //test failover stack map generation
        cc.transform(clm, ClassTransform.transformingMethodBodies(CodeTransform.ACCEPT_ALL)
                 .andThen(ClassTransform.endHandler(clb -> clb.withVersion(JAVA_6_VERSION, 0))));

<<<<<<< HEAD
        //test failure of stack map generation for Java 7
        assertThrows(IllegalStateException.class, () ->
                cc.transform(clm, ClassTransform.transformingMethodBodies(CodeTransform.ACCEPT_ALL)
                         .andThen(ClassTransform.endHandler(clb -> clb.withVersion(JAVA_7_VERSION, 0)))));

        //test failure of stack map generation when enforced to generate
        assertThrows(IllegalStateException.class, () ->
                Classfile.of(Classfile.StackMapsOption.STACK_MAPS_ALWAYS)
                         .transform(clm, ClassTransform.transformingMethodBodies(CodeTransform.ACCEPT_ALL)));
=======
        //test failure of stack map generation
        assertThrows(IllegalArgumentException.class, () ->
                clm.transform(ClassTransform.transformingMethodBodies(CodeTransform.ACCEPT_ALL)
                   .andThen(ClassTransform.endHandler(clb -> clb.withVersion(JAVA_7_VERSION, 0)))));
>>>>>>> 4b8922f5
    }
}<|MERGE_RESOLUTION|>--- conflicted
+++ resolved
@@ -89,21 +89,14 @@
         cc.transform(clm, ClassTransform.transformingMethodBodies(CodeTransform.ACCEPT_ALL)
                  .andThen(ClassTransform.endHandler(clb -> clb.withVersion(JAVA_6_VERSION, 0))));
 
-<<<<<<< HEAD
         //test failure of stack map generation for Java 7
-        assertThrows(IllegalStateException.class, () ->
+        assertThrows(IllegalArgumentException.class, () ->
                 cc.transform(clm, ClassTransform.transformingMethodBodies(CodeTransform.ACCEPT_ALL)
                          .andThen(ClassTransform.endHandler(clb -> clb.withVersion(JAVA_7_VERSION, 0)))));
 
         //test failure of stack map generation when enforced to generate
-        assertThrows(IllegalStateException.class, () ->
+        assertThrows(IllegalArgumentException.class, () ->
                 Classfile.of(Classfile.StackMapsOption.STACK_MAPS_ALWAYS)
                          .transform(clm, ClassTransform.transformingMethodBodies(CodeTransform.ACCEPT_ALL)));
-=======
-        //test failure of stack map generation
-        assertThrows(IllegalArgumentException.class, () ->
-                clm.transform(ClassTransform.transformingMethodBodies(CodeTransform.ACCEPT_ALL)
-                   .andThen(ClassTransform.endHandler(clb -> clb.withVersion(JAVA_7_VERSION, 0)))));
->>>>>>> 4b8922f5
     }
 }