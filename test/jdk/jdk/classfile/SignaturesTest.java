/*
 * Copyright (c) 2022, 2024, Oracle and/or its affiliates. All rights reserved.
 * DO NOT ALTER OR REMOVE COPYRIGHT NOTICES OR THIS FILE HEADER.
 *
 * This code is free software; you can redistribute it and/or modify it
 * under the terms of the GNU General Public License version 2 only, as
 * published by the Free Software Foundation.
 *
 * This code is distributed in the hope that it will be useful, but WITHOUT
 * ANY WARRANTY; without even the implied warranty of MERCHANTABILITY or
 * FITNESS FOR A PARTICULAR PURPOSE.  See the GNU General Public License
 * version 2 for more details (a copy is included in the LICENSE file that
 * accompanied this code).
 *
 * You should have received a copy of the GNU General Public License version
 * 2 along with this work; if not, write to the Free Software Foundation,
 * Inc., 51 Franklin St, Fifth Floor, Boston, MA 02110-1301 USA.
 *
 * Please contact Oracle, 500 Oracle Parkway, Redwood Shores, CA 94065 USA
 * or visit www.oracle.com if you need additional information or have any
 * questions.
 */

/*
 * @test
 * @summary Testing Signatures.
 * @bug 8321540 8319463
 * @run junit SignaturesTest
 */
import java.io.IOException;
import java.lang.constant.ClassDesc;
import java.net.URI;
import java.nio.file.FileSystem;
import java.nio.file.FileSystems;
import java.nio.file.Files;
import java.nio.file.Path;
import java.util.ArrayList;
import java.util.List;
import java.util.Optional;
import java.util.concurrent.atomic.AtomicInteger;
import java.util.stream.Stream;
import java.lang.classfile.ClassSignature;
import java.lang.classfile.ClassFile;
import java.lang.classfile.MethodSignature;
import java.lang.classfile.Signature;
import java.lang.classfile.Signature.*;
import java.lang.classfile.Attributes;
import org.junit.jupiter.api.Test;
import static org.junit.jupiter.api.Assertions.assertEquals;
import org.junit.jupiter.api.Assertions;
import static helpers.ClassRecord.assertEqualsDeep;
import static java.lang.constant.ConstantDescs.*;
import java.util.function.Consumer;
import java.util.function.Function;

class SignaturesTest {

    private static final FileSystem JRT = FileSystems.getFileSystem(URI.create("jrt:/"));

    @Test
    void testBuildingSignatures() {
        assertEqualsDeep(
                ClassSignature.of(
                        ClassTypeSig.of(
                                ClassTypeSig.of(ClassDesc.of("java.util.LinkedHashMap"), TypeArg.of(TypeVarSig.of("K")), TypeArg.of(TypeVarSig.of("V"))),
                                ClassDesc.of("LinkedHashIterator")),
                        ClassTypeSig.of(ClassDesc.of("java.util.Iterator"),
                                TypeArg.of(ClassTypeSig.of(ClassDesc.of("java.util.Map$Entry"), TypeArg.of(TypeVarSig.of("K")), TypeArg.of(TypeVarSig.of("V")))))),
                ClassSignature.parseFrom("Ljava/util/LinkedHashMap<TK;TV;>.LinkedHashIterator;Ljava/util/Iterator<Ljava/util/Map$Entry<TK;TV;>;>;"));

        assertEqualsDeep(
                ClassSignature.of(
                        List.of(
                                TypeParam.of("K", ClassTypeSig.of(CD_Object)),
                                TypeParam.of("V", ClassTypeSig.of(CD_Object))),
                        ClassTypeSig.of(ClassDesc.of("java.util.AbstractMap"), TypeArg.of(TypeVarSig.of("K")), TypeArg.of(TypeVarSig.of("V"))),
                        ClassTypeSig.of(ClassDesc.of("java.util.concurrent.ConcurrentMap"), TypeArg.of(TypeVarSig.of("K")), TypeArg.of(TypeVarSig.of("V"))),
                        ClassTypeSig.of(ClassDesc.of("java.io.Serializable"))),
                ClassSignature.parseFrom("<K:Ljava/lang/Object;V:Ljava/lang/Object;>Ljava/util/AbstractMap<TK;TV;>;Ljava/util/concurrent/ConcurrentMap<TK;TV;>;Ljava/io/Serializable;"));

        assertEqualsDeep(
                MethodSignature.of(
                        ClassTypeSig.of(
                                CD_Map,
                                TypeArg.of(ClassTypeSig.of(
                                        CD_Class,
                                            TypeArg.extendsOf(
                                                    ClassTypeSig.of(ClassDesc.of("java.lang.annotation.Annotation"))))),
                                TypeArg.of(ClassTypeSig.of(ClassDesc.of("java.lang.annotation.Annotation")))),
                        Signature.of(CD_byte.arrayType()),
                        ClassTypeSig.of(ClassDesc.of("jdk.internal.reflect.ConstantPool")),
                        ClassTypeSig.of(CD_Class, TypeArg.unbounded()),
                        ArrayTypeSig.of(
                                ClassTypeSig.of(CD_Class,
                                        TypeArg.extendsOf(
                                                ClassTypeSig.of(ClassDesc.of("java.lang.annotation.Annotation")))))),
                MethodSignature.parseFrom("([BLjdk/internal/reflect/ConstantPool;Ljava/lang/Class<*>;[Ljava/lang/Class<+Ljava/lang/annotation/Annotation;>;)Ljava/util/Map<Ljava/lang/Class<+Ljava/lang/annotation/Annotation;>;Ljava/lang/annotation/Annotation;>;"));

        assertEqualsDeep(
                MethodSignature.of(
                        List.of(
                                TypeParam.of("T", Optional.empty(), ClassTypeSig.of(ClassDesc.of("java.lang.annotation.Annotation")))),
                        List.of(
                                ClassTypeSig.of(ClassDesc.of("java.lang.IOException")),
                                ClassTypeSig.of(ClassDesc.of("java.lang.IllegalAccessError"))),
                        ArrayTypeSig.of(TypeVarSig.of("T")),
                        ClassTypeSig.of(CD_Class, TypeArg.of(TypeVarSig.of("T")))),
                MethodSignature.parseFrom("<T::Ljava/lang/annotation/Annotation;>(Ljava/lang/Class<TT;>;)[TT;^Ljava/lang/IOException;^Ljava/lang/IllegalAccessError;"));

        assertEqualsDeep(
                ClassTypeSig.of(
                        CD_Set,
                        TypeArg.extendsOf(
                                ClassTypeSig.of(ClassDesc.of("java.nio.file.WatchEvent$Kind"), TypeArg.unbounded()))),
                Signature.parseFrom("Ljava/util/Set<+Ljava/nio/file/WatchEvent$Kind<*>;>;"));

        assertEqualsDeep(
                ArrayTypeSig.of(2, TypeVarSig.of("E")),
                Signature.parseFrom("[[TE;"));
    }

    @Test
    void testParseAndPrintSignatures() throws Exception {
        var csc = new AtomicInteger();
        var msc = new AtomicInteger();
        var fsc = new AtomicInteger();
        var rsc = new AtomicInteger();
        Stream.of(
                Files.walk(JRT.getPath("modules/java.base")),
                Files.walk(JRT.getPath("modules"), 2).filter(p -> p.endsWith("module-info.class")),
                Files.walk(Path.of(SignaturesTest.class.getProtectionDomain().getCodeSource().getLocation().toURI())))
                .flatMap(p -> p)
                .filter(p -> Files.isRegularFile(p) && p.toString().endsWith(".class")).forEach(path -> {
            try {
                var cm = ClassFile.of().parse(path);
                cm.findAttribute(Attributes.signature()).ifPresent(csig -> {
                    assertEquals(
                            ClassSignature.parseFrom(csig.signature().stringValue()).signatureString(),
                            csig.signature().stringValue(),
                            cm.thisClass().asInternalName());
                    csc.incrementAndGet();
                });
                for (var m : cm.methods()) {
                    m.findAttribute(Attributes.signature()).ifPresent(msig -> {
                        assertEquals(
                                MethodSignature.parseFrom(msig.signature().stringValue()).signatureString(),
                                msig.signature().stringValue(),
                                cm.thisClass().asInternalName() + "::" + m.methodName().stringValue() + m.methodType().stringValue());
                        msc.incrementAndGet();
                    });
                }
                for (var f : cm.fields()) {
                    f.findAttribute(Attributes.signature()).ifPresent(fsig -> {
                        assertEquals(
                                Signature.parseFrom(fsig.signature().stringValue()).signatureString(),
                                fsig.signature().stringValue(),
                                cm.thisClass().asInternalName() + "." + f.fieldName().stringValue());
                        fsc.incrementAndGet();
                    });
                }
                cm.findAttribute(Attributes.record()).ifPresent(reca
                        -> reca.components().forEach(rc -> rc.findAttribute(Attributes.signature()).ifPresent(rsig -> {
                    assertEquals(
                            Signature.parseFrom(rsig.signature().stringValue()).signatureString(),
                            rsig.signature().stringValue(),
                            cm.thisClass().asInternalName() + "." + rc.name().stringValue());
                    rsc.incrementAndGet();
                })));
            } catch (Exception e) {
                throw new AssertionError(path.toString(), e);
            }
        });
        System.out.println("SignaturesTest - tested signatures of " + csc + " classes, " + msc + " methods, " + fsc + " fields and " + rsc + " record components");
    }

    static class Outer<T1> {
        class Inner<T2> {}
    }

    static class Observer extends ArrayList<Outer<String>.Inner<Long>>{}

    @Test
    void testClassSignatureClassDesc() throws IOException {
        var observerCf = ClassFile.of().parse(Path.of(System.getProperty("test.classes"), "SignaturesTest$Observer.class"));
<<<<<<< HEAD
        var sig = observerCf.findAttribute(Attributes.signature()).orElseThrow().asClassSignature();
        var innerSig = (ClassTypeSig) sig.superclassSignature() // ArrayList
                .typeArgs().getFirst() // Outer<String>.Inner<Long>
                .boundType().orElseThrow(); // assert it's exact bound
=======
        var sig = observerCf.findAttribute(Attributes.SIGNATURE).orElseThrow().asClassSignature();
        var arrayListSig = sig.superclassSignature(); // ArrayList
        var arrayListTypeArg = (TypeArg.Bounded) arrayListSig.typeArgs().getFirst(); // Outer<String>.Inner<Long>
        assertEquals(TypeArg.Bounded.WildcardIndicator.NONE, arrayListTypeArg.wildcardIndicator());
        var innerSig = (ClassTypeSig) arrayListTypeArg.boundType();
>>>>>>> 7a35f922
        assertEquals("Inner", innerSig.className(), "simple name in signature");
        assertEquals(Outer.Inner.class.describeConstable().orElseThrow(), innerSig.classDesc(),
                "ClassDesc derived from signature");
    }

    @Test
    void testBadTypeSignatures() {
        """
        LObject
        LObject;B
        LIterable<LFoo>
        LIterable<<
        TBar
        TBar<LFoo;>
        B<LFoo;>
        B<LFoo;>;V
        X
        [LObject
        [LIterable<LFoo>
        [LIterable<<
        [TBar
        [TBar<LFoo;>
        [B<LFoo;>
        [X
        LSet<+Kind<**>;>;
        LSet<?Kind<*>;>;
        ()V
        Ljava/util/Opt<Ljava/lang/Integer;>ional;
        Lcom/example/Outer<Ljava/lang/String;>.package/Inner<[I>;
        LSample>;
        LSample:Other;
        LOuter<[JTT;>.[Inner;
        TA:J;
        LEmpty<>;
        L
        Lcom
        Lcom/example/
        Lcom/example/Outer<
        Lcom/example/Outer<Ljava/
        Lcom/example/Outer<Ljava/lang/String
        Lcom/example/Outer<Ljava/lang/String;
        Lcom/example/Outer<Ljava/lang/String;>
        Lcom/example/Outer<Ljava/lang/String;>.
        Lcom/example/Outer<Ljava/lang/String;>.Inner<[I>
        """.lines().forEach(assertThrows(Signature::parseFrom));
    }

    @Test
    void testGoodTypeSignatures() {
        """
        Ljava/util/Optional<Ljava/lang/Integer;>;
        Lcom/example/Outer<Ljava/lang/Integer;>.Inner<[I>;
        LSample;
        LOuter<[JTT;>.Inner;
        LOuter.Inner;
        """.lines().forEach(Signature::parseFrom);
    }

    @Test
    void testBadClassSignatures() {
        """
        Ljava/lang/Object;Ljava/lang/Iterable<LFoo;>
        LObject
        LObject;B
        LIterable<LFoo>
        LIterable<<
        TBar
        TBar<LFoo;>
        B<LFoo;>
        B<LFoo;>;V
        X
        LFoo<TK;>.It;L
        <K+LObject;>LFoo<TK;;>;LFoo<TK;>;LBar;
        <K:LObject;>>LFoo<TK;>;
        <K:LObject;>LFoo<+>;
        ()V
        <K:Ljava/lang/Object;>Ljava/lang/Object;TK;
        Ljava/lang/Object;[Ljava/lang/Object;
        [Ljava/util/Optional<[I>;
        [I
        <K:Ljava/lang/Object;>TK;
        <K;Q:Ljava/lang/Object;>Ljava/lang/Object;
        <:Ljava/lang/Object;>Ljava/lang/Object;
        <>Ljava/lang/Object;
        """.lines().forEach(assertThrows(ClassSignature::parseFrom));
    }

    @Test
    void testBadMethodSignatures() {
        """
        LObject;
        B
        ()V^
        ()V^B
        ()V^X
        (LObject;)
        (LObject)V
        ()LIterable<LFoo>
        ()LIterable<<
        ()TBar
        ()TBar;B
        (TBar<LFoo;>)V
        (B<LFoo;>)V
        (X)
        ()X
        ()VB
        ()LSet<+Kind<**>;>;
        (LSet<?Kind<*>;>;)V
        <T::LA>()V
        (TT;I)VI
        """.lines().forEach(assertThrows(MethodSignature::parseFrom));
    }

    private Consumer<String> assertThrows(Function<String, ?> parser) {
        return s -> Assertions.assertThrows(IllegalArgumentException.class, () -> parser.apply(s), s);
    }
}<|MERGE_RESOLUTION|>--- conflicted
+++ resolved
@@ -182,18 +182,11 @@
     @Test
     void testClassSignatureClassDesc() throws IOException {
         var observerCf = ClassFile.of().parse(Path.of(System.getProperty("test.classes"), "SignaturesTest$Observer.class"));
-<<<<<<< HEAD
         var sig = observerCf.findAttribute(Attributes.signature()).orElseThrow().asClassSignature();
-        var innerSig = (ClassTypeSig) sig.superclassSignature() // ArrayList
-                .typeArgs().getFirst() // Outer<String>.Inner<Long>
-                .boundType().orElseThrow(); // assert it's exact bound
-=======
-        var sig = observerCf.findAttribute(Attributes.SIGNATURE).orElseThrow().asClassSignature();
         var arrayListSig = sig.superclassSignature(); // ArrayList
         var arrayListTypeArg = (TypeArg.Bounded) arrayListSig.typeArgs().getFirst(); // Outer<String>.Inner<Long>
         assertEquals(TypeArg.Bounded.WildcardIndicator.NONE, arrayListTypeArg.wildcardIndicator());
         var innerSig = (ClassTypeSig) arrayListTypeArg.boundType();
->>>>>>> 7a35f922
         assertEquals("Inner", innerSig.className(), "simple name in signature");
         assertEquals(Outer.Inner.class.describeConstable().orElseThrow(), innerSig.classDesc(),
                 "ClassDesc derived from signature");
