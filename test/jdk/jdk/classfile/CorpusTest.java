/*
 * Copyright (c) 2022, Oracle and/or its affiliates. All rights reserved.
 * DO NOT ALTER OR REMOVE COPYRIGHT NOTICES OR THIS FILE HEADER.
 *
 * This code is free software; you can redistribute it and/or modify it
 * under the terms of the GNU General Public License version 2 only, as
 * published by the Free Software Foundation.  Oracle designates this
 * particular file as subject to the "Classpath" exception as provided
 * by Oracle in the LICENSE file that accompanied this code.
 *
 * This code is distributed in the hope that it will be useful, but WITHOUT
 * ANY WARRANTY; without even the implied warranty of MERCHANTABILITY or
 * FITNESS FOR A PARTICULAR PURPOSE.  See the GNU General Public License
 * version 2 for more details (a copy is included in the LICENSE file that
 * accompanied this code).
 *
 * You should have received a copy of the GNU General Public License version
 * 2 along with this work; if not, write to the Free Software Foundation,
 * Inc., 51 Franklin St, Fifth Floor, Boston, MA 02110-1301 USA.
 *
 * Please contact Oracle, 500 Oracle Parkway, Redwood Shores, CA 94065 USA
 * or visit www.oracle.com if you need additional information or have any
 * questions.
 */

/*
 * @test
 * @summary Testing Classfile on small Corpus.
 * @build helpers.* testdata.*
 * @run junit/othervm -Djunit.jupiter.execution.parallel.enabled=true CorpusTest
 */
import helpers.ClassRecord;
import helpers.ClassRecord.CompatibilityFilter;
import helpers.Transforms;
import org.junit.jupiter.params.ParameterizedTest;
import org.junit.jupiter.params.provider.MethodSource;
import org.junit.jupiter.api.parallel.Execution;
import org.junit.jupiter.api.parallel.ExecutionMode;

import java.io.ByteArrayInputStream;
import java.util.*;

import static helpers.ClassRecord.assertEqualsDeep;
import static java.util.stream.Collectors.joining;
import static org.junit.jupiter.api.Assertions.*;
import static helpers.TestUtil.assertEmpty;

import java.io.IOException;
import java.net.URI;
import java.net.URISyntaxException;
import java.nio.file.FileSystem;
import java.nio.file.FileSystems;
import java.nio.file.Files;
import java.nio.file.Path;
import java.nio.file.Paths;
import java.util.stream.Stream;
import jdk.classfile.Attributes;
import jdk.classfile.BufWriter;
import jdk.classfile.Classfile;
import jdk.classfile.ClassTransform;
<<<<<<< HEAD
=======
import jdk.classfile.constantpool.ConstantPool;
import jdk.classfile.constantpool.PoolEntry;
import jdk.classfile.constantpool.Utf8Entry;
>>>>>>> f91c55a3
import jdk.classfile.impl.DirectCodeBuilder;
import jdk.classfile.impl.UnboundAttribute;
import jdk.classfile.instruction.LineNumber;
import jdk.classfile.instruction.LocalVariable;
import jdk.classfile.instruction.LocalVariableType;

/**
 * CorpusTest
 */
@Execution(ExecutionMode.CONCURRENT)
class CorpusTest {

    protected static final FileSystem JRT = FileSystems.getFileSystem(URI.create("jrt:/"));
    protected static final String testFilter = null; //"modules/java.base/java/util/function/Supplier.class";

    static void splitTableAttributes(String sourceClassFile, String targetClassFile) throws IOException, URISyntaxException {
        var root = Paths.get(URI.create(CorpusTest.class.getResource("CorpusTest.class").toString())).getParent();
        Files.write(root.resolve(targetClassFile), Classfile.parse(root.resolve(sourceClassFile)).transform(ClassTransform.transformingMethodBodies((cob, coe) -> {
            var dcob = (DirectCodeBuilder)cob;
            var curPc = dcob.curPc();
            switch (coe) {
                case LineNumber ln -> dcob.writeAttribute(new UnboundAttribute.AdHocAttribute<>(Attributes.LINE_NUMBER_TABLE) {
                    @Override
                    public void writeBody(BufWriter b) {
                        b.writeU2(1);
                        b.writeU2(curPc);
                        b.writeU2(ln.line());
                    }
                });
                case LocalVariable lv -> dcob.writeAttribute(new UnboundAttribute.AdHocAttribute<>(Attributes.LOCAL_VARIABLE_TABLE) {
                    @Override
                    public void writeBody(BufWriter b) {
                        b.writeU2(1);
                        lv.writeTo(b);
                    }
                });
                case LocalVariableType lvt -> dcob.writeAttribute(new UnboundAttribute.AdHocAttribute<>(Attributes.LOCAL_VARIABLE_TYPE_TABLE) {
                    @Override
                    public void writeBody(BufWriter b) {
                        b.writeU2(1);
                        lvt.writeTo(b);
                    }
                });
                default -> cob.with(coe);
            }
        })));
//        ClassRecord.assertEqualsDeep(
//                ClassRecord.ofClassModel(ClassModel.of(Files.readAllBytes(root.resolve(targetClassFile)))),
//                ClassRecord.ofClassModel(ClassModel.of(Files.readAllBytes(root.resolve(sourceClassFile)))));
//        ClassPrinter.toYaml(ClassModel.of(Files.readAllBytes(root.resolve(targetClassFile))), ClassPrinter.Verbosity.TRACE_ALL, System.out::print);
    }

    static Path[] corpus() throws IOException, URISyntaxException {
        splitTableAttributes("testdata/Pattern2.class", "testdata/Pattern2-split.class");
        return Stream.of(
                Files.walk(JRT.getPath("modules/java.base/java")),
                Files.walk(JRT.getPath("modules"), 2).filter(p -> p.endsWith("module-info.class")),
                Files.walk(Paths.get(URI.create(CorpusTest.class.getResource("CorpusTest.class").toString())).getParent()))
                .flatMap(p -> p)
                .filter(p -> Files.isRegularFile(p) && p.toString().endsWith(".class") && !p.endsWith("DeadCodePattern.class"))
                .filter(p -> testFilter == null || p.toString().equals(testFilter))
                .toArray(Path[]::new);
    }


    @ParameterizedTest
    @MethodSource("corpus")
    void testNullAdaptations(Path path) throws Exception {
        byte[] bytes = Files.readAllBytes(path);

        Optional<ClassRecord> oldRecord;
        Optional<ClassRecord> newRecord;
        Map<Transforms.NoOpTransform, Exception> errors = new HashMap<>();
        Map<Integer, Integer> baseDups = findDups(bytes);

        for (Transforms.NoOpTransform m : Transforms.NoOpTransform.values()) {
            if (m == Transforms.NoOpTransform.ARRAYCOPY
                || m == Transforms.NoOpTransform.SHARED_3_NO_STACKMAP
                || m.name().startsWith("ASM"))
                continue;

            try {
                byte[] transformed = m.shared && m.classTransform != null
                                     ? Classfile.parse(bytes, Classfile.Option.generateStackmap(false))
                                                .transform(m.classTransform)
                                     : m.transform.apply(bytes);
                Map<Integer, Integer> newDups = findDups(transformed);
                oldRecord = m.classRecord(bytes);
                newRecord = m.classRecord(transformed);
                if (oldRecord.isPresent() && newRecord.isPresent())
                    assertEqualsDeep(newRecord.get(), oldRecord.get(),
                            "Class[%s] with %s".formatted(path, m.name()));
                switch (m) {
                    case SHARED_1, SHARED_2, SHARED_3, SHARED_3L, SHARED_3P:
                        if (newDups.size() > baseDups.size()) {
                            System.out.println(String.format("Incremental dups in file %s (%s): %s / %s", path, m, baseDups, newDups));
                        }
                        compareCp(bytes, transformed);
                        break;
                    case UNSHARED_1, UNSHARED_2, UNSHARED_3:
                        if (!newDups.isEmpty()) {
                            System.out.println(String.format("Dups in file %s (%s): %s", path, m, newDups));
                        }
                        break;
                }
            }
            catch (Exception ex) {
                System.err.printf("Error processing %s with %s: %s.%s%n", path, m.name(),
                                  ex.getClass(), ex.getMessage());
                ex.printStackTrace(System.err);
                errors.put(m, ex);
            }
        }

        if (!errors.isEmpty()) {
            String msg = String.format("Failures for %s:%n", path)
                         + errors.entrySet().stream()
                                 .map(e -> {
                                     Exception exception = e.getValue();
                                     StackTraceElement[] trace = exception.getStackTrace();
                                     return String.format("    Mode %s: %s (%s:%d)",
                                                   e.getKey(), exception.toString(),
                                                   trace.length > 0 ? trace[0].getClassName() : "unknown",
                                                   trace.length > 0 ? trace[0].getLineNumber() : 0);
                                 })
                                 .collect(joining("\n"));
            fail(String.format("Errors in testNullAdapt: %s", msg));
        }
    }

    @ParameterizedTest
    @MethodSource("corpus")
<<<<<<< HEAD
    void testReadAndTransform(Path path) throws IOException, ConstantPoolException {
        byte[] bytes = Files.readAllBytes(path);

        var classModel = Classfile.parse(bytes);
        var classFile = ClassFile.read(new ByteArrayInputStream(bytes));
        assertEqualsDeep(ClassRecord.ofClassModel(classModel), ClassRecord.ofClassFile(classFile),
                         "ClassModel (actual) vs ClassFile (expected)");
=======
    void testReadAndTransform(Path path) throws IOException {
        byte[] bytes = Files.readAllBytes(path);
>>>>>>> f91c55a3

        var classModel = Classfile.parse(bytes);
        assertEqualsDeep(ClassRecord.ofClassModel(classModel), ClassRecord.ofStreamingElements(classModel),
                         "ClassModel (actual) vs StreamingElements (expected)");

        byte[] newBytes = Classfile.build(
                classModel.thisClass().asSymbol(),
                classModel::forEachElement);
        var newModel = Classfile.parse(newBytes);
        assertEqualsDeep(ClassRecord.ofClassModel(newModel, CompatibilityFilter.By_ClassBuilder),
                ClassRecord.ofClassModel(classModel, CompatibilityFilter.By_ClassBuilder),
                "ClassModel[%s] transformed by ClassBuilder (actual) vs ClassModel before transformation (expected)".formatted(path));

        assertEmpty(newModel.verify(null));
    }

//    @Test(enabled = false)
//    public void checkDups() {
        // Checks input files for dups -- and there are.  Not clear this test has value.
        // Tests above
//        Map<Integer, Integer> dups = findDups(bytes);
//        if (!dups.isEmpty()) {
//            String dupsString = dups.entrySet().stream()
//                                    .map(e -> String.format("%d -> %d", e.getKey(), e.getValue()))
//                                    .collect(joining(", "));
//            System.out.println(String.format("Duplicate entries in input file %s: %s", path, dupsString));
//        }
//    }

    private void compareCp(byte[] orig, byte[] transformed) {
        var cp1 = Classfile.parse(orig).constantPool();
        var cp2 = Classfile.parse(transformed).constantPool();

        for (int i = 1; i < cp1.entryCount(); i += cp1.entryByIndex(i).poolEntries()) {
            assertEquals(cpiToString(cp1.entryByIndex(i)), cpiToString(cp2.entryByIndex(i)));
        }

        if (cp1.entryCount() != cp2.entryCount()) {
            StringBuilder failMsg = new StringBuilder("Extra entries in constant pool (" + (cp2.entryCount() - cp1.entryCount()) + "): ");
            for (int i = cp1.entryCount(); i < cp2.entryCount(); i += cp2.entryByIndex(i).poolEntries())
                failMsg.append("\n").append(cp2.entryByIndex(i));
            fail(failMsg.toString());
        }
    }

    private static String cpiToString(PoolEntry e) {
        String s = e.toString();
        if (e instanceof Utf8Entry ue)
            s = "CONSTANT_Utf8_info[value: \"%s\"]".formatted(ue.stringValue());
        return s;
    }

    private static Map<Integer, Integer> findDups(byte[] bytes) {
        Map<Integer, Integer> dups = new HashMap<>();
        var cf = Classfile.parse(bytes);
        var pool = cf.constantPool();
        Set<String> entryStrings = new HashSet<>();
        for (int i = 1; i < pool.entryCount(); i += pool.entryByIndex(i).poolEntries()) {
            String s = cpiToString(pool.entryByIndex(i));
            if (entryStrings.contains(s)) {
                for (int j=1; j<i; j += pool.entryByIndex(j).poolEntries()) {
                    var e2 = pool.entryByIndex(j);
                    if (s.equals(cpiToString(e2)))
                        dups.put(i, j);
                }
            }
            entryStrings.add(s);
        }
        return dups;
    }
}<|MERGE_RESOLUTION|>--- conflicted
+++ resolved
@@ -58,12 +58,9 @@
 import jdk.classfile.BufWriter;
 import jdk.classfile.Classfile;
 import jdk.classfile.ClassTransform;
-<<<<<<< HEAD
-=======
 import jdk.classfile.constantpool.ConstantPool;
 import jdk.classfile.constantpool.PoolEntry;
 import jdk.classfile.constantpool.Utf8Entry;
->>>>>>> f91c55a3
 import jdk.classfile.impl.DirectCodeBuilder;
 import jdk.classfile.impl.UnboundAttribute;
 import jdk.classfile.instruction.LineNumber;
@@ -196,18 +193,8 @@
 
     @ParameterizedTest
     @MethodSource("corpus")
-<<<<<<< HEAD
-    void testReadAndTransform(Path path) throws IOException, ConstantPoolException {
-        byte[] bytes = Files.readAllBytes(path);
-
-        var classModel = Classfile.parse(bytes);
-        var classFile = ClassFile.read(new ByteArrayInputStream(bytes));
-        assertEqualsDeep(ClassRecord.ofClassModel(classModel), ClassRecord.ofClassFile(classFile),
-                         "ClassModel (actual) vs ClassFile (expected)");
-=======
     void testReadAndTransform(Path path) throws IOException {
         byte[] bytes = Files.readAllBytes(path);
->>>>>>> f91c55a3
 
         var classModel = Classfile.parse(bytes);
         assertEqualsDeep(ClassRecord.ofClassModel(classModel), ClassRecord.ofStreamingElements(classModel),
