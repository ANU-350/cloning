###########################################################################
#
# Copyright (c) 2009, 2021, Oracle and/or its affiliates. All rights reserved.
# DO NOT ALTER OR REMOVE COPYRIGHT NOTICES OR THIS FILE HEADER.
#
# This code is free software; you can redistribute it and/or modify it
# under the terms of the GNU General Public License version 2 only, as
# published by the Free Software Foundation.
#
# This code is distributed in the hope that it will be useful, but WITHOUT
# ANY WARRANTY; without even the implied warranty of MERCHANTABILITY or
# FITNESS FOR A PARTICULAR PURPOSE.  See the GNU General Public License
# version 2 for more details (a copy is included in the LICENSE file that
# accompanied this code).
#
# You should have received a copy of the GNU General Public License version
# 2 along with this work; if not, write to the Free Software Foundation,
# Inc., 51 Franklin St, Fifth Floor, Boston, MA 02110-1301 USA.
#
# Please contact Oracle, 500 Oracle Parkway, Redwood Shores, CA 94065 USA
# or visit www.oracle.com if you need additional information or have any
# questions.
#
###########################################################################
#
# List of tests that should not be run by test/Makefile, for various reasons:
#   1. Does not run with jtreg -samevm mode
#   2. Causes problems in jtreg -samevm mode for jtreg or tests that follow it
#   3. The test is too slow or consumes too many system resources
#   4. The test fails when run on any official build systems
#
# It is possible that a test being on this list is a mistake, and that some
#   other test in samevm mode caused tests to fail, mistakes happen.
#
# Tests marked @ignore are not run by test/Makefile, but harmless to be listed.
#
# Tests that explicitly state "@run main/othervm ...", and are not listed here,
#   will be run in the same batch as the samevm tests.
#
# Shell tests are othervm by default.
#
# List items are testnames followed by labels, all MUST BE commented
#   as to why they are here and use a label:
#     generic-all   Problems on all platforms
#     generic-ARCH  Where ARCH is one of: x64, i586, ppc64, ppc64le, s390x, aarch64 etc.
#     OSNAME-all    Where OSNAME is one of: linux, windows, macosx, aix
#     OSNAME-ARCH   Specific on to one OSNAME and ARCH, e.g. macosx-x64
#     OSNAME-REV    Specific on to one OSNAME and REV, e.g. macosx-10.7.4
#
# More than one label is allowed but must be on the same line comma seperated,
# without spaces.
# If there are several lines mentioning the same test, the last one is used.
#
#############################################################################
#
# Running the tests:
#    cd test && make JT_HOME=jtreg_home PRODUCT_HOME=jdk_home jdk_all
#  Or instead of jdk_all, use any of the jdk_* targets.
#
# Samevm Notes:
#  * Although some tests may have only been seen to fail on some platforms,
#    they might be flagged as 'generic-all' because the problem they have
#    could cause hidden slowdowns on other platforms.
#    Most samevm problems will be generic-all, but windows usually dislikes
#    them the most.
#    Address already in use or connection errors indicate a generic port issue.
#    (this is not necessarily a samevm issue, but an issue for running the tests
#     on shared machines, two people or two test runs will collide).
#  * Samevm problem (windows in particular) is not closing all input/output
#  * Samevm problem when a test calls setSecurityManager()
#  * Samevm problem with setHttps*() is used? (not exactly sure here)
#  * Samevm problem when stuffing system properties with non Strings or anything
#  * Samevm problem when changing vm settings, or registering any vm actions
#  * Samevm problems with deleteOnExit(), if it must happen at end of test
#  * Samevm problems with URLClassLoader? (no details here)
#  * Samevm problems with dependence on predictable GC or finalizations
#
# Any of the above problems may mean the test needs to be flagged as "othervm".
#
#############################################################################
#
# Fixing the tests:
#
# Some tests just may need to be run with "othervm", and that can easily be
#   done by adding a @run line (or modifying any existing @run):
#      @run main/othervm NameOfMainClass
#   Make sure this @run follows any use of @library.
#   Otherwise, if the test is a samevm possibility, make sure the test is
#     cleaning up after itself, closing all streams, deleting temp files, etc.
#
# Keep in mind that the bug could be in many places, and even different per
#   platform, it could be a bug in any one of:
#      - the testcase
#      - the jdk (jdk classes, native code, or hotspot)
#      - the native compiler
#      - the javac compiler
#      - the OS (depends on what the testcase does)
#
# If you managed to really fix one of these tests, here is how you can
#    remove tests from this list:
#  1. Make sure test passes on all platforms with samevm, or mark it othervm
#  2. Make sure test passes on all platforms when run with it's entire group
#  3. Make sure both VMs are tested, -server and -client, if possible
#  4. Use your favorite build and test system to verify these results
#  5. Delete lines in this file, include the changes with your test changes
#
# You may need to repeat your testing 2 or even 3 times to verify good
#   results, some of these samevm failures are not very predictable.
#
#############################################################################

############################################################################

# jdk_awt

java/awt/event/MouseEvent/MouseClickTest/MouseClickTest.java 8168389 windows-all,macosx-all
java/awt/event/KeyEvent/SwallowKeyEvents/SwallowKeyEvents.java 8224055 macosx-all
java/awt/Focus/FocusOwnerFrameOnClick/FocusOwnerFrameOnClick.java 8081489 generic-all
java/awt/Focus/IconifiedFrameFocusChangeTest/IconifiedFrameFocusChangeTest.java 6849364 generic-all
java/awt/Focus/AutoRequestFocusTest/AutoRequestFocusToFrontTest.java 6848406 generic-all
java/awt/Focus/AutoRequestFocusTest/AutoRequestFocusSetVisibleTest.java 6848407 generic-all
java/awt/Focus/UnaccessibleChoice/AccessibleChoiceTest.java 8239801 macosx-all
java/awt/Frame/MaximizedUndecorated/MaximizedUndecorated.java 8022302 generic-all
java/awt/Frame/FrameLocation/FrameLocation.java 8233703 linux-all
java/awt/FileDialog/FileDialogIconTest/FileDialogIconTest.java 8160558 windows-all
java/awt/event/MouseWheelEvent/InfiniteRecursion/InfiniteRecursion.java 8060176 windows-all,macosx-all
java/awt/event/MouseWheelEvent/InfiniteRecursion/InfiniteRecursion_1.java 8060176 windows-all,macosx-all
java/awt/dnd/DropTargetEnterExitTest/MissedDragExitTest.java 8159694 linux-all
java/awt/dnd/MissingEventsOnModalDialog/MissingEventsOnModalDialogTest.java 8164464 linux-all,macosx-all
java/awt/dnd/URIListBetweenJVMsTest/URIListBetweenJVMsTest.java 8171510 macosx-all
javax/swing/dnd/7171812/bug7171812.java 8041447 macosx-all
java/awt/Focus/ChoiceFocus/ChoiceFocus.java 8169103 windows-all,macosx-all
java/awt/Focus/ClearLwQueueBreakTest/ClearLwQueueBreakTest.java 8198618 macosx-all
java/awt/Focus/ConsumeNextKeyTypedOnModalShowTest/ConsumeNextKeyTypedOnModalShowTest.java 6986252 macosx-all
java/awt/Focus/MouseClickRequestFocusRaceTest/MouseClickRequestFocusRaceTest.java 8194753 linux-all,macosx-all
java/awt/Focus/NoAutotransferToDisabledCompTest/NoAutotransferToDisabledCompTest.java 7152980 macosx-all
java/awt/Focus/SimpleWindowActivationTest/SimpleWindowActivationTest.java 8159599 macosx-all
java/awt/Focus/TypeAhead/TestFocusFreeze.java 8198622,6447537 macosx-all,windows-all,linux-all
java/awt/Focus/ToFrontFocusTest/ToFrontFocus.java 7156130 linux-all
java/awt/Focus/WrongKeyTypedConsumedTest/WrongKeyTypedConsumedTest.java 8169096 macosx-all
java/awt/event/KeyEvent/CorrectTime/CorrectTime.java 6626492 generic-all
java/awt/EventQueue/6980209/bug6980209.java 8198615 macosx-all
java/awt/Frame/ExceptionOnSetExtendedStateTest/ExceptionOnSetExtendedStateTest.java 8198237 macosx-all
java/awt/Frame/ShapeNotSetSometimes/ShapeNotSetSometimes.java 8144030 macosx-all,linux-all
java/awt/grab/EmbeddedFrameTest1/EmbeddedFrameTest1.java 7080150 macosx-all
java/awt/event/InputEvent/EventWhenTest/EventWhenTest.java 8168646 generic-all
java/awt/KeyboardFocusmanager/TypeAhead/TestDialogTypeAhead.java 8198626 macosx-all
java/awt/Mixing/AWT_Mixing/HierarchyBoundsListenerMixingTest.java 8049405 macosx-all
java/awt/Mixing/AWT_Mixing/OpaqueOverlappingChoice.java 8048171 generic-all
java/awt/Mixing/AWT_Mixing/JMenuBarOverlapping.java 8159451 linux-all,windows-all,macosx-all
java/awt/Mixing/AWT_Mixing/JSplitPaneOverlapping.java 6986109 generic-all
java/awt/Mixing/AWT_Mixing/JInternalFrameMoveOverlapping.java 6986109 windows-all
java/awt/Mixing/AWT_Mixing/MixingPanelsResizing.java 8049405 generic-all
java/awt/Mixing/AWT_Mixing/JComboBoxOverlapping.java 8049405 macosx-all
java/awt/Mixing/AWT_Mixing/JPopupMenuOverlapping.java 8049405 macosx-all
java/awt/Mixing/AWT_Mixing/JButtonInGlassPaneOverlapping.java 8158801 windows-all
java/awt/Mixing/AWT_Mixing/JButtonOverlapping.java 8158801 windows-all
java/awt/Mixing/AWT_Mixing/JColorChooserOverlapping.java 8158801 windows-all
java/awt/Mixing/AWT_Mixing/JEditorPaneInGlassPaneOverlapping.java 8158801 windows-all
java/awt/Mixing/AWT_Mixing/JEditorPaneOverlapping.java 8158801 windows-all
java/awt/Mixing/AWT_Mixing/JLabelInGlassPaneOverlapping.java 8158801 windows-all
java/awt/Mixing/AWT_Mixing/JLabelOverlapping.java 8158801 windows-all
java/awt/Mixing/AWT_Mixing/JListInGlassPaneOverlapping.java 8158801 windows-all
java/awt/Mixing/AWT_Mixing/JListOverlapping.java 8158801 windows-all
java/awt/Mixing/AWT_Mixing/JPanelInGlassPaneOverlapping.java 8158801 windows-all
java/awt/Mixing/AWT_Mixing/JPanelOverlapping.java 8158801 windows-all
java/awt/Mixing/AWT_Mixing/JProgressBarInGlassPaneOverlapping.java 8158801 windows-all
java/awt/Mixing/AWT_Mixing/JProgressBarOverlapping.java 8158801 windows-all
java/awt/Mixing/AWT_Mixing/JScrollBarInGlassPaneOverlapping.java 8158801 windows-all
java/awt/Mixing/AWT_Mixing/JScrollBarOverlapping.java 8158801 windows-all
java/awt/Mixing/AWT_Mixing/JSliderInGlassPaneOverlapping.java 8158801 windows-all
java/awt/Mixing/AWT_Mixing/JSliderOverlapping.java 8158801 windows-all
java/awt/Mixing/AWT_Mixing/JSpinnerInGlassPaneOverlapping.java 8158801 windows-all
java/awt/Mixing/AWT_Mixing/JSpinnerOverlapping.java 8158801 windows-all
java/awt/Mixing/AWT_Mixing/JTableInGlassPaneOverlapping.java 8158801 windows-all
java/awt/Mixing/AWT_Mixing/JTableOverlapping.java 8158801 windows-all
java/awt/Mixing/AWT_Mixing/JTextAreaInGlassPaneOverlapping.java 8158801 windows-all
java/awt/Mixing/AWT_Mixing/JTextAreaOverlapping.java 8158801 windows-all
java/awt/Mixing/AWT_Mixing/JTextFieldInGlassPaneOverlapping.java 8158801 windows-all
java/awt/Mixing/AWT_Mixing/JTextFieldOverlapping.java 8158801 windows-all
java/awt/Mixing/AWT_Mixing/JToggleButtonInGlassPaneOverlapping.java 8158801 windows-all
java/awt/Mixing/AWT_Mixing/JToggleButtonOverlapping.java 8158801 windows-all
java/awt/Mixing/MixingOnDialog.java 8225777 linux-all
java/awt/Mixing/NonOpaqueInternalFrame.java 7124549 macosx-all
java/awt/Mouse/GetMousePositionTest/GetMousePositionWithOverlay.java 8168388 linux-all
java/awt/Focus/ActualFocusedWindowTest/ActualFocusedWindowRetaining.java 6829264 generic-all
java/awt/datatransfer/DragImage/MultiResolutionDragImageTest.java 8080982 generic-all
java/awt/datatransfer/SystemFlavorMap/AddFlavorTest.java 8079268 linux-all
java/awt/Toolkit/ScreenInsetsTest/ScreenInsetsTest.java 6829250 windows-all
java/awt/Toolkit/RealSync/Test.java 6849383 linux-all
java/awt/LightweightComponent/LightweightEventTest/LightweightEventTest.java 8159252 windows-all
java/awt/EventDispatchThread/HandleExceptionOnEDT/HandleExceptionOnEDT.java 8203047 macosx-all
java/awt/EventDispatchThread/LoopRobustness/LoopRobustness.java 8073636 macosx-all
java/awt/FullScreen/FullScreenInsets/FullScreenInsets.java 7019055,8266245 windows-all,linux-all,macosx-aarch64
java/awt/Focus/8013611/JDK8013611.java 8175366 windows-all,macosx-all
java/awt/Focus/6981400/Test1.java 8029675 windows-all,macosx-all
java/awt/Focus/6981400/Test3.java 8173264 generic-all
java/awt/event/KeyEvent/ExtendedKeyCode/ExtendedKeyCodeTest.java 8169476 windows-all,macosx-all
java/awt/event/KeyEvent/KeyChar/KeyCharTest.java 8169474,8224055 macosx-all,windows-all
java/awt/event/MouseEvent/SpuriousExitEnter/SpuriousExitEnter_3.java 6854300 generic-all
java/awt/event/KeyEvent/ExtendedModifiersTest/ExtendedModifiersTest.java 8129778 generic-all
java/awt/event/KeyEvent/KeyMaskTest/KeyMaskTest.java 8129778 generic-all
java/awt/event/KeyEvent/KeyTyped/CtrlASCII.java 8252713 linux-all
java/awt/event/MouseEvent/MouseButtonsAndKeyMasksTest/MouseButtonsAndKeyMasksTest.java 8129778 generic-all

java/awt/dnd/URIListToFileListBetweenJVMsTest/URIListToFileListBetweenJVMsTest.java 8194947 generic-all
java/awt/Frame/FramesGC/FramesGC.java 8079069 macosx-all
java/awt/GridLayout/LayoutExtraGaps/LayoutExtraGaps.java 8000171 windows-all
java/awt/Mouse/GetMousePositionTest/GetMousePositionWithPopup.java 8196017 windows-all
java/awt/Scrollbar/ScrollbarMouseWheelTest/ScrollbarMouseWheelTest.java 8196018 windows-all,linux-all
java/awt/TrayIcon/ActionCommand/ActionCommand.java 8150540 windows-all
java/awt/TrayIcon/ActionEventMask/ActionEventMask.java 8150540 windows-all
java/awt/TrayIcon/ActionEventTest/ActionEventTest.java 8150540,8242801 windows-all,macosx-all
java/awt/TrayIcon/ModalityTest/ModalityTest.java 8150540 windows-all,macosx-all
java/awt/TrayIcon/MouseEventMask/MouseEventMaskTest.java 8150540 windows-all
java/awt/TrayIcon/MouseMovedTest/MouseMovedTest.java 8150540 windows-all
java/awt/TrayIcon/SecurityCheck/FunctionalityCheck/FunctionalityCheck.java 8150540 windows-all
java/awt/TrayIcon/SystemTrayInstance/SystemTrayInstanceTest.java 8193543 linux-all
java/awt/TrayIcon/TrayIconEventModifiers/TrayIconEventModifiersTest.java 8150540 windows-all
java/awt/TrayIcon/TrayIconEvents/TrayIconEventsTest.java 8150540 windows-all
java/awt/TrayIcon/TrayIconMouseTest/TrayIconMouseTest.java 8150540 windows-all
java/awt/TrayIcon/TrayIconPopup/TrayIconPopupClickTest.java 8150540 windows-all,macosx-all
java/awt/TrayIcon/TrayIconPopup/TrayIconPopupTest.java 8150540 windows-all
java/awt/TrayIcon/PopupMenuLeakTest/PopupMenuLeakTest.java 8196440 linux-all

java/awt/Window/ShapedAndTranslucentWindows/SetShapeAndClick.java 8197936 macosx-all
java/awt/Window/ShapedAndTranslucentWindows/SetShapeDynamicallyAndClick.java 8013450 macosx-all
java/awt/Window/ShapedAndTranslucentWindows/ShapedTranslucentWindowClick.java 8013450 macosx-all
java/awt/Window/MultiWindowApp/ChildAlwaysOnTopTest.java 8222323 windows-all
java/awt/Window/ShapedAndTranslucentWindows/FocusAWTTest.java 8222328 windows-all,linux-all,macosx-all
java/awt/Window/ShapedAndTranslucentWindows/Shaped.java  8222328 windows-all,linux-all,macosx-all
java/awt/Window/ShapedAndTranslucentWindows/ShapedByAPI.java 8222328 windows-all,linux-all,macosx-all
java/awt/Window/ShapedAndTranslucentWindows/ShapedTranslucent.java 8222328 windows-all,linux-all,macosx-all
java/awt/Window/ShapedAndTranslucentWindows/StaticallyShaped.java 8165218,8222328 windows-all,macosx-all,linux-all
java/awt/Window/ShapedAndTranslucentWindows/Translucent.java 8222328 windows-all,linux-all,macosx-all
java/awt/Window/AlwaysOnTop/AutoTestOnTop.java 6847593 linux-all
java/awt/Window/GrabSequence/GrabSequence.java 6848409 macosx-all,linux-all
java/awt/Window/LocationAtScreenCorner/LocationAtScreenCorner.java 8203371 linux-all
java/awt/font/TextLayout/CombiningPerf.java 8192931 generic-all
java/awt/font/TextLayout/TextLayoutBounds.java 8169188 generic-all
java/awt/FontMetrics/FontCrash.java 8198336 windows-all
java/awt/image/BufferedImage/ICMColorDataTest/ICMColorDataTest.java 8233028 generic-all
java/awt/image/DrawImage/IncorrectAlphaSurface2SW.java 8056077 linux-all
java/awt/image/DrawImage/BlitRotateClippedArea.java 8255724 linux-all
java/awt/image/multiresolution/MultiresolutionIconTest.java 8169187,8252812 macosx-all,windows-all,linux-x64
java/awt/print/Headless/HeadlessPrinterJob.java 8196088 windows-all
sun/awt/datatransfer/SuplementaryCharactersTransferTest.java 8011371 generic-all
sun/awt/shell/ShellFolderMemoryLeak.java 8197794 windows-all
sun/java2d/DirectX/OnScreenRenderingResizeTest/OnScreenRenderingResizeTest.java 8022403 generic-all
sun/java2d/DirectX/OverriddenInsetsTest/OverriddenInsetsTest.java 8196102 generic-all
sun/java2d/DirectX/RenderingToCachedGraphicsTest/RenderingToCachedGraphicsTest.java 8196180 windows-all,macosx-all
java/awt/Graphics2D/CopyAreaOOB.java 7001973 windows-all,macosx-all
sun/java2d/SunGraphics2D/EmptyClipRenderingTest.java 8144029 macosx-all,linux-all
sun/java2d/SunGraphics2D/DrawImageBilinear.java 8191406 generic-all
sun/java2d/SunGraphics2D/PolyVertTest.java 6986565 generic-all
sun/java2d/SunGraphics2D/SimplePrimQuality.java 6992007 generic-all
sun/java2d/SunGraphics2D/SourceClippingBlitTest/SourceClippingBlitTest.java 8196185 generic-all

sun/java2d/X11SurfaceData/SharedMemoryPixmapsTest/SharedMemoryPixmapsTest.sh 8221451 linux-all
java/awt/FullScreen/DisplayChangeVITest/DisplayChangeVITest.java 8169469 windows-all
java/awt/print/PrinterJob/PSQuestionMark.java 7003378 generic-all
java/awt/print/PrinterJob/GlyphPositions.java 7003378 generic-all
java/awt/Choice/ChoiceMouseWheelTest/ChoiceMouseWheelTest.java 7100044 macosx-all,linux-all
java/awt/Component/GetScreenLocTest/GetScreenLocTest.java 4753654 generic-all
java/awt/Component/SetEnabledPerformance/SetEnabledPerformance.java 8165863 macosx-all
java/awt/Clipboard/HTMLTransferTest/HTMLTransferTest.java 8017454 macosx-all
java/awt/Frame/MiscUndecorated/RepaintTest.java 8079267,8266244 windows-all,linux-all,macosx-aarch64
java/awt/Robot/ModifierRobotKey/ModifierRobotKeyTest.java 8157173 generic-all
java/awt/Modal/FileDialog/FileDialogAppModal1Test.java 7186009 macosx-all
java/awt/Modal/FileDialog/FileDialogAppModal2Test.java 7186009 macosx-all
java/awt/Modal/FileDialog/FileDialogAppModal3Test.java 7186009 macosx-all
java/awt/Modal/FileDialog/FileDialogAppModal4Test.java 7186009 macosx-all
java/awt/Modal/FileDialog/FileDialogAppModal5Test.java 7186009 macosx-all
java/awt/Modal/FileDialog/FileDialogAppModal6Test.java 7186009 macosx-all
java/awt/Modal/FileDialog/FileDialogDocModal1Test.java 7186009 macosx-all
java/awt/Modal/FileDialog/FileDialogDocModal2Test.java 7186009 macosx-all
java/awt/Modal/FileDialog/FileDialogDocModal3Test.java 7186009 macosx-all
java/awt/Modal/FileDialog/FileDialogDocModal4Test.java 7186009 macosx-all
java/awt/Modal/FileDialog/FileDialogDocModal5Test.java 7186009 macosx-all
java/awt/Modal/FileDialog/FileDialogDocModal6Test.java 7186009 macosx-all
java/awt/Modal/FileDialog/FileDialogDocModal7Test.java 7186009 macosx-all,linux-all
java/awt/Modal/FileDialog/FileDialogModal1Test.java 7186009 macosx-all
java/awt/Modal/FileDialog/FileDialogModal2Test.java 7186009 macosx-all
java/awt/Modal/FileDialog/FileDialogModal3Test.java 7186009 macosx-all
java/awt/Modal/FileDialog/FileDialogModal4Test.java 7186009 macosx-all
java/awt/Modal/FileDialog/FileDialogModal5Test.java 7186009 macosx-all
java/awt/Modal/FileDialog/FileDialogModal6Test.java 7186009 macosx-all
java/awt/Modal/FileDialog/FileDialogNonModal1Test.java 7186009 macosx-all
java/awt/Modal/FileDialog/FileDialogNonModal2Test.java 7186009 macosx-all,linux-all
java/awt/Modal/FileDialog/FileDialogNonModal3Test.java 7186009 macosx-all
java/awt/Modal/FileDialog/FileDialogNonModal4Test.java 7186009 macosx-all
java/awt/Modal/FileDialog/FileDialogNonModal5Test.java 7186009 macosx-all
java/awt/Modal/FileDialog/FileDialogNonModal6Test.java 7186009 macosx-all,linux-all
java/awt/Modal/FileDialog/FileDialogNonModal7Test.java 7186009 macosx-all,linux-all
java/awt/Modal/FileDialog/FileDialogTKModal1Test.java 8196430 generic-all
java/awt/Modal/FileDialog/FileDialogTKModal2Test.java 8196430 generic-all
java/awt/Modal/FileDialog/FileDialogTKModal3Test.java 8196430 generic-all
java/awt/Modal/FileDialog/FileDialogTKModal4Test.java 8196430 generic-all
java/awt/Modal/FileDialog/FileDialogTKModal5Test.java 8196430 generic-all
java/awt/Modal/FileDialog/FileDialogTKModal6Test.java 8196430 generic-all
java/awt/Modal/FileDialog/FileDialogTKModal7Test.java 8196430 macosx-all
java/awt/Modal/ModalBlockingTests/BlockingDDAppModalTest.java 8198665 macosx-all
java/awt/Modal/ModalBlockingTests/BlockingDDDocModalTest.java 8198665 macosx-all
java/awt/Modal/ModalBlockingTests/BlockingDDModelessTest.java 8198665 macosx-all
java/awt/Modal/ModalBlockingTests/BlockingDDNonModalTest.java 8198665 macosx-all
java/awt/Modal/ModalBlockingTests/BlockingDDSetModalTest.java 8198665 macosx-all
java/awt/Modal/ModalBlockingTests/BlockingDDToolkitModalTest.java 8198665 macosx-all
java/awt/Modal/ModalBlockingTests/BlockingDFAppModalTest.java 8198665 macosx-all
java/awt/Modal/ModalBlockingTests/BlockingDFSetModalTest.java 8198665 macosx-all
java/awt/Modal/ModalBlockingTests/BlockingDFToolkitModalTest.java 8198665 macosx-all
java/awt/Modal/ModalBlockingTests/BlockingDFWModeless1Test.java 8198665 macosx-all
java/awt/Modal/ModalBlockingTests/BlockingDFWModeless2Test.java 8198665 macosx-all
java/awt/Modal/ModalBlockingTests/BlockingDFWNonModal1Test.java 8198665 macosx-all
java/awt/Modal/ModalBlockingTests/BlockingDFWNonModal2Test.java 8198665 macosx-all
java/awt/Modal/ModalBlockingTests/BlockingDocModalTest.java 8198665 macosx-all
java/awt/Modal/ModalBlockingTests/BlockingFDModelessTest.java 8198665 macosx-all
java/awt/Modal/ModalBlockingTests/BlockingFDNonModalTest.java 8198665 macosx-all
java/awt/Modal/ModalBlockingTests/BlockingFDWDocModal1Test.java 8198665 macosx-all
java/awt/Modal/ModalBlockingTests/BlockingFDWDocModal2Test.java 8198665 macosx-all
java/awt/Modal/ModalBlockingTests/BlockingFDWDocModal3Test.java 8198665 macosx-all
java/awt/Modal/ModalBlockingTests/BlockingFDWDocModal4Test.java 8198665 macosx-all
java/awt/Modal/ModalBlockingTests/BlockingFDWModeless1Test.java 8198665 macosx-all
java/awt/Modal/ModalBlockingTests/BlockingFDWModeless2Test.java 8198665 macosx-all
java/awt/Modal/ModalBlockingTests/BlockingFDWModeless3Test.java 8198665 macosx-all
java/awt/Modal/ModalBlockingTests/BlockingFDWModeless4Test.java 8198665 macosx-all
java/awt/Modal/ModalBlockingTests/BlockingFDWNonModal1Test.java 8198665 macosx-all
java/awt/Modal/ModalBlockingTests/BlockingFDWNonModal2Test.java 8198665 macosx-all
java/awt/Modal/ModalBlockingTests/BlockingFDWNonModal3Test.java 8198665 macosx-all
java/awt/Modal/ModalBlockingTests/BlockingFDWNonModal4Test.java 8198665 macosx-all
java/awt/Modal/ModalBlockingTests/BlockingWindowsAppModal1Test.java 8198665 macosx-all
java/awt/Modal/ModalBlockingTests/BlockingWindowsAppModal2Test.java 8198665 macosx-all
java/awt/Modal/ModalBlockingTests/BlockingWindowsAppModal3Test.java 8198665 macosx-all
java/awt/Modal/ModalBlockingTests/BlockingWindowsAppModal4Test.java 8198665 macosx-all
java/awt/Modal/ModalBlockingTests/BlockingWindowsAppModal5Test.java 8198665 macosx-all
java/awt/Modal/ModalBlockingTests/BlockingWindowsAppModal6Test.java 8198665 macosx-all
java/awt/Modal/ModalBlockingTests/BlockingWindowsDocModal1Test.java 8198665 macosx-all
java/awt/Modal/ModalBlockingTests/BlockingWindowsDocModal2Test.java 8198665 macosx-all
java/awt/Modal/ModalBlockingTests/BlockingWindowsSetModal1Test.java 8198665 macosx-all
java/awt/Modal/ModalBlockingTests/BlockingWindowsSetModal2Test.java 8198665 macosx-all
java/awt/Modal/ModalBlockingTests/BlockingWindowsSetModal3Test.java 8198665 macosx-all
java/awt/Modal/ModalBlockingTests/BlockingWindowsSetModal4Test.java 8198665 macosx-all
java/awt/Modal/ModalBlockingTests/BlockingWindowsSetModal5Test.java 8198665 macosx-all
java/awt/Modal/ModalBlockingTests/BlockingWindowsSetModal6Test.java 8198665 macosx-all
java/awt/Modal/ModalBlockingTests/BlockingWindowsToolkitModal1Test.java 8198665 macosx-all
java/awt/Modal/ModalBlockingTests/BlockingWindowsToolkitModal2Test.java 8198665 macosx-all
java/awt/Modal/ModalBlockingTests/BlockingWindowsToolkitModal3Test.java 8198665 macosx-all
java/awt/Modal/ModalBlockingTests/BlockingWindowsToolkitModal4Test.java 8198665 macosx-all
java/awt/Modal/ModalBlockingTests/BlockingWindowsToolkitModal5Test.java 8198665 macosx-all
java/awt/Modal/ModalBlockingTests/BlockingWindowsToolkitModal6Test.java 8198665 macosx-all
java/awt/Modal/ModalBlockingTests/UnblockedDialogAppModalTest.java 8198665 macosx-all
java/awt/Modal/ModalBlockingTests/UnblockedDialogDocModalTest.java 8198665 macosx-all
java/awt/Modal/ModalBlockingTests/UnblockedDialogModelessTest.java 8198665 macosx-all
java/awt/Modal/ModalBlockingTests/UnblockedDialogNonModalTest.java 8198665 macosx-all
java/awt/Modal/ModalBlockingTests/UnblockedDialogSetModalTest.java 8198665 macosx-all
java/awt/Modal/ModalBlockingTests/UnblockedDialogToolkitModalTest.java 8198665 macosx-all
java/awt/Modal/ModalDialogOrderingTest/ModalDialogOrderingTest.java 8066259 macosx-all
java/awt/Modal/ModalExclusionTests/ApplicationExcludeFrameFileTest.java 8047179 linux-all,macosx-all
java/awt/Modal/ModalExclusionTests/ApplicationExcludeDialogFileTest.java 8047179 linux-all,macosx-all
java/awt/Modal/ModalExclusionTests/ApplicationExcludeDialogPageSetupTest.java 8196431 linux-all,macosx-all
java/awt/Modal/ModalExclusionTests/ApplicationExcludeDialogPrintSetupTest.java 8196431 linux-all,macosx-all
java/awt/Modal/ModalExclusionTests/ApplicationExcludeFramePageSetupTest.java 8196431 linux-all,macosx-all
java/awt/Modal/ModalExclusionTests/ApplicationExcludeFramePrintSetupTest.java 8196431 linux-all,macosx-all
java/awt/Modal/ModalExclusionTests/ToolkitExcludeFrameFileTest.java 8047179 linux-all,macosx-all
java/awt/Modal/ModalExclusionTests/ToolkitExcludeDialogFileTest.java 8047179 linux-all,macosx-all
java/awt/Modal/ModalExclusionTests/ToolkitExcludeDialogPageSetupTest.java 8196431 linux-all,macosx-all
java/awt/Modal/ModalExclusionTests/ToolkitExcludeDialogPrintSetupTest.java 8196431 linux-all,macosx-all
java/awt/Modal/ModalExclusionTests/ToolkitExcludeFramePageSetupTest.java 8196431 linux-all,macosx-all
java/awt/Modal/ModalExclusionTests/ToolkitExcludeFramePrintSetupTest.java 8196431 linux-all,macosx-all
java/awt/Modal/ModalFocusTransferTests/FocusTransferWDFAppModal2Test.java 8058813 windows-all
java/awt/Modal/ModalFocusTransferTests/FocusTransferWDFModeless2Test.java 8196191 windows-all
java/awt/Modal/ModalFocusTransferTests/FocusTransferDWFDocModalTest.java 8196432 linux-all,macosx-all
java/awt/Modal/ModalFocusTransferTests/FocusTransferDWFModelessTest.java 8196432 linux-all,macosx-all
java/awt/Modal/ModalFocusTransferTests/FocusTransferDWFNonModalTest.java 8196432 linux-all,macosx-all
java/awt/Modal/ModalFocusTransferTests/FocusTransferDialogsModelessTest.java 8196432 linux-all
java/awt/Modal/ModalFocusTransferTests/FocusTransferDialogsNonModalTest.java 8196432 linux-all
java/awt/Modal/ModalFocusTransferTests/FocusTransferFDWDocModalTest.java 8196432 linux-all
java/awt/Modal/ModalFocusTransferTests/FocusTransferFDWModelessTest.java 8196432 linux-all
java/awt/Modal/ModalFocusTransferTests/FocusTransferFDWNonModalTest.java 8196432 linux-all
java/awt/Modal/ModalFocusTransferTests/FocusTransferFWDAppModal1Test.java 8196432 linux-all,macosx-all
java/awt/Modal/ModalFocusTransferTests/FocusTransferFWDAppModal2Test.java 8196432 linux-all,macosx-all
java/awt/Modal/ModalFocusTransferTests/FocusTransferFWDAppModal3Test.java 8196432 linux-all,macosx-all
java/awt/Modal/ModalFocusTransferTests/FocusTransferFWDAppModal4Test.java 8196432 linux-all,macosx-all
java/awt/Modal/ModalFocusTransferTests/FocusTransferFWDDocModal1Test.java 8196432 linux-all,macosx-all
java/awt/Modal/ModalFocusTransferTests/FocusTransferFWDDocModal2Test.java 8196432 linux-all,macosx-all
java/awt/Modal/ModalFocusTransferTests/FocusTransferFWDDocModal3Test.java 8196432 linux-all,macosx-all
java/awt/Modal/ModalFocusTransferTests/FocusTransferFWDDocModal4Test.java 8196432 linux-all,macosx-all
java/awt/Modal/ModalFocusTransferTests/FocusTransferFWDModeless1Test.java 8196432 linux-all,macosx-all
java/awt/Modal/ModalFocusTransferTests/FocusTransferFWDModeless2Test.java 8196432 linux-all,macosx-all
java/awt/Modal/ModalFocusTransferTests/FocusTransferFWDModeless3Test.java 8196432 linux-all,macosx-all
java/awt/Modal/ModalFocusTransferTests/FocusTransferFWDModeless4Test.java 8196432 linux-all,macosx-all
java/awt/Modal/ModalFocusTransferTests/FocusTransferFWDNonModal1Test.java 8196432 linux-all,macosx-all
java/awt/Modal/ModalFocusTransferTests/FocusTransferFWDNonModal2Test.java 8196432 linux-all,macosx-all
java/awt/Modal/ModalFocusTransferTests/FocusTransferFWDNonModal3Test.java 8196432 linux-all,macosx-all
java/awt/Modal/ModalFocusTransferTests/FocusTransferFWDNonModal4Test.java 8196432 linux-all,macosx-all
java/awt/Modal/ModalFocusTransferTests/FocusTransferWDFDocModal2Test.java 8196432 linux-all
java/awt/Modal/ModalFocusTransferTests/FocusTransferWDFNonModal2Test.java 8196432 linux-all
java/awt/Modal/MultipleDialogs/MultipleDialogs1Test.java 8198665 macosx-all
java/awt/Modal/MultipleDialogs/MultipleDialogs2Test.java 8198665 macosx-all
java/awt/Modal/MultipleDialogs/MultipleDialogs3Test.java 8198665 macosx-all
java/awt/Modal/MultipleDialogs/MultipleDialogs4Test.java 8198665 macosx-all
java/awt/Modal/MultipleDialogs/MultipleDialogs5Test.java 8198665 macosx-all
java/awt/Mouse/EnterExitEvents/DragWindowOutOfFrameTest.java 8177326 macosx-all
java/awt/Mouse/EnterExitEvents/DragWindowTest.java 8023562 macosx-all
java/awt/Mouse/EnterExitEvents/ResizingFrameTest.java 8005021 macosx-all
java/awt/Mouse/EnterExitEvents/FullscreenEnterEventTest.java 8051455 macosx-all
java/awt/Mouse/MouseModifiersUnitTest/MouseModifiersUnitTest_Standard.java 7124407 macosx-all
java/awt/Mouse/RemovedComponentMouseListener/RemovedComponentMouseListener.java 8157170 macosx-all
java/awt/Modal/ToFront/DialogToFrontModeless1Test.java 8213530 linux-all
java/awt/Modal/ToFront/DialogToFrontNonModalTest.java 8221899 linux-all
java/awt/Modal/ToBack/ToBackAppModal1Test.java 8196441 linux-all,macosx-all
java/awt/Modal/ToBack/ToBackAppModal2Test.java 8196441 linux-all,macosx-all
java/awt/Modal/ToBack/ToBackAppModal3Test.java 8196441 linux-all,macosx-all
java/awt/Modal/ToBack/ToBackAppModal4Test.java 8196441 linux-all,macosx-all
java/awt/Modal/ToBack/ToBackAppModal5Test.java 8196441 macosx-all
java/awt/Modal/ToBack/ToBackAppModal6Test.java 8196441 linux-all
java/awt/Modal/ToBack/ToBackModal1Test.java 8196441 linux-all,macosx-all
java/awt/Modal/ToBack/ToBackModal2Test.java 8196441 linux-all,macosx-all
java/awt/Modal/ToBack/ToBackModal3Test.java 8196441 linux-all,macosx-all
java/awt/Modal/ToBack/ToBackModal4Test.java 8196441 linux-all,macosx-all
java/awt/Modal/ToBack/ToBackTKModal1Test.java 8196441 linux-all,macosx-all
java/awt/Modal/ToBack/ToBackTKModal2Test.java 8196441 linux-all,macosx-all
java/awt/Modal/ToBack/ToBackTKModal3Test.java 8196441 linux-all,macosx-all
java/awt/Modal/ToBack/ToBackTKModal4Test.java 8196441 linux-all,macosx-all
java/awt/Modal/ToBack/ToBackTKModal5Test.java 8196441 macosx-all
java/awt/Modal/ToBack/ToBackDocModal1Test.java 8196441 linux-all,macosx-all
java/awt/Modal/ToBack/ToBackDocModal2Test.java 8196441 linux-all,macosx-all
java/awt/Modal/ToBack/ToBackDocModal3Test.java 8196441 linux-all,macosx-all
java/awt/Modal/ToBack/ToBackDocModal4Test.java 8196441 linux-all,macosx-all
java/awt/Modal/ToBack/ToBackDocModal5Test.java 8196441 linux-all,macosx-all
java/awt/Modal/ToBack/ToBackModeless1Test.java 8196441 macosx-all,linux-all
java/awt/Modal/ToBack/ToBackModeless2Test.java 8196441 macosx-all,linux-all
java/awt/Modal/ToBack/ToBackModeless3Test.java 8196441 macosx-all,linux-all
java/awt/Modal/ToBack/ToBackModeless4Test.java 8196441 macosx-all,linux-all
java/awt/Modal/ToBack/ToBackModeless5Test.java 8196441 macosx-all
java/awt/Modal/ToBack/ToBackNonModal1Test.java 8196441 macosx-all,linux-all
java/awt/Modal/ToBack/ToBackNonModal2Test.java 8196441 macosx-all,linux-all
java/awt/Modal/ToBack/ToBackNonModal3Test.java 8196441 macosx-all,linux-all
java/awt/Modal/ToBack/ToBackNonModal4Test.java 8196441 macosx-all,linux-all
java/awt/Modal/ToBack/ToBackNonModal5Test.java 8196441 macosx-all
java/awt/Modal/OnTop/OnTopAppModal1Test.java 8198666 macosx-all
java/awt/Modal/OnTop/OnTopAppModal2Test.java 8198666 macosx-all
java/awt/Modal/OnTop/OnTopAppModal3Test.java 8198666 macosx-all
java/awt/Modal/OnTop/OnTopAppModal4Test.java 8198666 macosx-all
java/awt/Modal/OnTop/OnTopAppModal5Test.java 8198666 macosx-all
java/awt/Modal/OnTop/OnTopAppModal6Test.java 8198666 macosx-all
java/awt/Modal/OnTop/OnTopDocModal1Test.java 8198666 macosx-all
java/awt/Modal/OnTop/OnTopDocModal2Test.java 8198666 macosx-all
java/awt/Modal/OnTop/OnTopDocModal3Test.java 8198666 macosx-all
java/awt/Modal/OnTop/OnTopDocModal4Test.java 8198666 macosx-all
java/awt/Modal/OnTop/OnTopDocModal5Test.java 8198666 macosx-all
java/awt/Modal/OnTop/OnTopDocModal6Test.java 8198666 macosx-all
java/awt/Modal/OnTop/OnTopModal1Test.java 8198666 macosx-all
java/awt/Modal/OnTop/OnTopModal2Test.java 8198666 macosx-all
java/awt/Modal/OnTop/OnTopModal3Test.java 8198666 macosx-all
java/awt/Modal/OnTop/OnTopModal4Test.java 8198666 macosx-all
java/awt/Modal/OnTop/OnTopModal5Test.java 8198666 macosx-all
java/awt/Modal/OnTop/OnTopModal6Test.java 8198666 macosx-all
java/awt/Modal/OnTop/OnTopModeless1Test.java 8198666 macosx-all
java/awt/Modal/OnTop/OnTopModeless2Test.java 8198666 macosx-all
java/awt/Modal/OnTop/OnTopModeless3Test.java 8198666 macosx-all
java/awt/Modal/OnTop/OnTopModeless4Test.java 8198666 macosx-all
java/awt/Modal/OnTop/OnTopModeless5Test.java 8198666 macosx-all
java/awt/Modal/OnTop/OnTopModeless6Test.java 8198666 macosx-all
java/awt/Modal/OnTop/OnTopTKModal1Test.java 8198666 macosx-all
java/awt/Modal/OnTop/OnTopTKModal2Test.java 8198666 macosx-all
java/awt/Modal/OnTop/OnTopTKModal3Test.java 8198666 macosx-all
java/awt/Modal/OnTop/OnTopTKModal4Test.java 8198666 macosx-all
java/awt/Modal/OnTop/OnTopTKModal5Test.java 8198666 macosx-all
java/awt/Modal/OnTop/OnTopTKModal6Test.java 8198666 macosx-all
java/awt/List/SingleModeDeselect/SingleModeDeselect.java 8196367 windows-all
java/awt/SplashScreen/MultiResolutionSplash/MultiResolutionSplashTest.java 8061235 macosx-all
javax/print/PrintSEUmlauts/PrintSEUmlauts.java 8135174 generic-all
java/awt/font/TextLayout/LigatureCaretTest.java 8266312  generic-all
java/awt/image/VolatileImage/CustomCompositeTest.java 8199002 windows-all,linux-all
java/awt/image/VolatileImage/GradientPaints.java 8199003 linux-all
java/awt/JAWT/JAWT.sh 8197798 windows-all,linux-all
java/awt/Debug/DumpOnKey/DumpOnKey.java 8202667 windows-all
java/awt/Robot/RobotWheelTest/RobotWheelTest.java 8129827 generic-all
java/awt/Focus/WindowUpdateFocusabilityTest/WindowUpdateFocusabilityTest.java 8202926 linux-all
java/awt/datatransfer/ConstructFlavoredObjectTest/ConstructFlavoredObjectTest.java 8202860 linux-all
java/awt/dnd/DisposeFrameOnDragCrash/DisposeFrameOnDragTest.java 8202790 macosx-all,linux-all
java/awt/FileDialog/FilenameFilterTest/FilenameFilterTest.java 8202882,8255898 linux-all,macosx-all
java/awt/dnd/MissingDragExitEventTest/MissingDragExitEventTest.java 8030121 macosx-all,linux-all
java/awt/Choice/ChoicePopupLocation/ChoicePopupLocation.java 8202931 macosx-all,linux-all
java/awt/Focus/NonFocusableBlockedOwnerTest/NonFocusableBlockedOwnerTest.java 7124275 macosx-all
java/awt/Focus/TranserFocusToWindow/TranserFocusToWindow.java 6848810 macosx-all,linux-all
java/awt/Component/NativeInLightShow/NativeInLightShow.java 8202932 linux-all
java/awt/FileDialog/ModalFocus/FileDialogModalFocusTest.java 8194751 linux-all
java/awt/image/VolatileImage/BitmaskVolatileImage.java 8133102 linux-all
java/awt/SplashScreen/MultiResolutionSplash/unix/UnixMultiResolutionSplashTest.java 8203004 linux-all
java/awt/Robot/AcceptExtraMouseButtons/AcceptExtraMouseButtons.java 7107528 linux-all,macosx-all
java/awt/Mouse/MouseDragEvent/MouseDraggedTest.java 8080676 linux-all
java/awt/Mouse/MouseModifiersUnitTest/MouseModifiersInKeyEvent.java 8157147 linux-all,windows-all,macosx-all
java/awt/Mouse/TitleBarDoubleClick/TitleBarDoubleClick.java 8148041 linux-all
java/awt/Toolkit/DesktopProperties/rfe4758438.java 8193547 linux-all
java/awt/Toolkit/ToolkitPropertyTest/ToolkitPropertyTest_Enable.java 6847163
java/awt/xembed/server/RunTestXEmbed.java 7034201 linux-all
java/awt/Modal/ModalFocusTransferTests/FocusTransferDialogsDocModalTest.java 8164473 linux-all
java/awt/im/memoryleak/InputContextMemoryLeakTest.java 8023814 linux-all
java/awt/Frame/DisposeParentGC/DisposeParentGC.java 8079786 macosx-all
java/awt/FullScreen/NoResizeEventOnDMChangeTest/NoResizeEventOnDMChangeTest.java 8169468 macosx-all
java/awt/TextArea/AutoScrollOnSelectAndAppend/AutoScrollOnSelectAndAppend.java 8213120 macosx-all

java/awt/GraphicsDevice/DisplayModes/CycleDMImage.java 7099223 linux-all,windows-all
java/awt/Window/WindowResizing/DoubleClickTitleBarTest.java 8233557 macosx-all
java/awt/Window/WindowOwnedByEmbeddedFrameTest/WindowOwnedByEmbeddedFrameTest.java 8233558 macosx-all
java/awt/keyboard/AllKeyCode/AllKeyCode.java 8242930 macosx-all
java/awt/FullScreen/8013581/bug8013581.java 8169471 macosx-all
java/awt/event/MouseEvent/RobotLWTest/RobotLWTest.java 8233568 macosx-all
java/awt/event/MouseEvent/MultipleMouseButtonsTest/MultipleMouseButtonsTest.java 8233568 macosx-all
java/awt/event/MouseEvent/ClickDuringKeypress/ClickDuringKeypress.java 8233568 macosx-all
java/awt/event/KeyEvent/DeadKey/DeadKeyMacOSXInputText.java 8233568 macosx-all
java/awt/event/KeyEvent/DeadKey/deadKeyMacOSX.java 8233568 macosx-all
com/apple/eawt/DefaultMenuBar/DefaultMenuBarTest.java 8233648 macosx-all
java/awt/Choice/ChoiceKeyEventReaction/ChoiceKeyEventReaction.java 7185258 macosx-all
java/awt/TrayIcon/RightClickWhenBalloonDisplayed/RightClickWhenBalloonDisplayed.java 8238720 windows-all
java/awt/PopupMenu/PopupMenuLocation.java 8238720 windows-all
java/awt/GridLayout/ComponentPreferredSize/ComponentPreferredSize.java 8238720 windows-all
java/awt/GridLayout/ChangeGridSize/ChangeGridSize.java   8238720 windows-all
java/awt/event/MouseEvent/FrameMouseEventAbsoluteCoordsTest/FrameMouseEventAbsoluteCoordsTest.java

# Several tests which fail sometimes on macos11
java/awt/Window/MainKeyWindowTest/TestMainKeyWindow.java 8265985 macosx-all
java/awt/security/WarningWindowDisposeTest/WarningWindowDisposeTest.java 8266059 macosx-all
java/awt/Robot/Delay/InterruptOfDelay.java 8265986 macosx-all
java/awt/MenuBar/TestNoScreenMenuBar.java 8265987 macosx-all

java/awt/Graphics2D/DrawString/DrawRotatedStringUsingRotatedFont.java 8266283 generic-all
java/awt/KeyboardFocusmanager/TypeAhead/ButtonActionKeyTest/ButtonActionKeyTest.java 8257529 windows-x64

java/awt/Window/GetScreenLocation/GetScreenLocationTest.java 8225787 linux-x64
java/awt/Dialog/MakeWindowAlwaysOnTop/MakeWindowAlwaysOnTop.java 8266243 macosx-aarch64

############################################################################

# jdk_beans

java/beans/Introspector/8132566/OverridePropertyInfoTest.java   8132565 generic-all
java/beans/Introspector/8132566/OverrideUserDefPropertyInfoTest.java 8132565 generic-all

java/beans/XMLEncoder/Test6570354.java 8015593 macosx-all

############################################################################

# jdk_foreign

java/foreign/TestMismatch.java 8249684 macosx-all

############################################################################

# jdk_lang

java/lang/StringCoding/CheckEncodings.sh                        7008363 generic-all
java/lang/ProcessHandle/InfoTest.java                           8211847 aix-ppc64
java/lang/invoke/LFCaching/LFMultiThreadCachingTest.java        8151492 generic-all
java/lang/invoke/LFCaching/LFGarbageCollectedTest.java          8078602 generic-all
java/lang/invoke/lambda/LambdaFileEncodingSerialization.java    8249079 linux-x64
java/lang/invoke/RicochetTest.java                              8251969 generic-all

############################################################################

# jdk_instrument

java/lang/instrument/RedefineBigClass.sh                        8065756 generic-all
java/lang/instrument/RetransformBigClass.sh                     8065756 generic-all

<<<<<<< HEAD
=======
java/lang/instrument/BootClassPath/BootClassPathTest.sh         8273188 generic-all

>>>>>>> 7fd6b0bf
java/lang/management/MemoryMXBean/Pending.java                  8158837 generic-all
java/lang/management/MemoryMXBean/PendingAllGC.sh               8158837 generic-all

javax/management/monitor/DerivedGaugeMonitorTest.java         8042211 generic-all

############################################################################

# jdk_io

java/io/pathNames/GeneralWin32.java                             8180264 windows-all

############################################################################

# jdk_management

com/sun/management/OperatingSystemMXBean/GetProcessCpuLoad.java 8030957 aix-all
com/sun/management/OperatingSystemMXBean/GetSystemCpuLoad.java  8030957 aix-all

java/lang/management/ThreadMXBean/ThreadMXBeanStateTest.java    8247426 generic-all

sun/management/jdp/JdpDefaultsTest.java                         8241865 linux-aarch64,macosx-all
sun/management/jdp/JdpJmxRemoteDynamicPortTest.java             8241865 macosx-all
sun/management/jdp/JdpSpecificAddressTest.java                  8241865 macosx-all

############################################################################

# jdk_jmx

javax/management/MBeanServer/OldMBeanServerTest.java            8030957 aix-all

javax/management/remote/mandatory/notif/NotifReconnectDeadlockTest.java 8042215 generic-all

javax/management/remote/mandatory/connection/RMIConnector_NPETest.java 8267887 generic-all

############################################################################

# jdk_net

java/net/MulticastSocket/NoLoopbackPackets.java                 7122846 macosx-all
java/net/MulticastSocket/SetLoopbackMode.java                   7122846 macosx-all

java/net/MulticastSocket/Test.java                              7145658 macosx-all

java/net/MulticastSocket/SetGetNetworkInterfaceTest.java        8219083 windows-all

java/net/ServerSocket/AcceptInheritHandle.java                  8211854 aix-ppc64


############################################################################

# jdk_nio

java/nio/channels/DatagramChannel/Unref.java                    8233519 generic-all

java/nio/channels/AsynchronousSocketChannel/StressLoopback.java 8211851 aix-ppc64

java/nio/channels/Selector/Wakeup.java                          6963118 windows-all

############################################################################

# jdk_rmi

java/rmi/server/Unreferenced/finiteGCLatency/FiniteGCLatency.java 7140992 generic-all

java/rmi/transport/rapidExportUnexport/RapidExportUnexport.java 7146541 linux-all

java/rmi/transport/checkLeaseInfoLeak/CheckLeaseLeak.java       7191877 generic-all

java/rmi/registry/readTest/CodebaseTest.java                    8173324 windows-all

java/rmi/Naming/DefaultRegistryPort.java                        8005619 windows-all
java/rmi/Naming/legalRegistryNames/LegalRegistryNames.java      8005619 windows-all

############################################################################

# jdk_sctp

com/sun/nio/sctp/SctpMultiChannel/SendFailed.java               8141694 linux-all

com/sun/nio/sctp/SctpMultiChannel/SocketOptionTests.java        8141694 linux-all

com/sun/nio/sctp/SctpChannel/SocketOptionTests.java             8141694 linux-all

############################################################################

# jdk_security

sun/security/pkcs11/sslecc/ClientJSSEServerJSSE.java            8161536 generic-all

sun/security/tools/keytool/ListKeychainStore.sh                 8156889 macosx-all

sun/security/tools/jarsigner/warnings/BadKeyUsageTest.java      8026393 generic-all

javax/net/ssl/ServerName/SSLEngineExplorerMatchedSNI.java       8212096 generic-all
javax/net/ssl/DTLS/CipherSuite.java                             8202059 macosx-x64

sun/security/provider/KeyStore/DKSTest.sh                       8180266 windows-all

sun/security/pkcs11/KeyStore/SecretKeysBasic.java                 8209398 generic-all

security/infra/java/security/cert/CertPathValidator/certification/ActalisCA.java  8224768 generic-all

sun/security/smartcardio/TestChannel.java                       8039280 generic-all
sun/security/smartcardio/TestConnect.java                       8039280 generic-all
sun/security/smartcardio/TestConnectAgain.java                  8039280 generic-all
sun/security/smartcardio/TestControl.java                       8039280 generic-all
sun/security/smartcardio/TestDefault.java                       8039280 generic-all
sun/security/smartcardio/TestDirect.java                        8039280 generic-all
sun/security/smartcardio/TestExclusive.java                     8039280 generic-all
sun/security/smartcardio/TestMultiplePresent.java               8039280 generic-all
sun/security/smartcardio/TestPresent.java                       8039280 generic-all
sun/security/smartcardio/TestTransmit.java                      8039280 generic-all
com/sun/crypto/provider/Cipher/DES/PerformanceTest.java         8039280 generic-all
com/sun/security/auth/callback/TextCallbackHandler/Default.java 8039280 generic-all
com/sun/security/auth/callback/TextCallbackHandler/Password.java 8039280 generic-all
com/sun/security/sasl/gsskerb/AuthOnly.java                     8039280 generic-all
com/sun/security/sasl/gsskerb/ConfSecurityLayer.java            8039280 generic-all
com/sun/security/sasl/gsskerb/NoSecurityLayer.java              8039280 generic-all
javax/security/auth/kerberos/KerberosHashEqualsTest.java        8039280 generic-all
javax/security/auth/kerberos/KerberosTixDateTest.java           8039280 generic-all
sun/security/provider/PolicyFile/GrantAllPermToExtWhenNoPolicy.java 8039280 generic-all
sun/security/provider/PolicyParser/ExtDirsChange.java           8039280 generic-all
sun/security/provider/PolicyParser/PrincipalExpansionError.java 8039280 generic-all

############################################################################

# jdk_sound
javax/sound/sampled/DirectAudio/bug6372428.java                      8055097 generic-all
javax/sound/sampled/Clip/bug5070081.java                             8055097 generic-all
javax/sound/sampled/DataLine/LongFramePosition.java                  8055097 generic-all

javax/sound/sampled/Clip/Drain/ClipDrain.java          7062792 generic-all

javax/sound/sampled/Mixers/DisabledAssertionCrash.java 7067310 generic-all

javax/sound/midi/Sequencer/Recording.java 8167580,8265485 linux-all,macosx-aarch64
javax/sound/midi/Sequencer/MetaCallback.java 8178698 linux-all
javax/sound/midi/Sequencer/Looping.java 8136897 generic-all

############################################################################

# jdk_imageio

############################################################################

# jdk_swing

javax/swing/plaf/basic/BasicTextUI/8001470/bug8001470.java 8233177 linux-all,windows-all

javax/swing/border/TestTitledBorderLeak.java 8213531 linux-all
javax/swing/JComponent/6683775/bug6683775.java 8172337 generic-all
javax/swing/JWindow/ShapedAndTranslucentWindows/ShapedTranslucentPerPixelTranslucentGradient.java 8233582 linux-all
javax/swing/JWindow/ShapedAndTranslucentWindows/ShapedPerPixelTranslucentGradient.java 8233582 linux-all
javax/swing/JWindow/ShapedAndTranslucentWindows/PerPixelTranslucentSwing.java 8194128 macosx-all
javax/swing/JWindow/ShapedAndTranslucentWindows/SetShapeAndClickSwing.java 8013450 macosx-all
javax/swing/JWindow/ShapedAndTranslucentWindows/TranslucentJComboBox.java 8024627 macosx-all
# The next test below is an intermittent failure
javax/swing/JTree/DnD/LastNodeLowerHalfDrop.java 8159131 linux-all
javax/swing/JTree/4633594/JTreeFocusTest.java 8173125 macosx-all
javax/swing/AbstractButton/6711682/bug6711682.java 8060765 windows-all,macosx-all
javax/swing/JFileChooser/4524490/bug4524490.java 8042380 generic-all
javax/swing/JFileChooser/6396844/TwentyThousandTest.java 8198003 generic-all
javax/swing/JPopupMenu/6580930/bug6580930.java 7124313 macosx-all
javax/swing/JPopupMenu/6800513/bug6800513.java 7184956 macosx-all
javax/swing/JTabbedPane/8007563/Test8007563.java 8051591 generic-all
javax/swing/JTabbedPane/4624207/bug4624207.java 8064922 macosx-all
javax/swing/SwingUtilities/TestBadBreak/TestBadBreak.java 8160720 generic-all
javax/swing/text/DefaultCaret/HidingSelection/HidingSelectionTest.java 8194048 windows-all
javax/swing/text/DefaultCaret/HidingSelection/MultiSelectionTest.java 8213562 linux-all
javax/swing/JFileChooser/6798062/bug6798062.java 8146446 windows-all
javax/swing/JComboBox/8182031/ComboPopupTest.java 8196465 linux-all,macosx-all
javax/swing/JFileChooser/6738668/bug6738668.java 8194946 generic-all
javax/swing/JInternalFrame/Test6325652.java 8224977 macosx-all
javax/swing/JPopupMenu/4870644/bug4870644.java 8194130 macosx-all,linux-all
javax/swing/PopupFactory/6276087/NonOpaquePopupMenuTest.java 8065099,8208565 macosx-all,linux-all
javax/swing/dnd/8139050/NativeErrorsInTableDnD.java 8202765  macosx-all,linux-all
javax/swing/Popup/TaskbarPositionTest.java 8065097 macosx-all,linux-all
javax/swing/JEditorPane/6917744/bug6917744.java 8213124 macosx-all
javax/swing/JRootPane/4670486/bug4670486.java 8042381 macosx-all
javax/swing/JPopupMenu/4634626/bug4634626.java 8017175 macosx-all
javax/swing/JButton/8151303/PressedIconTest.java 8266246 macosx-aarch64

sanity/client/SwingSet/src/ToolTipDemoTest.java 8225012 windows-all,macosx-all
sanity/client/SwingSet/src/ScrollPaneDemoTest.java 8225013 linux-all
sanity/client/SwingSet/src/ButtonDemoScreenshotTest.java 8265770 macosx-all

############################################################################

# jdk_text

############################################################################

# jdk_time


############################################################################

# core_tools

tools/jlink/JLinkReproducibleTest.java                          8217166 windows-all,linux-aarch64
tools/jlink/JLinkReproducible3Test.java                         8253688 linux-aarch64
tools/jlink/plugins/CompressorPluginTest.java                   8247407 generic-all

############################################################################

# jdk_jdi

com/sun/jdi/RepStep.java                                        8043571 generic-all

com/sun/jdi/NashornPopFrameTest.java                            8225620 generic-all

com/sun/jdi/InvokeHangTest.java                                 8218463 linux-all

com/sun/jdi/AfterThreadDeathTest.java                           8232839 linux-all

############################################################################

# jdk_time

############################################################################

# jdk_util

java/util/Locale/LocaleProvidersRun.java                        8268379 macosx-x64
sun/util/locale/provider/CalendarDataRegression.java            8268379 macosx-x64

############################################################################

# jdk_instrument

############################################################################

# svc_tools

sun/tools/jhsdb/BasicLauncherTest.java                          8211767 linux-ppc64,linux-ppc64le

sun/tools/jstatd/TestJstatdDefaults.java                        8081569,8226420 windows-all
sun/tools/jstatd/TestJstatdRmiPort.java                         8226420,8251259 windows-all
sun/tools/jstatd/TestJstatdServer.java                          8081569,8226420 windows-all

sun/tools/jstat/jstatLineCounts1.sh                             8268211 linux-aarch64
sun/tools/jstat/jstatLineCounts2.sh                             8268211 linux-aarch64
sun/tools/jstat/jstatLineCounts3.sh                             8268211 linux-aarch64
sun/tools/jstat/jstatLineCounts4.sh                             8268211 linux-aarch64

sun/tools/jcmd/JcmdOutputEncodingTest.java                      8273187 generic-all
sun/tools/jstack/BasicJStackTest.java                           8273187 generic-all

############################################################################

# jdk_other

javax/rmi/ssl/SSLSocketParametersTest.sh                        8162906 generic-all

javax/script/Test7.java                                         8239361 generic-all

############################################################################

# jdk_jfr

jdk/jfr/event/runtime/TestNetworkUtilizationEvent.java          8228990,8229370    generic-all
jdk/jfr/event/compiler/TestCodeSweeper.java                     8225209    generic-all
jdk/jfr/event/os/TestThreadContextSwitches.java                 8247776 windows-all
jdk/jfr/startupargs/TestStartName.java                          8214685 windows-x64
jdk/jfr/startupargs/TestStartDuration.java                      8214685 windows-x64
jdk/jfr/api/consumer/streaming/TestLatestEvent.java             8268297 windows-x64

############################################################################

# jdk_internal

############################################################################

# jdk_jpackage

############################################################################

# Client manual tests

java/awt/event/MouseEvent/SpuriousExitEnter/SpuriousExitEnter_1.java 7131438,8022539 generic-all
java/awt/event/MouseEvent/SpuriousExitEnter/SpuriousExitEnter_2.java 7131438,8022539 generic-all
java/awt/Modal/WsDisabledStyle/CloseBlocker/CloseBlocker.java 7187741 linux-all,macosx-all
java/awt/xembed/server/TestXEmbedServerJava.java 8001150,8004031 generic-all
javax/swing/JFileChooser/6698013/bug6698013.java 8024419 macosx-all
javax/swing/JColorChooser/8065098/bug8065098.java 8065647 macosx-all
java/awt/Modal/PrintDialogsTest/PrintDialogsTest.java 8068378 generic-all
java/awt/dnd/DnDFileGroupDescriptor/DnDFileGroupDescriptor.html 8080185 macosx-all,linux-all
javax/swing/JTabbedPane/4666224/bug4666224.html 8144124  macosx-all
java/awt/event/MouseEvent/AltGraphModifierTest/AltGraphModifierTest.java 8162380 generic-all
java/awt/image/VolatileImage/VolatileImageConfigurationTest.java 8171069 macosx-all,linux-all
java/awt/Modal/InvisibleParentTest/InvisibleParentTest.java 8172245 linux-all
java/awt/print/Dialog/RestoreActiveWindowTest/RestoreActiveWindowTest.java 8185429 macosx-all
java/awt/TrayIcon/DblClickActionEventTest/DblClickActionEventTest.html 8203867 macosx-all
java/awt/Frame/FrameStateTest/FrameStateTest.html 8203920 macosx-all,linux-all
javax/swing/SwingUtilities/TestTextPosInPrint.java 8227025 windows-all
java/awt/print/PrinterJob/ScaledText/ScaledText.java 8231226 macosx-all
java/awt/font/TextLayout/TestJustification.html 8250791 macosx-all
javax/swing/JTabbedPane/4209065/bug4209065.java 8251177 macosx-all
java/awt/TrayIcon/DragEventSource/DragEventSource.java 8252242 macosx-all
java/awt/FileDialog/DefaultFocusOwner/DefaultFocusOwner.java 7187728 macosx-all,linux-all
java/awt/FileDialog/RegexpFilterTest/RegexpFilterTest.html 7187728 macosx-all,linux-all
java/awt/print/PageFormat/Orient.java 8016055 macosx-all
java/awt/TextArea/TextAreaCursorTest/HoveringAndDraggingTest.java 8024986 macosx-all,linux-all
java/awt/event/MouseEvent/SpuriousExitEnter/SpuriousExitEnter.java 8254841 macosx-all
java/awt/Focus/AppletInitialFocusTest/AppletInitialFocusTest1.java 8256289 windows-x64
java/awt/FullScreen/TranslucentWindow/TranslucentWindow.java 8258103 linux-all
java/awt/Focus/FrameMinimizeTest/FrameMinimizeTest.java 8016266 linux-x64


############################################################################<|MERGE_RESOLUTION|>--- conflicted
+++ resolved
@@ -564,11 +564,6 @@
 java/lang/instrument/RedefineBigClass.sh                        8065756 generic-all
 java/lang/instrument/RetransformBigClass.sh                     8065756 generic-all
 
-<<<<<<< HEAD
-=======
-java/lang/instrument/BootClassPath/BootClassPathTest.sh         8273188 generic-all
-
->>>>>>> 7fd6b0bf
 java/lang/management/MemoryMXBean/Pending.java                  8158837 generic-all
 java/lang/management/MemoryMXBean/PendingAllGC.sh               8158837 generic-all
 
