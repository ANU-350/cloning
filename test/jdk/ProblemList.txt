###########################################################################
#
# Copyright (c) 2009, 2022, Oracle and/or its affiliates. All rights reserved.
# DO NOT ALTER OR REMOVE COPYRIGHT NOTICES OR THIS FILE HEADER.
#
# This code is free software; you can redistribute it and/or modify it
# under the terms of the GNU General Public License version 2 only, as
# published by the Free Software Foundation.
#
# This code is distributed in the hope that it will be useful, but WITHOUT
# ANY WARRANTY; without even the implied warranty of MERCHANTABILITY or
# FITNESS FOR A PARTICULAR PURPOSE.  See the GNU General Public License
# version 2 for more details (a copy is included in the LICENSE file that
# accompanied this code).
#
# You should have received a copy of the GNU General Public License version
# 2 along with this work; if not, write to the Free Software Foundation,
# Inc., 51 Franklin St, Fifth Floor, Boston, MA 02110-1301 USA.
#
# Please contact Oracle, 500 Oracle Parkway, Redwood Shores, CA 94065 USA
# or visit www.oracle.com if you need additional information or have any
# questions.
#
###########################################################################
#
# List of tests that should not be run by test/Makefile, for various reasons:
#   1. Does not run with jtreg -samevm mode
#   2. Causes problems in jtreg -samevm mode for jtreg or tests that follow it
#   3. The test is too slow or consumes too many system resources
#   4. The test fails when run on any official build systems
#
# It is possible that a test being on this list is a mistake, and that some
#   other test in samevm mode caused tests to fail, mistakes happen.
#
# Tests marked @ignore are not run by test/Makefile, but harmless to be listed.
#
# Tests that explicitly state "@run main/othervm ...", and are not listed here,
#   will be run in the same batch as the samevm tests.
#
# Shell tests are othervm by default.
#
# List items are testnames followed by labels, all MUST BE commented
#   as to why they are here and use a label:
#     generic-all   Problems on all platforms
#     generic-ARCH  Where ARCH is one of: x64, i586, ppc64, ppc64le, s390x, aarch64 etc.
#     OSNAME-all    Where OSNAME is one of: linux, windows, macosx, aix
#     OSNAME-ARCH   Specific on to one OSNAME and ARCH, e.g. macosx-x64
#     OSNAME-REV    Specific on to one OSNAME and REV, e.g. macosx-10.7.4
#
# More than one label is allowed but must be on the same line comma seperated,
# without spaces.
# If there are several lines mentioning the same test, the last one is used.
#
#############################################################################
#
# Running the tests:
#    cd test && make JT_HOME=jtreg_home PRODUCT_HOME=jdk_home jdk_all
#  Or instead of jdk_all, use any of the jdk_* targets.
#
# Samevm Notes:
#  * Although some tests may have only been seen to fail on some platforms,
#    they might be flagged as 'generic-all' because the problem they have
#    could cause hidden slowdowns on other platforms.
#    Most samevm problems will be generic-all, but windows usually dislikes
#    them the most.
#    Address already in use or connection errors indicate a generic port issue.
#    (this is not necessarily a samevm issue, but an issue for running the tests
#     on shared machines, two people or two test runs will collide).
#  * Samevm problem (windows in particular) is not closing all input/output
#  * Samevm problem when a test calls setSecurityManager()
#  * Samevm problem with setHttps*() is used? (not exactly sure here)
#  * Samevm problem when stuffing system properties with non Strings or anything
#  * Samevm problem when changing vm settings, or registering any vm actions
#  * Samevm problems with deleteOnExit(), if it must happen at end of test
#  * Samevm problems with URLClassLoader? (no details here)
#  * Samevm problems with dependence on predictable GC or finalizations
#
# Any of the above problems may mean the test needs to be flagged as "othervm".
#
#############################################################################
#
# Fixing the tests:
#
# Some tests just may need to be run with "othervm", and that can easily be
#   done by adding a @run line (or modifying any existing @run):
#      @run main/othervm NameOfMainClass
#   Make sure this @run follows any use of @library.
#   Otherwise, if the test is a samevm possibility, make sure the test is
#     cleaning up after itself, closing all streams, deleting temp files, etc.
#
# Keep in mind that the bug could be in many places, and even different per
#   platform, it could be a bug in any one of:
#      - the testcase
#      - the jdk (jdk classes, native code, or hotspot)
#      - the native compiler
#      - the javac compiler
#      - the OS (depends on what the testcase does)
#
# If you managed to really fix one of these tests, here is how you can
#    remove tests from this list:
#  1. Make sure test passes on all platforms with samevm, or mark it othervm
#  2. Make sure test passes on all platforms when run with it's entire group
#  3. Make sure both VMs are tested, -server and -client, if possible
#  4. Use your favorite build and test system to verify these results
#  5. Delete lines in this file, include the changes with your test changes
#
# You may need to repeat your testing 2 or even 3 times to verify good
#   results, some of these samevm failures are not very predictable.
#
#############################################################################

############################################################################

# jdk_awt

java/awt/event/MouseEvent/MouseClickTest/MouseClickTest.java 8168389 windows-all,macosx-all
java/awt/event/KeyEvent/SwallowKeyEvents/SwallowKeyEvents.java 8224055 macosx-all
java/awt/Focus/FocusOwnerFrameOnClick/FocusOwnerFrameOnClick.java 8081489 generic-all
java/awt/Focus/IconifiedFrameFocusChangeTest/IconifiedFrameFocusChangeTest.java 6849364 generic-all
java/awt/Focus/AutoRequestFocusTest/AutoRequestFocusToFrontTest.java 6848406 generic-all
java/awt/Focus/AutoRequestFocusTest/AutoRequestFocusSetVisibleTest.java 6848407 generic-all
java/awt/Focus/UnaccessibleChoice/AccessibleChoiceTest.java 8239801 macosx-all
java/awt/Frame/MaximizedUndecorated/MaximizedUndecorated.java 8022302 generic-all
java/awt/Frame/FrameLocation/FrameLocation.java 8238436 linux-all
java/awt/FileDialog/FileDialogIconTest/FileDialogIconTest.java 8160558 windows-all
java/awt/event/MouseWheelEvent/InfiniteRecursion/InfiniteRecursion.java 8060176 windows-all,macosx-all
java/awt/event/MouseWheelEvent/InfiniteRecursion/InfiniteRecursion_1.java 8060176 windows-all,macosx-all
java/awt/dnd/MissingEventsOnModalDialog/MissingEventsOnModalDialogTest.java 8164464 linux-all,macosx-all
java/awt/dnd/URIListBetweenJVMsTest/URIListBetweenJVMsTest.java 8171510 macosx-all
javax/swing/dnd/7171812/bug7171812.java 8041447 macosx-all
java/awt/Focus/ChoiceFocus/ChoiceFocus.java 8169103 windows-all,macosx-all
java/awt/Focus/ClearLwQueueBreakTest/ClearLwQueueBreakTest.java 8198618 macosx-all
java/awt/Focus/ConsumeNextKeyTypedOnModalShowTest/ConsumeNextKeyTypedOnModalShowTest.java 6986252 macosx-all
java/awt/Focus/MouseClickRequestFocusRaceTest/MouseClickRequestFocusRaceTest.java 8194753 linux-all,macosx-all
java/awt/Focus/NoAutotransferToDisabledCompTest/NoAutotransferToDisabledCompTest.java 7152980 macosx-all
java/awt/Focus/ToFrontFocusTest/ToFrontFocus.java 7156130 linux-all
java/awt/Focus/WrongKeyTypedConsumedTest/WrongKeyTypedConsumedTest.java 8169096 macosx-all
java/awt/EventQueue/6980209/bug6980209.java 8198615 macosx-all
java/awt/Frame/ExceptionOnSetExtendedStateTest/ExceptionOnSetExtendedStateTest.java 8198237 macosx-all
java/awt/grab/EmbeddedFrameTest1/EmbeddedFrameTest1.java 7080150 macosx-all
java/awt/event/InputEvent/EventWhenTest/EventWhenTest.java 8168646 generic-all
java/awt/KeyboardFocusmanager/TypeAhead/SubMenuShowTest/SubMenuShowTest.java 8273520 macosx-all
java/awt/Mixing/AWT_Mixing/HierarchyBoundsListenerMixingTest.java 8049405 macosx-all
java/awt/Mixing/AWT_Mixing/OpaqueOverlappingChoice.java 8048171 generic-all
java/awt/Mixing/AWT_Mixing/JMenuBarOverlapping.java 8159451 linux-all,windows-all,macosx-all
java/awt/Mixing/AWT_Mixing/JSplitPaneOverlapping.java 6986109 generic-all
java/awt/Mixing/AWT_Mixing/JInternalFrameMoveOverlapping.java 6986109 windows-all
java/awt/Mixing/AWT_Mixing/MixingPanelsResizing.java 8049405 generic-all
java/awt/Mixing/AWT_Mixing/JComboBoxOverlapping.java 8049405 macosx-all
java/awt/Mixing/AWT_Mixing/JPopupMenuOverlapping.java 8049405 macosx-all
java/awt/Mixing/AWT_Mixing/JButtonInGlassPaneOverlapping.java 8158801 windows-all
java/awt/Mixing/AWT_Mixing/JButtonOverlapping.java 8158801 windows-all
java/awt/Mixing/AWT_Mixing/JColorChooserOverlapping.java 8158801 windows-all
java/awt/Mixing/AWT_Mixing/JEditorPaneInGlassPaneOverlapping.java 8158801 windows-all
java/awt/Mixing/AWT_Mixing/JEditorPaneOverlapping.java 8158801 windows-all
java/awt/Mixing/AWT_Mixing/JLabelInGlassPaneOverlapping.java 8158801 windows-all
java/awt/Mixing/AWT_Mixing/JLabelOverlapping.java 8158801 windows-all
java/awt/Mixing/AWT_Mixing/JListInGlassPaneOverlapping.java 8158801 windows-all
java/awt/Mixing/AWT_Mixing/JListOverlapping.java 8158801 windows-all
java/awt/Mixing/AWT_Mixing/JPanelInGlassPaneOverlapping.java 8158801 windows-all
java/awt/Mixing/AWT_Mixing/JPanelOverlapping.java 8158801 windows-all
java/awt/Mixing/AWT_Mixing/JProgressBarInGlassPaneOverlapping.java 8158801 windows-all
java/awt/Mixing/AWT_Mixing/JProgressBarOverlapping.java 8158801 windows-all
java/awt/Mixing/AWT_Mixing/JScrollBarInGlassPaneOverlapping.java 8158801 windows-all
java/awt/Mixing/AWT_Mixing/JScrollBarOverlapping.java 8158801 windows-all
java/awt/Mixing/AWT_Mixing/JSliderInGlassPaneOverlapping.java 8158801 windows-all
java/awt/Mixing/AWT_Mixing/JSliderOverlapping.java 8158801 windows-all
java/awt/Mixing/AWT_Mixing/JSpinnerInGlassPaneOverlapping.java 8158801 windows-all
java/awt/Mixing/AWT_Mixing/JSpinnerOverlapping.java 8158801 windows-all
java/awt/Mixing/AWT_Mixing/JTableInGlassPaneOverlapping.java 8158801 windows-all
java/awt/Mixing/AWT_Mixing/JTableOverlapping.java 8158801 windows-all
java/awt/Mixing/AWT_Mixing/JTextAreaInGlassPaneOverlapping.java 8158801 windows-all
java/awt/Mixing/AWT_Mixing/JTextAreaOverlapping.java 8158801 windows-all
java/awt/Mixing/AWT_Mixing/JTextFieldInGlassPaneOverlapping.java 8158801 windows-all
java/awt/Mixing/AWT_Mixing/JTextFieldOverlapping.java 8158801 windows-all
java/awt/Mixing/AWT_Mixing/JToggleButtonInGlassPaneOverlapping.java 8158801 windows-all
java/awt/Mixing/AWT_Mixing/JToggleButtonOverlapping.java 8158801 windows-all
java/awt/Mixing/NonOpaqueInternalFrame.java 7124549 macosx-all
java/awt/Focus/ActualFocusedWindowTest/ActualFocusedWindowRetaining.java 6829264 generic-all
java/awt/datatransfer/DragImage/MultiResolutionDragImageTest.java 8080982 generic-all
java/awt/datatransfer/SystemFlavorMap/AddFlavorTest.java 8079268 linux-all
java/awt/Toolkit/RealSync/Test.java 6849383 linux-all
java/awt/LightweightComponent/LightweightEventTest/LightweightEventTest.java 8159252 windows-all
java/awt/EventDispatchThread/HandleExceptionOnEDT/HandleExceptionOnEDT.java 8072110 macosx-all
java/awt/EventDispatchThread/LoopRobustness/LoopRobustness.java 8073636 macosx-all
java/awt/FullScreen/FullScreenInsets/FullScreenInsets.java 7019055,8266245 windows-all,linux-all,macosx-all
java/awt/Focus/8013611/JDK8013611.java 8175366 windows-all,macosx-all
java/awt/Focus/6981400/Test1.java 8029675 windows-all,macosx-all
java/awt/Focus/6981400/Test3.java 8173264 generic-all
java/awt/event/KeyEvent/ExtendedKeyCode/ExtendedKeyCodeTest.java 8169476 windows-all,macosx-all
java/awt/event/KeyEvent/KeyChar/KeyCharTest.java 8169474,8224055 macosx-all,windows-all
java/awt/event/KeyEvent/KeyTyped/CtrlASCII.java 8252713 linux-all

java/awt/dnd/URIListToFileListBetweenJVMsTest/URIListToFileListBetweenJVMsTest.java 8194947 generic-all
java/awt/Frame/FramesGC/FramesGC.java 8079069 macosx-all
java/awt/Scrollbar/ScrollbarMouseWheelTest/ScrollbarMouseWheelTest.java 8196018 windows-all,linux-all
java/awt/TrayIcon/ActionCommand/ActionCommand.java 8150540 windows-all
java/awt/TrayIcon/ActionEventMask/ActionEventMask.java 8150540 windows-all
java/awt/TrayIcon/ActionEventTest/ActionEventTest.java 8150540,8242801 windows-all,macosx-all
java/awt/TrayIcon/ModalityTest/ModalityTest.java 8150540 windows-all,macosx-all
java/awt/TrayIcon/MouseEventMask/MouseEventMaskTest.java 8150540 windows-all
java/awt/TrayIcon/MouseMovedTest/MouseMovedTest.java 8150540 windows-all
java/awt/TrayIcon/SecurityCheck/FunctionalityCheck/FunctionalityCheck.java 8150540 windows-all
java/awt/TrayIcon/TrayIconEventModifiers/TrayIconEventModifiersTest.java 8150540 windows-all
java/awt/TrayIcon/TrayIconEvents/TrayIconEventsTest.java 8150540 windows-all
java/awt/TrayIcon/TrayIconMouseTest/TrayIconMouseTest.java 8150540 windows-all
java/awt/TrayIcon/TrayIconPopup/TrayIconPopupClickTest.java 8150540 windows-all,macosx-all
java/awt/TrayIcon/TrayIconPopup/TrayIconPopupTest.java 8150540 windows-all

java/awt/Window/ShapedAndTranslucentWindows/SetShapeAndClick.java 8197936 macosx-all
java/awt/Window/ShapedAndTranslucentWindows/SetShapeDynamicallyAndClick.java 8013450 macosx-all
java/awt/Window/ShapedAndTranslucentWindows/ShapedTranslucentWindowClick.java 8013450 macosx-all
java/awt/Window/ShapedAndTranslucentWindows/FocusAWTTest.java 8222328 windows-all,linux-all,macosx-all
java/awt/Window/ShapedAndTranslucentWindows/Shaped.java  8222328 windows-all,linux-all,macosx-all
java/awt/Window/ShapedAndTranslucentWindows/ShapedByAPI.java 8222328 windows-all,linux-all,macosx-all
java/awt/Window/ShapedAndTranslucentWindows/ShapedTranslucent.java 8222328 windows-all,linux-all,macosx-all
java/awt/Window/ShapedAndTranslucentWindows/StaticallyShaped.java 8165218,8222328 windows-all,macosx-all,linux-all
java/awt/Window/ShapedAndTranslucentWindows/Translucent.java 8222328 windows-all,linux-all,macosx-all
java/awt/Window/AlwaysOnTop/AutoTestOnTop.java 6847593 linux-all
java/awt/Window/GrabSequence/GrabSequence.java 6848409 macosx-all,linux-all
java/awt/Window/LocationAtScreenCorner/LocationAtScreenCorner.java 8203371 linux-all
java/awt/font/TextLayout/TextLayoutBounds.java 8169188 generic-all
java/awt/image/BufferedImage/ICMColorDataTest/ICMColorDataTest.java 8233028 generic-all
java/awt/image/DrawImage/IncorrectAlphaSurface2SW.java 8056077 linux-all
java/awt/image/multiresolution/MultiresolutionIconTest.java 8169187,8252812 macosx-all,windows-all,linux-x64
java/awt/print/Headless/HeadlessPrinterJob.java 8196088 windows-all
sun/awt/datatransfer/SuplementaryCharactersTransferTest.java 8011371 generic-all
sun/awt/shell/ShellFolderMemoryLeak.java 8197794 windows-all
sun/java2d/DirectX/MultiPaintEventTest/MultiPaintEventTest.java 8284825 windows-all
sun/java2d/DirectX/OnScreenRenderingResizeTest/OnScreenRenderingResizeTest.java 8022403 generic-all
sun/java2d/DirectX/OverriddenInsetsTest/OverriddenInsetsTest.java 8196102 generic-all
sun/java2d/DirectX/RenderingToCachedGraphicsTest/RenderingToCachedGraphicsTest.java 8196180 windows-all,macosx-all
sun/java2d/SunGraphics2D/EmptyClipRenderingTest.java 8144029 macosx-all,linux-all
sun/java2d/SunGraphics2D/DrawImageBilinear.java 8191406 generic-all
sun/java2d/SunGraphics2D/PolyVertTest.java 6986565 generic-all
sun/java2d/SunGraphics2D/SimplePrimQuality.java 6992007 generic-all
sun/java2d/SunGraphics2D/SourceClippingBlitTest/SourceClippingBlitTest.java 8196185 generic-all

sun/java2d/X11SurfaceData/SharedMemoryPixmapsTest/SharedMemoryPixmapsTest.sh 8221451 linux-all
java/awt/FullScreen/DisplayChangeVITest/DisplayChangeVITest.java 8169469,8273617 windows-all,macosx-aarch64
java/awt/FullScreen/UninitializedDisplayModeChangeTest/UninitializedDisplayModeChangeTest.java 8273617 macosx-all
java/awt/print/PrinterJob/PSQuestionMark.java 7003378 generic-all
java/awt/print/PrinterJob/GlyphPositions.java 7003378 generic-all
java/awt/Choice/ChoiceMouseWheelTest/ChoiceMouseWheelTest.java 6849371 macosx-all,linux-all
java/awt/Component/GetScreenLocTest/GetScreenLocTest.java 4753654 generic-all
java/awt/Component/SetEnabledPerformance/SetEnabledPerformance.java 8165863 macosx-all
java/awt/Clipboard/HTMLTransferTest/HTMLTransferTest.java 8017454 macosx-all
java/awt/Frame/MiscUndecorated/RepaintTest.java 8266244 macosx-aarch64
java/awt/Robot/ModifierRobotKey/ModifierRobotKeyTest.java 8157173 generic-all
java/awt/Modal/FileDialog/FileDialogAppModal1Test.java 7186009 macosx-all
java/awt/Modal/FileDialog/FileDialogAppModal2Test.java 7186009 macosx-all
java/awt/Modal/FileDialog/FileDialogAppModal3Test.java 7186009 macosx-all
java/awt/Modal/FileDialog/FileDialogAppModal4Test.java 7186009 macosx-all
java/awt/Modal/FileDialog/FileDialogAppModal5Test.java 7186009 macosx-all
java/awt/Modal/FileDialog/FileDialogAppModal6Test.java 7186009 macosx-all
java/awt/Modal/FileDialog/FileDialogDocModal1Test.java 7186009 macosx-all
java/awt/Modal/FileDialog/FileDialogDocModal2Test.java 7186009 macosx-all
java/awt/Modal/FileDialog/FileDialogDocModal3Test.java 7186009 macosx-all
java/awt/Modal/FileDialog/FileDialogDocModal4Test.java 7186009 macosx-all
java/awt/Modal/FileDialog/FileDialogDocModal5Test.java 7186009 macosx-all
java/awt/Modal/FileDialog/FileDialogDocModal6Test.java 7186009 macosx-all
java/awt/Modal/FileDialog/FileDialogDocModal7Test.java 7186009 macosx-all,linux-all
java/awt/Modal/FileDialog/FileDialogModal1Test.java 7186009 macosx-all
java/awt/Modal/FileDialog/FileDialogModal2Test.java 7186009 macosx-all
java/awt/Modal/FileDialog/FileDialogModal3Test.java 7186009 macosx-all
java/awt/Modal/FileDialog/FileDialogModal4Test.java 7186009 macosx-all
java/awt/Modal/FileDialog/FileDialogModal5Test.java 7186009 macosx-all
java/awt/Modal/FileDialog/FileDialogModal6Test.java 7186009 macosx-all
java/awt/Modal/FileDialog/FileDialogNonModal1Test.java 7186009 macosx-all
java/awt/Modal/FileDialog/FileDialogNonModal2Test.java 7186009 macosx-all,linux-all
java/awt/Modal/FileDialog/FileDialogNonModal3Test.java 7186009 macosx-all
java/awt/Modal/FileDialog/FileDialogNonModal4Test.java 7186009 macosx-all
java/awt/Modal/FileDialog/FileDialogNonModal5Test.java 7186009 macosx-all
java/awt/Modal/FileDialog/FileDialogNonModal6Test.java 7186009 macosx-all,linux-all
java/awt/Modal/FileDialog/FileDialogNonModal7Test.java 7186009 macosx-all,linux-all
java/awt/Modal/FileDialog/FileDialogTKModal1Test.java 8196430 generic-all
java/awt/Modal/FileDialog/FileDialogTKModal2Test.java 8196430 generic-all
java/awt/Modal/FileDialog/FileDialogTKModal3Test.java 8196430 generic-all
java/awt/Modal/FileDialog/FileDialogTKModal4Test.java 8196430 generic-all
java/awt/Modal/FileDialog/FileDialogTKModal5Test.java 8196430 generic-all
java/awt/Modal/FileDialog/FileDialogTKModal6Test.java 8196430 generic-all
java/awt/Modal/FileDialog/FileDialogTKModal7Test.java 8196430 macosx-all
java/awt/Modal/ModalBlockingTests/BlockingDDAppModalTest.java 8198665 macosx-all
java/awt/Modal/ModalBlockingTests/BlockingDDDocModalTest.java 8198665 macosx-all
java/awt/Modal/ModalBlockingTests/BlockingDDModelessTest.java 8198665 macosx-all
java/awt/Modal/ModalBlockingTests/BlockingDDNonModalTest.java 8198665 macosx-all
java/awt/Modal/ModalBlockingTests/BlockingDDSetModalTest.java 8198665 macosx-all
java/awt/Modal/ModalBlockingTests/BlockingDDToolkitModalTest.java 8198665 macosx-all
java/awt/Modal/ModalBlockingTests/BlockingDFAppModalTest.java 8198665 macosx-all
java/awt/Modal/ModalBlockingTests/BlockingDFSetModalTest.java 8198665 macosx-all
java/awt/Modal/ModalBlockingTests/BlockingDFToolkitModalTest.java 8198665 macosx-all
java/awt/Modal/ModalBlockingTests/BlockingDFWModeless1Test.java 8198665 macosx-all
java/awt/Modal/ModalBlockingTests/BlockingDFWModeless2Test.java 8198665 macosx-all
java/awt/Modal/ModalBlockingTests/BlockingDFWNonModal1Test.java 8198665 macosx-all
java/awt/Modal/ModalBlockingTests/BlockingDFWNonModal2Test.java 8198665 macosx-all
java/awt/Modal/ModalBlockingTests/BlockingDocModalTest.java 8198665 macosx-all
java/awt/Modal/ModalBlockingTests/BlockingFDModelessTest.java 8198665 macosx-all
java/awt/Modal/ModalBlockingTests/BlockingFDNonModalTest.java 8198665 macosx-all
java/awt/Modal/ModalBlockingTests/BlockingFDWDocModal1Test.java 8198665 macosx-all
java/awt/Modal/ModalBlockingTests/BlockingFDWDocModal2Test.java 8198665 macosx-all
java/awt/Modal/ModalBlockingTests/BlockingFDWDocModal3Test.java 8198665 macosx-all
java/awt/Modal/ModalBlockingTests/BlockingFDWDocModal4Test.java 8198665 macosx-all
java/awt/Modal/ModalBlockingTests/BlockingFDWModeless1Test.java 8198665 macosx-all
java/awt/Modal/ModalBlockingTests/BlockingFDWModeless2Test.java 8198665 macosx-all
java/awt/Modal/ModalBlockingTests/BlockingFDWModeless3Test.java 8198665 macosx-all
java/awt/Modal/ModalBlockingTests/BlockingFDWModeless4Test.java 8198665 macosx-all
java/awt/Modal/ModalBlockingTests/BlockingFDWNonModal1Test.java 8198665 macosx-all
java/awt/Modal/ModalBlockingTests/BlockingFDWNonModal2Test.java 8198665 macosx-all
java/awt/Modal/ModalBlockingTests/BlockingFDWNonModal3Test.java 8198665 macosx-all
java/awt/Modal/ModalBlockingTests/BlockingFDWNonModal4Test.java 8198665 macosx-all
java/awt/Modal/ModalBlockingTests/BlockingWindowsAppModal1Test.java 8198665 macosx-all
java/awt/Modal/ModalBlockingTests/BlockingWindowsAppModal2Test.java 8198665 macosx-all
java/awt/Modal/ModalBlockingTests/BlockingWindowsAppModal3Test.java 8198665 macosx-all
java/awt/Modal/ModalBlockingTests/BlockingWindowsAppModal4Test.java 8198665 macosx-all
java/awt/Modal/ModalBlockingTests/BlockingWindowsAppModal5Test.java 8198665 macosx-all
java/awt/Modal/ModalBlockingTests/BlockingWindowsAppModal6Test.java 8198665 macosx-all
java/awt/Modal/ModalBlockingTests/BlockingWindowsDocModal1Test.java 8198665 macosx-all
java/awt/Modal/ModalBlockingTests/BlockingWindowsDocModal2Test.java 8198665 macosx-all
java/awt/Modal/ModalBlockingTests/BlockingWindowsSetModal1Test.java 8198665 macosx-all
java/awt/Modal/ModalBlockingTests/BlockingWindowsSetModal2Test.java 8198665 macosx-all
java/awt/Modal/ModalBlockingTests/BlockingWindowsSetModal3Test.java 8198665 macosx-all
java/awt/Modal/ModalBlockingTests/BlockingWindowsSetModal4Test.java 8198665 macosx-all
java/awt/Modal/ModalBlockingTests/BlockingWindowsSetModal5Test.java 8198665 macosx-all
java/awt/Modal/ModalBlockingTests/BlockingWindowsSetModal6Test.java 8198665 macosx-all
java/awt/Modal/ModalBlockingTests/BlockingWindowsToolkitModal1Test.java 8198665 macosx-all
java/awt/Modal/ModalBlockingTests/BlockingWindowsToolkitModal2Test.java 8198665 macosx-all
java/awt/Modal/ModalBlockingTests/BlockingWindowsToolkitModal3Test.java 8198665 macosx-all
java/awt/Modal/ModalBlockingTests/BlockingWindowsToolkitModal4Test.java 8198665 macosx-all
java/awt/Modal/ModalBlockingTests/BlockingWindowsToolkitModal5Test.java 8198665 macosx-all
java/awt/Modal/ModalBlockingTests/BlockingWindowsToolkitModal6Test.java 8198665 macosx-all
java/awt/Modal/ModalBlockingTests/UnblockedDialogAppModalTest.java 8198665 macosx-all
java/awt/Modal/ModalBlockingTests/UnblockedDialogDocModalTest.java 8198665 macosx-all
java/awt/Modal/ModalBlockingTests/UnblockedDialogModelessTest.java 8198665 macosx-all
java/awt/Modal/ModalBlockingTests/UnblockedDialogNonModalTest.java 8198665 macosx-all
java/awt/Modal/ModalBlockingTests/UnblockedDialogSetModalTest.java 8198665 macosx-all
java/awt/Modal/ModalBlockingTests/UnblockedDialogToolkitModalTest.java 8198665 macosx-all
java/awt/Modal/ModalDialogOrderingTest/ModalDialogOrderingTest.java 8066259 macosx-all
java/awt/Modal/ModalExclusionTests/ApplicationExcludeFrameFileTest.java 8047179 linux-all,macosx-all
java/awt/Modal/ModalExclusionTests/ApplicationExcludeDialogFileTest.java 8047179 linux-all,macosx-all
java/awt/Modal/ModalExclusionTests/ApplicationExcludeDialogPageSetupTest.java 8196431 linux-all,macosx-all
java/awt/Modal/ModalExclusionTests/ApplicationExcludeDialogPrintSetupTest.java 8196431 linux-all,macosx-all
java/awt/Modal/ModalExclusionTests/ApplicationExcludeFramePageSetupTest.java 8196431 linux-all,macosx-all
java/awt/Modal/ModalExclusionTests/ApplicationExcludeFramePrintSetupTest.java 8196431 linux-all,macosx-all
java/awt/Modal/ModalExclusionTests/ToolkitExcludeFrameFileTest.java 8047179 linux-all,macosx-all
java/awt/Modal/ModalExclusionTests/ToolkitExcludeDialogFileTest.java 8047179 linux-all,macosx-all
java/awt/Modal/ModalExclusionTests/ToolkitExcludeDialogPageSetupTest.java 8196431 linux-all,macosx-all
java/awt/Modal/ModalExclusionTests/ToolkitExcludeDialogPrintSetupTest.java 8196431 linux-all,macosx-all
java/awt/Modal/ModalExclusionTests/ToolkitExcludeFramePageSetupTest.java 8196431 linux-all,macosx-all
java/awt/Modal/ModalExclusionTests/ToolkitExcludeFramePrintSetupTest.java 8196431 linux-all,macosx-all
java/awt/Modal/ModalFocusTransferTests/FocusTransferWDFAppModal2Test.java 8058813 windows-all
java/awt/Modal/ModalFocusTransferTests/FocusTransferWDFModeless2Test.java 8196191 windows-all
java/awt/Modal/ModalFocusTransferTests/FocusTransferDWFDocModalTest.java 8196432 linux-all,macosx-all
java/awt/Modal/ModalFocusTransferTests/FocusTransferDWFModelessTest.java 8196432 linux-all,macosx-all
java/awt/Modal/ModalFocusTransferTests/FocusTransferDWFNonModalTest.java 8196432 linux-all,macosx-all
java/awt/Modal/ModalFocusTransferTests/FocusTransferDialogsModelessTest.java 8196432 linux-all
java/awt/Modal/ModalFocusTransferTests/FocusTransferDialogsNonModalTest.java 8196432 linux-all
java/awt/Modal/ModalFocusTransferTests/FocusTransferFDWDocModalTest.java 8196432 linux-all
java/awt/Modal/ModalFocusTransferTests/FocusTransferFDWModelessTest.java 8196432 linux-all
java/awt/Modal/ModalFocusTransferTests/FocusTransferFDWNonModalTest.java 8196432 linux-all
java/awt/Modal/ModalFocusTransferTests/FocusTransferFWDAppModal1Test.java 8196432 linux-all,macosx-all
java/awt/Modal/ModalFocusTransferTests/FocusTransferFWDAppModal2Test.java 8196432 linux-all,macosx-all
java/awt/Modal/ModalFocusTransferTests/FocusTransferFWDAppModal3Test.java 8196432 linux-all,macosx-all
java/awt/Modal/ModalFocusTransferTests/FocusTransferFWDAppModal4Test.java 8196432 linux-all,macosx-all
java/awt/Modal/ModalFocusTransferTests/FocusTransferFWDDocModal1Test.java 8196432 linux-all,macosx-all
java/awt/Modal/ModalFocusTransferTests/FocusTransferFWDDocModal2Test.java 8196432 linux-all,macosx-all
java/awt/Modal/ModalFocusTransferTests/FocusTransferFWDDocModal3Test.java 8196432 linux-all,macosx-all
java/awt/Modal/ModalFocusTransferTests/FocusTransferFWDDocModal4Test.java 8196432 linux-all,macosx-all
java/awt/Modal/ModalFocusTransferTests/FocusTransferFWDModeless1Test.java 8196432 linux-all,macosx-all
java/awt/Modal/ModalFocusTransferTests/FocusTransferFWDModeless2Test.java 8196432 linux-all,macosx-all
java/awt/Modal/ModalFocusTransferTests/FocusTransferFWDModeless3Test.java 8196432 linux-all,macosx-all
java/awt/Modal/ModalFocusTransferTests/FocusTransferFWDModeless4Test.java 8196432 linux-all,macosx-all
java/awt/Modal/ModalFocusTransferTests/FocusTransferFWDNonModal1Test.java 8196432 linux-all,macosx-all
java/awt/Modal/ModalFocusTransferTests/FocusTransferFWDNonModal2Test.java 8196432 linux-all,macosx-all
java/awt/Modal/ModalFocusTransferTests/FocusTransferFWDNonModal3Test.java 8196432 linux-all,macosx-all
java/awt/Modal/ModalFocusTransferTests/FocusTransferFWDNonModal4Test.java 8196432 linux-all,macosx-all
java/awt/Modal/ModalFocusTransferTests/FocusTransferWDFDocModal2Test.java 8196432 linux-all
java/awt/Modal/ModalFocusTransferTests/FocusTransferWDFNonModal2Test.java 8196432 linux-all
java/awt/Modal/MultipleDialogs/MultipleDialogs1Test.java 8198665 macosx-all
java/awt/Modal/MultipleDialogs/MultipleDialogs2Test.java 8198665 macosx-all
java/awt/Modal/MultipleDialogs/MultipleDialogs3Test.java 8198665 macosx-all
java/awt/Modal/MultipleDialogs/MultipleDialogs4Test.java 8198665 macosx-all
java/awt/Modal/MultipleDialogs/MultipleDialogs5Test.java 8198665 macosx-all
java/awt/Mouse/EnterExitEvents/DragWindowOutOfFrameTest.java 8177326 macosx-all
java/awt/Mouse/EnterExitEvents/DragWindowTest.java 8023562 macosx-all
java/awt/Mouse/EnterExitEvents/ResizingFrameTest.java 8005021 macosx-all
java/awt/Mouse/EnterExitEvents/FullscreenEnterEventTest.java 8051455 macosx-all
java/awt/Mouse/MouseModifiersUnitTest/MouseModifiersUnitTest_Standard.java 7124407 macosx-all
java/awt/Mouse/RemovedComponentMouseListener/RemovedComponentMouseListener.java 8157170 macosx-all
java/awt/Modal/ToFront/DialogToFrontModeless1Test.java 8213530 linux-all
java/awt/Modal/ToFront/DialogToFrontNonModalTest.java 8221899 linux-all
java/awt/Modal/ToBack/ToBackAppModal1Test.java 8196441 linux-all,macosx-all
java/awt/Modal/ToBack/ToBackAppModal2Test.java 8196441 linux-all,macosx-all
java/awt/Modal/ToBack/ToBackAppModal3Test.java 8196441 linux-all,macosx-all
java/awt/Modal/ToBack/ToBackAppModal4Test.java 8196441 linux-all,macosx-all
java/awt/Modal/ToBack/ToBackAppModal5Test.java 8196441 macosx-all
java/awt/Modal/ToBack/ToBackAppModal6Test.java 8196441 linux-all
java/awt/Modal/ToBack/ToBackModal1Test.java 8196441 linux-all,macosx-all
java/awt/Modal/ToBack/ToBackModal2Test.java 8196441 linux-all,macosx-all
java/awt/Modal/ToBack/ToBackModal3Test.java 8196441 linux-all,macosx-all
java/awt/Modal/ToBack/ToBackModal4Test.java 8196441 linux-all,macosx-all
java/awt/Modal/ToBack/ToBackTKModal1Test.java 8196441 linux-all,macosx-all
java/awt/Modal/ToBack/ToBackTKModal2Test.java 8196441 linux-all,macosx-all
java/awt/Modal/ToBack/ToBackTKModal3Test.java 8196441 linux-all,macosx-all
java/awt/Modal/ToBack/ToBackTKModal4Test.java 8196441 linux-all,macosx-all
java/awt/Modal/ToBack/ToBackTKModal5Test.java 8196441 macosx-all
java/awt/Modal/ToBack/ToBackDocModal1Test.java 8196441 linux-all,macosx-all
java/awt/Modal/ToBack/ToBackDocModal2Test.java 8196441 linux-all,macosx-all
java/awt/Modal/ToBack/ToBackDocModal3Test.java 8196441 linux-all,macosx-all
java/awt/Modal/ToBack/ToBackDocModal4Test.java 8196441 linux-all,macosx-all
java/awt/Modal/ToBack/ToBackDocModal5Test.java 8196441 linux-all,macosx-all
java/awt/Modal/ToBack/ToBackModeless1Test.java 8196441 macosx-all,linux-all
java/awt/Modal/ToBack/ToBackModeless2Test.java 8196441 macosx-all,linux-all
java/awt/Modal/ToBack/ToBackModeless3Test.java 8196441 macosx-all,linux-all
java/awt/Modal/ToBack/ToBackModeless4Test.java 8196441 macosx-all,linux-all
java/awt/Modal/ToBack/ToBackModeless5Test.java 8196441 macosx-all
java/awt/Modal/ToBack/ToBackNonModal1Test.java 8196441 macosx-all,linux-all
java/awt/Modal/ToBack/ToBackNonModal2Test.java 8196441 macosx-all,linux-all
java/awt/Modal/ToBack/ToBackNonModal3Test.java 8196441 macosx-all,linux-all
java/awt/Modal/ToBack/ToBackNonModal4Test.java 8196441 macosx-all,linux-all
java/awt/Modal/ToBack/ToBackNonModal5Test.java 8196441 macosx-all
javax/print/PrintSEUmlauts/PrintSEUmlauts.java 8135174 generic-all
java/awt/font/TextLayout/LigatureCaretTest.java 8266312  generic-all
java/awt/image/VolatileImage/CustomCompositeTest.java 8199002 windows-all,linux-all
java/awt/image/VolatileImage/GradientPaints.java 8199003 linux-all
java/awt/JAWT/JAWT.sh 8197798 windows-all,linux-all
java/awt/datatransfer/ConstructFlavoredObjectTest/ConstructFlavoredObjectTest.java 8202860 linux-all
java/awt/FileDialog/FilenameFilterTest/FilenameFilterTest.java 8202882 linux-all
java/awt/Choice/ChoicePopupLocation/ChoicePopupLocation.java 8202931 macosx-all,linux-all
java/awt/Focus/NonFocusableBlockedOwnerTest/NonFocusableBlockedOwnerTest.java 7124275 macosx-all
java/awt/Focus/TranserFocusToWindow/TranserFocusToWindow.java 6848810 macosx-all,linux-all
java/awt/FileDialog/ModalFocus/FileDialogModalFocusTest.java 8194751 linux-all
java/awt/image/VolatileImage/BitmaskVolatileImage.java 8133102 linux-all
java/awt/SplashScreen/MultiResolutionSplash/unix/UnixMultiResolutionSplashTest.java 8203004 linux-all
java/awt/Robot/AcceptExtraMouseButtons/AcceptExtraMouseButtons.java 7107528 linux-all,macosx-all
java/awt/Mouse/MouseDragEvent/MouseDraggedTest.java 8080676 linux-all
java/awt/Mouse/MouseModifiersUnitTest/MouseModifiersInKeyEvent.java 8157147 linux-all,windows-all,macosx-all
java/awt/Mouse/TitleBarDoubleClick/TitleBarDoubleClick.java 8148041 linux-all
java/awt/Toolkit/DesktopProperties/rfe4758438.java 8193547 linux-all
java/awt/Toolkit/ToolkitPropertyTest/ToolkitPropertyTest_Enable.java 6847163
java/awt/xembed/server/RunTestXEmbed.java 7034201 linux-all
java/awt/Modal/ModalFocusTransferTests/FocusTransferDialogsDocModalTest.java 8164473 linux-all
java/awt/Frame/DisposeParentGC/DisposeParentGC.java 8079786 macosx-all

java/awt/GraphicsDevice/DisplayModes/CycleDMImage.java 7099223,8274106 macosx-aarch64,linux-all,windows-all
java/awt/keyboard/AllKeyCode/AllKeyCode.java 8242930 macosx-all
java/awt/FullScreen/8013581/bug8013581.java 8169471 macosx-all
java/awt/event/MouseEvent/RobotLWTest/RobotLWTest.java 8233568 macosx-all
java/awt/event/MouseEvent/MultipleMouseButtonsTest/MultipleMouseButtonsTest.java 8233568 macosx-all
java/awt/event/MouseEvent/ClickDuringKeypress/ClickDuringKeypress.java 8233568 macosx-all
java/awt/event/KeyEvent/DeadKey/DeadKeyMacOSXInputText.java 8233568 macosx-all
java/awt/event/KeyEvent/DeadKey/deadKeyMacOSX.java 8233568 macosx-all
java/awt/TrayIcon/RightClickWhenBalloonDisplayed/RightClickWhenBalloonDisplayed.java 8238720 windows-all
java/awt/PopupMenu/PopupMenuLocation.java 8238720 windows-all
java/awt/GridLayout/ComponentPreferredSize/ComponentPreferredSize.java 8238720 windows-all
java/awt/GridLayout/ChangeGridSize/ChangeGridSize.java   8238720 windows-all
java/awt/event/MouseEvent/FrameMouseEventAbsoluteCoordsTest/FrameMouseEventAbsoluteCoordsTest.java

# Several tests which fail sometimes on macos11
java/awt/Window/MainKeyWindowTest/TestMainKeyWindow.java 8265985 macosx-all
java/awt/security/WarningWindowDisposeTest/WarningWindowDisposeTest.java 8266059 macosx-all
java/awt/Robot/Delay/InterruptOfDelay.java 8265986 macosx-all
java/awt/MenuBar/TestNoScreenMenuBar.java 8265987 macosx-all

java/awt/Graphics2D/DrawString/DrawRotatedStringUsingRotatedFont.java 8266283 generic-all
java/awt/KeyboardFocusmanager/TypeAhead/ButtonActionKeyTest/ButtonActionKeyTest.java 8257529 windows-x64

java/awt/Window/GetScreenLocation/GetScreenLocationTest.java 8225787 linux-x64
java/awt/Dialog/MakeWindowAlwaysOnTop/MakeWindowAlwaysOnTop.java 8266243 macosx-aarch64
java/awt/dnd/BadSerializationTest/BadSerializationTest.java 8277817 linux-x64,windows-x64
java/awt/GraphicsDevice/CheckDisplayModes.java 8266242 macosx-aarch64
java/awt/GraphicsDevice/DisplayModes/UnknownRefrshRateTest.java 8286436 macosx-aarch64

############################################################################

# jdk_beans

java/beans/Introspector/8132566/OverridePropertyInfoTest.java   8132565 generic-all
java/beans/Introspector/8132566/OverrideUserDefPropertyInfoTest.java 8132565 generic-all

java/beans/XMLEncoder/Test6570354.java 8015593 macosx-all

############################################################################

# jdk_foreign

java/foreign/TestUpcallStack.java 8275584 macosx-aarch64
java/foreign/TestDowncallStack.java 8275584 macosx-aarch64

############################################################################

# jdk_lang

java/lang/ProcessHandle/InfoTest.java                           8211847 aix-ppc64
java/lang/invoke/LFCaching/LFMultiThreadCachingTest.java        8151492 generic-all
java/lang/invoke/LFCaching/LFGarbageCollectedTest.java          8078602 generic-all
java/lang/invoke/lambda/LambdaFileEncodingSerialization.java    8249079 linux-x64
java/lang/invoke/RicochetTest.java                              8251969 generic-all
<<<<<<< HEAD
java/lang/CompressExpandTest.java                               8287851 generic-all
=======
java/lang/ref/OOMEInReferenceHandler.java                       8066859 generic-all
>>>>>>> d852e99a

############################################################################

# jdk_instrument

java/lang/instrument/RedefineBigClass.sh                        8065756 generic-all
java/lang/instrument/RetransformBigClass.sh                     8065756 generic-all

############################################################################

# jdk_io

java/io/pathNames/GeneralWin32.java                             8180264 windows-all
java/io/File/createTempFile/SpecialTempFile.java                8274122 windows11

############################################################################

# jdk_management

com/sun/management/OperatingSystemMXBean/GetProcessCpuLoad.java 8030957 aix-all
com/sun/management/OperatingSystemMXBean/GetSystemCpuLoad.java  8030957 aix-all

java/lang/management/MemoryMXBean/Pending.java                  8158837 generic-all
java/lang/management/MemoryMXBean/PendingAllGC.sh               8158837 generic-all
java/lang/management/ThreadMXBean/ThreadMXBeanStateTest.java    8247426 generic-all

sun/management/jdp/JdpDefaultsTest.java                         8241865 linux-aarch64,macosx-all
sun/management/jdp/JdpJmxRemoteDynamicPortTest.java             8241865 macosx-all
sun/management/jdp/JdpSpecificAddressTest.java                  8241865 macosx-all

############################################################################

# jdk_jmx

javax/management/MBeanServer/OldMBeanServerTest.java            8030957 aix-all

javax/management/monitor/DerivedGaugeMonitorTest.java           8042211 generic-all

javax/management/remote/mandatory/notif/NotifReconnectDeadlockTest.java 8042215 generic-all

javax/management/remote/mandatory/connection/RMIConnector_NPETest.java 8267887 generic-all

############################################################################

# jdk_net

java/net/MulticastSocket/NoLoopbackPackets.java                 7122846 macosx-all
java/net/MulticastSocket/SetLoopbackMode.java                   7122846 macosx-all

java/net/MulticastSocket/Test.java                              7145658 macosx-all

java/net/MulticastSocket/SetGetNetworkInterfaceTest.java        8219083 windows-all

java/net/ServerSocket/AcceptInheritHandle.java                  8211854 aix-ppc64

############################################################################

# jdk_nio

java/nio/channels/DatagramChannel/Unref.java                    8233519 generic-all

java/nio/channels/AsynchronousSocketChannel/StressLoopback.java 8211851 aix-ppc64

java/nio/channels/DatagramChannel/ManySourcesAndTargets.java    8264385 macosx-aarch64

############################################################################

# jdk_rmi

java/rmi/server/Unreferenced/finiteGCLatency/FiniteGCLatency.java 7140992 generic-all

java/rmi/transport/rapidExportUnexport/RapidExportUnexport.java 7146541 linux-all

java/rmi/transport/checkLeaseInfoLeak/CheckLeaseLeak.java       7191877 generic-all

java/rmi/registry/readTest/CodebaseTest.java                    8173324 windows-all

java/rmi/Naming/DefaultRegistryPort.java                        8005619 windows-all
java/rmi/Naming/legalRegistryNames/LegalRegistryNames.java      8005619 windows-all

############################################################################

# jdk_sctp

com/sun/nio/sctp/SctpMultiChannel/SendFailed.java               8141694 linux-all

com/sun/nio/sctp/SctpMultiChannel/SocketOptionTests.java        8141694 linux-all

com/sun/nio/sctp/SctpChannel/SocketOptionTests.java             8141694 linux-all

############################################################################

# jdk_security

sun/security/pkcs11/sslecc/ClientJSSEServerJSSE.java            8161536 generic-all

sun/security/tools/keytool/ListKeychainStore.sh                 8156889 macosx-all

sun/security/tools/jarsigner/warnings/BadKeyUsageTest.java      8026393 generic-all

javax/net/ssl/ServerName/SSLEngineExplorerMatchedSNI.java       8212096 generic-all
javax/net/ssl/DTLS/CipherSuite.java                             8202059 macosx-x64

sun/security/provider/KeyStore/DKSTest.sh                       8180266 windows-all

sun/security/smartcardio/TestChannel.java                       8039280 generic-all
sun/security/smartcardio/TestConnect.java                       8039280 generic-all
sun/security/smartcardio/TestConnectAgain.java                  8039280 generic-all
sun/security/smartcardio/TestControl.java                       8039280 generic-all
sun/security/smartcardio/TestDefault.java                       8039280 generic-all
sun/security/smartcardio/TestDirect.java                        8039280 generic-all
sun/security/smartcardio/TestExclusive.java                     8039280 generic-all
sun/security/smartcardio/TestMultiplePresent.java               8039280 generic-all
sun/security/smartcardio/TestPresent.java                       8039280 generic-all
sun/security/smartcardio/TestTransmit.java                      8039280 generic-all
com/sun/crypto/provider/Cipher/DES/PerformanceTest.java         8039280 generic-all
com/sun/security/auth/callback/TextCallbackHandler/Default.java 8039280 generic-all
com/sun/security/auth/callback/TextCallbackHandler/Password.java 8039280 generic-all
com/sun/security/sasl/gsskerb/AuthOnly.java                     8039280 generic-all
com/sun/security/sasl/gsskerb/ConfSecurityLayer.java            8039280 generic-all
com/sun/security/sasl/gsskerb/NoSecurityLayer.java              8039280 generic-all
javax/security/auth/kerberos/KerberosHashEqualsTest.java        8039280 generic-all
javax/security/auth/kerberos/KerberosTixDateTest.java           8039280 generic-all
sun/security/provider/PolicyFile/GrantAllPermToExtWhenNoPolicy.java 8039280 generic-all
sun/security/provider/PolicyParser/ExtDirsChange.java           8039280 generic-all
sun/security/provider/PolicyParser/PrincipalExpansionError.java 8039280 generic-all
sun/security/ssl/SSLSessionImpl/NoInvalidateSocketException.java 8277970 linux-all,macosx-x64

############################################################################

# jdk_sound
javax/sound/sampled/DirectAudio/bug6372428.java                      8055097 generic-all
javax/sound/sampled/Clip/bug5070081.java                             8055097 generic-all
javax/sound/sampled/DataLine/LongFramePosition.java                  8055097 generic-all

javax/sound/sampled/Clip/Drain/ClipDrain.java          7062792 generic-all

javax/sound/sampled/Mixers/DisabledAssertionCrash.java 7067310 generic-all

javax/sound/midi/Sequencer/Recording.java 8167580,8265485 linux-all,macosx-aarch64
javax/sound/midi/Sequencer/MetaCallback.java 8178698 linux-all
javax/sound/midi/Sequencer/Looping.java 8136897 generic-all

############################################################################

# jdk_imageio

############################################################################

# jdk_swing

javax/swing/plaf/basic/BasicTextUI/8001470/bug8001470.java 8233177 linux-all,windows-all

javax/swing/JWindow/ShapedAndTranslucentWindows/ShapedTranslucentPerPixelTranslucentGradient.java 8233582 linux-all
javax/swing/JWindow/ShapedAndTranslucentWindows/ShapedPerPixelTranslucentGradient.java 8233582 linux-all
javax/swing/JWindow/ShapedAndTranslucentWindows/PerPixelTranslucentSwing.java 8194128 macosx-all
javax/swing/JWindow/ShapedAndTranslucentWindows/SetShapeAndClickSwing.java 8013450 macosx-all
javax/swing/JWindow/ShapedAndTranslucentWindows/TranslucentJComboBox.java 8024627 macosx-all
# The next test below is an intermittent failure
javax/swing/JTree/DnD/LastNodeLowerHalfDrop.java 8159131 linux-all
javax/swing/JTree/4633594/JTreeFocusTest.java 8173125 macosx-all
javax/swing/AbstractButton/6711682/bug6711682.java 8060765 windows-all,macosx-all
javax/swing/JFileChooser/6396844/TwentyThousandTest.java 8198003 generic-all
javax/swing/JPopupMenu/6800513/bug6800513.java 7184956 macosx-all
javax/swing/JTabbedPane/8007563/Test8007563.java 8051591 generic-all
javax/swing/JTabbedPane/4624207/bug4624207.java 8064922 macosx-all
javax/swing/SwingUtilities/TestBadBreak/TestBadBreak.java 8160720 generic-all
javax/swing/text/DefaultCaret/HidingSelection/HidingSelectionTest.java 8194048 windows-all
javax/swing/text/DefaultCaret/HidingSelection/MultiSelectionTest.java 8213562 linux-all
javax/swing/JFileChooser/6798062/bug6798062.java 8146446 windows-all
javax/swing/JPopupMenu/4870644/bug4870644.java 8194130 macosx-all,linux-all
javax/swing/dnd/8139050/NativeErrorsInTableDnD.java 8202765  macosx-all,linux-all
javax/swing/JEditorPane/6917744/bug6917744.java 8213124 macosx-all

# Several tests which fail on some hidpi systems/macosx12-aarch64 system
java/awt/Window/8159168/SetShapeTest.java 8274106 macosx-aarch64
java/awt/image/multiresolution/MultiResolutionJOptionPaneIconTest.java 8274106 macosx-aarch64
javax/swing/JFrame/8175301/ScaledFrameBackgroundTest.java 8274106 macosx-aarch64

sanity/client/SwingSet/src/ToolTipDemoTest.java 8225012 windows-all,macosx-all
sanity/client/SwingSet/src/ButtonDemoScreenshotTest.java 8265770 macosx-all

############################################################################

# jdk_text

############################################################################

# jdk_time

############################################################################

# core_tools


############################################################################

# jdk_jdi

com/sun/jdi/RepStep.java                                        8043571 generic-all

com/sun/jdi/NashornPopFrameTest.java                            8225620 generic-all

com/sun/jdi/InvokeHangTest.java                                 8218463 linux-all

com/sun/jdi/AfterThreadDeathTest.java                           8232839 linux-all

############################################################################

# jdk_time

############################################################################

# jdk_util

java/util/Locale/LocaleProvidersRun.java                        8268379 macosx-x64
sun/util/locale/provider/CalendarDataRegression.java            8268379 macosx-x64

############################################################################

# jdk_instrument

############################################################################

# svc_tools

sun/tools/jhsdb/BasicLauncherTest.java                          8228649 linux-ppc64,linux-ppc64le

sun/tools/jstatd/TestJstatdDefaults.java                        8081569,8226420 windows-all
sun/tools/jstatd/TestJstatdRmiPort.java                         8226420,8251259 windows-all
sun/tools/jstatd/TestJstatdServer.java                          8081569,8226420 windows-all

sun/tools/jstat/jstatLineCounts1.sh                             8268211 linux-aarch64
sun/tools/jstat/jstatLineCounts2.sh                             8268211 linux-aarch64
sun/tools/jstat/jstatLineCounts3.sh                             8268211 linux-aarch64
sun/tools/jstat/jstatLineCounts4.sh                             8268211 linux-aarch64

sun/tools/jhsdb/JStackStressTest.java                           8276210 linux-aarch64

############################################################################

# jdk_other

javax/rmi/ssl/SSLSocketParametersTest.sh                        8162906 generic-all

javax/script/Test7.java                                         8239361 generic-all

############################################################################

# jdk_jfr

jdk/jfr/event/compiler/TestCodeSweeper.java                     8225209 generic-all
jdk/jfr/event/os/TestThreadContextSwitches.java                 8247776 windows-all
jdk/jfr/startupargs/TestStartName.java                          8214685 windows-x64
jdk/jfr/startupargs/TestStartDuration.java                      8214685 windows-x64
jdk/jfr/jvm/TestWaste.java                                      8282427 generic-all
jdk/jfr/api/consumer/recordingstream/TestOnEvent.java           8255404 linux-x64
jdk/jfr/event/runtime/TestActiveSettingEvent.java               8287832 generic-all

############################################################################

# jdk_internal

############################################################################

# jdk_jpackage

############################################################################
# Client manual tests

java/awt/event/MouseEvent/SpuriousExitEnter/SpuriousExitEnter_1.java 7131438,8022539 generic-all
java/awt/event/MouseEvent/SpuriousExitEnter/SpuriousExitEnter_2.java 7131438,8022539 generic-all
java/awt/Modal/WsDisabledStyle/CloseBlocker/CloseBlocker.java 7187741 linux-all,macosx-all
java/awt/xembed/server/TestXEmbedServerJava.java 8001150,8004031 generic-all
javax/swing/JFileChooser/6698013/bug6698013.java 8024419 macosx-all
javax/swing/JColorChooser/8065098/bug8065098.java 8065647 macosx-all
java/awt/Modal/PrintDialogsTest/PrintDialogsTest.java 8068378 generic-all
java/awt/dnd/DnDFileGroupDescriptor/DnDFileGroupDescriptor.html 8080185 macosx-all,linux-all
javax/swing/JTabbedPane/4666224/bug4666224.html 8144124  macosx-all
java/awt/event/MouseEvent/AltGraphModifierTest/AltGraphModifierTest.java 8162380 generic-all
java/awt/image/VolatileImage/VolatileImageConfigurationTest.java 8171069 macosx-all,linux-all
java/awt/Modal/InvisibleParentTest/InvisibleParentTest.java 8172245 linux-all
java/awt/print/Dialog/RestoreActiveWindowTest/RestoreActiveWindowTest.java 8185429 macosx-all
java/awt/TrayIcon/DblClickActionEventTest/DblClickActionEventTest.html 8203867 macosx-all
java/awt/Frame/FrameStateTest/FrameStateTest.html 8203920 macosx-all,linux-all
javax/swing/SwingUtilities/TestTextPosInPrint.java 8227025 windows-all
java/awt/print/PrinterJob/ScaledText/ScaledText.java 8231226 macosx-all
java/awt/font/TextLayout/TestJustification.html 8250791 macosx-all
java/awt/TrayIcon/DragEventSource/DragEventSource.java 8252242 macosx-all
java/awt/FileDialog/DefaultFocusOwner/DefaultFocusOwner.java 7187728 macosx-all,linux-all
java/awt/FileDialog/RegexpFilterTest/RegexpFilterTest.html 7187728 macosx-all,linux-all
java/awt/print/PageFormat/Orient.java 8016055 macosx-all
java/awt/TextArea/TextAreaCursorTest/HoveringAndDraggingTest.java 8024986 macosx-all,linux-all
java/awt/event/MouseEvent/SpuriousExitEnter/SpuriousExitEnter.java 8254841 macosx-all
java/awt/Focus/AppletInitialFocusTest/AppletInitialFocusTest1.java 8256289 windows-x64
java/awt/FullScreen/TranslucentWindow/TranslucentWindow.java 8258103 linux-all
java/awt/Focus/FrameMinimizeTest/FrameMinimizeTest.java 8016266 linux-x64<|MERGE_RESOLUTION|>--- conflicted
+++ resolved
@@ -495,11 +495,7 @@
 java/lang/invoke/LFCaching/LFGarbageCollectedTest.java          8078602 generic-all
 java/lang/invoke/lambda/LambdaFileEncodingSerialization.java    8249079 linux-x64
 java/lang/invoke/RicochetTest.java                              8251969 generic-all
-<<<<<<< HEAD
 java/lang/CompressExpandTest.java                               8287851 generic-all
-=======
-java/lang/ref/OOMEInReferenceHandler.java                       8066859 generic-all
->>>>>>> d852e99a
 
 ############################################################################
 
