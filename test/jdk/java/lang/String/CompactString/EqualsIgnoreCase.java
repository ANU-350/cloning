/*
 * Copyright (c) 2015, 2023, Oracle and/or its affiliates. All rights reserved.
 * DO NOT ALTER OR REMOVE COPYRIGHT NOTICES OR THIS FILE HEADER.
 *
 * This code is free software; you can redistribute it and/or modify it
 * under the terms of the GNU General Public License version 2 only, as
 * published by the Free Software Foundation.
 *
 * This code is distributed in the hope that it will be useful, but WITHOUT
 * ANY WARRANTY; without even the implied warranty of MERCHANTABILITY or
 * FITNESS FOR A PARTICULAR PURPOSE.  See the GNU General Public License
 * version 2 for more details (a copy is included in the LICENSE file that
 * accompanied this code).
 *
 * You should have received a copy of the GNU General Public License version
 * 2 along with this work; if not, write to the Free Software Foundation,
 * Inc., 51 Franklin St, Fifth Floor, Boston, MA 02110-1301 USA.
 *
 * Please contact Oracle, 500 Oracle Parkway, Redwood Shores, CA 94065 USA
 * or visit www.oracle.com if you need additional information or have any
 * questions.
 */

import org.testng.annotations.DataProvider;
import org.testng.annotations.Test;

import static org.testng.Assert.assertEquals;
import static org.testng.Assert.assertFalse;
import static org.testng.Assert.assertTrue;

/*
 * @test
 * @bug 8077559 8248655 8302871
 * @summary Tests Compact String. This one is for String.equalsIgnoreCase.
 * @run testng/othervm -XX:+CompactStrings EqualsIgnoreCase
 * @run testng/othervm -XX:-CompactStrings EqualsIgnoreCase
 */

public class EqualsIgnoreCase extends CompactString {

    @DataProvider
    public Object[][] provider() {
        return new Object[][] {

        new Object[] { STRING_EMPTY, "", true },
                new Object[] { STRING_L1, "a", true },
                new Object[] { STRING_L2, "aB", true },
                new Object[] { STRING_L4, "AbCd", true },
                new Object[] { STRING_LLONG, "aBcDeFgH", true },
                new Object[] { STRING_U1, "\uFF41", true },
                new Object[] { STRING_U1, "\uFF21", true },
                new Object[] { STRING_U2, "\uFF41\uFF42", true },
                new Object[] { STRING_U2, "\uFF41\uFF22", true },
                new Object[] { STRING_U2, "\uFF21\uFF42", true },
                new Object[] { STRING_M12, "\uFF41a", true },
                new Object[] { STRING_M12, "\uFF21A", true },
                new Object[] { STRING_M11, "a\uFF41", true },
                new Object[] { STRING_M11, "A\uFF21", true },
                new Object[] { STRING_SUPPLEMENTARY, STRING_SUPPLEMENTARY_LOWERCASE, true },

        };
    }

    @Test(dataProvider = "provider")
    public void testEqualsIgnoreCase(String str, String anotherString,
            boolean expected) {
        map.get(str)
                .forEach(
                        (source, data) -> {
                            assertEquals(
                                    data.equalsIgnoreCase(anotherString),
                                    expected,
                                    String.format(
                                            "testing String(%s).equalsIgnoreCase(%s), source : %s, ",
                                            escapeNonASCIIs(data),
                                            escapeNonASCIIs(anotherString),
                                            source));
                        });
    }

    /**
     * Exhaustively check that all 256x256 latin1 code point pairs are equalsIgnoreCased
     * in a manner consistent with Character.toLowerCase(Character.toUpperCase(c));
     */
    @Test
    public void checkConsistencyWithCharacterUppercaseLowerCase() {
        for (char a = 0; a < 256; a++) {
            for (char b = 0; b < 256; b++) {

                int caseFoldA = Character.toLowerCase(Character.toUpperCase(a));
                int caseFoldB = Character.toLowerCase(Character.toUpperCase(b));

                String astr = Character.toString(a);
                String bstr = Character.toString(b);

                // If characters fold to the same lowercase, their strings should equalsIgnoreCase:
                if (caseFoldA == caseFoldB) {
                    assertTrue(astr.equalsIgnoreCase(bstr),
                            "Expected %s to equalsIgnoreCase %s".formatted(astr, bstr));
                } else {
                    assertFalse(astr.equalsIgnoreCase(bstr),
                            "Expected %s to not equalsIgnoreCase %s".formatted(astr, bstr));
                }
            }
        }
    }
<<<<<<< HEAD
    /**
     * This guards that CharacterData.latin1LowerCase is in sync with
     * Character.toUpperCase and Character.toLowerCase
     */
    @Test
    public void guardUnicodeFoldingToLatin1() {
        for (int c = 256; c <= 0x3FFFF; c++) {
            int lc = Character.toLowerCase(Character.toUpperCase(c));
            if (lc <= 0XFF) {
                assertTrue(Character.toString(lc).equalsIgnoreCase(Character.toString(c)),
                        "%s and its lowercase %s should equalsIgnoreCase".formatted(c, lc));
            }
        }
    }
=======
>>>>>>> f2b03f9a
}<|MERGE_RESOLUTION|>--- conflicted
+++ resolved
@@ -104,7 +104,7 @@
             }
         }
     }
-<<<<<<< HEAD
+
     /**
      * This guards that CharacterData.latin1LowerCase is in sync with
      * Character.toUpperCase and Character.toLowerCase
@@ -119,6 +119,4 @@
             }
         }
     }
-=======
->>>>>>> f2b03f9a
 }