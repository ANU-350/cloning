/*
 * Copyright (c) 2017, Oracle and/or its affiliates. All rights reserved.
 * DO NOT ALTER OR REMOVE COPYRIGHT NOTICES OR THIS FILE HEADER.
 *
 * This code is free software; you can redistribute it and/or modify it
 * under the terms of the GNU General Public License version 2 only, as
 * published by the Free Software Foundation.
 *
 * This code is distributed in the hope that it will be useful, but WITHOUT
 * ANY WARRANTY; without even the implied warranty of MERCHANTABILITY or
 * FITNESS FOR A PARTICULAR PURPOSE.  See the GNU General Public License
 * version 2 for more details (a copy is included in the LICENSE file that
 * accompanied this code).
 *
 * You should have received a copy of the GNU General Public License version
 * 2 along with this work; if not, write to the Free Software Foundation,
 * Inc., 51 Franklin St, Fifth Floor, Boston, MA 02110-1301 USA.
 *
 * Please contact Oracle, 500 Oracle Parkway, Redwood Shores, CA 94065 USA
 * or visit www.oracle.com if you need additional information or have any
 * questions.
 */

/*
 * @test
 * @bug 8186211
 * @summary Test basic invocation of multiple ldc's of the same dynamic constant that fail resolution
 * @library /java/lang/invoke/common
<<<<<<< HEAD
 * @modules java.base/jdk.internal.classfile
 *          java.base/jdk.internal.classfile.attribute
 *          java.base/jdk.internal.classfile.constantpool
 *          java.base/jdk.internal.classfile.instruction
 *          java.base/jdk.internal.classfile.components
=======
 * @enablePreview
>>>>>>> 2c003f1f
 * @run testng CondyRepeatFailedResolution
 * @run testng/othervm -XX:+UnlockDiagnosticVMOptions -XX:UseBootstrapCallInfo=3 CondyRepeatFailedResolution
 */

<<<<<<< HEAD
import jdk.internal.classfile.Classfile;
=======
import java.lang.classfile.ClassFile;
>>>>>>> 2c003f1f
import org.testng.Assert;
import org.testng.annotations.BeforeClass;
import org.testng.annotations.Test;

import java.lang.constant.*;
import java.lang.invoke.MethodHandles;
import java.lang.invoke.MethodType;
import java.lang.reflect.InvocationTargetException;
import java.lang.reflect.Method;

@Test
public class CondyRepeatFailedResolution {
    // Counter used to determine if a given BSM is invoked more than once
    static int bsm_called = 0;

    // Generated class with methods containing condy ldc
    Class<?> gc;

    // Bootstrap method used to represent primitive values
    // that cannot be represented directly in the constant pool,
    // such as byte, and for completeness of testing primitive values
    // that can be represented directly, such as double or long that
    // take two slots
    public static Object intConversion(MethodHandles.Lookup l,
                                       String constantName,
                                       Class<?> constantType,
                                       int value) throws Throwable {
        ++bsm_called;
        // replace constantName with a bogus value to trigger failed resolution
        constantName = "Foo";

        switch (constantName) {
            case "B":
                return (byte) value;
            case "C":
                return (char) value;
            case "D":
                return (double) value;
            case "F":
                return (float) value;
            case "I":
                return value;
            case "J":
                return (long) value;
            case "S":
                return (short) value;
            case "Z":
                return value > 0;
            case "nullRef":
                return null;
            case "string":
                return "string";
            case "stringArray":
                return new String[]{"string", "string"};
            default:
                throw new BootstrapMethodError("Failure to generate a dynamic constant");
        }
    }

    @BeforeClass
    public void generateClass() throws Exception {
        String genClassName = CondyRepeatFailedResolution.class.getSimpleName() + "$Code";
        String bsmClassDesc = CondyRepeatFailedResolution.class.descriptorString();
        String bsmMethodName = "intConversion";
        String bsmDescriptor = MethodType.methodType(Object.class, MethodHandles.Lookup.class,
                String.class, Class.class, int.class).toMethodDescriptorString();
        DirectMethodHandleDesc bsmMhDesc = MethodHandleDesc.of(
                DirectMethodHandleDesc.Kind.STATIC,
                ClassDesc.ofDescriptor(bsmClassDesc),
                bsmMethodName,
                bsmDescriptor
        );
<<<<<<< HEAD
        byte[] byteArray = Classfile.of().build(ClassDesc.of(genClassName), classBuilder -> classBuilder
                .withVersion(55, 0)
                .withSuperclass(ConstantDescs.CD_Object)
                .withMethod(ConstantDescs.INIT_NAME, ConstantDescs.MTD_void, Classfile.ACC_PUBLIC,
=======
        byte[] byteArray = ClassFile.of().build(ClassDesc.of(genClassName), classBuilder -> classBuilder
                .withVersion(55, 0)
                .withSuperclass(ConstantDescs.CD_Object)
                .withMethod(ConstantDescs.INIT_NAME, ConstantDescs.MTD_void, ClassFile.ACC_PUBLIC,
>>>>>>> 2c003f1f
                        methodBuilder -> methodBuilder
                                .withCode(codeBuilder -> codeBuilder
                                        .aload(0)
                                        .invokespecial(ConstantDescs.CD_Object, ConstantDescs.INIT_NAME,
                                                ConstantDescs.MTD_void, false)
                                        .return_()
                                )
                )
                .withMethod("B", MethodTypeDesc.of(ConstantDescs.CD_byte),
<<<<<<< HEAD
                        Classfile.ACC_PUBLIC + Classfile.ACC_STATIC, methodBuilder -> methodBuilder
=======
                        ClassFile.ACC_PUBLIC + ClassFile.ACC_STATIC, methodBuilder -> methodBuilder
>>>>>>> 2c003f1f
                                .withCode(codeBuilder -> codeBuilder
                                        .ldc(DynamicConstantDesc.ofNamed(
                                                bsmMhDesc,
                                                "B",
                                                ConstantDescs.CD_byte,
                                                (int) Byte.MAX_VALUE))
                                        .ireturn()
                                )
                )
                .withMethod("C", MethodTypeDesc.of(ConstantDescs.CD_char),
<<<<<<< HEAD
                        Classfile.ACC_PUBLIC + Classfile.ACC_STATIC, methodBuilder -> methodBuilder
=======
                        ClassFile.ACC_PUBLIC + ClassFile.ACC_STATIC, methodBuilder -> methodBuilder
>>>>>>> 2c003f1f
                                .withCode(codeBuilder -> codeBuilder
                                        .ldc(DynamicConstantDesc.ofNamed(
                                                bsmMhDesc,
                                                "C",
                                                ConstantDescs.CD_char,
                                                (int) Character.MAX_VALUE))
                                        .ireturn()
                                )
                )
                .withMethod("D", MethodTypeDesc.of(ConstantDescs.CD_double),
<<<<<<< HEAD
                        Classfile.ACC_PUBLIC + Classfile.ACC_STATIC, methodBuilder -> methodBuilder
=======
                        ClassFile.ACC_PUBLIC + ClassFile.ACC_STATIC, methodBuilder -> methodBuilder
>>>>>>> 2c003f1f
                                .withCode(codeBuilder -> codeBuilder
                                        .ldc(DynamicConstantDesc.ofNamed(
                                                bsmMhDesc,
                                                "D",
                                                ConstantDescs.CD_double,
                                                Integer.MAX_VALUE))
                                        .dreturn()
                                )
                )
                .withMethod("D_AsType", MethodTypeDesc.of(ConstantDescs.CD_double),
<<<<<<< HEAD
                        Classfile.ACC_PUBLIC + Classfile.ACC_STATIC, methodBuilder -> methodBuilder
=======
                        ClassFile.ACC_PUBLIC + ClassFile.ACC_STATIC, methodBuilder -> methodBuilder
>>>>>>> 2c003f1f
                                .withCode(codeBuilder -> codeBuilder
                                        .ldc(DynamicConstantDesc.ofNamed(
                                                bsmMhDesc,
                                                "I",
                                                ConstantDescs.CD_double,
                                                Integer.MAX_VALUE))
                                        .dreturn()
                                )
                )
                .withMethod("F", MethodTypeDesc.of(ConstantDescs.CD_float),
<<<<<<< HEAD
                        Classfile.ACC_PUBLIC + Classfile.ACC_STATIC, methodBuilder -> methodBuilder
=======
                        ClassFile.ACC_PUBLIC + ClassFile.ACC_STATIC, methodBuilder -> methodBuilder
>>>>>>> 2c003f1f
                                .withCode(codeBuilder -> codeBuilder
                                        .ldc(DynamicConstantDesc.ofNamed(
                                                bsmMhDesc,
                                                "F",
                                                ConstantDescs.CD_float,
                                                Integer.MAX_VALUE))
                                        .freturn()
                                )
                )
                .withMethod("F_AsType", MethodTypeDesc.of(ConstantDescs.CD_float),
<<<<<<< HEAD
                        Classfile.ACC_PUBLIC + Classfile.ACC_STATIC, methodBuilder -> methodBuilder
=======
                        ClassFile.ACC_PUBLIC + ClassFile.ACC_STATIC, methodBuilder -> methodBuilder
>>>>>>> 2c003f1f
                                .withCode(codeBuilder -> codeBuilder
                                        .ldc(DynamicConstantDesc.ofNamed(
                                                bsmMhDesc,
                                                "I",
                                                ConstantDescs.CD_float,
                                                Integer.MAX_VALUE))
                                        .freturn()
                                )
                )
                .withMethod("I", MethodTypeDesc.of(ConstantDescs.CD_int),
<<<<<<< HEAD
                        Classfile.ACC_PUBLIC + Classfile.ACC_STATIC, methodBuilder -> methodBuilder
=======
                        ClassFile.ACC_PUBLIC + ClassFile.ACC_STATIC, methodBuilder -> methodBuilder
>>>>>>> 2c003f1f
                                .withCode(codeBuilder -> codeBuilder
                                        .ldc(DynamicConstantDesc.ofNamed(
                                                bsmMhDesc,
                                                "I",
                                                ConstantDescs.CD_int,
                                                Integer.MAX_VALUE))
                                        .ireturn()
                                )
                )
                .withMethod("J", MethodTypeDesc.of(ConstantDescs.CD_long),
<<<<<<< HEAD
                        Classfile.ACC_PUBLIC + Classfile.ACC_STATIC, methodBuilder -> methodBuilder
=======
                        ClassFile.ACC_PUBLIC + ClassFile.ACC_STATIC, methodBuilder -> methodBuilder
>>>>>>> 2c003f1f
                                .withCode(codeBuilder -> codeBuilder
                                        .ldc(DynamicConstantDesc.ofNamed(
                                                bsmMhDesc,
                                                "J",
                                                ConstantDescs.CD_long,
                                                Integer.MAX_VALUE))
                                        .lreturn()
                                )
                )
                .withMethod("J_AsType", MethodTypeDesc.of(ConstantDescs.CD_long),
<<<<<<< HEAD
                        Classfile.ACC_PUBLIC + Classfile.ACC_STATIC, methodBuilder -> methodBuilder
=======
                        ClassFile.ACC_PUBLIC + ClassFile.ACC_STATIC, methodBuilder -> methodBuilder
>>>>>>> 2c003f1f
                                .withCode(codeBuilder -> codeBuilder
                                        .ldc(DynamicConstantDesc.ofNamed(
                                                bsmMhDesc,
                                                "I",
                                                ConstantDescs.CD_long,
                                                Integer.MAX_VALUE))
                                        .lreturn()
                                )
                )
                .withMethod("S", MethodTypeDesc.of(ConstantDescs.CD_short),
<<<<<<< HEAD
                        Classfile.ACC_PUBLIC + Classfile.ACC_STATIC, methodBuilder -> methodBuilder
=======
                        ClassFile.ACC_PUBLIC + ClassFile.ACC_STATIC, methodBuilder -> methodBuilder
>>>>>>> 2c003f1f
                                .withCode(codeBuilder -> codeBuilder
                                        .ldc(DynamicConstantDesc.ofNamed(
                                                bsmMhDesc,
                                                "S",
                                                ConstantDescs.CD_short,
                                                ((int) Short.MAX_VALUE)))
                                        .ireturn()
                                )
                )
                .withMethod("Z_F", MethodTypeDesc.of(ConstantDescs.CD_boolean),
<<<<<<< HEAD
                        Classfile.ACC_PUBLIC + Classfile.ACC_STATIC, methodBuilder -> methodBuilder
=======
                        ClassFile.ACC_PUBLIC + ClassFile.ACC_STATIC, methodBuilder -> methodBuilder
>>>>>>> 2c003f1f
                                .withCode(codeBuilder -> codeBuilder
                                        .ldc(DynamicConstantDesc.ofNamed(
                                                bsmMhDesc,
                                                "Z",
                                                ConstantDescs.CD_boolean,
                                                0))
                                        .ireturn()
                                )
                )
                .withMethod("Z_T", MethodTypeDesc.of(ConstantDescs.CD_boolean),
<<<<<<< HEAD
                        Classfile.ACC_PUBLIC + Classfile.ACC_STATIC, methodBuilder -> methodBuilder
=======
                        ClassFile.ACC_PUBLIC + ClassFile.ACC_STATIC, methodBuilder -> methodBuilder
>>>>>>> 2c003f1f
                                .withCode(codeBuilder -> codeBuilder
                                        .ldc(DynamicConstantDesc.ofNamed(
                                                bsmMhDesc,
                                                "Z",
                                                ConstantDescs.CD_boolean,
                                                1))
                                        .ireturn()
                                )
                )
                .withMethod("null", MethodTypeDesc.of(ConstantDescs.CD_Object),
<<<<<<< HEAD
                        Classfile.ACC_PUBLIC + Classfile.ACC_STATIC, methodBuilder -> methodBuilder
=======
                        ClassFile.ACC_PUBLIC + ClassFile.ACC_STATIC, methodBuilder -> methodBuilder
>>>>>>> 2c003f1f
                                .withCode(codeBuilder -> codeBuilder
                                        .ldc(DynamicConstantDesc.ofNamed(
                                                bsmMhDesc,
                                                "nullRef",
                                                ConstantDescs.CD_Object,
                                                Integer.MAX_VALUE))
                                        .areturn()
                                )
                )
                .withMethod("string", MethodTypeDesc.of(ConstantDescs.CD_String),
<<<<<<< HEAD
                        Classfile.ACC_PUBLIC + Classfile.ACC_STATIC, methodBuilder -> methodBuilder
=======
                        ClassFile.ACC_PUBLIC + ClassFile.ACC_STATIC, methodBuilder -> methodBuilder
>>>>>>> 2c003f1f
                                .withCode(codeBuilder -> codeBuilder
                                        .ldc(DynamicConstantDesc.ofNamed(
                                                bsmMhDesc,
                                                "string",
                                                ConstantDescs.CD_String,
                                                Integer.MAX_VALUE))
                                        .areturn()
                                )
                )
                .withMethod("stringArray", MethodTypeDesc.of(ConstantDescs.CD_String.arrayType()),
<<<<<<< HEAD
                        Classfile.ACC_PUBLIC + Classfile.ACC_STATIC, methodBuilder -> methodBuilder
=======
                        ClassFile.ACC_PUBLIC + ClassFile.ACC_STATIC, methodBuilder -> methodBuilder
>>>>>>> 2c003f1f
                                .withCode(codeBuilder -> codeBuilder
                                        .ldc(DynamicConstantDesc.ofNamed(
                                                bsmMhDesc,
                                                "stringArray",
                                                ConstantDescs.CD_String.arrayType(),
                                                Integer.MAX_VALUE))
                                        .areturn()
                                )
                )
        );

        gc = MethodHandles.lookup().defineClass(byteArray);
    }

    @Test
    public void testPrimitives() throws Exception {
        testConstants();
    }

    @Test
    public void testRefs() throws Exception {
        testConstant("string", "string");
        testConstant("stringArray", new String[]{"string", "string"});
    }

    void testConstants() throws Exception {
        // Note: for the _asType methods the BSM returns an int which is
        // then converted by an asType transformation

        testConstant("B", Byte.MAX_VALUE);
        testConstant("C", Character.MAX_VALUE);
        testConstant("D", (double) Integer.MAX_VALUE);
        testConstant("D_AsType", (double) Integer.MAX_VALUE);
        testConstant("F", (float) Integer.MAX_VALUE);
        testConstant("F_AsType", (float) Integer.MAX_VALUE);
        testConstant("I", Integer.MAX_VALUE);
        testConstant("J", (long) Integer.MAX_VALUE);
        testConstant("J_AsType", (long) Integer.MAX_VALUE);
        testConstant("S", Short.MAX_VALUE);
        testConstant("Z_F", false);
        testConstant("Z_T", true);
        testConstant("null", null);
    }

    void testConstant(String name, Object expected) throws Exception {
        Method m = gc.getDeclaredMethod(name);

        bsm_called = 0;
        try {
            Object r1 = m.invoke(null);
            Assert.fail("InvocationTargetException expected to be thrown after first invocation");
        } catch (InvocationTargetException e1) {
            // bsm_called should have been incremented prior to the exception
            Assert.assertEquals(bsm_called, 1);
            Assert.assertTrue(e1.getCause() instanceof BootstrapMethodError);
            // Try invoking method again to ensure that the bootstrap
            // method is not invoked twice and a resolution failure
            // results.
            try {
                Object r2 = m.invoke(null);
                Assert.fail("InvocationTargetException expected to be thrown after second invocation");
            } catch (InvocationTargetException e2) {
                // bsm_called should remain at 1 since the bootstrap
                // method should not have been invoked.
                Assert.assertEquals(bsm_called, 1);
                Assert.assertTrue(e2.getCause() instanceof BootstrapMethodError);
            } catch (Throwable t2) {
                Assert.fail("InvocationTargetException expected to be thrown");
            }
        } catch (Throwable t1) {
                Assert.fail("InvocationTargetException expected to be thrown");
        }
    }
}<|MERGE_RESOLUTION|>--- conflicted
+++ resolved
@@ -26,24 +26,12 @@
  * @bug 8186211
  * @summary Test basic invocation of multiple ldc's of the same dynamic constant that fail resolution
  * @library /java/lang/invoke/common
-<<<<<<< HEAD
- * @modules java.base/jdk.internal.classfile
- *          java.base/jdk.internal.classfile.attribute
- *          java.base/jdk.internal.classfile.constantpool
- *          java.base/jdk.internal.classfile.instruction
- *          java.base/jdk.internal.classfile.components
-=======
  * @enablePreview
->>>>>>> 2c003f1f
  * @run testng CondyRepeatFailedResolution
  * @run testng/othervm -XX:+UnlockDiagnosticVMOptions -XX:UseBootstrapCallInfo=3 CondyRepeatFailedResolution
  */
 
-<<<<<<< HEAD
-import jdk.internal.classfile.Classfile;
-=======
 import java.lang.classfile.ClassFile;
->>>>>>> 2c003f1f
 import org.testng.Assert;
 import org.testng.annotations.BeforeClass;
 import org.testng.annotations.Test;
@@ -116,17 +104,10 @@
                 bsmMethodName,
                 bsmDescriptor
         );
-<<<<<<< HEAD
-        byte[] byteArray = Classfile.of().build(ClassDesc.of(genClassName), classBuilder -> classBuilder
-                .withVersion(55, 0)
-                .withSuperclass(ConstantDescs.CD_Object)
-                .withMethod(ConstantDescs.INIT_NAME, ConstantDescs.MTD_void, Classfile.ACC_PUBLIC,
-=======
         byte[] byteArray = ClassFile.of().build(ClassDesc.of(genClassName), classBuilder -> classBuilder
                 .withVersion(55, 0)
                 .withSuperclass(ConstantDescs.CD_Object)
                 .withMethod(ConstantDescs.INIT_NAME, ConstantDescs.MTD_void, ClassFile.ACC_PUBLIC,
->>>>>>> 2c003f1f
                         methodBuilder -> methodBuilder
                                 .withCode(codeBuilder -> codeBuilder
                                         .aload(0)
@@ -136,11 +117,7 @@
                                 )
                 )
                 .withMethod("B", MethodTypeDesc.of(ConstantDescs.CD_byte),
-<<<<<<< HEAD
-                        Classfile.ACC_PUBLIC + Classfile.ACC_STATIC, methodBuilder -> methodBuilder
-=======
-                        ClassFile.ACC_PUBLIC + ClassFile.ACC_STATIC, methodBuilder -> methodBuilder
->>>>>>> 2c003f1f
+                        ClassFile.ACC_PUBLIC + ClassFile.ACC_STATIC, methodBuilder -> methodBuilder
                                 .withCode(codeBuilder -> codeBuilder
                                         .ldc(DynamicConstantDesc.ofNamed(
                                                 bsmMhDesc,
@@ -151,11 +128,7 @@
                                 )
                 )
                 .withMethod("C", MethodTypeDesc.of(ConstantDescs.CD_char),
-<<<<<<< HEAD
-                        Classfile.ACC_PUBLIC + Classfile.ACC_STATIC, methodBuilder -> methodBuilder
-=======
-                        ClassFile.ACC_PUBLIC + ClassFile.ACC_STATIC, methodBuilder -> methodBuilder
->>>>>>> 2c003f1f
+                        ClassFile.ACC_PUBLIC + ClassFile.ACC_STATIC, methodBuilder -> methodBuilder
                                 .withCode(codeBuilder -> codeBuilder
                                         .ldc(DynamicConstantDesc.ofNamed(
                                                 bsmMhDesc,
@@ -166,11 +139,7 @@
                                 )
                 )
                 .withMethod("D", MethodTypeDesc.of(ConstantDescs.CD_double),
-<<<<<<< HEAD
-                        Classfile.ACC_PUBLIC + Classfile.ACC_STATIC, methodBuilder -> methodBuilder
-=======
-                        ClassFile.ACC_PUBLIC + ClassFile.ACC_STATIC, methodBuilder -> methodBuilder
->>>>>>> 2c003f1f
+                        ClassFile.ACC_PUBLIC + ClassFile.ACC_STATIC, methodBuilder -> methodBuilder
                                 .withCode(codeBuilder -> codeBuilder
                                         .ldc(DynamicConstantDesc.ofNamed(
                                                 bsmMhDesc,
@@ -181,11 +150,7 @@
                                 )
                 )
                 .withMethod("D_AsType", MethodTypeDesc.of(ConstantDescs.CD_double),
-<<<<<<< HEAD
-                        Classfile.ACC_PUBLIC + Classfile.ACC_STATIC, methodBuilder -> methodBuilder
-=======
-                        ClassFile.ACC_PUBLIC + ClassFile.ACC_STATIC, methodBuilder -> methodBuilder
->>>>>>> 2c003f1f
+                        ClassFile.ACC_PUBLIC + ClassFile.ACC_STATIC, methodBuilder -> methodBuilder
                                 .withCode(codeBuilder -> codeBuilder
                                         .ldc(DynamicConstantDesc.ofNamed(
                                                 bsmMhDesc,
@@ -196,11 +161,7 @@
                                 )
                 )
                 .withMethod("F", MethodTypeDesc.of(ConstantDescs.CD_float),
-<<<<<<< HEAD
-                        Classfile.ACC_PUBLIC + Classfile.ACC_STATIC, methodBuilder -> methodBuilder
-=======
-                        ClassFile.ACC_PUBLIC + ClassFile.ACC_STATIC, methodBuilder -> methodBuilder
->>>>>>> 2c003f1f
+                        ClassFile.ACC_PUBLIC + ClassFile.ACC_STATIC, methodBuilder -> methodBuilder
                                 .withCode(codeBuilder -> codeBuilder
                                         .ldc(DynamicConstantDesc.ofNamed(
                                                 bsmMhDesc,
@@ -211,11 +172,7 @@
                                 )
                 )
                 .withMethod("F_AsType", MethodTypeDesc.of(ConstantDescs.CD_float),
-<<<<<<< HEAD
-                        Classfile.ACC_PUBLIC + Classfile.ACC_STATIC, methodBuilder -> methodBuilder
-=======
-                        ClassFile.ACC_PUBLIC + ClassFile.ACC_STATIC, methodBuilder -> methodBuilder
->>>>>>> 2c003f1f
+                        ClassFile.ACC_PUBLIC + ClassFile.ACC_STATIC, methodBuilder -> methodBuilder
                                 .withCode(codeBuilder -> codeBuilder
                                         .ldc(DynamicConstantDesc.ofNamed(
                                                 bsmMhDesc,
@@ -226,11 +183,7 @@
                                 )
                 )
                 .withMethod("I", MethodTypeDesc.of(ConstantDescs.CD_int),
-<<<<<<< HEAD
-                        Classfile.ACC_PUBLIC + Classfile.ACC_STATIC, methodBuilder -> methodBuilder
-=======
-                        ClassFile.ACC_PUBLIC + ClassFile.ACC_STATIC, methodBuilder -> methodBuilder
->>>>>>> 2c003f1f
+                        ClassFile.ACC_PUBLIC + ClassFile.ACC_STATIC, methodBuilder -> methodBuilder
                                 .withCode(codeBuilder -> codeBuilder
                                         .ldc(DynamicConstantDesc.ofNamed(
                                                 bsmMhDesc,
@@ -241,11 +194,7 @@
                                 )
                 )
                 .withMethod("J", MethodTypeDesc.of(ConstantDescs.CD_long),
-<<<<<<< HEAD
-                        Classfile.ACC_PUBLIC + Classfile.ACC_STATIC, methodBuilder -> methodBuilder
-=======
-                        ClassFile.ACC_PUBLIC + ClassFile.ACC_STATIC, methodBuilder -> methodBuilder
->>>>>>> 2c003f1f
+                        ClassFile.ACC_PUBLIC + ClassFile.ACC_STATIC, methodBuilder -> methodBuilder
                                 .withCode(codeBuilder -> codeBuilder
                                         .ldc(DynamicConstantDesc.ofNamed(
                                                 bsmMhDesc,
@@ -256,11 +205,7 @@
                                 )
                 )
                 .withMethod("J_AsType", MethodTypeDesc.of(ConstantDescs.CD_long),
-<<<<<<< HEAD
-                        Classfile.ACC_PUBLIC + Classfile.ACC_STATIC, methodBuilder -> methodBuilder
-=======
-                        ClassFile.ACC_PUBLIC + ClassFile.ACC_STATIC, methodBuilder -> methodBuilder
->>>>>>> 2c003f1f
+                        ClassFile.ACC_PUBLIC + ClassFile.ACC_STATIC, methodBuilder -> methodBuilder
                                 .withCode(codeBuilder -> codeBuilder
                                         .ldc(DynamicConstantDesc.ofNamed(
                                                 bsmMhDesc,
@@ -271,11 +216,7 @@
                                 )
                 )
                 .withMethod("S", MethodTypeDesc.of(ConstantDescs.CD_short),
-<<<<<<< HEAD
-                        Classfile.ACC_PUBLIC + Classfile.ACC_STATIC, methodBuilder -> methodBuilder
-=======
-                        ClassFile.ACC_PUBLIC + ClassFile.ACC_STATIC, methodBuilder -> methodBuilder
->>>>>>> 2c003f1f
+                        ClassFile.ACC_PUBLIC + ClassFile.ACC_STATIC, methodBuilder -> methodBuilder
                                 .withCode(codeBuilder -> codeBuilder
                                         .ldc(DynamicConstantDesc.ofNamed(
                                                 bsmMhDesc,
@@ -286,11 +227,7 @@
                                 )
                 )
                 .withMethod("Z_F", MethodTypeDesc.of(ConstantDescs.CD_boolean),
-<<<<<<< HEAD
-                        Classfile.ACC_PUBLIC + Classfile.ACC_STATIC, methodBuilder -> methodBuilder
-=======
-                        ClassFile.ACC_PUBLIC + ClassFile.ACC_STATIC, methodBuilder -> methodBuilder
->>>>>>> 2c003f1f
+                        ClassFile.ACC_PUBLIC + ClassFile.ACC_STATIC, methodBuilder -> methodBuilder
                                 .withCode(codeBuilder -> codeBuilder
                                         .ldc(DynamicConstantDesc.ofNamed(
                                                 bsmMhDesc,
@@ -301,11 +238,7 @@
                                 )
                 )
                 .withMethod("Z_T", MethodTypeDesc.of(ConstantDescs.CD_boolean),
-<<<<<<< HEAD
-                        Classfile.ACC_PUBLIC + Classfile.ACC_STATIC, methodBuilder -> methodBuilder
-=======
-                        ClassFile.ACC_PUBLIC + ClassFile.ACC_STATIC, methodBuilder -> methodBuilder
->>>>>>> 2c003f1f
+                        ClassFile.ACC_PUBLIC + ClassFile.ACC_STATIC, methodBuilder -> methodBuilder
                                 .withCode(codeBuilder -> codeBuilder
                                         .ldc(DynamicConstantDesc.ofNamed(
                                                 bsmMhDesc,
@@ -316,11 +249,7 @@
                                 )
                 )
                 .withMethod("null", MethodTypeDesc.of(ConstantDescs.CD_Object),
-<<<<<<< HEAD
-                        Classfile.ACC_PUBLIC + Classfile.ACC_STATIC, methodBuilder -> methodBuilder
-=======
-                        ClassFile.ACC_PUBLIC + ClassFile.ACC_STATIC, methodBuilder -> methodBuilder
->>>>>>> 2c003f1f
+                        ClassFile.ACC_PUBLIC + ClassFile.ACC_STATIC, methodBuilder -> methodBuilder
                                 .withCode(codeBuilder -> codeBuilder
                                         .ldc(DynamicConstantDesc.ofNamed(
                                                 bsmMhDesc,
@@ -331,11 +260,7 @@
                                 )
                 )
                 .withMethod("string", MethodTypeDesc.of(ConstantDescs.CD_String),
-<<<<<<< HEAD
-                        Classfile.ACC_PUBLIC + Classfile.ACC_STATIC, methodBuilder -> methodBuilder
-=======
-                        ClassFile.ACC_PUBLIC + ClassFile.ACC_STATIC, methodBuilder -> methodBuilder
->>>>>>> 2c003f1f
+                        ClassFile.ACC_PUBLIC + ClassFile.ACC_STATIC, methodBuilder -> methodBuilder
                                 .withCode(codeBuilder -> codeBuilder
                                         .ldc(DynamicConstantDesc.ofNamed(
                                                 bsmMhDesc,
@@ -346,11 +271,7 @@
                                 )
                 )
                 .withMethod("stringArray", MethodTypeDesc.of(ConstantDescs.CD_String.arrayType()),
-<<<<<<< HEAD
-                        Classfile.ACC_PUBLIC + Classfile.ACC_STATIC, methodBuilder -> methodBuilder
-=======
-                        ClassFile.ACC_PUBLIC + ClassFile.ACC_STATIC, methodBuilder -> methodBuilder
->>>>>>> 2c003f1f
+                        ClassFile.ACC_PUBLIC + ClassFile.ACC_STATIC, methodBuilder -> methodBuilder
                                 .withCode(codeBuilder -> codeBuilder
                                         .ldc(DynamicConstantDesc.ofNamed(
                                                 bsmMhDesc,
