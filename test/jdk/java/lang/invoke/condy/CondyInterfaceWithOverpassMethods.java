--- conflicted
+++ resolved
@@ -27,24 +27,12 @@
  * @summary Test for an interface using condy with default overpass methods
  * @library /java/lang/invoke/common
  * @build test.java.lang.invoke.lib.InstructionHelper
-<<<<<<< HEAD
- * @modules java.base/jdk.internal.classfile
- *          java.base/jdk.internal.classfile.attribute
- *          java.base/jdk.internal.classfile.constantpool
- *          java.base/jdk.internal.classfile.instruction
- *          java.base/jdk.internal.classfile.components
-=======
  * @enablePreview
->>>>>>> 2c003f1f
  * @run testng CondyInterfaceWithOverpassMethods
  * @run testng/othervm -XX:+UnlockDiagnosticVMOptions -XX:UseBootstrapCallInfo=3 CondyInterfaceWithOverpassMethods
  */
 
-<<<<<<< HEAD
-import jdk.internal.classfile.Classfile;
-=======
 import java.lang.classfile.ClassFile;
->>>>>>> 2c003f1f
 import org.testng.annotations.BeforeClass;
 import org.testng.annotations.Test;
 import test.java.lang.invoke.lib.InstructionHelper;
@@ -88,19 +76,11 @@
         String bsmDescriptor = MethodType.methodType(Object.class, MethodHandles.Lookup.class,
                 String.class, Class.class).toMethodDescriptorString();
 
-<<<<<<< HEAD
-        byte[] byteArray = Classfile.of().build(ClassDesc.of(genClassName), classBuilder -> classBuilder
-                .withFlags(Classfile.ACC_INTERFACE + Classfile.ACC_ABSTRACT)
-                .withSuperclass(ConstantDescs.CD_Object)
-                .withInterfaceSymbols(InstructionHelper.classDesc(A.class))
-                .withMethod("y", MethodTypeDesc.of(ConstantDescs.CD_String), Classfile.ACC_PUBLIC, methodBuilder -> methodBuilder
-=======
         byte[] byteArray = ClassFile.of().build(ClassDesc.of(genClassName), classBuilder -> classBuilder
                 .withFlags(ClassFile.ACC_INTERFACE + ClassFile.ACC_ABSTRACT)
                 .withSuperclass(ConstantDescs.CD_Object)
                 .withInterfaceSymbols(InstructionHelper.classDesc(A.class))
                 .withMethod("y", MethodTypeDesc.of(ConstantDescs.CD_String), ClassFile.ACC_PUBLIC, methodBuilder -> methodBuilder
->>>>>>> 2c003f1f
                         .withCode(codeBuilder -> codeBuilder
                                 .ldc(DynamicConstantDesc.ofNamed(
                                                 MethodHandleDesc.of(
