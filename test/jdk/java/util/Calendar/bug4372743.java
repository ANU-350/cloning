/*
 * Copyright (c) 2000, 2023, Oracle and/or its affiliates. All rights reserved.
 * DO NOT ALTER OR REMOVE COPYRIGHT NOTICES OR THIS FILE HEADER.
 *
 * This code is free software; you can redistribute it and/or modify it
 * under the terms of the GNU General Public License version 2 only, as
 * published by the Free Software Foundation.
 *
 * This code is distributed in the hope that it will be useful, but WITHOUT
 * ANY WARRANTY; without even the implied warranty of MERCHANTABILITY or
 * FITNESS FOR A PARTICULAR PURPOSE.  See the GNU General Public License
 * version 2 for more details (a copy is included in the LICENSE file that
 * accompanied this code).
 *
 * You should have received a copy of the GNU General Public License version
 * 2 along with this work; if not, write to the Free Software Foundation,
 * Inc., 51 Franklin St, Fifth Floor, Boston, MA 02110-1301 USA.
 *
 * Please contact Oracle, 500 Oracle Parkway, Redwood Shores, CA 94065 USA
 * or visit www.oracle.com if you need additional information or have any
 * questions.
 */

/*
 * @test
 * @bug 4372743
 * @summary test that checks transitions of ERA and YEAR which are caused by add(MONTH).
 * @run junit bug4372743
 */

import java.util.GregorianCalendar;
import java.util.TimeZone;
import java.util.stream.Stream;

import static java.util.GregorianCalendar.AD;
import static java.util.GregorianCalendar.APRIL;
import static java.util.GregorianCalendar.AUGUST;
import static java.util.GregorianCalendar.BC;
import static java.util.GregorianCalendar.DECEMBER;
import static java.util.GregorianCalendar.ERA;
import static java.util.GregorianCalendar.FEBRUARY;
import static java.util.GregorianCalendar.JANUARY;
import static java.util.GregorianCalendar.JULY;
import static java.util.GregorianCalendar.JUNE;
import static java.util.GregorianCalendar.MARCH;
import static java.util.GregorianCalendar.MAY;
import static java.util.GregorianCalendar.MONTH;
import static java.util.GregorianCalendar.NOVEMBER;
import static java.util.GregorianCalendar.OCTOBER;
import static java.util.GregorianCalendar.SEPTEMBER;
import static java.util.GregorianCalendar.YEAR;

<<<<<<< HEAD
import org.junit.jupiter.api.Test;

import static org.junit.jupiter.api.Assertions.fail;

public class bug4372743 {
=======
import org.junit.jupiter.api.AfterAll;
import org.junit.jupiter.api.BeforeAll;

import org.junit.jupiter.params.ParameterizedTest;
import org.junit.jupiter.params.provider.Arguments;
import org.junit.jupiter.params.provider.MethodSource;

import static org.junit.jupiter.api.Assertions.assertEquals;

public class bug4372743 {

    private static final TimeZone savedTz = TimeZone.getDefault();

    // Save JVM default Locale and TimeZone
    @BeforeAll
    static void initAll() {
        TimeZone.setDefault(TimeZone.getTimeZone("PST"));
    }

    // Restore JVM default Locale and TimeZone
    @AfterAll
    static void tearDownAll() {
        TimeZone.setDefault(savedTz);
    }
>>>>>>> 47569a25

    /*
     * Set GregorianCalendar to (March 3, A.D. 2) and test adding
     * to the month field. Ensure that the added field is as expected.
     */
    @ParameterizedTest
    @MethodSource("A_D_Values")
    public void A_D_Test(GregorianCalendar gc, int monthValue) {
        for (int i = 0; i < tableSize; i+=(-monthValue)) {
            check(gc, i);
            gc.add(MONTH, monthValue);
        }
    }

    // Given in format: (A.D.) GregorianCalendar, amount to add
    private static Stream<Arguments> A_D_Values() {
        return Stream.of(
                Arguments.of(new GregorianCalendar(2, MARCH, 3), -1),
                Arguments.of(new GregorianCalendar(2, MARCH, 3), -7));
    }

    /*
     * Set GregorianCalendar to (March 10, 2 B.C.) and test adding
     * to the month field. Ensure that the added field is as expected.
     */
    @ParameterizedTest
    @MethodSource("B_C_Values")
    public void B_C_Test(GregorianCalendar gc, int monthValue) {
            gc.add(YEAR, -3);
            for (int i = tableSize - 1; i >= 0; i-=monthValue) {
                check(gc, i);
                gc.add(MONTH, monthValue);
            }
    }

    // Given in format: (B.C.) GregorianCalendar, amount to add
    private static Stream<Arguments> B_C_Values() {
        return Stream.of(
                Arguments.of(new GregorianCalendar(2, OCTOBER, 10), 1),
                Arguments.of(new GregorianCalendar(2, OCTOBER, 10), 8));
    }

    // Check golden data array with actual value
    private void check(GregorianCalendar gc, int index) {
        assertEquals(data[index][ERA], gc.get(ERA), "Invalid era");
        assertEquals(data[index][YEAR], gc.get(YEAR), "Invalid year");
        assertEquals(data[index][MONTH], gc.get(MONTH), "Invalid month");
    }

    // Expected ERA, YEAR, and MONTH combinations
    private final int[][] data = {
        {AD, 2, MARCH},
        {AD, 2, FEBRUARY},
        {AD, 2, JANUARY},
        {AD, 1, DECEMBER},
        {AD, 1, NOVEMBER},
        {AD, 1, OCTOBER},
        {AD, 1, SEPTEMBER},
        {AD, 1, AUGUST},
        {AD, 1, JULY},
        {AD, 1, JUNE},
        {AD, 1, MAY},
        {AD, 1, APRIL},
        {AD, 1, MARCH},
        {AD, 1, FEBRUARY},
        {AD, 1, JANUARY},
        {BC, 1, DECEMBER},
        {BC, 1, NOVEMBER},
        {BC, 1, OCTOBER},
        {BC, 1, SEPTEMBER},
        {BC, 1, AUGUST},
        {BC, 1, JULY},
        {BC, 1, JUNE},
        {BC, 1, MAY},
        {BC, 1, APRIL},
        {BC, 1, MARCH},
        {BC, 1, FEBRUARY},
        {BC, 1, JANUARY},
        {BC, 2, DECEMBER},
        {BC, 2, NOVEMBER},
        {BC, 2, OCTOBER}};
<<<<<<< HEAD
    private int tablesize = data.length;

    private void check(GregorianCalendar gc, int index) {
        if (gc.get(ERA) != data[index][ERA]) {
            fail("Invalid era :" + gc.get(ERA)
                    + ", expected :" + data[index][ERA]);
        }
        if (gc.get(YEAR) != data[index][YEAR]) {
            fail("Invalid year :" + gc.get(YEAR)
                    + ", expected :" + data[index][YEAR]);
        }
        if (gc.get(MONTH) != data[index][MONTH]) {
            fail("Invalid month :" + gc.get(MONTH)
                    + ", expected :" + data[index][MONTH]);
        }
    }

    @Test
    public void Test4372743() {
        GregorianCalendar gc;
        TimeZone saveZone = TimeZone.getDefault();

        try {
            TimeZone.setDefault(TimeZone.getTimeZone("PST"));

            /* Set March 3, A.D. 2 */
            gc = new GregorianCalendar(2, MARCH, 3);
            for (int i = 0; i < tablesize; i++) {
                check(gc, i);
                gc.add(MONTH, -1);
            }

            /* Again, Set March 3, A.D. 2 */
            gc = new GregorianCalendar(2, MARCH, 3);
            for (int i = 0; i < tablesize; i += 7) {
                check(gc, i);
                gc.add(MONTH, -7);
            }

            /* Set March 10, 2 B.C. */
            gc = new GregorianCalendar(2, OCTOBER, 10);
            gc.add(YEAR, -3);
            for (int i = tablesize - 1; i >= 0; i--) {
                check(gc, i);
                gc.add(MONTH, 1);
            }

            /* Again, Set March 10, 2 B.C. */
            gc = new GregorianCalendar(2, OCTOBER, 10);
            gc.add(YEAR, -3);
            for (int i = tablesize - 1; i >= 0; i -= 8) {
                check(gc, i);
                gc.add(MONTH, 8);
            }
        } finally {
            TimeZone.setDefault(saveZone);
        }
    }
=======
    private final int tableSize = data.length;
>>>>>>> 47569a25
}<|MERGE_RESOLUTION|>--- conflicted
+++ resolved
@@ -50,13 +50,6 @@
 import static java.util.GregorianCalendar.SEPTEMBER;
 import static java.util.GregorianCalendar.YEAR;
 
-<<<<<<< HEAD
-import org.junit.jupiter.api.Test;
-
-import static org.junit.jupiter.api.Assertions.fail;
-
-public class bug4372743 {
-=======
 import org.junit.jupiter.api.AfterAll;
 import org.junit.jupiter.api.BeforeAll;
 
@@ -68,20 +61,20 @@
 
 public class bug4372743 {
 
+    // Save JVM default timezone
     private static final TimeZone savedTz = TimeZone.getDefault();
 
-    // Save JVM default Locale and TimeZone
+    // Set custom JVM default timezone
     @BeforeAll
     static void initAll() {
         TimeZone.setDefault(TimeZone.getTimeZone("PST"));
     }
 
-    // Restore JVM default Locale and TimeZone
+    // Restore JVM default timezone
     @AfterAll
     static void tearDownAll() {
         TimeZone.setDefault(savedTz);
     }
->>>>>>> 47569a25
 
     /*
      * Set GregorianCalendar to (March 3, A.D. 2) and test adding
@@ -163,66 +156,5 @@
         {BC, 2, DECEMBER},
         {BC, 2, NOVEMBER},
         {BC, 2, OCTOBER}};
-<<<<<<< HEAD
-    private int tablesize = data.length;
-
-    private void check(GregorianCalendar gc, int index) {
-        if (gc.get(ERA) != data[index][ERA]) {
-            fail("Invalid era :" + gc.get(ERA)
-                    + ", expected :" + data[index][ERA]);
-        }
-        if (gc.get(YEAR) != data[index][YEAR]) {
-            fail("Invalid year :" + gc.get(YEAR)
-                    + ", expected :" + data[index][YEAR]);
-        }
-        if (gc.get(MONTH) != data[index][MONTH]) {
-            fail("Invalid month :" + gc.get(MONTH)
-                    + ", expected :" + data[index][MONTH]);
-        }
-    }
-
-    @Test
-    public void Test4372743() {
-        GregorianCalendar gc;
-        TimeZone saveZone = TimeZone.getDefault();
-
-        try {
-            TimeZone.setDefault(TimeZone.getTimeZone("PST"));
-
-            /* Set March 3, A.D. 2 */
-            gc = new GregorianCalendar(2, MARCH, 3);
-            for (int i = 0; i < tablesize; i++) {
-                check(gc, i);
-                gc.add(MONTH, -1);
-            }
-
-            /* Again, Set March 3, A.D. 2 */
-            gc = new GregorianCalendar(2, MARCH, 3);
-            for (int i = 0; i < tablesize; i += 7) {
-                check(gc, i);
-                gc.add(MONTH, -7);
-            }
-
-            /* Set March 10, 2 B.C. */
-            gc = new GregorianCalendar(2, OCTOBER, 10);
-            gc.add(YEAR, -3);
-            for (int i = tablesize - 1; i >= 0; i--) {
-                check(gc, i);
-                gc.add(MONTH, 1);
-            }
-
-            /* Again, Set March 10, 2 B.C. */
-            gc = new GregorianCalendar(2, OCTOBER, 10);
-            gc.add(YEAR, -3);
-            for (int i = tablesize - 1; i >= 0; i -= 8) {
-                check(gc, i);
-                gc.add(MONTH, 8);
-            }
-        } finally {
-            TimeZone.setDefault(saveZone);
-        }
-    }
-=======
     private final int tableSize = data.length;
->>>>>>> 47569a25
 }