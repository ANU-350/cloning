/*
 * Copyright (c) 2020, 2023, Oracle and/or its affiliates. All rights reserved.
 *  DO NOT ALTER OR REMOVE COPYRIGHT NOTICES OR THIS FILE HEADER.
 *
 *  This code is free software; you can redistribute it and/or modify it
 *  under the terms of the GNU General Public License version 2 only, as
 *  published by the Free Software Foundation.
 *
 *  This code is distributed in the hope that it will be useful, but WITHOUT
 *  ANY WARRANTY; without even the implied warranty of MERCHANTABILITY or
 *  FITNESS FOR A PARTICULAR PURPOSE.  See the GNU General Public License
 *  version 2 for more details (a copy is included in the LICENSE file that
 *  accompanied this code).
 *
 *  You should have received a copy of the GNU General Public License version
 *  2 along with this work; if not, write to the Free Software Foundation,
 *  Inc., 51 Franklin St, Fifth Floor, Boston, MA 02110-1301 USA.
 *
 *   Please contact Oracle, 500 Oracle Parkway, Redwood Shores, CA 94065 USA
 *  or visit www.oracle.com if you need additional information or have any
 *  questions.
 *
 */

/*
 * @test
 * @enablePreview
<<<<<<< HEAD
=======
 * @requires sun.arch.data.model == "64"
>>>>>>> b827ce83
 * @compile platform/PlatformLayouts.java
 * @modules java.base/jdk.internal.foreign
 *          java.base/jdk.internal.foreign.abi
 *          java.base/jdk.internal.foreign.abi.x64
 *          java.base/jdk.internal.foreign.abi.x64.windows
 * @build CallArrangerTestBase
 * @run testng TestWindowsCallArranger
 */

import java.lang.foreign.FunctionDescriptor;
import java.lang.foreign.MemoryLayout;
import java.lang.foreign.MemorySegment;
import jdk.internal.foreign.abi.Binding;
import jdk.internal.foreign.abi.CallingSequence;
import jdk.internal.foreign.abi.LinkerOptions;
import jdk.internal.foreign.abi.StubLocations;
import jdk.internal.foreign.abi.VMStorage;
import jdk.internal.foreign.abi.x64.windows.CallArranger;
import org.testng.annotations.Test;

import java.lang.invoke.MethodType;

import static java.lang.foreign.Linker.Option.firstVariadicArg;
import static java.lang.foreign.ValueLayout.ADDRESS;
import static jdk.internal.foreign.abi.Binding.*;
import static jdk.internal.foreign.abi.Binding.copy;
import static jdk.internal.foreign.abi.x64.X86_64Architecture.*;
import static jdk.internal.foreign.abi.x64.X86_64Architecture.Regs.*;
import static platform.PlatformLayouts.Win64.*;

import static org.testng.Assert.*;

public class TestWindowsCallArranger extends CallArrangerTestBase {

    private static final short STACK_SLOT_SIZE = 8;
    private static final VMStorage TARGET_ADDRESS_STORAGE = StubLocations.TARGET_ADDRESS.storage(StorageType.PLACEHOLDER);

    @Test
    public void testEmpty() {
        MethodType mt = MethodType.methodType(void.class);
        FunctionDescriptor fd = FunctionDescriptor.ofVoid();
        CallArranger.Bindings bindings = CallArranger.getBindings(mt, fd, false);

        assertFalse(bindings.isInMemoryReturn());
        CallingSequence callingSequence = bindings.callingSequence();
        assertEquals(callingSequence.callerMethodType(), mt.insertParameterTypes(0, MemorySegment.class));
        assertEquals(callingSequence.functionDesc(), fd.insertArgumentLayouts(0, ADDRESS));

        checkArgumentBindings(callingSequence, new Binding[][]{
            { unboxAddress(), vmStore(TARGET_ADDRESS_STORAGE, long.class) }
        });
        checkReturnBindings(callingSequence, new Binding[]{});
    }

    @Test
    public void testIntegerRegs() {
        MethodType mt = MethodType.methodType(void.class, int.class, int.class, int.class, int.class);
        FunctionDescriptor fd = FunctionDescriptor.ofVoid(C_INT, C_INT, C_INT, C_INT);
        CallArranger.Bindings bindings = CallArranger.getBindings(mt, fd, false);

        assertFalse(bindings.isInMemoryReturn());
        CallingSequence callingSequence = bindings.callingSequence();
        assertEquals(callingSequence.callerMethodType(), mt.insertParameterTypes(0, MemorySegment.class));
        assertEquals(callingSequence.functionDesc(), fd.insertArgumentLayouts(0, ADDRESS));

        checkArgumentBindings(callingSequence, new Binding[][]{
            { unboxAddress(), vmStore(TARGET_ADDRESS_STORAGE, long.class) },
            { vmStore(rcx, int.class) },
            { vmStore(rdx, int.class) },
            { vmStore(r8, int.class) },
            { vmStore(r9, int.class) }
        });

        checkReturnBindings(callingSequence, new Binding[]{});
    }

    @Test
    public void testDoubleRegs() {
        MethodType mt = MethodType.methodType(void.class, double.class, double.class, double.class, double.class);
        FunctionDescriptor fd = FunctionDescriptor.ofVoid(C_DOUBLE, C_DOUBLE, C_DOUBLE, C_DOUBLE);
        CallArranger.Bindings bindings = CallArranger.getBindings(mt, fd, false);

        assertFalse(bindings.isInMemoryReturn());
        CallingSequence callingSequence = bindings.callingSequence();
        assertEquals(callingSequence.callerMethodType(), mt.insertParameterTypes(0, MemorySegment.class));
        assertEquals(callingSequence.functionDesc(), fd.insertArgumentLayouts(0, ADDRESS));

        checkArgumentBindings(callingSequence, new Binding[][]{
            { unboxAddress(), vmStore(TARGET_ADDRESS_STORAGE, long.class) },
            { vmStore(xmm0, double.class) },
            { vmStore(xmm1, double.class) },
            { vmStore(xmm2, double.class) },
            { vmStore(xmm3, double.class) }
        });

        checkReturnBindings(callingSequence, new Binding[]{});
    }

    @Test
    public void testMixed() {
        MethodType mt = MethodType.methodType(void.class,
                long.class, long.class, float.class, float.class, long.class, long.class, float.class, float.class);
        FunctionDescriptor fd = FunctionDescriptor.ofVoid(
                C_LONG_LONG, C_LONG_LONG, C_FLOAT, C_FLOAT, C_LONG_LONG, C_LONG_LONG, C_FLOAT, C_FLOAT);
        CallArranger.Bindings bindings = CallArranger.getBindings(mt, fd, false);

        assertFalse(bindings.isInMemoryReturn());
        CallingSequence callingSequence = bindings.callingSequence();
        assertEquals(callingSequence.callerMethodType(), mt.insertParameterTypes(0, MemorySegment.class));
        assertEquals(callingSequence.functionDesc(), fd.insertArgumentLayouts(0, ADDRESS));

        checkArgumentBindings(callingSequence, new Binding[][]{
            { unboxAddress(), vmStore(TARGET_ADDRESS_STORAGE, long.class) },
            { vmStore(rcx, long.class) },
            { vmStore(rdx, long.class) },
            { vmStore(xmm2, float.class) },
            { vmStore(xmm3, float.class) },
            { vmStore(stackStorage(STACK_SLOT_SIZE, 0), long.class) },
            { vmStore(stackStorage(STACK_SLOT_SIZE, 8), long.class) },
            { vmStore(stackStorage(STACK_SLOT_SIZE, 16), float.class) },
            { vmStore(stackStorage(STACK_SLOT_SIZE, 24), float.class) }
        });

        checkReturnBindings(callingSequence, new Binding[]{});
    }

    @Test
    public void testAbiExample() {
        MemoryLayout structLayout = MemoryLayout.structLayout(C_INT, C_INT, C_DOUBLE);
        MethodType mt = MethodType.methodType(void.class,
                int.class, int.class, MemorySegment.class, int.class, int.class,
                double.class, double.class, double.class, int.class, int.class, int.class);
        FunctionDescriptor fd = FunctionDescriptor.ofVoid(
                C_INT, C_INT, structLayout, C_INT, C_INT,
                C_DOUBLE, C_DOUBLE, C_DOUBLE, C_INT, C_INT, C_INT);
        CallArranger.Bindings bindings = CallArranger.getBindings(mt, fd, false);

        assertFalse(bindings.isInMemoryReturn());
        CallingSequence callingSequence = bindings.callingSequence();
        assertEquals(callingSequence.callerMethodType(), mt.insertParameterTypes(0, MemorySegment.class));
        assertEquals(callingSequence.functionDesc(), fd.insertArgumentLayouts(0, ADDRESS));

        checkArgumentBindings(callingSequence, new Binding[][]{
            { unboxAddress(), vmStore(TARGET_ADDRESS_STORAGE, long.class) },
            { vmStore(rcx, int.class) },
            { vmStore(rdx, int.class) },
            {
                copy(structLayout),
                unboxAddress(),
                vmStore(r8, long.class)
            },
            { vmStore(r9, int.class) },
            { vmStore(stackStorage(STACK_SLOT_SIZE, 0), int.class) },
            { vmStore(stackStorage(STACK_SLOT_SIZE, 8), double.class) },
            { vmStore(stackStorage(STACK_SLOT_SIZE, 16), double.class) },
            { vmStore(stackStorage(STACK_SLOT_SIZE, 24), double.class) },
            { vmStore(stackStorage(STACK_SLOT_SIZE, 32), int.class) },
            { vmStore(stackStorage(STACK_SLOT_SIZE, 40), int.class) },
            { vmStore(stackStorage(STACK_SLOT_SIZE, 48), int.class) }
        });

        checkReturnBindings(callingSequence, new Binding[]{});
    }

    @Test
    public void testAbiExampleVarargs() {
        MethodType mt = MethodType.methodType(void.class,
                int.class, double.class, int.class, double.class, double.class);
        FunctionDescriptor fd = FunctionDescriptor.ofVoid(
                C_INT, C_DOUBLE, C_INT, C_DOUBLE, C_DOUBLE);
        FunctionDescriptor fdExpected = FunctionDescriptor.ofVoid(
                ADDRESS, C_INT, C_DOUBLE, C_INT, C_DOUBLE, C_DOUBLE);
        CallArranger.Bindings bindings = CallArranger.getBindings(mt, fd, false, LinkerOptions.forDowncall(fd, firstVariadicArg(2)));

        assertFalse(bindings.isInMemoryReturn());
        CallingSequence callingSequence = bindings.callingSequence();
        assertEquals(callingSequence.callerMethodType(), mt.insertParameterTypes(0, MemorySegment.class));
        assertEquals(callingSequence.functionDesc(), fdExpected);

        checkArgumentBindings(callingSequence, new Binding[][]{
            { unboxAddress(), vmStore(TARGET_ADDRESS_STORAGE, long.class) },
            { vmStore(rcx, int.class) },
            { vmStore(xmm1, double.class) },
            { vmStore(r8, int.class) },
            { dup(), vmStore(r9, double.class), vmStore(xmm3, double.class) },
            { vmStore(stackStorage(STACK_SLOT_SIZE, 0), double.class) },
        });

        checkReturnBindings(callingSequence, new Binding[]{});
    }

    /**
     * struct s {
     *   uint64_t u0;
     * } s;
     *
     * void m(struct s s);
     *
     * m(s);
     */
    @Test
    public void testStructRegister() {
        MemoryLayout struct = MemoryLayout.structLayout(C_LONG_LONG);

        MethodType mt = MethodType.methodType(void.class, MemorySegment.class);
        FunctionDescriptor fd = FunctionDescriptor.ofVoid(struct);
        CallArranger.Bindings bindings = CallArranger.getBindings(mt, fd, false);

        assertFalse(bindings.isInMemoryReturn());
        CallingSequence callingSequence = bindings.callingSequence();
        assertEquals(callingSequence.callerMethodType(), mt.insertParameterTypes(0, MemorySegment.class));
        assertEquals(callingSequence.functionDesc(), fd.insertArgumentLayouts(0, ADDRESS));

        checkArgumentBindings(callingSequence, new Binding[][]{
            { unboxAddress(), vmStore(TARGET_ADDRESS_STORAGE, long.class) },
            { bufferLoad(0, long.class), vmStore(rcx, long.class) }
        });

        checkReturnBindings(callingSequence, new Binding[]{});
    }

    /**
     * struct s {
     *   uint64_t u0, u1;
     * } s;
     *
     * void m(struct s s);
     *
     * m(s);
     */
    @Test
    public void testStructReference() {
        MemoryLayout struct = MemoryLayout.structLayout(C_LONG_LONG, C_LONG_LONG);

        MethodType mt = MethodType.methodType(void.class, MemorySegment.class);
        FunctionDescriptor fd = FunctionDescriptor.ofVoid(struct);
        CallArranger.Bindings bindings = CallArranger.getBindings(mt, fd, false);

        assertFalse(bindings.isInMemoryReturn());
        CallingSequence callingSequence = bindings.callingSequence();
        assertEquals(callingSequence.callerMethodType(), mt.insertParameterTypes(0, MemorySegment.class));
        assertEquals(callingSequence.functionDesc(), fd.insertArgumentLayouts(0, ADDRESS));

        checkArgumentBindings(callingSequence, new Binding[][]{
            { unboxAddress(), vmStore(TARGET_ADDRESS_STORAGE, long.class) },
            {
                copy(struct),
                unboxAddress(),
                vmStore(rcx, long.class)
            }
        });

        checkReturnBindings(callingSequence, new Binding[]{});
    }

    /**
     * typedef void (*f)(void);
     *
     * void m(f f);
     * void f_impl(void);
     *
     * m(f_impl);
     */
    @Test
    public void testMemoryAddress() {
        MethodType mt = MethodType.methodType(void.class, MemorySegment.class);
        FunctionDescriptor fd = FunctionDescriptor.ofVoid(C_POINTER);
        CallArranger.Bindings bindings = CallArranger.getBindings(mt, fd, false);

        assertFalse(bindings.isInMemoryReturn());
        CallingSequence callingSequence = bindings.callingSequence();
        assertEquals(callingSequence.callerMethodType(), mt.insertParameterTypes(0, MemorySegment.class));
        assertEquals(callingSequence.functionDesc(), fd.insertArgumentLayouts(0, ADDRESS));

        checkArgumentBindings(callingSequence, new Binding[][]{
            { unboxAddress(), vmStore(TARGET_ADDRESS_STORAGE, long.class) },
            { unboxAddress(), vmStore(rcx, long.class) }
        });

        checkReturnBindings(callingSequence, new Binding[]{});
    }

    @Test
    public void testReturnRegisterStruct() {
        MemoryLayout struct = MemoryLayout.structLayout(C_LONG_LONG);

        MethodType mt = MethodType.methodType(MemorySegment.class);
        FunctionDescriptor fd = FunctionDescriptor.of(struct);
        CallArranger.Bindings bindings = CallArranger.getBindings(mt, fd, false);

        assertFalse(bindings.isInMemoryReturn());
        CallingSequence callingSequence = bindings.callingSequence();
        assertEquals(callingSequence.callerMethodType(), mt.insertParameterTypes(0, MemorySegment.class));
        assertEquals(callingSequence.functionDesc(), fd.insertArgumentLayouts(0, ADDRESS));

        checkArgumentBindings(callingSequence, new Binding[][]{
            { unboxAddress(), vmStore(TARGET_ADDRESS_STORAGE, long.class) },
        });

        checkReturnBindings(callingSequence,
            new Binding[]{ allocate(struct),
                dup(),
                vmLoad(rax, long.class),
                bufferStore(0, long.class) });
    }

    @Test
    public void testIMR() {
        MemoryLayout struct = MemoryLayout.structLayout(C_LONG_LONG, C_LONG_LONG);

        MethodType mt = MethodType.methodType(MemorySegment.class);
        FunctionDescriptor fd = FunctionDescriptor.of(struct);
        CallArranger.Bindings bindings = CallArranger.getBindings(mt, fd, false);

        assertTrue(bindings.isInMemoryReturn());
        CallingSequence callingSequence = bindings.callingSequence();
        assertEquals(callingSequence.callerMethodType(), MethodType.methodType(void.class, MemorySegment.class, MemorySegment.class));
        assertEquals(callingSequence.functionDesc(), FunctionDescriptor.ofVoid(ADDRESS, C_POINTER));

        checkArgumentBindings(callingSequence, new Binding[][]{
            { unboxAddress(), vmStore(TARGET_ADDRESS_STORAGE, long.class) },
            { unboxAddress(), vmStore(rcx, long.class) }
        });

        checkReturnBindings(callingSequence, new Binding[]{});
    }

    @Test
    public void testStackStruct() {
        MemoryLayout struct = MemoryLayout.structLayout(C_POINTER, C_DOUBLE, C_INT);

        MethodType mt = MethodType.methodType(void.class,
            MemorySegment.class, int.class, double.class, MemorySegment.class,
            MemorySegment.class, int.class, double.class, MemorySegment.class,
            MemorySegment.class, int.class, double.class, MemorySegment.class,
            MemorySegment.class, int.class, double.class, MemorySegment.class);
        FunctionDescriptor fd = FunctionDescriptor.ofVoid(
            struct, C_INT, C_DOUBLE, C_POINTER,
            struct, C_INT, C_DOUBLE, C_POINTER,
            struct, C_INT, C_DOUBLE, C_POINTER,
            struct, C_INT, C_DOUBLE, C_POINTER);
        CallArranger.Bindings bindings = CallArranger.getBindings(mt, fd, false);

        assertFalse(bindings.isInMemoryReturn());
        CallingSequence callingSequence = bindings.callingSequence();
        assertEquals(callingSequence.callerMethodType(), mt.insertParameterTypes(0, MemorySegment.class));
        assertEquals(callingSequence.functionDesc(), fd.insertArgumentLayouts(0, ADDRESS));

        checkArgumentBindings(callingSequence, new Binding[][]{
            { unboxAddress(), vmStore(TARGET_ADDRESS_STORAGE, long.class) },
            { copy(struct), unboxAddress(), vmStore(rcx, long.class) },
            { vmStore(rdx, int.class) },
            { vmStore(xmm2, double.class) },
            { unboxAddress(), vmStore(r9, long.class) },
            { copy(struct), unboxAddress(), vmStore(stackStorage(STACK_SLOT_SIZE, 0), long.class) },
            { vmStore(stackStorage(STACK_SLOT_SIZE, 8), int.class) },
            { vmStore(stackStorage(STACK_SLOT_SIZE, 16), double.class) },
            { unboxAddress(), vmStore(stackStorage(STACK_SLOT_SIZE, 24), long.class) },
            { copy(struct), unboxAddress(), vmStore(stackStorage(STACK_SLOT_SIZE, 32), long.class) },
            { vmStore(stackStorage(STACK_SLOT_SIZE, 40), int.class) },
            { vmStore(stackStorage(STACK_SLOT_SIZE, 48), double.class) },
            { unboxAddress(), vmStore(stackStorage(STACK_SLOT_SIZE, 56), long.class) },
            { copy(struct), unboxAddress(), vmStore(stackStorage(STACK_SLOT_SIZE, 64), long.class) },
            { vmStore(stackStorage(STACK_SLOT_SIZE, 72), int.class) },
            { vmStore(stackStorage(STACK_SLOT_SIZE, 80), double.class) },
            { unboxAddress(), vmStore(stackStorage(STACK_SLOT_SIZE, 88), long.class) },
        });

        checkReturnBindings(callingSequence, new Binding[]{});
    }
}<|MERGE_RESOLUTION|>--- conflicted
+++ resolved
@@ -25,10 +25,7 @@
 /*
  * @test
  * @enablePreview
-<<<<<<< HEAD
-=======
  * @requires sun.arch.data.model == "64"
->>>>>>> b827ce83
  * @compile platform/PlatformLayouts.java
  * @modules java.base/jdk.internal.foreign
  *          java.base/jdk.internal.foreign.abi
