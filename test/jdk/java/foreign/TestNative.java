--- conflicted
+++ resolved
@@ -1,5 +1,5 @@
 /*
- * Copyright (c) 2019, 2020, Oracle and/or its affiliates. All rights reserved.
+ * Copyright (c) 2019, Oracle and/or its affiliates. All rights reserved.
  *  DO NOT ALTER OR REMOVE COPYRIGHT NOTICES OR THIS FILE HEADER.
  *
  *  This code is free software; you can redistribute it and/or modify it
@@ -28,10 +28,7 @@
  * @run testng/othervm -Dforeign.restricted=permit TestNative
  */
 
-<<<<<<< HEAD
 import jdk.incubator.foreign.CLinker;
-=======
->>>>>>> 3e70aac5
 import jdk.incubator.foreign.MemoryAccess;
 import jdk.incubator.foreign.MemoryAddress;
 import jdk.incubator.foreign.MemoryLayout;
@@ -175,13 +172,8 @@
 
     @Test
     public void testDefaultAccessModes() {
-<<<<<<< HEAD
         MemoryAddress addr = allocate(12);
         MemorySegment mallocSegment = addr.asSegmentRestricted(12, () -> free(addr), null);
-=======
-        MemoryAddress addr = MemoryAddress.ofLong(allocate(12));
-        MemorySegment mallocSegment = addr.asSegmentRestricted(12, () -> free(addr.toRawLongValue()), null);
->>>>>>> 3e70aac5
         try (MemorySegment segment = mallocSegment) {
             assertTrue(segment.hasAccessModes(ALL_ACCESS));
             assertEquals(segment.accessModes(), ALL_ACCESS);
@@ -197,13 +189,8 @@
 
     @Test
     public void testMallocSegment() {
-<<<<<<< HEAD
         MemoryAddress addr = allocate(12);
         MemorySegment mallocSegment = addr.asSegmentRestricted(12, () -> free(addr), null);
-=======
-        MemoryAddress addr = MemoryAddress.ofLong(allocate(12));
-        MemorySegment mallocSegment = addr.asSegmentRestricted(12, () -> free(addr.toRawLongValue()), null);
->>>>>>> 3e70aac5
         assertEquals(mallocSegment.byteSize(), 12);
         mallocSegment.close(); //free here
         assertTrue(!mallocSegment.isAlive());
@@ -211,19 +198,11 @@
 
     @Test
     public void testEverythingSegment() {
-<<<<<<< HEAD
         MemoryAddress addr = allocate(4);
         MemorySegment everything = MemorySegment.ofNativeRestricted();
         MemoryAccess.setIntAtOffset(everything, addr.toRawLongValue(), 42);
         assertEquals(MemoryAccess.getIntAtOffset(everything, addr.toRawLongValue()), 42);
         free(addr);
-=======
-        MemoryAddress addr = MemoryAddress.ofLong(allocate(4));
-        MemorySegment everything = MemorySegment.ofNativeRestricted();
-        MemoryAccess.setIntAtOffset(everything, addr.toRawLongValue(), 42);
-        assertEquals(MemoryAccess.getIntAtOffset(everything, addr.toRawLongValue()), 42);
-        free(addr.toRawLongValue());
->>>>>>> 3e70aac5
     }
 
     @Test(expectedExceptions = IllegalArgumentException.class)
