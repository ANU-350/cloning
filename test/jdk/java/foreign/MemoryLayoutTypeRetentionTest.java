/*
 * Copyright (c) 2020, 2023, Oracle and/or its affiliates. All rights reserved.
 * DO NOT ALTER OR REMOVE COPYRIGHT NOTICES OR THIS FILE HEADER.
 *
 * This code is free software; you can redistribute it and/or modify it
 * under the terms of the GNU General Public License version 2 only, as
 * published by the Free Software Foundation.
 *
 * This code is distributed in the hope that it will be useful, but WITHOUT
 * ANY WARRANTY; without even the implied warranty of MERCHANTABILITY or
 * FITNESS FOR A PARTICULAR PURPOSE.  See the GNU General Public License
 * version 2 for more details (a copy is included in the LICENSE file that
 * accompanied this code).
 *
 * You should have received a copy of the GNU General Public License version
 * 2 along with this work; if not, write to the Free Software Foundation,
 * Inc., 51 Franklin St, Fifth Floor, Boston, MA 02110-1301 USA.
 *
 * Please contact Oracle, 500 Oracle Parkway, Redwood Shores, CA 94065 USA
 * or visit www.oracle.com if you need additional information or have any
 * questions.
 */

/*
 * @test
 * @enablePreview
 * @run testng/othervm MemoryLayoutTypeRetentionTest
 */

import org.testng.annotations.*;

import java.lang.foreign.*;
import java.nio.ByteOrder;

import static java.lang.foreign.ValueLayout.*;
import static org.testng.Assert.*;

public class MemoryLayoutTypeRetentionTest {

    // These tests check both compile-time and runtime properties.
    // withName() et al. should return the same type as the original object.

    private static final String NAME = "a";
<<<<<<< HEAD
    private static final long BIT_ALIGNMENT = Long.SIZE * 2;
=======
    private static final long BIT_ALIGNMENT = Byte.SIZE;
>>>>>>> b827ce83
    private static final ByteOrder BYTE_ORDER = ByteOrder.nativeOrder() == ByteOrder.BIG_ENDIAN
            ? ByteOrder.LITTLE_ENDIAN
            : ByteOrder.BIG_ENDIAN;

    @Test
    public void testOfBoolean() {
        OfBoolean v = JAVA_BOOLEAN
                .withBitAlignment(BIT_ALIGNMENT)
                .withoutName()
                .withName(NAME)
                .withOrder(BYTE_ORDER);
        check(v);
    }

    @Test
    public void testOfByte() {
        OfByte v = JAVA_BYTE
                .withBitAlignment(BIT_ALIGNMENT)
                .withoutName()
                .withName(NAME)
                .withOrder(BYTE_ORDER);
        check(v);
    }

    @Test
    public void testOfShort() {
        OfShort v = JAVA_SHORT
                .withBitAlignment(BIT_ALIGNMENT)
                .withoutName()
                .withName(NAME)
                .withOrder(BYTE_ORDER);
        check(v);
    }

    @Test
    public void testOfInt() {
        OfInt v = JAVA_INT
                .withBitAlignment(BIT_ALIGNMENT)
                .withoutName()
                .withName(NAME)
                .withOrder(BYTE_ORDER);
        check(v);
    }

    @Test
    public void testOfChar() {
        OfChar v = JAVA_CHAR
                .withBitAlignment(BIT_ALIGNMENT)
                .withoutName()
                .withName(NAME)
                .withOrder(BYTE_ORDER);
        check(v);
    }

    @Test
    public void testOfLong() {
        OfLong v = JAVA_LONG
                .withBitAlignment(BIT_ALIGNMENT)
                .withoutName()
                .withName(NAME)
                .withOrder(BYTE_ORDER);
        check(v);
    }

    @Test
    public void testOfFloat() {
        OfFloat v = JAVA_FLOAT
                .withBitAlignment(BIT_ALIGNMENT)
                .withoutName()
                .withName(NAME)
                .withOrder(BYTE_ORDER);
        check(v);
    }

    @Test
    public void testOfDouble() {
        OfDouble v = JAVA_DOUBLE
                .withBitAlignment(BIT_ALIGNMENT)
                .withoutName()
                .withName(NAME)
                .withOrder(BYTE_ORDER);
        check(v);
    }

    @Test
    public void testValueLayout() {
        ValueLayout v = ((ValueLayout) JAVA_INT)
                .withBitAlignment(BIT_ALIGNMENT)
                .withoutName()
                .withName(NAME)
                .withOrder(BYTE_ORDER);
        check(v);
    }

    @Test
    public void testAddressLayout() {
        AddressLayout v = ADDRESS
                .withBitAlignment(BIT_ALIGNMENT)
                .withoutName()
                .withName(NAME)
                .withoutTargetLayout()
                .withOrder(BYTE_ORDER);
        check(v);
        assertEquals(v.order(), BYTE_ORDER);

        assertFalse(v.targetLayout().isPresent());
        AddressLayout v2 = v.withTargetLayout(JAVA_INT);
        assertTrue(v2.targetLayout().isPresent());
        assertEquals(v2.targetLayout().get(), JAVA_INT);
        assertTrue(v2.withoutTargetLayout().targetLayout().isEmpty());
    }

    @Test
    public void testPaddingLayout() {
        PaddingLayout v = MemoryLayout.paddingLayout(8)
                .withBitAlignment(BIT_ALIGNMENT)
                .withoutName()
                .withName(NAME);
        check(v);
    }

    @Test
    public void testGroupLayout() {
        GroupLayout v = MemoryLayout.structLayout(
                        JAVA_INT.withBitAlignment(BIT_ALIGNMENT),
                        JAVA_LONG.withBitAlignment(BIT_ALIGNMENT))
                .withBitAlignment(BIT_ALIGNMENT)
                .withoutName()
                .withName(NAME);
        check(v);
    }

    @Test
    public void testStructLayout() {
        StructLayout v = MemoryLayout.structLayout(
                        JAVA_INT.withBitAlignment(BIT_ALIGNMENT),
                        JAVA_LONG.withBitAlignment(BIT_ALIGNMENT))
                .withBitAlignment(BIT_ALIGNMENT)
                .withoutName()
                .withName(NAME);
        check(v);
    }

    @Test
    public void testUnionLayout() {
        UnionLayout v = MemoryLayout.unionLayout(
                    JAVA_INT.withBitAlignment(BIT_ALIGNMENT),
                    JAVA_LONG.withBitAlignment(BIT_ALIGNMENT))
                .withBitAlignment(BIT_ALIGNMENT)
                .withoutName()
                .withName(NAME);
        check(v);
    }

    public void check(ValueLayout v) {
        check((MemoryLayout) v);
        assertEquals(v.order(), BYTE_ORDER);
    }

    public void check(MemoryLayout v) {
        // Check name properties
        assertEquals(v.name().orElseThrow(), NAME);
        assertTrue(v.withoutName().name().isEmpty());

        assertEquals(v.bitAlignment(), BIT_ALIGNMENT);
        assertEquals(v.byteSize() * 8, v.bitSize());
    }

}<|MERGE_RESOLUTION|>--- conflicted
+++ resolved
@@ -41,11 +41,7 @@
     // withName() et al. should return the same type as the original object.
 
     private static final String NAME = "a";
-<<<<<<< HEAD
-    private static final long BIT_ALIGNMENT = Long.SIZE * 2;
-=======
     private static final long BIT_ALIGNMENT = Byte.SIZE;
->>>>>>> b827ce83
     private static final ByteOrder BYTE_ORDER = ByteOrder.nativeOrder() == ByteOrder.BIG_ENDIAN
             ? ByteOrder.LITTLE_ENDIAN
             : ByteOrder.BIG_ENDIAN;
