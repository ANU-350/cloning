--- conflicted
+++ resolved
@@ -39,13 +39,8 @@
  * https://bugs.openjdk.org/browse/JDK-8059327
  *
  * Also:
-<<<<<<< HEAD
  * JDK-8061550: XMLEntityScanner can corrupt content during parsing
- * https://bugs.openjdk.java.net/browse/JDK-8061550
-=======
- * JDK-8061550: XMLEntityScanner can corrupt corrupt content during parsing
  * https://bugs.openjdk.org/browse/JDK-8061550
->>>>>>> 11fd651a
  *
  * @Summary: verify that the character cache in XMLEntityScanner is reset properly
  */
