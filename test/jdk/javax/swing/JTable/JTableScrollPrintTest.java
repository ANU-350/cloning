--- conflicted
+++ resolved
@@ -41,11 +41,7 @@
 /*
  * @test
  * @key headful
-<<<<<<< HEAD
- * @bug 8210807 8322135
-=======
- * @bug 8210807 8322140
->>>>>>> 281f9bde
+ * @bug 8210807 8322140 8322135
  * @library /java/awt/regtesthelpers
  * @build PassFailJFrame
  * @summary Test to check if JTable can be printed when JScrollPane added to it.
