--- conflicted
+++ resolved
@@ -110,174 +110,6 @@
         }
     }
 
-<<<<<<< HEAD
-    @Test
-    void testNativeMemoryTracking() {
-        final Map<String, String> envMap = new HashMap<>();
-        envMap.put("_JAVA_LAUNCHER_DEBUG", "true");
-        TestResult tr;
-        /*
-         * test argument : -XX:NativeMemoryTracking=value
-         * A JVM flag, comsumed by the JVM, but requiring launcher
-         * to set an environmental variable if and only if value is supplied.
-         * Test and order:
-         * 1) execute with valid parameter: -XX:NativeMemoryTracking=MyValue
-         *    a) check for correct env variable name: "NMT_LEVEL_" + pid
-         *    b) check that "MyValue" was found in local env.
-         * 2) execute with invalid parameter: -XX:NativeMemoryTracking=
-         *    !) Won't find "NativeMemoryTracking:"
-         *       Code to create env variable not executed.
-         * 3) execute with invalid parameter: -XX:NativeMemoryTracking
-         *    !) Won't find "NativeMemoryTracking:"
-         *       Code to create env variable not executed.
-         * 4) give and invalid value and check to make sure JVM commented
-         */
-        String envVarPidString = "TRACER_MARKER: NativeMemoryTracking: env var is NMT_LEVEL_";
-        String NMT_Option_Value = "off";
-        String myClassName = "helloworld";
-
-        // === Run the tests ===
-        // ---Test 1a
-        tr = doExec(envMap, javaCmd, "-XX:NativeMemoryTracking=" + NMT_Option_Value,
-                "-version");
-
-        // get the PID from the env var we set for the JVM
-        String envVarPid = null;
-        for (String line : tr.testOutput) {
-            if (line.contains(envVarPidString)) {
-                int sindex = envVarPidString.length();
-                envVarPid = line.substring(sindex);
-                break;
-            }
-        }
-        // did we find envVarPid?
-        if (envVarPid == null) {
-            System.out.println(tr);
-            throw new RuntimeException("Error: failed to find env Var Pid in tracking info");
-        }
-        // we think we found the pid string.  min test, not "".
-        if (envVarPid.length() < 1) {
-            System.out.println(tr);
-            throw new RuntimeException("Error: env Var Pid in tracking info is empty string");
-        }
-
-        // --- Test 1b
-        if (!tr.contains("NativeMemoryTracking: got value " + NMT_Option_Value)) {
-            System.out.println(tr);
-            throw new RuntimeException("Error: Valid param failed to set env variable");
-        }
-
-        // --- Test 2
-        tr = doExec(envMap, javaCmd, "-XX:NativeMemoryTracking=",
-                "-version");
-        if (tr.contains("NativeMemoryTracking:")) {
-            System.out.println(tr);
-            throw new RuntimeException("Error: invalid param caused env variable to be erroneously created");
-        }
-        if (!tr.contains("Syntax error, expecting -XX:NativeMemoryTracking=")) {
-            System.out.println(tr);
-            throw new RuntimeException("Error: invalid param not checked by JVM");
-        }
-
-        // --- Test 3
-        tr = doExec(envMap, javaCmd, "-XX:NativeMemoryTracking",
-                "-version");
-        if (tr.contains("NativeMemoryTracking:")) {
-            System.out.println(tr);
-            throw new RuntimeException("Error: invalid param caused env variable to be erroneously created");
-        }
-        if (!tr.contains("Syntax error, expecting -XX:NativeMemoryTracking=")) {
-            System.out.println(tr);
-            throw new RuntimeException("Error: invalid param not checked by JVM");
-        }
-        // --- Test 4
-        tr = doExec(envMap, javaCmd, "-XX:NativeMemoryTracking=BADVALUE",
-                "-version");
-        if (!tr.contains("expecting -XX:NativeMemoryTracking")) {
-            System.out.println(tr);
-            throw new RuntimeException("Error: invalid param did not get JVM Syntax error message");
-        }
-    }
-
-    @Test
-    void testNMArgumentProcessing() throws FileNotFoundException {
-        if (!isEnglishLocale()) {
-            return;
-        }
-
-        TestResult tr;
-        // the direct invokers of the VM
-        String options[] = {
-            "-version", "-fullversion", "-help", "-?", "-X"
-        };
-        for (String option : options) {
-            tr = doExec(javaCmd, option, "-XX:NativeMemoryTracking=summary");
-            checkTestResult(tr);
-        }
-
-        // create a test jar
-        File jarFile = new File("test.jar");
-        createJar(jarFile, "public static void main(String... args){}");
-
-        // ones that involve main-class of some sort
-        tr = doExec(javaCmd, "-jar", jarFile.getName(),
-                "-XX:NativeMemoryTracking=summary");
-        checkTestResult(tr);
-
-        tr = doExec(javaCmd, "-cp", jarFile.getName(), "Foo",
-                "-XX:NativeMemoryTracking=summary");
-        checkTestResult(tr);
-
-        final Map<String, String> envMap = new HashMap<>();
-        // checkwith CLASSPATH set ie. no -cp or -classpath
-        envMap.put("CLASSPATH", ".");
-        tr = doExec(envMap, javaCmd, "Foo", "-XX:NativeMemoryTracking=summary");
-        checkTestResult(tr);
-
-        // should accept with no warnings
-        tr = doExec(javaCmd, "-cp", jarFile.getName(),
-                    "-XX:NativeMemoryTracking=summary", "Foo");
-        ensureNoWarnings(tr);
-
-        // should accept with no warnings
-        tr = doExec(javaCmd, "-classpath", jarFile.getName(),
-                    "-XX:NativeMemoryTracking=summary", "Foo");
-        ensureNoWarnings(tr);
-
-        // make sure a missing class is handled correctly, because the class
-        // resolution is performed by the JVM.
-        tr = doExec(javaCmd, "AbsentClass", "-XX:NativeMemoryTracking=summary");
-        if (!tr.contains("Error: Could not find or load main class AbsentClass")) {
-            throw new RuntimeException("Test Fails");
-        }
-
-        // Make sure we handle correctly the module long form (--module=)
-        tr = doExec(javaCmd, "-XX:NativeMemoryTracking=summary", "--module=jdk.compiler/com.sun.tools.javac.Main", "--help");
-        ensureNoWarnings(tr);
-    }
-
-    @Test
-    void testNMTTools() throws FileNotFoundException {
-        TestResult tr;
-        // Tools (non-java launchers) should handle NTM (no "wrong launcher" warning).
-        tr = doExec(jarCmd, "-J-XX:NativeMemoryTracking=summary", "--help");
-        ensureNoWarnings(tr);
-
-        // And java terminal args (like "--help") don't stop "-J" args parsing.
-        tr = doExec(jarCmd, "--help", "-J-XX:NativeMemoryTracking=summary");
-        ensureNoWarnings(tr);
-    }
-
-    void ensureNoWarnings(TestResult tr) {
-        checkTestResult(tr);
-        if (tr.contains("warning: Native Memory Tracking")) {
-            System.err.println(tr.toString());
-            throw new RuntimeException("Test Fails");
-        }
-    }
-
-=======
->>>>>>> 70157c78
     void checkTestResult(TestResult tr) {
         if (!tr.isOK()) {
             System.err.println(tr.toString());
