--- conflicted
+++ resolved
@@ -42,12 +42,9 @@
                     .filter(Predicate.not(Action.FINALIZE::equals))
                     .collect(Collectors.toList()));
             if (hasAction(Action.PURGE) && !actionList.contains(Action.PURGE)) {
-<<<<<<< HEAD
-=======
                 // Default action list contains "purge" action meaning
                 // packages are not needed for further processing.
                 // Copy this behavior in custom action list.
->>>>>>> cd234f5d
                 actionList.add(Action.PURGE);
             }
         }
