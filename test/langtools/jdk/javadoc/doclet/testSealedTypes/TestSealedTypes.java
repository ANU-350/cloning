--- conflicted
+++ resolved
@@ -59,13 +59,10 @@
         checkExit(Exit.OK);
 
         checkOutput("p/A.html", true,
-<<<<<<< HEAD
-                "public sealed<sup><a href=\"#preview-p.A\">PREVIEW</a></sup> class <span class=\"type-name-label\">A</span>");
-=======
-                """
-                    <div class="type-signature"><span class="modifiers">public sealed class </span><\
-                    span class="element-name type-name-label">A</span>""");
->>>>>>> 044616bd
+                """
+                    <div class="type-signature"><span class="modifiers">public sealed<sup><a href="#\
+                    preview-p.A">PREVIEW</a></sup> class </span><span class="element-name type-name-\
+                    label">A</span>""");
     }
 
     @Test
@@ -81,13 +78,10 @@
         checkExit(Exit.OK);
 
         checkOutput("p/A.html", true,
-<<<<<<< HEAD
-                "public sealed<sup><a href=\"#preview-p.A\">PREVIEW</a></sup> interface <span class=\"type-name-label\">A</span>");
-=======
-                """
-                    <div class="type-signature"><span class="modifiers">public sealed interface </sp\
-                    an><span class="element-name type-name-label">A</span>""");
->>>>>>> 044616bd
+                """
+                    <div class="type-signature"><span class="modifiers">public sealed<sup><a href="#\
+                    preview-p.A">PREVIEW</a></sup> interface </span><span class="element-name type-n\
+                    ame-label">A</span>""");
     }
 
     @Test
@@ -104,21 +98,16 @@
         checkExit(Exit.OK);
 
         checkOutput("p/A.html", true,
-<<<<<<< HEAD
-                "public sealed<sup><a href=\"#preview-p.A\">PREVIEW</a></sup> class <span class=\"type-name-label\">A</span>");
+                """
+                    <div class="type-signature"><span class="modifiers">public sealed<sup><a href="#\
+                    preview-p.A">PREVIEW</a></sup> class </span><span class="element-name type-name-\
+                    label">A</span>""");
 
         checkOutput("p/B.html", true,
-                "public non-sealed<sup><a href=\"#preview-p.B\">PREVIEW</a></sup> class <span class=\"type-name-label\">B</span>");
-=======
-                """
-                    <div class="type-signature"><span class="modifiers">public sealed class </span><\
-                    span class="element-name type-name-label">A</span>""");
-
-        checkOutput("p/B.html", true,
-                """
-                    <div class="type-signature"><span class="modifiers">public non-sealed class </span><\
-                    span class="element-name type-name-label">B</span>""");
->>>>>>> 044616bd
+                """
+                    <div class="type-signature"><span class="modifiers">public non-sealed<sup><a hre\
+                    f="#preview-p.B">PREVIEW</a></sup> class </span><span class="element-name type-n\
+                    ame-label">B</span>""");
     }
 
     @Test
@@ -135,21 +124,16 @@
         checkExit(Exit.OK);
 
         checkOutput("p/A.html", true,
-<<<<<<< HEAD
-                "public sealed<sup><a href=\"#preview-p.A\">PREVIEW</a></sup> interface <span class=\"type-name-label\">A</span>");
+                """
+                    <div class="type-signature"><span class="modifiers">public sealed<sup><a href="#\
+                    preview-p.A">PREVIEW</a></sup> interface </span><span class="element-name type-n\
+                    ame-label">A</span>""");
 
         checkOutput("p/B.html", true,
-                "public non-sealed<sup><a href=\"#preview-p.B\">PREVIEW</a></sup> interface <span class=\"type-name-label\">B</span>");
-=======
-                """
-                    <div class="type-signature"><span class="modifiers">public sealed interface </span><\
-                    span class="element-name type-name-label">A</span>""");
-
-        checkOutput("p/B.html", true,
-                """
-                    <div class="type-signature"><span class="modifiers">public non-sealed interface </span><\
-                    span class="element-name type-name-label">B</span>""");
->>>>>>> 044616bd
+                """
+                    <div class="type-signature"><span class="modifiers">public non-sealed<sup><a hre\
+                    f="#preview-p.B">PREVIEW</a></sup> interface </span><span class="element-name ty\
+                    pe-name-label">B</span>""");
     }
 
     @Test
@@ -166,21 +150,16 @@
         checkExit(Exit.OK);
 
         checkOutput("p/A.html", true,
-<<<<<<< HEAD
-                "public sealed<sup><a href=\"#preview-p.A\">PREVIEW</a></sup> class <span class=\"type-name-label\">A</span>");
+                """
+                    <div class="type-signature"><span class="modifiers">public sealed<sup><a href="#\
+                    preview-p.A">PREVIEW</a></sup> class </span><span class="element-name type-name-\
+                    label">A</span>""");
 
         checkOutput("p/B.html", true,
-                "public abstract sealed<sup><a href=\"#preview-p.B\">PREVIEW</a></sup> class <span class=\"type-name-label\">B</span>");
-=======
-                """
-                    <div class="type-signature"><span class="modifiers">public sealed class </span><\
-                    span class="element-name type-name-label">A</span>""");
-
-        checkOutput("p/B.html", true,
-                """
-                    <div class="type-signature"><span class="modifiers">public abstract sealed class\
-                     </span><span class="element-name type-name-label">B</span>""");
->>>>>>> 044616bd
+                """
+                    <div class="type-signature"><span class="modifiers">public abstract sealed<sup><\
+                    a href="#preview-p.B">PREVIEW</a></sup> class </span><span class="element-name t\
+                    ype-name-label">B</span>""");
     }
 
     @Test
@@ -197,21 +176,16 @@
         checkExit(Exit.OK);
 
         checkOutput("p/A.html", true,
-<<<<<<< HEAD
-                "public sealed<sup><a href=\"#preview-p.A\">PREVIEW</a></sup> interface <span class=\"type-name-label\">A</span>");
+                """
+                    <div class="type-signature"><span class="modifiers">public sealed<sup><a href="#\
+                    preview-p.A">PREVIEW</a></sup> interface </span><span class="element-name type-n\
+                    ame-label">A</span>""");
 
         checkOutput("p/B.html", true,
-                "public sealed<sup><a href=\"#preview-p.B\">PREVIEW</a></sup> interface <span class=\"type-name-label\">B</span>");
-=======
-                """
-                    <div class="type-signature"><span class="modifiers">public sealed interface </sp\
-                    an><span class="element-name type-name-label">A</span>""");
-
-        checkOutput("p/B.html", true,
-                """
-                    <div class="type-signature"><span class="modifiers">public sealed interface </sp\
-                    an><span class="element-name type-name-label">B</span>""");
->>>>>>> 044616bd
+                """
+                    <div class="type-signature"><span class="modifiers">public sealed<sup><a href="#\
+                    preview-p.B">PREVIEW</a></sup> interface </span><span class="element-name type-n\
+                    ame-label">B</span>""");
     }
 
     @Test
@@ -229,17 +203,14 @@
         checkExit(Exit.OK);
 
         checkOutput("p/A.html", true,
-<<<<<<< HEAD
-                "<pre>public sealed<sup><a href=\"#preview-p.A\">PREVIEW</a></sup> class <span class=\"type-name-label\">A</span>\n"
-                + "extends java.lang.Object\n"
-                + "permits<sup><a href=\"#preview-p.A\">PREVIEW</a></sup> <a href=\"B.html\" title=\"class in p\">B</a><sup><a href=\"B.html#preview-p.B\">PREVIEW</a></sup></pre>");
-=======
-                """
-                    <div class="type-signature"><span class="modifiers">public sealed class </span><\
-                    span class="element-name type-name-label">A</span>
-                    <span class="extends-implements">extends java.lang.Object</span>
-                    <span class="permits">permits <a href="B.html" title="class in p">B</a></span></div>""");
->>>>>>> 044616bd
+                """
+                    <div class="type-signature"><span class="modifiers">public sealed<sup><a href="#\
+                    preview-p.A">PREVIEW</a></sup> class </span><span class="element-name type-name-\
+                    label">A</span>
+                    <span class="extends-implements">extends java.lang.Object</span>
+                    <span class="permits">permits<sup><a href="#preview-p.A">PREVIEW</a></sup> <a hr\
+                    ef="B.html" title="class in p">B</a><sup><a href="B.html#preview-p.B">PREVIEW</a\
+                    ></sup></span></div>""");
     }
 
     @Test
@@ -259,21 +230,16 @@
         checkExit(Exit.OK);
 
         checkOutput("p/A.html", true,
-<<<<<<< HEAD
-                "<pre>public sealed<sup><a href=\"#preview-p.A\">PREVIEW</a></sup> class <span class=\"type-name-label\">A</span>\n"
-                + "extends java.lang.Object\n"
-                + "permits<sup><a href=\"#preview-p.A\">PREVIEW</a></sup> <a href=\"B.html\" title=\"class in p\">B</a><sup><a href=\"B.html#preview-p.B\">PREVIEW</a></sup>, "
-                + "<a href=\"C.html\" title=\"class in p\">C</a><sup><a href=\"C.html#preview-p.C\">PREVIEW</a></sup>, "
-                + "<a href=\"D.html\" title=\"class in p\">D</a><sup><a href=\"D.html#preview-p.D\">PREVIEW</a></sup></pre>");
-=======
-                """
-                    <div class="type-signature"><span class="modifiers">public sealed class </span><\
-                    span class="element-name type-name-label">A</span>
-                    <span class="extends-implements">extends java.lang.Object</span>
-                    <span class="permits">permits <a href="B.html" title="class in p">B</a>, <a href\
-                    ="C.html" title="class in p">C</a>, <a href="D.html" title="class in p">D</a></s\
-                    pan></div>""");
->>>>>>> 044616bd
+                """
+                    <div class="type-signature"><span class="modifiers">public sealed<sup><a href="#\
+                    preview-p.A">PREVIEW</a></sup> class </span><span class="element-name type-name-\
+                    label">A</span>
+                    <span class="extends-implements">extends java.lang.Object</span>
+                    <span class="permits">permits<sup><a href="#preview-p.A">PREVIEW</a></sup> <a hr\
+                    ef="B.html" title="class in p">B</a><sup><a href="B.html#preview-p.B">PREVIEW</a\
+                    ></sup>, <a href="C.html" title="class in p">C</a><sup><a href="C.html#preview-p\
+                    .C">PREVIEW</a></sup>, <a href="D.html" title="class in p">D</a><sup><a href="D.\
+                    html#preview-p.D">PREVIEW</a></sup></span></div>""");
     }
 
     @Test
@@ -293,21 +259,16 @@
         checkExit(Exit.OK);
 
         checkOutput("p/A.html", true,
-<<<<<<< HEAD
-                "<pre>public sealed<sup><a href=\"#preview-p.A\">PREVIEW</a></sup> class <span class=\"type-name-label\">A</span>\n"
-                + "extends java.lang.Object\n"
-                + "permits<sup><a href=\"#preview-p.A\">PREVIEW</a></sup> <a href=\"B.html\" title=\"class in p\">B</a><sup><a href=\"B.html#preview-p.B\">PREVIEW</a></sup>, "
-                + "<a href=\"C.html\" title=\"class in p\">C</a><sup><a href=\"C.html#preview-p.C\">PREVIEW</a></sup> "
-                + "<span class=\"permits-note\">(not exhaustive)</span></pre>");
-=======
-                """
-                    <div class="type-signature"><span class="modifiers">public sealed class </span><\
-                    span class="element-name type-name-label">A</span>
-                    <span class="extends-implements">extends java.lang.Object</span>
-                    <span class="permits">permits <a href="B.html" title="class in p">B</a>, <a href\
-                    ="C.html" title="class in p">C</a> <span class="permits-note">(not exhaustive)</\
-                    span></span></div>""");
->>>>>>> 044616bd
+                """
+                    <div class="type-signature"><span class="modifiers">public sealed<sup><a href="#\
+                    preview-p.A">PREVIEW</a></sup> class </span><span class="element-name type-name-\
+                    label">A</span>
+                    <span class="extends-implements">extends java.lang.Object</span>
+                    <span class="permits">permits<sup><a href="#preview-p.A">PREVIEW</a></sup> <a hr\
+                    ef="B.html" title="class in p">B</a><sup><a href="B.html#preview-p.B">PREVIEW</a\
+                    ></sup>, <a href="C.html" title="class in p">C</a><sup><a href="C.html#preview-p\
+                    .C">PREVIEW</a></sup> <span class="permits-note">(not exhaustive)</span></span><\
+                    /div>""");
     }
 
     // @Test // javac incorrectly rejects the source
@@ -328,20 +289,15 @@
         checkExit(Exit.OK);
 
         checkOutput("p/A.html", true,
-<<<<<<< HEAD
-                "<pre>public sealed<sup><a href=\"#preview\">PREVIEW</a></sup> class <span class=\"type-name-label\">A</span>\n"
-                + "extends java.lang.Object\n"
-                + "permits<sup><a href=\"#preview\">PREVIEW</a></sup> <a href=\"B.html\" title=\"class in p\">B</a><sup><a href=\"B.html#preview\">PREVIEW</a></sup>, "
-                + "<a href=\"C.html\" title=\"class in p\">C</a><sup><a href=\"C.html#preview\">PREVIEW</a></sup>, p.D</pre>");
-=======
-                """
-                    <div class="type-signature"><span class="modifiers">public sealed class </span><\
-                    span class="element-name type-name-label">A</span>
-                    <span class="extends-implements">extends java.lang.Object</span>
-                    <span class="permits">permits <a href="A.B.html" title="class in p">A.B</a>, <a \
-                    href="A.C.html" title="class in p">A.C</a>, <a href="A.D.html" title="class in p\
-                    ">A.D</a></span></div>""");
->>>>>>> 044616bd
+                """
+                    <div class="type-signature"><span class="modifiers">public sealed<sup><a href="#\
+                    preview">PREVIEW</a></sup> class </span><span class="element-name type-name-labe\
+                    l">A</span>
+                    <span class="extends-implements">extends java.lang.Object</span>
+                    <span class="permits">permits<sup><a href="#preview">PREVIEW</a></sup> <a href="\
+                    A.B.html" title="class in p">A.B</a><sup><a href="B.html#preview">PREVIEW</a></s\
+                    up>, <a href="A.C.html" title="class in p">A.C</a><sup><a href="C.html#preview">\
+                    PREVIEW</a></sup>, <a href="A.D.html" title="class in p">A.D</a></span></div>""");
     }
 
     @Test
@@ -363,21 +319,15 @@
         checkExit(Exit.OK);
 
         checkOutput("p/A.html", true,
-<<<<<<< HEAD
-                "<pre>public sealed<sup><a href=\"#preview-p.A\">PREVIEW</a></sup> class <span class=\"type-name-label\">A</span>\n"
-                + "extends java.lang.Object\n"
-                + "permits<sup><a href=\"#preview-p.A\">PREVIEW</a></sup> <a href=\"B.html\" title=\"class in p\">B</a><sup><a href=\"B.html#preview-p.B\">PREVIEW</a></sup>, "
-                + "<a href=\"C.html\" title=\"class in p\">C</a><sup><a href=\"C.html#preview-p.C\">PREVIEW</a></sup> "
-                + "<span class=\"permits-note\">(not exhaustive)</span></pre>");
-=======
-                """
-                <div class="type-signature"><span class="modifiers">public sealed class </span><span\
-                 class="element-name type-name-label">A</span>
+                """
+                <div class="type-signature"><span class="modifiers">public sealed<sup><a href="#prev\
+                iew-p.A">PREVIEW</a></sup> class </span><span class="element-name type-name-label">A\
+                </span>
                 <span class="extends-implements">extends java.lang.Object</span>
-                <span class="permits">permits <a href="B.html" title="class in p">B</a>, <a href="C.\
-                html" title="class in p">C</a> <span class="permits-note">(not exhaustive)</span></s\
-                pan></div>""");
->>>>>>> 044616bd
+                <span class="permits">permits<sup><a href="#preview-p.A">PREVIEW</a></sup> <a href="\
+                B.html" title="class in p">B</a><sup><a href="B.html#preview-p.B">PREVIEW</a></sup>,\
+                 <a href="C.html" title="class in p">C</a><sup><a href="C.html#preview-p.C">PREVIEW<\
+                /a></sup> <span class="permits-note">(not exhaustive)</span></span></div>""");
     }
 
     @Test
@@ -398,21 +348,16 @@
         checkExit(Exit.OK);
 
         checkOutput("p/A.html", true,
-<<<<<<< HEAD
-                "<pre>public sealed<sup><a href=\"#preview-p.A\">PREVIEW</a></sup> class <span class=\"type-name-label\">A</span>\n"
-                + "extends java.lang.Object\n"
-                + "permits<sup><a href=\"#preview-p.A\">PREVIEW</a></sup> <a href=\"B.html\" title=\"class in p\">B</a><sup><a href=\"B.html#preview-p.B\">PREVIEW</a></sup>, "
-                + "<a href=\"C.html\" title=\"class in p\">C</a><sup><a href=\"C.html#preview-p.C\">PREVIEW</a></sup>, "
-                + "<a href=\"D.html\" title=\"class in p\">D</a><sup><a href=\"D.html#preview-p.D\">PREVIEW</a></sup></pre>");
-=======
-                """
-                    <div class="type-signature"><span class="modifiers">public sealed class </span><\
-                    span class="element-name type-name-label">A</span>
-                    <span class="extends-implements">extends java.lang.Object</span>
-                    <span class="permits">permits <a href="B.html" title="class in p">B</a>, <a href\
-                    ="C.html" title="class in p">C</a>, <a href="D.html" title="class in p">D</a></s\
-                    pan></div>""");
->>>>>>> 044616bd
+                """
+                    <div class="type-signature"><span class="modifiers">public sealed<sup><a href="#\
+                    preview-p.A">PREVIEW</a></sup> class </span><span class="element-name type-name-\
+                    label">A</span>
+                    <span class="extends-implements">extends java.lang.Object</span>
+                    <span class="permits">permits<sup><a href="#preview-p.A">PREVIEW</a></sup> <a hr\
+                    ef="B.html" title="class in p">B</a><sup><a href="B.html#preview-p.B">PREVIEW</a\
+                    ></sup>, <a href="C.html" title="class in p">C</a><sup><a href="C.html#preview-p\
+                    .C">PREVIEW</a></sup>, <a href="D.html" title="class in p">D</a><sup><a href="D.\
+                    html#preview-p.D">PREVIEW</a></sup></span></div>""");
     }
 
     @Test
@@ -433,20 +378,15 @@
         checkExit(Exit.OK);
 
         checkOutput("p/A.html", true,
-<<<<<<< HEAD
-                "<pre>public sealed<sup><a href=\"#preview-p.A\">PREVIEW</a></sup> class <span class=\"type-name-label\">A</span>\n"
-                + "extends java.lang.Object\n"
-                + "permits<sup><a href=\"#preview-p.A\">PREVIEW</a></sup> <a href=\"A.B.html\" title=\"class in p\">A.B</a><sup><a href=\"A.B.html#preview-p.A.B\">PREVIEW</a></sup>, "
-                + "<a href=\"A.C.html\" title=\"class in p\">A.C</a><sup><a href=\"A.C.html#preview-p.A.C\">PREVIEW</a></sup>, "
-                + "<a href=\"A.D.html\" title=\"class in p\">A.D</a><sup><a href=\"A.D.html#preview-p.A.D\">PREVIEW</a></sup></pre>");
-=======
-                """
-                    <div class="type-signature"><span class="modifiers">public sealed class </span><\
-                    span class="element-name type-name-label">A</span>
-                    <span class="extends-implements">extends java.lang.Object</span>
-                    <span class="permits">permits <a href="A.B.html" title="class in p">A.B</a>, <a \
-                    href="A.C.html" title="class in p">A.C</a>, <a href="A.D.html" title="class in p\
-                    ">A.D</a></span></div>""");
->>>>>>> 044616bd
+                """
+                    <div class="type-signature"><span class="modifiers">public sealed<sup><a href="#\
+                    preview-p.A">PREVIEW</a></sup> class </span><span class="element-name type-name-\
+                    label">A</span>
+                    <span class="extends-implements">extends java.lang.Object</span>
+                    <span class="permits">permits<sup><a href="#preview-p.A">PREVIEW</a></sup> <a hr\
+                    ef="A.B.html" title="class in p">A.B</a><sup><a href="A.B.html#preview-p.A.B">PR\
+                    EVIEW</a></sup>, <a href="A.C.html" title="class in p">A.C</a><sup><a href="A.C.\
+                    html#preview-p.A.C">PREVIEW</a></sup>, <a href="A.D.html" title="class in p">A.D\
+                    </a><sup><a href="A.D.html#preview-p.A.D">PREVIEW</a></sup></span></div>""");
     }
 }