--- conflicted
+++ resolved
@@ -31,15 +31,6 @@
  *          jdk.compiler/com.sun.tools.javac.util
  * @build combo.ComboTestHelper
  * @run main LocalStaticDeclarations
-<<<<<<< HEAD
- */
-
-/** this test checks two thinks:
- *  1 - that static declarations are allowed inside inner classes
- *  2 - and in addtion that non-static variables can't be captured
- *      by static contexts
-=======
->>>>>>> af33e162
  */
 
 import javax.lang.model.element.Element;
@@ -56,6 +47,12 @@
 import combo.ComboTask;
 import combo.ComboTask.Result;
 import combo.ComboTestHelper;
+
+/** this test checks two thinks:
+ *  1 - that static declarations are allowed inside inner classes
+ *  2 - and in addtion that non-static variables can't be captured
+ *      by static contexts
+ */
 
 public class LocalStaticDeclarations extends ComboInstance<LocalStaticDeclarations> {
 
@@ -150,14 +147,14 @@
     }
 
     enum Expression implements ComboParameter {
-        LITERAL("1"),
-        STATIC_FIELD("STATIC_FIELD"),
-        LOCAL_VARIABLE("LOCAL_VARIABLE"),
-        INSTANCE_FIELD("INSTANCE_FIELD");
-
-        String expr;
-
-        Expression(String expr) {
+         LITERAL("1"),
+         STATIC_FIELD("STATIC_FIELD"),
+         LOCAL_VARIABLE("LOCAL_VARIABLE"),
+         INSTANCE_FIELD("INSTANCE_FIELD");
+
+         String expr;
+
+         Expression(String expr) {
              this.expr = expr;
          }
 
