--- conflicted
+++ resolved
@@ -23,11 +23,7 @@
 
 /*
  * @test
-<<<<<<< HEAD
- * @bug 7073631 7159445 7156633 8028235 8065753 8205418 8205913 8228451 8237041 8253584 8246774 8256149
-=======
- * @bug 7073631 7159445 7156633 8028235 8065753 8205418 8205913 8228451 8237041 8253584 8246774 8256411
->>>>>>> 35e81536
+ * @bug 7073631 7159445 7156633 8028235 8065753 8205418 8205913 8228451 8237041 8253584 8246774 8256411 8256149
  * @summary tests error and diagnostics positions
  * @author  Jan Lahoda
  * @modules jdk.compiler/com.sun.tools.javac.api
@@ -1616,7 +1612,6 @@
                      """);
     }
 
-<<<<<<< HEAD
     @Test
     void testAtRecovery() throws IOException {
         //verify the errors and AST form produced for member selects which are
@@ -1660,7 +1655,8 @@
                      Test.java:3:17: compiler.err.expected: token.identifier
                      Test.java:7:21: compiler.err.expected: token.identifier
                      """);
-=======
+    }
+
     @Test //JDK-8256411
     void testBasedAnonymous() throws IOException {
         String code = """
@@ -1693,7 +1689,6 @@
         if (!Objects.equals(span, Arrays.asList("I"))) {
             throw new AssertionError("Unexpected span: " + span);
         }
->>>>>>> 35e81536
     }
 
     void run(String[] args) throws Exception {
