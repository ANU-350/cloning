/*
 * Copyright (c) 2020, Oracle and/or its affiliates. All rights reserved.
 * DO NOT ALTER OR REMOVE COPYRIGHT NOTICES OR THIS FILE HEADER.
 *
 * This code is free software; you can redistribute it and/or modify it
 * under the terms of the GNU General Public License version 2 only, as
 * published by the Free Software Foundation.
 *
 * This code is distributed in the hope that it will be useful, but WITHOUT
 * ANY WARRANTY; without even the implied warranty of MERCHANTABILITY or
 * FITNESS FOR A PARTICULAR PURPOSE.  See the GNU General Public License
 * version 2 for more details (a copy is included in the LICENSE file that
 * accompanied this code).
 *
 * You should have received a copy of the GNU General Public License version
 * 2 along with this work; if not, write to the Free Software Foundation,
 * Inc., 51 Franklin St, Fifth Floor, Boston, MA 02110-1301 USA.
 *
 * Please contact Oracle, 500 Oracle Parkway, Redwood Shores, CA 94065 USA
 * or visit www.oracle.com if you need additional information or have any
 * questions.
 */

package jdk.test.lib.util;

import java.lang.ref.PhantomReference;
import java.lang.ref.Reference;
import java.lang.ref.ReferenceQueue;
import java.util.function.BooleanSupplier;

/**
 * Utility class to invoke System.gc()
 */
public class ForceGC {
<<<<<<< HEAD
    /**
     * Causes the current thread to wait until the {@code booleanSupplier}
     * returns true, or a predefined waiting time (10 seconds) elapses.
     *
     * @param booleanSupplier boolean supplier
     * @return true if the {@code booleanSupplier} returns true, or false
     *     if did not complete after 10 Seconds
     */
    public static boolean wait(BooleanSupplier booleanSupplier) {
        return wait(booleanSupplier, 10000L);
=======
    private final CountDownLatch cleanerInvoked = new CountDownLatch(1);
    private final Cleaner cleaner = Cleaner.create();
    private Object o;

    public ForceGC() {
        this.o = new Object();
        cleaner.register(o, () -> cleanerInvoked.countDown());
    }

    private void doit(int iter) {
        try {
            for (int i = 0; i < 10; i++) {
                System.gc();
                System.out.println("doit() iter: " + iter + ", gc " + i);
                if (cleanerInvoked.await(1L, TimeUnit.SECONDS)) {
                    return;
                }
            }
        } catch (InterruptedException unexpected) {
            throw new AssertionError("unexpected InterruptedException");
        }
>>>>>>> 4d6fb515
    }

    /**
     * Causes the current thread to wait until the {@code booleanSupplier}
     * returns true, or the specified waiting time {@code timeout} elapses.
     *
<<<<<<< HEAD
     * @param booleanSupplier boolean supplier
     * @param timeout the timeout milliseconds while waiting for the boolean
     *        supplier to be true.
     * @return true if the {@code booleanSupplier} returns true, or false
     *     if did not complete after {@code timeout) milliseconds.
     */
    public static boolean wait(BooleanSupplier booleanSupplier,
            long timeout) {
        ReferenceQueue<Object> queue = new ReferenceQueue<>();
        Object obj = new Object();
        PhantomReference<Object> ref = new PhantomReference<>(obj, queue);
        obj = null;
        Reference.reachabilityFence(obj);
        Reference.reachabilityFence(ref);

        for (int retries = (int)(timeout / 100); retries > 0; retries--) {
            if (booleanSupplier.getAsBoolean()) {
                return true;
            }

            System.gc();

            try {
                // The remove() will always block for the specified milliseconds
                // if the reference has already been removed from the queue.
                // But it is fine.  For most cases, the 1st GC is sufficient
                // to trigger and complete the cleanup.
                queue.remove(100L);
            } catch (InterruptedException ie) {
                // ignore, the loop will try again
            }
        }

        return booleanSupplier.getAsBoolean();
=======
     * @param s boolean supplier
     * @return true if the {@code BooleanSupplier} returns true and false if
     *         the predefined waiting time elapsed before the count reaches zero.
     * @throws InterruptedException if the current thread is interrupted while waiting
     */
    public boolean await(BooleanSupplier s) {
        o = null; // Keep reference to Object until now, to ensure the Cleaner
                  // doesn't count down the latch before await() is called.
        for (int i = 0; i < 10; i++) {
            if (s.getAsBoolean()) return true;
            doit(i);
            try { Thread.sleep(1000); } catch (InterruptedException e) {
                throw new AssertionError("unexpected interrupted sleep", e);
            }
        }
        return false;
>>>>>>> 4d6fb515
    }
}
<|MERGE_RESOLUTION|>--- conflicted
+++ resolved
@@ -32,7 +32,6 @@
  * Utility class to invoke System.gc()
  */
 public class ForceGC {
-<<<<<<< HEAD
     /**
      * Causes the current thread to wait until the {@code booleanSupplier}
      * returns true, or a predefined waiting time (10 seconds) elapses.
@@ -43,41 +42,17 @@
      */
     public static boolean wait(BooleanSupplier booleanSupplier) {
         return wait(booleanSupplier, 10000L);
-=======
-    private final CountDownLatch cleanerInvoked = new CountDownLatch(1);
-    private final Cleaner cleaner = Cleaner.create();
-    private Object o;
-
-    public ForceGC() {
-        this.o = new Object();
-        cleaner.register(o, () -> cleanerInvoked.countDown());
-    }
-
-    private void doit(int iter) {
-        try {
-            for (int i = 0; i < 10; i++) {
-                System.gc();
-                System.out.println("doit() iter: " + iter + ", gc " + i);
-                if (cleanerInvoked.await(1L, TimeUnit.SECONDS)) {
-                    return;
-                }
-            }
-        } catch (InterruptedException unexpected) {
-            throw new AssertionError("unexpected InterruptedException");
-        }
->>>>>>> 4d6fb515
     }
 
     /**
      * Causes the current thread to wait until the {@code booleanSupplier}
      * returns true, or the specified waiting time {@code timeout} elapses.
      *
-<<<<<<< HEAD
      * @param booleanSupplier boolean supplier
      * @param timeout the timeout milliseconds while waiting for the boolean
      *        supplier to be true.
      * @return true if the {@code booleanSupplier} returns true, or false
-     *     if did not complete after {@code timeout) milliseconds.
+     *     if did not complete after {@code timeout} milliseconds.
      */
     public static boolean wait(BooleanSupplier booleanSupplier,
             long timeout) {
@@ -107,23 +82,5 @@
         }
 
         return booleanSupplier.getAsBoolean();
-=======
-     * @param s boolean supplier
-     * @return true if the {@code BooleanSupplier} returns true and false if
-     *         the predefined waiting time elapsed before the count reaches zero.
-     * @throws InterruptedException if the current thread is interrupted while waiting
-     */
-    public boolean await(BooleanSupplier s) {
-        o = null; // Keep reference to Object until now, to ensure the Cleaner
-                  // doesn't count down the latch before await() is called.
-        for (int i = 0; i < 10; i++) {
-            if (s.getAsBoolean()) return true;
-            doit(i);
-            try { Thread.sleep(1000); } catch (InterruptedException e) {
-                throw new AssertionError("unexpected interrupted sleep", e);
-            }
-        }
-        return false;
->>>>>>> 4d6fb515
     }
 }
