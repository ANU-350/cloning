/*
 * Copyright (c) 2016, 2020, Oracle and/or its affiliates. All rights reserved.
 * DO NOT ALTER OR REMOVE COPYRIGHT NOTICES OR THIS FILE HEADER.
 *
 * This code is free software; you can redistribute it and/or modify it
 * under the terms of the GNU General Public License version 2 only, as
 * published by the Free Software Foundation.
 *
 * This code is distributed in the hope that it will be useful, but WITHOUT
 * ANY WARRANTY; without even the implied warranty of MERCHANTABILITY or
 * FITNESS FOR A PARTICULAR PURPOSE.  See the GNU General Public License
 * version 2 for more details (a copy is included in the LICENSE file that
 * accompanied this code).
 *
 * You should have received a copy of the GNU General Public License version
 * 2 along with this work; if not, write to the Free Software Foundation,
 * Inc., 51 Franklin St, Fifth Floor, Boston, MA 02110-1301 USA.
 *
 * Please contact Oracle, 500 Oracle Parkway, Redwood Shores, CA 94065 USA
 * or visit www.oracle.com if you need additional information or have any
 * questions.
 */

#include "precompiled.hpp"
#include "gc/z/zAddress.inline.hpp"
#include "gc/z/zForwarding.inline.hpp"
#include "gc/z/zForwardingAllocator.inline.hpp"
#include "gc/z/zGlobals.hpp"
#include "gc/z/zPage.inline.hpp"
#include "unittest.hpp"

using namespace testing;

#define CAPTURE_DELIM "\n"
#define CAPTURE1(expression) #expression << " evaluates to " << expression
#define CAPTURE2(e0, e1)                 CAPTURE1(e0) << CAPTURE_DELIM << CAPTURE1(e1)

#define CAPTURE(expression) CAPTURE1(expression)

class ZForwardingTest : public Test {
public:
  // Helper functions

  class SequenceToFromIndex : AllStatic {
  public:
    static uintptr_t even(size_t sequence_number) {
      return sequence_number * 2;
    }
    static uintptr_t odd(size_t sequence_number) {
      return even(sequence_number) + 1;
    }
    static uintptr_t one_to_one(size_t sequence_number) {
      return sequence_number;
    }
  };

  // Test functions

  static void setup(ZForwarding* forwarding) {
    EXPECT_PRED1(is_power_of_2<size_t>, forwarding->_entries.length()) << CAPTURE(forwarding->_entries.length());
  }

  static void find_empty(ZForwarding* forwarding) {
    size_t size = forwarding->_entries.length();
    size_t entries_to_check = size * 2;

    for (size_t i = 0; i < entries_to_check; i++) {
      uintptr_t from_index = SequenceToFromIndex::one_to_one(i);

      EXPECT_FALSE(forwarding->find(from_index).populated()) << CAPTURE2(from_index, size);
    }
  }

  static void find_full(ZForwarding* forwarding) {
    size_t size = forwarding->_entries.length();
    size_t entries_to_populate = size;

    // Populate
    for (size_t i = 0; i < entries_to_populate; i++) {
      uintptr_t from_index = SequenceToFromIndex::one_to_one(i);

      ZForwardingCursor cursor;
      ZForwardingEntry entry = forwarding->find(from_index, &cursor);
      ASSERT_FALSE(entry.populated()) << CAPTURE2(from_index, size);

      forwarding->insert(from_index, from_index, &cursor);
    }

    // Verify
    for (size_t i = 0; i < entries_to_populate; i++) {
      uintptr_t from_index = SequenceToFromIndex::one_to_one(i);

      ZForwardingEntry entry = forwarding->find(from_index);
      ASSERT_TRUE(entry.populated()) << CAPTURE2(from_index, size);

      ASSERT_EQ(entry.from_index(), from_index) << CAPTURE(size);
      ASSERT_EQ(entry.to_offset(), from_index) << CAPTURE(size);
    }
  }

  static void find_every_other(ZForwarding* forwarding) {
    size_t size = forwarding->_entries.length();
    size_t entries_to_populate = size / 2;

    // Populate even from indices
    for (size_t i = 0; i < entries_to_populate; i++) {
      uintptr_t from_index = SequenceToFromIndex::even(i);

      ZForwardingCursor cursor;
      ZForwardingEntry entry = forwarding->find(from_index, &cursor);
      ASSERT_FALSE(entry.populated()) << CAPTURE2(from_index, size);

      forwarding->insert(from_index, from_index, &cursor);
    }

    // Verify populated even indices
    for (size_t i = 0; i < entries_to_populate; i++) {
      uintptr_t from_index = SequenceToFromIndex::even(i);

      ZForwardingCursor cursor;
      ZForwardingEntry entry = forwarding->find(from_index, &cursor);
      ASSERT_TRUE(entry.populated()) << CAPTURE2(from_index, size);

      ASSERT_EQ(entry.from_index(), from_index) << CAPTURE(size);
      ASSERT_EQ(entry.to_offset(), from_index) << CAPTURE(size);
    }

    // Verify empty odd indices
    //
    // This check could be done on a larger range of sequence numbers,
    // but currently entries_to_populate is used.
    for (size_t i = 0; i < entries_to_populate; i++) {
      uintptr_t from_index = SequenceToFromIndex::odd(i);

      ZForwardingEntry entry = forwarding->find(from_index);

      ASSERT_FALSE(entry.populated()) << CAPTURE2(from_index, size);
    }
  }

  static void test(void (*function)(ZForwarding*), uint32_t size) {
    // Create page
    const ZVirtualMemory vmem(0, ZPageSizeSmall);
    const ZPhysicalMemory pmem(ZPhysicalMemorySegment(0, ZPageSizeSmall, true));
    ZPage page(ZPageTypeSmall, vmem, pmem);

    page.reset();

    const size_t object_size = 16;
    const uintptr_t object = page.alloc_object(object_size);

    ZGlobalSeqNum++;

    bool dummy = false;
    page.mark_object(ZAddress::marked(object), dummy, dummy);

    const uint32_t live_objects = size;
    const size_t live_bytes = live_objects * object_size;
    page.inc_live(live_objects, live_bytes);

    // Setup allocator
    ZForwardingAllocator allocator;
<<<<<<< HEAD
    allocator.reset((sizeof(ZForwarding)) + (page.forwarding_entries() * sizeof(ZForwardingEntry)));
=======
    const uint32_t nentries = ZForwarding::nentries(&page);
    allocator.reset((sizeof(ZForwarding)) + (nentries * sizeof(ZForwardingEntry)));
>>>>>>> 2c9dfc73

    // Setup forwarding
    ZForwarding* const forwarding = ZForwarding::alloc(&allocator, &page);

    // Actual test function
    (*function)(forwarding);
  }

  // Run the given function with a few different input values.
  static void test(void (*function)(ZForwarding*)) {
    test(function, 1);
    test(function, 2);
    test(function, 3);
    test(function, 4);
    test(function, 7);
    test(function, 8);
    test(function, 1023);
    test(function, 1024);
    test(function, 1025);
  }
};

TEST_F(ZForwardingTest, setup) {
  test(&ZForwardingTest::setup);
}

TEST_F(ZForwardingTest, find_empty) {
  test(&ZForwardingTest::find_empty);
}

TEST_F(ZForwardingTest, find_full) {
  test(&ZForwardingTest::find_full);
}

TEST_F(ZForwardingTest, find_every_other) {
  test(&ZForwardingTest::find_every_other);
}<|MERGE_RESOLUTION|>--- conflicted
+++ resolved
@@ -160,12 +160,8 @@
 
     // Setup allocator
     ZForwardingAllocator allocator;
-<<<<<<< HEAD
-    allocator.reset((sizeof(ZForwarding)) + (page.forwarding_entries() * sizeof(ZForwardingEntry)));
-=======
     const uint32_t nentries = ZForwarding::nentries(&page);
     allocator.reset((sizeof(ZForwarding)) + (nentries * sizeof(ZForwardingEntry)));
->>>>>>> 2c9dfc73
 
     // Setup forwarding
     ZForwarding* const forwarding = ZForwarding::alloc(&allocator, &page);
