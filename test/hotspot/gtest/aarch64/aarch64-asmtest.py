import os
import random
import subprocess
import sys

AARCH64_AS = "as"
AARCH64_OBJDUMP = "objdump"
AARCH64_OBJCOPY = "objcopy"

# These tables are legal immediate logical operands
immediates8 \
     = [0x1, 0x0c, 0x3e, 0x60, 0x7c, 0x80, 0x83,
        0xe1, 0xbf, 0xef, 0xf3, 0xfe]

immediates16 \
     = [0x1, 0x38, 0x7e, 0xff, 0x1fc, 0x1ff, 0x3f0,
        0x7e0, 0xfc0, 0x1f80, 0x3ff0, 0x7e00, 0x7e00,
        0x8000, 0x81ff, 0xc1ff, 0xc003, 0xc7ff, 0xdfff,
        0xe03f, 0xe10f, 0xe1ff, 0xf801, 0xfc00, 0xfc07,
        0xff03, 0xfffe]

immediates32 \
     = [0x1, 0x3f, 0x1f0, 0x7e0,
        0x1c00, 0x3ff0, 0x8000, 0x1e000,
        0x3e000, 0x78000, 0xe0000, 0x100000,
        0x1fffe0, 0x3fe000, 0x780000, 0x7ffff8,
        0xff8000, 0x1800180, 0x1fffc00, 0x3c003c0,
        0x3ffff00, 0x7c00000, 0x7fffe00, 0xf000f00,
        0xfffe000, 0x18181818, 0x1ffc0000, 0x1ffffffe,
        0x3f003f00, 0x3fffe000, 0x60006000, 0x7f807f80,
        0x7ffffc00, 0x800001ff, 0x803fffff, 0x9f9f9f9f,
        0xc0000fff, 0xc0c0c0c0, 0xe0000000, 0xe003e003,
        0xe3ffffff, 0xf0000fff, 0xf0f0f0f0, 0xf80000ff,
        0xf83ff83f, 0xfc00007f, 0xfc1fffff, 0xfe0001ff,
        0xfe3fffff, 0xff003fff, 0xff800003, 0xff87ff87,
        0xffc00fff, 0xffe0000f, 0xffefffef, 0xfff1fff1,
        0xfff83fff, 0xfffc0fff, 0xfffe0fff, 0xffff3fff,
        0xffffc007, 0xffffe1ff, 0xfffff80f, 0xfffffe07,
        0xffffffbf, 0xfffffffd]

immediates64 \
     = [0x1, 0x1f80, 0x3fff0, 0x3ffffc,
        0x3fe0000, 0x1ffc0000, 0xf8000000, 0x3ffffc000,
        0xffffffe00, 0x3ffffff800, 0xffffc00000, 0x3f000000000,
        0x7fffffff800, 0x1fe000001fe0, 0x3ffffff80000, 0xc00000000000,
        0x1ffc000000000, 0x3ffff0003ffff, 0x7ffffffe00000, 0xfffffffffc000,
        0x1ffffffffffc00, 0x3fffffffffff00, 0x7ffffffffffc00, 0xffffffffff8000,
        0x1ffffffff800000, 0x3fffffc03fffffc, 0x7fffc0000000000, 0xff80ff80ff80ff8,
        0x1c00000000000000, 0x1fffffffffff0000, 0x3fffff803fffff80, 0x7fc000007fc00000,
        0x8000000000000000, 0x803fffff803fffff, 0xc000007fc000007f, 0xe00000000000ffff,
        0xe3ffffffffffffff, 0xf007f007f007f007, 0xf80003ffffffffff, 0xfc000003fc000003,
        0xfe000000007fffff, 0xff00000000007fff, 0xff800000000003ff, 0xffc00000000000ff,
        0xffe00000000003ff, 0xfff0000000003fff, 0xfff80000001fffff, 0xfffc0000fffc0000,
        0xfffe003fffffffff, 0xffff3fffffffffff, 0xffffc0000007ffff, 0xffffe01fffffe01f,
        0xfffff800000007ff, 0xfffffc0fffffffff, 0xffffff00003fffff, 0xffffffc0000007ff,
        0xfffffff0000001ff, 0xfffffffc00003fff, 0xffffffff07ffffff, 0xffffffffe003ffff,
        0xfffffffffc01ffff, 0xffffffffffc00003, 0xfffffffffffc000f, 0xffffffffffffe07f]

class Operand(object):

     def generate(self):
        return self

class Register(Operand):

    def generate(self):
        self.number = random.randint(0, 30)
        if self.number == 18:
            self.number = 17
        return self

    def astr(self, prefix):
        return prefix + str(self.number)

class FloatRegister(Register):

    def __str__(self):
        return self.astr("v")

    def nextReg(self):
        next = FloatRegister()
        next.number = (self.number + 1) % 32
        return next

class GeneralRegister(Register):

    def __str__(self):
        return self.astr("r")

class GeneralRegisterOrZr(Register):

    def generate(self):
        self.number = random.randint(0, 31)
        if self.number == 18:
            self.number = 16
        return self

    def astr(self, prefix = ""):
        if (self.number == 31):
            return prefix + "zr"
        else:
            return prefix + str(self.number)

    def __str__(self):
        if (self.number == 31):
            return self.astr()
        else:
            return self.astr("r")

class GeneralRegisterOrSp(Register):
    def generate(self):
        self.number = random.randint(0, 31)
        if self.number == 18:
            self.number = 15
        return self

    def astr(self, prefix = ""):
        if (self.number == 31):
            return "sp"
        else:
            return prefix + str(self.number)

    def __str__(self):
        if (self.number == 31):
            return self.astr()
        else:
            return self.astr("r")

class SVEVectorRegister(FloatRegister):
    def __str__(self):
        return self.astr("z")

class SVEPRegister(Register):
    def __str__(self):
        return self.astr("p")

    def generate(self):
        self.number = random.randint(0, 15)
        return self

class SVEGoverningPRegister(Register):
    def __str__(self):
        return self.astr("p")
    def generate(self):
        self.number = random.randint(0, 7)
        return self

class RegVariant(object):
    def __init__(self, low, high):
        self.number = random.randint(low, high)

    def astr(self):
        nameMap = {
             0: ".b",
             1: ".h",
             2: ".s",
             3: ".d",
             4: ".q"
        }
        return nameMap.get(self.number)

    def cstr(self):
        nameMap = {
             0: "__ B",
             1: "__ H",
             2: "__ S",
             3: "__ D",
             4: "__ Q"
        }
        return nameMap.get(self.number)

class FloatZero(Operand):

    def __str__(self):
        return "0.0"

    def astr(self, ignored):
        return "#0.0"

class OperandFactory:

    _modes = {'x' : GeneralRegister,
              'w' : GeneralRegister,
              'b' : FloatRegister,
              'h' : FloatRegister,
              's' : FloatRegister,
              'd' : FloatRegister,
              'z' : FloatZero,
              'p' : SVEPRegister,
              'P' : SVEGoverningPRegister,
              'Z' : SVEVectorRegister}

    @classmethod
    def create(cls, mode):
        return OperandFactory._modes[mode]()

class ShiftKind:

    def generate(self):
        self.kind = ["LSL", "LSR", "ASR"][random.randint(0,2)]
        return self

    def cstr(self):
        return self.kind

class Instruction(object):

    def __init__(self, name):
        self._name = name
        self.isWord = name.endswith("w") | name.endswith("wi")
        self.asmRegPrefix = ["x", "w"][self.isWord]
        self.isPostfixException = False

    def aname(self):
        if self.isPostfixException:
            return self._name
        elif (self._name.endswith("wi")):
            return self._name[:len(self._name)-2]
        elif (self._name.endswith("i") | self._name.endswith("w")):
            return self._name[:len(self._name)-1]
        else:
            return self._name

    def emit(self) :
        pass

    def compare(self) :
        pass

    def generate(self) :
        return self

    def cstr(self):
        return '__ %s(' % self.name()

    def astr(self):
        return '%s\t' % self.aname()

    def name(self):
        name = self._name
        if name == "and":
            name = "andr" # Special case: the name "and" can't be used
                          # in HotSpot, even for a member.
        return name

    def multipleForms(self):
         return 0

class InstructionWithModes(Instruction):

    def __init__(self, name, mode):
        Instruction.__init__(self, name)
        self.mode = mode
        self.isFloat = (mode == 'd') | (mode == 's')
        if self.isFloat:
            self.isWord = mode != 'd'
            self.asmRegPrefix = ["d", "s"][self.isWord]
        else:
            self.isWord = mode != 'x'
            self.asmRegPrefix = ["x", "w"][self.isWord]

    def name(self):
        return self._name + (self.mode if self.mode != 'x' else '')

    def aname(self):
        return (self._name+mode if (mode == 'b' or mode == 'h')
            else self._name)

class ThreeRegInstruction(Instruction):

    def generate(self):
        self.reg = [GeneralRegister().generate(), GeneralRegister().generate(),
                    GeneralRegister().generate()]
        return self


    def cstr(self):
        return (super(ThreeRegInstruction, self).cstr()
                + ('%s, %s, %s'
                   % (self.reg[0],
                      self.reg[1], self.reg[2])))

    def astr(self):
        prefix = self.asmRegPrefix
        return (super(ThreeRegInstruction, self).astr()
                + ('%s, %s, %s'
                   % (self.reg[0].astr(prefix),
                      self.reg[1].astr(prefix), self.reg[2].astr(prefix))))

class FourRegInstruction(ThreeRegInstruction):

    def generate(self):
        self.reg = ThreeRegInstruction.generate(self).reg + [GeneralRegister().generate()]
        return self


    def cstr(self):
        return (super(FourRegInstruction, self).cstr()
                + (', %s' % self.reg[3]))

    def astr(self):
        prefix = self.asmRegPrefix
        return (super(FourRegInstruction, self).astr()
                + (', %s' % self.reg[3].astr(prefix)))

class TwoRegInstruction(Instruction):

    def generate(self):
        self.reg = [GeneralRegister().generate(), GeneralRegister().generate()]
        return self

    def cstr(self):
        return (super(TwoRegInstruction, self).cstr()
                + '%s, %s' % (self.reg[0],
                              self.reg[1]))

    def astr(self):
        prefix = self.asmRegPrefix
        return (super(TwoRegInstruction, self).astr()
                + ('%s, %s'
                   % (self.reg[0].astr(prefix),
                      self.reg[1].astr(prefix))))

class TwoRegImmedInstruction(TwoRegInstruction):

    def generate(self):
        super(TwoRegImmedInstruction, self).generate()
        self.immed = random.randint(0, 1<<11 -1)
        return self

    def cstr(self):
        return (super(TwoRegImmedInstruction, self).cstr()
                + ', %su' % self.immed)

    def astr(self):
        return (super(TwoRegImmedInstruction, self).astr()
                + ', #%s' % self.immed)

class OneRegOp(Instruction):

    def generate(self):
        self.reg = GeneralRegister().generate()
        return self

    def cstr(self):
        return (super(OneRegOp, self).cstr()
                + '%s);' % self.reg)

    def astr(self):
        return (super(OneRegOp, self).astr()
                + '%s' % self.reg.astr(self.asmRegPrefix))

class PostfixExceptionOneRegOp(OneRegOp):

    def __init__(self, op):
        OneRegOp.__init__(self, op)
        self.isPostfixException=True

class ArithOp(ThreeRegInstruction):

    def generate(self):
        super(ArithOp, self).generate()
        self.kind = ShiftKind().generate()
        self.distance = random.randint(0, (1<<5)-1 if self.isWord else (1<<6)-1)
        return self

    def cstr(self):
        return ('%s, Assembler::%s, %s);'
                % (ThreeRegInstruction.cstr(self),
                   self.kind.cstr(), self.distance))

    def astr(self):
        return ('%s, %s #%s'
                % (ThreeRegInstruction.astr(self),
                   self.kind.cstr(),
                   self.distance))

class AddSubCarryOp(ThreeRegInstruction):

    def cstr(self):
        return ('%s);'
                % (ThreeRegInstruction.cstr(self)))

class AddSubExtendedOp(ThreeRegInstruction):

    uxtb, uxth, uxtw, uxtx, sxtb, sxth, sxtw, sxtx = range(8)
    optNames = ["uxtb", "uxth", "uxtw", "uxtx", "sxtb", "sxth", "sxtw", "sxtx"]

    def generate(self):
        super(AddSubExtendedOp, self).generate()
        self.amount = random.randint(1, 4)
        self.option = random.randint(0, 7)
        return self

    def cstr(self):
        return (super(AddSubExtendedOp, self).cstr()
                + (", ext::" + AddSubExtendedOp.optNames[self.option]
                   + ", " + str(self.amount) + ");"))

    def astr(self):
        return (super(AddSubExtendedOp, self).astr()
                + (", " + AddSubExtendedOp.optNames[self.option]
                   + " #" + str(self.amount)))

class AddSubImmOp(TwoRegImmedInstruction):

    def cstr(self):
         return super(AddSubImmOp, self).cstr() + ");"

class LogicalImmOp(AddSubImmOp):
     def generate(self):
          AddSubImmOp.generate(self)
          self.immed = \
              immediates32[random.randint(0, len(immediates32)-1)] \
              if self.isWord else \
              immediates64[random.randint(0, len(immediates64)-1)]

          return self

     def astr(self):
          return (super(TwoRegImmedInstruction, self).astr()
                  + ', #0x%x' % self.immed)

     def cstr(self):
          return super(AddSubImmOp, self).cstr() + "ll);"

class SVEBinaryImmOp(Instruction):
    def __init__(self, name):
        reg = SVEVectorRegister().generate()
        self.reg = [reg, reg]
        self.numRegs = len(self.reg)
        self._width = RegVariant(0, 3)
        self._isLogical = False
        if name in ["and", "eor", "orr"]:
            self._isLogical = True
        Instruction.__init__(self, name)

    def generate(self):
        Instruction.generate(self)
        self.immed = random.randint(0, (1<<8)-1)
        if self._isLogical:
            vectype = self._width.cstr()
            if vectype == "__ B":
                self.immed = immediates8[random.randint(0, len(immediates8)-1)]
            elif vectype == "__ H":
                self.immed = immediates16[random.randint(0, len(immediates16)-1)]
            elif vectype == "__ S":
                self.immed = immediates32[random.randint(0, len(immediates32)-1)]
            elif vectype == "__ D":
                self.immed = immediates64[random.randint(0, len(immediates64)-1)]
        return self

    def cstr(self):
        formatStr = "%s%s, %s, %su);"
        return (formatStr
                % tuple(["__ sve_" + self._name + "("] +
                        [str(self.reg[0]), self._width.cstr(), self.immed]))

    def astr(self):
        formatStr = "%s%s, %s, #0x%x"
        Regs = [str(self.reg[i]) + self._width.astr() for i in range(0, self.numRegs)]
        return (formatStr
                % tuple([Instruction.astr(self)] + Regs + [self.immed]))

class SVEComparisonWithZero(Instruction):
     def __init__(self, arg):
          Instruction.__init__(self, "fcm")
          self.condition = arg
          self.dest = OperandFactory.create('p').generate()
          self.reg = SVEVectorRegister().generate()
          self._width = RegVariant(2, 3)
          self.preg = OperandFactory.create('P').generate()

     def generate(self):
          return Instruction.generate(self)

     def cstr(self):
          return ("%s(%s, %s, %s, %s, %s, 0.0);"
                  % ("__ sve_" + self._name, "Assembler::" + self.condition,
                     str(self.dest), self._width.cstr(), str(self.preg), str(self.reg)))

     def astr(self):
          val = ("%s%s\t%s%s, %s/z, %s%s, #0.0"
                 % (self._name, self.condition.lower(), str(self.dest), self._width.astr(),
                    str(self.preg), str(self.reg), self._width.astr()))
          return val

class MultiOp():

    def multipleForms(self):
         return 3

    def forms(self):
         return ["__ pc()", "back", "forth"]

    def aforms(self):
         return [".", "back", "forth"]

class AbsOp(MultiOp, Instruction):

    def cstr(self):
        return super(AbsOp, self).cstr() + "%s);"

    def astr(self):
        return Instruction.astr(self) + "%s"

class RegAndAbsOp(MultiOp, Instruction):

    def multipleForms(self):
        if self.name() == "adrp":
            # We can only test one form of adrp because anything other
            # than "adrp ." requires relocs in the assembler output
            return 1
        return 3

    def generate(self):
        Instruction.generate(self)
        self.reg = GeneralRegister().generate()
        return self

    def cstr(self):
        if self.name() == "adrp":
            return "__ _adrp(" + "%s, %s);" % (self.reg, "%s")
        return (super(RegAndAbsOp, self).cstr()
                + "%s, %s);" % (self.reg, "%s"))

    def astr(self):
        return (super(RegAndAbsOp, self).astr()
                + self.reg.astr(self.asmRegPrefix) + ", %s")

class RegImmAbsOp(RegAndAbsOp):

    def cstr(self):
        return (Instruction.cstr(self)
                + "%s, %s, %s);" % (self.reg, self.immed, "%s"))

    def astr(self):
        return (Instruction.astr(self)
                + ("%s, #%s, %s"
                   % (self.reg.astr(self.asmRegPrefix), self.immed, "%s")))

    def generate(self):
        super(RegImmAbsOp, self).generate()
        self.immed = random.randint(0, 1<<5 -1)
        return self

class MoveWideImmOp(RegImmAbsOp):

    def multipleForms(self):
         return 0

    def cstr(self):
        return (Instruction.cstr(self)
                + "%s, %s, %s);" % (self.reg, self.immed, self.shift))

    def astr(self):
        return (Instruction.astr(self)
                + ("%s, #%s, lsl %s"
                   % (self.reg.astr(self.asmRegPrefix),
                      self.immed, self.shift)))

    def generate(self):
        super(RegImmAbsOp, self).generate()
        self.immed = random.randint(0, 1<<16 -1)
        if self.isWord:
            self.shift = random.randint(0, 1) * 16
        else:
            self.shift = random.randint(0, 3) * 16
        return self

class BitfieldOp(TwoRegInstruction):

    def cstr(self):
        return (Instruction.cstr(self)
                + ("%s, %s, %s, %s);"
                   % (self.reg[0], self.reg[1], self.immr, self.imms)))

    def astr(self):
        return (TwoRegInstruction.astr(self)
                + (", #%s, #%s"
                   % (self.immr, self.imms)))

    def generate(self):
        TwoRegInstruction.generate(self)
        self.immr = random.randint(0, 31)
        self.imms = random.randint(0, 31)
        return self

class ExtractOp(ThreeRegInstruction):

    def generate(self):
        super(ExtractOp, self).generate()
        self.lsb = random.randint(0, (1<<5)-1 if self.isWord else (1<<6)-1)
        return self

    def cstr(self):
        return (ThreeRegInstruction.cstr(self)
                + (", %s);" % self.lsb))

    def astr(self):
        return (ThreeRegInstruction.astr(self)
                + (", #%s" % self.lsb))

class CondBranchOp(MultiOp, Instruction):

    def cstr(self):
        return "__ br(Assembler::" + self.name() + ", %s);"

    def astr(self):
        return "b." + self.name() + "\t%s"

class ImmOp(Instruction):

    def cstr(self):
        return "%s%s);" % (Instruction.cstr(self), self.immed)

    def astr(self):
        return Instruction.astr(self) + "#" + str(self.immed)

    def generate(self):
        self.immed = random.randint(0, 1<<16 -1)
        return self

class Op(Instruction):

    def cstr(self):
        return Instruction.cstr(self) + ");"
    def astr(self):
        return self.aname();


class PostfixExceptionOp(Op):

    def __init__(self, op):
        Op.__init__(self, op)
        self.isPostfixException=True

class SystemOp(Instruction):

     def __init__(self, op):
          Instruction.__init__(self, op[0])
          self.barriers = op[1]

     def generate(self):
          Instruction.generate(self)
          self.barrier \
              = self.barriers[random.randint(0, len(self.barriers)-1)]
          return self

     def cstr(self):
          return Instruction.cstr(self) + "Assembler::" + self.barrier + ");"

     def astr(self):
          return Instruction.astr(self) + self.barrier

conditionCodes = ["EQ", "NE", "HS", "CS", "LO", "CC", "MI", "PL", "VS", \
                       "VC", "HI", "LS", "GE", "LT", "GT", "LE", "AL", "NV"]

class ConditionalCompareOp(TwoRegImmedInstruction):

    def generate(self):
        TwoRegImmedInstruction.generate(self)
        self.cond = random.randint(0, 15)
        self.immed = random.randint(0, 15)
        return self

    def cstr(self):
        return (super(ConditionalCompareOp, self).cstr() + ", "
                + "Assembler::" + conditionCodes[self.cond] + ");")

    def astr(self):
        return (super(ConditionalCompareOp, self).astr() +
                 ", " + conditionCodes[self.cond])

class ConditionalCompareImmedOp(Instruction):

    def generate(self):
        self.reg = GeneralRegister().generate()
        self.cond = random.randint(0, 15)
        self.immed2 = random.randint(0, 15)
        self.immed = random.randint(0, 31)
        return self

    def cstr(self):
        return (Instruction.cstr(self) + str(self.reg) + ", "
                + str(self.immed) + ", "
                + str(self.immed2) + ", "
                + "Assembler::" + conditionCodes[self.cond] + ");")

    def astr(self):
        return (Instruction.astr(self)
                + self.reg.astr(self.asmRegPrefix)
                + ", #" + str(self.immed)
                + ", #" + str(self.immed2)
                + ", " + conditionCodes[self.cond])

class TwoRegOp(TwoRegInstruction):

    def cstr(self):
        return TwoRegInstruction.cstr(self) + ");"

class ThreeRegOp(ThreeRegInstruction):

    def cstr(self):
        return ThreeRegInstruction.cstr(self) + ");"

class FourRegMulOp(FourRegInstruction):

    def cstr(self):
        return FourRegInstruction.cstr(self) + ");"

    def astr(self):
        isMaddsub = self.name().startswith("madd") | self.name().startswith("msub")
        midPrefix = self.asmRegPrefix if isMaddsub else "w"
        return (Instruction.astr(self)
                + self.reg[0].astr(self.asmRegPrefix)
                + ", " + self.reg[1].astr(midPrefix)
                + ", " + self.reg[2].astr(midPrefix)
                + ", " + self.reg[3].astr(self.asmRegPrefix))

class ConditionalSelectOp(ThreeRegInstruction):

    def generate(self):
        ThreeRegInstruction.generate(self)
        self.cond = random.randint(0, 15)
        return self

    def cstr(self):
        return (ThreeRegInstruction.cstr(self) + ", "
                + "Assembler::" + conditionCodes[self.cond] + ");")

    def astr(self):
        return (ThreeRegInstruction.astr(self)
                + ", " + conditionCodes[self.cond])

class LoadStoreExclusiveOp(InstructionWithModes):

    def __init__(self, op): # op is a tuple of ["name", "mode", registers]
        InstructionWithModes.__init__(self, op[0], op[1])
        self.num_registers = op[2]

    def astr(self):
        result = self.aname() + '\t'
        regs = list(self.regs)
        index = regs.pop() # The last reg is the index register
        prefix = ('x' if (self.mode == 'x')
                  & ((self.name().startswith("ld"))
                     | (self.name().startswith("stlr"))) # Ewww :-(
                  else 'w')
        result = result + regs.pop(0).astr(prefix) + ", "
        for s in regs:
            result = result + s.astr(self.asmRegPrefix) + ", "
        result = result + "[" + index.astr("x") + "]"
        return result

    def cstr(self):
        result = InstructionWithModes.cstr(self)
        regs = list(self.regs)
        index = regs.pop() # The last reg is the index register
        for s in regs:
            result = result + str(s) + ", "
        result = result + str(index) + ");"
        return result

    def appendUniqueReg(self):
        result = 0
        while result == 0:
            newReg = GeneralRegister().generate()
            result = 1
            for i in self.regs:
                result = result and (i.number != newReg.number)
        self.regs.append(newReg)

    def generate(self):
        self.regs = []
        for i in range(self.num_registers):
            self.appendUniqueReg()
        return self

    def name(self):
        if self.mode == 'x':
            return self._name
        else:
            return self._name + self.mode

    def aname(self):
        if (self.mode == 'b') | (self.mode == 'h'):
            return self._name + self.mode
        else:
            return self._name

class Address(object):

    base_plus_unscaled_offset, pre, post, base_plus_reg, \
        base_plus_scaled_offset, pcrel, post_reg, base_only = range(8)
    kinds = ["base_plus_unscaled_offset", "pre", "post", "base_plus_reg",
             "base_plus_scaled_offset", "pcrel", "post_reg", "base_only"]
    extend_kinds = ["uxtw", "lsl", "sxtw", "sxtx"]

    @classmethod
    def kindToStr(cls, i):
         return cls.kinds[i]

    def generate(self, kind, shift_distance):
        self.kind = kind
        self.base = GeneralRegister().generate()
        self.index = GeneralRegister().generate()
        self.offset = {
            Address.base_plus_unscaled_offset: random.randint(-1<<8, 1<<8-1) | 1,
            Address.pre: random.randint(-1<<8, 1<<8-1),
            Address.post: random.randint(-1<<8, 1<<8-1),
            Address.pcrel: random.randint(0, 2),
            Address.base_plus_reg: 0,
            Address.base_plus_scaled_offset: (random.randint(0, 1<<11-1) | (3 << 9))*8,
            Address.post_reg: 0,
            Address.base_only: 0} [kind]
        self.offset >>= (3 - shift_distance)
        self.extend_kind = Address.extend_kinds[random.randint(0, 3)]
        self.shift_distance = random.randint(0, 1) * shift_distance
        return self

    def __str__(self):
        result = {
            Address.base_plus_unscaled_offset: "Address(%s, %s)" \
                % (str(self.base), self.offset),
            Address.pre: "Address(__ pre(%s, %s))" % (str(self.base), self.offset),
            Address.post: "Address(__ post(%s, %s))" % (str(self.base), self.offset),
            Address.post_reg: "Address(__ post(%s, %s))" % (str(self.base), self.index),
            Address.base_only: "Address(%s)" % (str(self.base)),
            Address.pcrel: "",
            Address.base_plus_reg: "Address(%s, %s, Address::%s(%s))" \
                % (self.base, self.index, self.extend_kind, self.shift_distance),
            Address.base_plus_scaled_offset:
            "Address(%s, %s)" % (self.base, self.offset) } [self.kind]
        if (self.kind == Address.pcrel):
            result = ["__ pc()", "back", "forth"][self.offset]
        return result

    def astr(self, prefix):
        extend_prefix = prefix
        if self.kind == Address.base_plus_reg:
            if self.extend_kind.endswith("w"):
                extend_prefix = "w"
        result = {
            Address.base_plus_unscaled_offset: "[%s, %s]" \
                 % (self.base.astr(prefix), self.offset),
            Address.pre: "[%s, %s]!" % (self.base.astr(prefix), self.offset),
            Address.post: "[%s], %s" % (self.base.astr(prefix), self.offset),
            Address.post_reg: "[%s], %s" % (self.base.astr(prefix), self.index.astr(prefix)),
            Address.base_only: "[%s]" %  (self.base.astr(prefix)),
            Address.pcrel: "",
            Address.base_plus_reg: "[%s, %s, %s #%s]" \
                % (self.base.astr(prefix), self.index.astr(extend_prefix),
                   self.extend_kind, self.shift_distance),
            Address.base_plus_scaled_offset: \
                "[%s, %s]" \
                % (self.base.astr(prefix), self.offset)
            } [self.kind]
        if (self.kind == Address.pcrel):
            result = [".", "back", "forth"][self.offset]
        return result

class LoadStoreOp(InstructionWithModes):

    def __init__(self, args):
        name, self.asmname, self.kind, mode = args
        InstructionWithModes.__init__(self, name, mode)

    def generate(self):

        # This is something of a kludge, but the offset needs to be
        # scaled by the memory datamode somehow.
        shift = 3
        if (self.mode == 'b') | (self.asmname.endswith("b")):
            shift = 0
        elif (self.mode == 'h') | (self.asmname.endswith("h")):
            shift = 1
        elif (self.mode == 'w') | (self.asmname.endswith("w")) \
                | (self.mode == 's') :
            shift = 2

        self.adr = Address().generate(self.kind, shift)

        isFloat = (self.mode == 'd') | (self.mode == 's')

        regMode = FloatRegister if isFloat else GeneralRegister
        self.reg = regMode().generate()
        kindStr = Address.kindToStr(self.kind);
        if (not isFloat) and (kindStr is "pre" or kindStr is "post"):
            (self.reg.number, self.adr.base.number) = random.sample(list(set(range(31)) - set([18])), 2)
        return self

    def cstr(self):
        if not(self._name.startswith("prfm")):
            return "%s%s, %s);" % (Instruction.cstr(self), str(self.reg), str(self.adr))
        else: # No target register for a prefetch
            return "%s%s);" % (Instruction.cstr(self), str(self.adr))

    def astr(self):
        if not(self._name.startswith("prfm")):
            return "%s\t%s, %s" % (self.aname(), self.reg.astr(self.asmRegPrefix),
                                     self.adr.astr("x"))
        else: # No target register for a prefetch
            return "%s %s" % (self.aname(),
                                     self.adr.astr("x"))

    def aname(self):
         result = self.asmname
         # if self.kind == Address.base_plus_unscaled_offset:
         #      result = result.replace("ld", "ldu", 1)
         #      result = result.replace("st", "stu", 1)
         return result

class LoadStorePairOp(InstructionWithModes):

     numRegs = 2

     def __init__(self, args):
          name, self.asmname, self.kind, mode = args
          InstructionWithModes.__init__(self, name, mode)
          self.offset = random.randint(-1<<4, 1<<4-1) << 4

     def generate(self):
          self.reg = [OperandFactory.create(self.mode).generate()
                      for i in range(self.numRegs)]
          self.base = OperandFactory.create('x').generate()
          kindStr = Address.kindToStr(self.kind);
          if kindStr is "pre" or kindStr is "post":
              if self._name.startswith("ld"):
                  (self.reg[0].number, self.reg[1].number, self.base.number) = random.sample(list(set(range(31)) - set([18])), 3)
              if self._name.startswith("st"):
                  self.base.number = random.choice(list(set(range(31)) - set([self.reg[0].number, self.reg[1].number, 18])))
          elif self._name.startswith("ld"):
              (self.reg[0].number, self.reg[1].number) = random.sample(list(set(range(31)) - set([18])), 2)
          return self

     def astr(self):
          address = ["[%s, #%s]", "[%s, #%s]!", "[%s], #%s"][self.kind]
          address = address % (self.base.astr('x'), self.offset)
          result = "%s\t%s, %s, %s" \
              % (self.asmname,
                 self.reg[0].astr(self.asmRegPrefix),
                 self.reg[1].astr(self.asmRegPrefix), address)
          return result

     def cstr(self):
          address = {
               Address.base_plus_unscaled_offset: "Address(%s, %s)" \
                    % (str(self.base), self.offset),
               Address.pre: "Address(__ pre(%s, %s))" % (str(self.base), self.offset),
               Address.post: "Address(__ post(%s, %s))" % (str(self.base), self.offset),
               } [self.kind]
          result = "__ %s(%s, %s, %s);" \
              % (self.name(), self.reg[0], self.reg[1], address)
          return result

class FloatInstruction(Instruction):

    def aname(self):
        if (self._name.endswith("s") | self._name.endswith("d")):
            return self._name[:len(self._name)-1]
        else:
            return self._name

    def __init__(self, args):
        name, self.modes = args
        Instruction.__init__(self, name)

    def generate(self):
        self.reg = [OperandFactory.create(self.modes[i]).generate()
                    for i in range(self.numRegs)]
        return self

    def cstr(self):
        formatStr = "%s%s" + ''.join([", %s" for i in range(1, self.numRegs)] + [");"])
        return (formatStr
                % tuple([Instruction.cstr(self)] +
                        [str(self.reg[i]) for i in range(self.numRegs)])) # Yowza

    def astr(self):
        formatStr = "%s%s" + ''.join([", %s" for i in range(1, self.numRegs)])
        return (formatStr
                % tuple([Instruction.astr(self)] +
                        [(self.reg[i].astr(self.modes[i])) for i in range(self.numRegs)]))

class SVEVectorOp(Instruction):
    def __init__(self, args):
        name = args[0]
        regTypes = args[1]
        regs = []
        for c in regTypes:
            regs.append(OperandFactory.create(c).generate())
        self.reg = regs
        self.numRegs = len(regs)
        if regTypes[0] != "p" and regTypes[1] == 'P':
           self._isPredicated = True
           assert len(args) > 2, "Must specify predicate type"
           for arg in args[2:]:
              if arg == 'm':
                 self._merge = "/m"
              elif arg == 'z':
                 self._merge = "/z"
              else:
                 assert arg == "dn", "Unknown predicate type"
        else:
           self._isPredicated = False
           self._merge = ""

        self._bitwiseop = False
        if name[0] == 'f':
            self._width = RegVariant(2, 3)
        elif not self._isPredicated and (name in ["and", "eor", "orr", "bic"]):
            self._width = RegVariant(3, 3)
            self._bitwiseop = True
        else:
            self._width = RegVariant(0, 3)

        self._dnm = None
        if len(args) > 2:
           for arg in args[2:]:
             if arg == "dn":
               self._dnm = arg

        Instruction.__init__(self, name)

    def cstr(self):
        formatStr = "%s%s" + ''.join([", %s" for i in range(0, self.numRegs)] + [");"])
        if self._bitwiseop:
            width = []
            formatStr = "%s%s" + ''.join([", %s" for i in range(1, self.numRegs)] + [");"])
        else:
            width = [self._width.cstr()]
        return (formatStr
                % tuple(["__ sve_" + self._name + "("] +
                        [str(self.reg[0])] +
                        width +
                        [str(self.reg[i]) for i in range(1, self.numRegs)]))
    def astr(self):
        formatStr = "%s%s" + ''.join([", %s" for i in range(1, self.numRegs)])
        if self._dnm == 'dn':
            formatStr += ", %s"
            dnReg = [str(self.reg[0]) + self._width.astr()]
        else:
            dnReg = []

        if self._isPredicated:
            restRegs = [str(self.reg[1]) + self._merge] + dnReg + [str(self.reg[i]) + self._width.astr() for i in range(2, self.numRegs)]
        else:
            restRegs = dnReg + [str(self.reg[i]) + self._width.astr() for i in range(1, self.numRegs)]
        return (formatStr
                % tuple([Instruction.astr(self)] +
                        [str(self.reg[0]) + self._width.astr()] +
                        restRegs))
    def generate(self):
        return self

class SVEReductionOp(Instruction):
    def __init__(self, args):
        name = args[0]
        lowRegType = args[1]
        self.reg = []
        Instruction.__init__(self, name)
        self.reg.append(OperandFactory.create('s').generate())
        self.reg.append(OperandFactory.create('P').generate())
        self.reg.append(OperandFactory.create('Z').generate())
        self._width = RegVariant(lowRegType, 3)
    def cstr(self):
        return "__ sve_%s(%s, %s, %s, %s);" % (self.name(),
                                              str(self.reg[0]),
                                              self._width.cstr(),
                                              str(self.reg[1]),
                                              str(self.reg[2]))
    def astr(self):
        if self.name() == "uaddv":
            dstRegName = "d" + str(self.reg[0].number)
        else:
            dstRegName = self._width.astr()[1] + str(self.reg[0].number)
        formatStr = "%s %s, %s, %s"
        if self.name() == "fadda":
            formatStr += ", %s"
            moreReg = [dstRegName]
        else:
            moreReg = []
        return formatStr % tuple([self.name()] +
                                 [dstRegName] +
                                 [str(self.reg[1])] +
                                 moreReg +
                                 [str(self.reg[2]) + self._width.astr()])

class LdStNEONOp(Instruction):
    def __init__(self, args):
        self._name, self.regnum, self.arrangement, self.addresskind = args

    def generate(self):
        self.address = Address().generate(self.addresskind, 0)
        self._firstSIMDreg = FloatRegister().generate()
        if (self.addresskind  == Address.post):
            if (self._name in ["ld1r", "ld2r", "ld3r", "ld4r"]):
                elem_size = {"8B" : 1, "16B" : 1, "4H" : 2, "8H" : 2, "2S" : 4, "4S" : 4, "1D" : 8, "2D" : 8} [self.arrangement]
                self.address.offset = self.regnum * elem_size
            else:
                if (self.arrangement in ["8B", "4H", "2S", "1D"]):
                    self.address.offset = self.regnum * 8
                else:
                    self.address.offset = self.regnum * 16
        return self

    def cstr(self):
        buf = super(LdStNEONOp, self).cstr() + str(self._firstSIMDreg)
        current = self._firstSIMDreg
        for cnt in range(1, self.regnum):
            buf = '%s, %s' % (buf, current.nextReg())
            current = current.nextReg()
        return '%s, __ T%s, %s);' % (buf, self.arrangement, str(self.address))

    def astr(self):
        buf = '%s\t{%s.%s' % (self._name, self._firstSIMDreg, self.arrangement)
        current = self._firstSIMDreg
        for cnt in range(1, self.regnum):
            buf = '%s, %s.%s' % (buf, current.nextReg(), self.arrangement)
            current = current.nextReg()
        return  '%s}, %s' % (buf, self.address.astr("x"))

    def aname(self):
         return self._name

class NEONReduceInstruction(Instruction):
    def __init__(self, args):
        self._name, self.insname, self.arrangement = args

    def generate(self):
        current = FloatRegister().generate()
        self.dstSIMDreg = current
        self.srcSIMDreg = current.nextReg()
        return self

    def cstr(self):
        buf = Instruction.cstr(self) + str(self.dstSIMDreg)
        if self._name == "fmaxp" or self._name == "fminp":
            buf = '%s, %s, __ %s);' % (buf, self.srcSIMDreg, self.arrangement[1:])
        else:
            buf = '%s, __ T%s, %s);' % (buf, self.arrangement, self.srcSIMDreg)
        return buf

    def astr(self):
        buf = '%s\t%s' % (self.insname, self.dstSIMDreg.astr(self.arrangement[-1].lower()))
        buf = '%s, %s.%s' % (buf, self.srcSIMDreg, self.arrangement)
        return buf

    def aname(self):
        return self._name

class CommonNEONInstruction(Instruction):
    def __init__(self, args):
        self._name, self.insname, self.arrangement = args

    def generate(self):
        self._firstSIMDreg = FloatRegister().generate()
        return self

    def cstr(self):
        buf = Instruction.cstr(self) + str(self._firstSIMDreg)
        buf = '%s, __ T%s' % (buf, self.arrangement)
        current = self._firstSIMDreg
        for cnt in range(1, self.numRegs):
            buf = '%s, %s' % (buf, current.nextReg())
            current = current.nextReg()
        return '%s);' % (buf)

    def astr(self):
        buf = '%s\t%s.%s' % (self.insname, self._firstSIMDreg, self.arrangement)
        current = self._firstSIMDreg
        for cnt in range(1, self.numRegs):
            buf = '%s, %s.%s' % (buf, current.nextReg(), self.arrangement)
            current = current.nextReg()
        return buf

    def aname(self):
        return self._name

class SHA512SIMDOp(Instruction):

    def generate(self):
        if (self._name == 'sha512su0'):
            self.reg = [FloatRegister().generate(), FloatRegister().generate()]
        else:
            self.reg = [FloatRegister().generate(), FloatRegister().generate(),
                        FloatRegister().generate()]
        return self

    def cstr(self):
        if (self._name == 'sha512su0'):
            return (super(SHA512SIMDOp, self).cstr()
                    + ('%s, __ T2D, %s);' % (self.reg[0], self.reg[1])))
        else:
            return (super(SHA512SIMDOp, self).cstr()
                    + ('%s, __ T2D, %s, %s);' % (self.reg[0], self.reg[1], self.reg[2])))

    def astr(self):
        if (self._name == 'sha512su0'):
            return (super(SHA512SIMDOp, self).astr()
                    + ('\t%s.2D, %s.2D' % (self.reg[0].astr("v"), self.reg[1].astr("v"))))
        elif (self._name == 'sha512su1'):
            return (super(SHA512SIMDOp, self).astr()
                    + ('\t%s.2D, %s.2D, %s.2D' % (self.reg[0].astr("v"),
                       self.reg[1].astr("v"), self.reg[2].astr("v"))))
        else:
            return (super(SHA512SIMDOp, self).astr()
                    + ('\t%s, %s, %s.2D' % (self.reg[0].astr("q"),
                       self.reg[1].astr("q"), self.reg[2].astr("v"))))

class SHA3SIMDOp(Instruction):

    def generate(self):
        if ((self._name == 'eor3') or (self._name == 'bcax')):
            self.reg = [FloatRegister().generate(), FloatRegister().generate(),
                        FloatRegister().generate(), FloatRegister().generate()]
        else:
            self.reg = [FloatRegister().generate(), FloatRegister().generate(),
                        FloatRegister().generate()]
            if (self._name == 'xar'):
                self.imm6 = random.randint(0, 63)
        return self

    def cstr(self):
        if ((self._name == 'eor3') or (self._name == 'bcax')):
            return (super(SHA3SIMDOp, self).cstr()
                    + ('%s, __ T16B, %s, %s, %s);' % (self.reg[0], self.reg[1], self.reg[2], self.reg[3])))
        elif (self._name == 'rax1'):
            return (super(SHA3SIMDOp, self).cstr()
                    + ('%s, __ T2D, %s, %s);' % (self.reg[0], self.reg[1], self.reg[2])))
        else:
            return (super(SHA3SIMDOp, self).cstr()
                    + ('%s, __ T2D, %s, %s, %s);' % (self.reg[0], self.reg[1], self.reg[2], self.imm6)))

    def astr(self):
        if ((self._name == 'eor3') or (self._name == 'bcax')):
            return (super(SHA3SIMDOp, self).astr()
                    + ('\t%s.16B, %s.16B, %s.16B, %s.16B' % (self.reg[0].astr("v"), self.reg[1].astr("v"),
                        self.reg[2].astr("v"), self.reg[3].astr("v"))))
        elif (self._name == 'rax1'):
            return (super(SHA3SIMDOp, self).astr()
                    + ('\t%s.2D, %s.2D, %s.2D') % (self.reg[0].astr("v"), self.reg[1].astr("v"),
                        self.reg[2].astr("v")))
        else:
            return (super(SHA3SIMDOp, self).astr()
                    + ('\t%s.2D, %s.2D, %s.2D, #%s') % (self.reg[0].astr("v"), self.reg[1].astr("v"),
                        self.reg[2].astr("v"), self.imm6))

class LSEOp(Instruction):
    def __init__(self, args):
        self._name, self.asmname, self.size, self.suffix = args

    def generate(self):
        self._name = "%s%s" % (self._name, self.suffix)
        self.asmname = "%s%s" % (self.asmname, self.suffix)
        self.srcReg = GeneralRegisterOrZr().generate()
        self.tgtReg = GeneralRegisterOrZr().generate()
        self.adrReg = GeneralRegisterOrSp().generate()

        return self

    def cstr(self):
        sizeSpec = {"x" : "Assembler::xword", "w" : "Assembler::word"} [self.size]
        return super(LSEOp, self).cstr() + "%s, %s, %s, %s);" % (sizeSpec, self.srcReg, self.tgtReg, self.adrReg)

    def astr(self):
        return "%s\t%s, %s, [%s]" % (self.asmname, self.srcReg.astr(self.size), self.tgtReg.astr(self.size), self.adrReg.astr("x"))

    def aname(self):
         return self.asmname

class TwoRegFloatOp(FloatInstruction):
    numRegs = 2

class ThreeRegFloatOp(TwoRegFloatOp):
    numRegs = 3

class FourRegFloatOp(TwoRegFloatOp):
    numRegs = 4

class FloatConvertOp(TwoRegFloatOp):

    def __init__(self, args):
        self._cname, self._aname, modes = args
        TwoRegFloatOp.__init__(self, [self._cname, modes])

    def aname(self):
        return self._aname

    def cname(self):
        return self._cname

class TwoRegNEONOp(CommonNEONInstruction):
    numRegs = 2

class ThreeRegNEONOp(TwoRegNEONOp):
    numRegs = 3

class SpecialCases(Instruction):
    def __init__(self, data):
        self._name = data[0]
        self._cstr = data[1]
        self._astr = data[2]

    def cstr(self):
        return self._cstr

    def astr(self):
        return self._astr

def generate(kind, names):
    outfile.write("# " + kind.__name__ + "\n");
    print "\n// " + kind.__name__
    for name in names:
        for i in range(1):
             op = kind(name).generate()
             if op.multipleForms():
                  forms = op.forms()
                  aforms = op.aforms()
                  for i in range(op.multipleForms()):
                       cstr = op.cstr() % forms[i]
                       astr = op.astr() % aforms[i]
                       print "    %-50s //\t%s" % (cstr, astr)
                       outfile.write("\t" + astr + "\n")
             else:
                  print "    %-50s //\t%s" % (op.cstr(), op.astr())
                  outfile.write("\t" + op.astr() + "\n")

outfile = open("aarch64ops.s", "w")

# To minimize the changes of assembler test code
random.seed(0)

print "// BEGIN  Generated code -- do not edit"
print "// Generated by aarch64-asmtest.py"

print "    Label back, forth;"
print "    __ bind(back);"

outfile.write("back:\n")

generate (ArithOp,
          [ "add", "sub", "adds", "subs",
            "addw", "subw", "addsw", "subsw",
            "and", "orr", "eor", "ands",
            "andw", "orrw", "eorw", "andsw",
            "bic", "orn", "eon", "bics",
            "bicw", "ornw", "eonw", "bicsw" ])

generate (AddSubImmOp,
          [ "addw", "addsw", "subw", "subsw",
            "add", "adds", "sub", "subs"])
generate (LogicalImmOp,
          [ "andw", "orrw", "eorw", "andsw",
            "and", "orr", "eor", "ands"])

generate (AbsOp, [ "b", "bl" ])

generate (RegAndAbsOp, ["cbzw", "cbnzw", "cbz", "cbnz", "adr", "adrp"])

generate (RegImmAbsOp, ["tbz", "tbnz"])

generate (MoveWideImmOp, ["movnw", "movzw", "movkw", "movn", "movz", "movk"])

generate (BitfieldOp, ["sbfm", "bfmw", "ubfmw", "sbfm", "bfm", "ubfm"])

generate (ExtractOp, ["extrw", "extr"])

generate (CondBranchOp, ["EQ", "NE", "HS", "CS", "LO", "CC", "MI", "PL", "VS", "VC",
                        "HI", "LS", "GE", "LT", "GT", "LE", "AL", "NV" ])

generate (ImmOp, ["svc", "hvc", "smc", "brk", "hlt", # "dcps1",  "dcps2",  "dcps3"
               ])

generate (Op, ["nop", "yield", "wfe", "sev", "sevl",
               "autia1716", "autiasp", "autiaz", "autib1716", "autibsp", "autibz",
               "pacia1716", "paciasp", "paciaz", "pacib1716", "pacibsp", "pacibz",
               "eret", "drps", "isb",])

# Ensure the "i" is not stripped off the end of the instruction
generate (PostfixExceptionOp, ["wfi", "xpaclri"])

barriers = ["OSHLD", "OSHST", "OSH", "NSHLD", "NSHST", "NSH",
            "ISHLD", "ISHST", "ISH", "LD", "ST", "SY"]

generate (SystemOp, [["dsb", barriers], ["dmb", barriers]])

generate (OneRegOp, ["br", "blr",
                     "paciza", "pacizb", "pacdza", "pacdzb",
                     "autiza", "autizb", "autdza", "autdzb", "xpacd",
                     "braaz", "brabz", "blraaz", "blrabz"])

# Ensure the "i" is not stripped off the end of the instruction
generate (PostfixExceptionOneRegOp, ["xpaci"])

for mode in 'xwhb':
    generate (LoadStoreExclusiveOp, [["stxr", mode, 3], ["stlxr", mode, 3],
                                     ["ldxr", mode, 2], ["ldaxr", mode, 2],
                                     ["stlr", mode, 2], ["ldar", mode, 2]])

for mode in 'xw':
    generate (LoadStoreExclusiveOp, [["ldxp", mode, 3], ["ldaxp", mode, 3],
                                     ["stxp", mode, 4], ["stlxp", mode, 4]])

for kind in range(6):
    sys.stdout.write("\n// " + Address.kindToStr(kind))
    if kind != Address.pcrel:
        generate (LoadStoreOp,
                  [["str", "str", kind, "x"], ["str", "str", kind, "w"],
                   ["str", "strb", kind, "b"], ["str", "strh", kind, "h"],
                   ["ldr", "ldr", kind, "x"], ["ldr", "ldr", kind, "w"],
                   ["ldr", "ldrb", kind, "b"], ["ldr", "ldrh", kind, "h"],
                   ["ldrsb", "ldrsb", kind, "x"], ["ldrsh", "ldrsh", kind, "x"],
                   ["ldrsh", "ldrsh", kind, "w"], ["ldrsw", "ldrsw", kind, "x"],
                   ["ldr", "ldr", kind, "d"], ["ldr", "ldr", kind, "s"],
                   ["str", "str", kind, "d"], ["str", "str", kind, "s"],
                   ])
    else:
        generate (LoadStoreOp,
                  [["ldr", "ldr", kind, "x"], ["ldr", "ldr", kind, "w"]])


for kind in (Address.base_plus_unscaled_offset, Address.pcrel, Address.base_plus_reg, \
                 Address.base_plus_scaled_offset):
    generate (LoadStoreOp,
              [["prfm", "prfm\tPLDL1KEEP,", kind, "x"]])

generate(AddSubCarryOp, ["adcw", "adcsw", "sbcw", "sbcsw", "adc", "adcs", "sbc", "sbcs"])

generate(AddSubExtendedOp, ["addw", "addsw", "sub", "subsw", "add", "adds", "sub", "subs"])

generate(ConditionalCompareOp, ["ccmnw", "ccmpw", "ccmn", "ccmp"])
generate(ConditionalCompareImmedOp, ["ccmnw", "ccmpw", "ccmn", "ccmp"])
generate(ConditionalSelectOp,
         ["cselw", "csincw", "csinvw", "csnegw", "csel", "csinc", "csinv", "csneg"])

generate(TwoRegOp,
         ["rbitw", "rev16w", "revw", "clzw", "clsw", "rbit",
          "rev16", "rev32", "rev", "clz", "cls",
          "pacia",  "pacib", "pacda", "pacdb", "autia", "autib", "autda", "autdb",
          "braa", "brab", "blraa", "blrab"])

generate(ThreeRegOp,
         ["udivw", "sdivw", "lslvw", "lsrvw", "asrvw", "rorvw", "udiv", "sdiv",
          "lslv", "lsrv", "asrv", "rorv", "umulh", "smulh"])
generate(FourRegMulOp,
         ["maddw", "msubw", "madd", "msub", "smaddl", "smsubl", "umaddl", "umsubl"])

generate(ThreeRegFloatOp,
         [["fabds", "sss"], ["fmuls", "sss"], ["fdivs", "sss"], ["fadds", "sss"], ["fsubs", "sss"],
          ["fabdd", "ddd"], ["fmuld", "ddd"], ["fdivd", "ddd"], ["faddd", "ddd"], ["fsubd", "ddd"],
          ])

generate(FourRegFloatOp,
         [["fmadds", "ssss"], ["fmsubs", "ssss"], ["fnmadds", "ssss"], ["fnmadds", "ssss"],
          ["fmaddd", "dddd"], ["fmsubd", "dddd"], ["fnmaddd", "dddd"], ["fnmaddd", "dddd"],])

generate(TwoRegFloatOp,
         [["fmovs", "ss"], ["fabss", "ss"], ["fnegs", "ss"], ["fsqrts", "ss"],
          ["fcvts", "ds"],
          ["fmovd", "dd"], ["fabsd", "dd"], ["fnegd", "dd"], ["fsqrtd", "dd"],
          ["fcvtd", "sd"],
          ])

generate(FloatConvertOp, [["fcvtzsw", "fcvtzs", "ws"], ["fcvtzs", "fcvtzs", "xs"],
                          ["fcvtzdw", "fcvtzs", "wd"], ["fcvtzd", "fcvtzs", "xd"],
                          ["scvtfws", "scvtf", "sw"], ["scvtfs", "scvtf", "sx"],
                          ["scvtfwd", "scvtf", "dw"], ["scvtfd", "scvtf", "dx"],
                          ["fcvtassw", "fcvtas", "ws"], ["fcvtasd", "fcvtas", "xd"],
                          ["fcvtmssw", "fcvtms", "ws"], ["fcvtmsd", "fcvtms", "xd"],
                          ["fmovs", "fmov", "ws"], ["fmovd", "fmov", "xd"],
                          ["fmovs", "fmov", "sw"], ["fmovd", "fmov", "dx"]])

generate(TwoRegFloatOp, [["fcmps", "ss"], ["fcmpd", "dd"],
                         ["fcmps", "sz"], ["fcmpd", "dz"]])

for kind in range(3):
     generate(LoadStorePairOp, [["stp", "stp", kind, "w"], ["ldp", "ldp", kind, "w"],
                                ["ldpsw", "ldpsw", kind, "x"],
                                ["stp", "stp", kind, "x"], ["ldp", "ldp", kind, "x"]
                                ])
generate(LoadStorePairOp, [["stnp", "stnp", 0, "w"], ["ldnp", "ldnp", 0, "w"],
                           ["stnp", "stnp", 0, "x"], ["ldnp", "ldnp", 0, "x"]])

generate(LdStNEONOp, [["ld1",  1, "8B",  Address.base_only],
                      ["ld1",  2, "16B", Address.post],
                      ["ld1",  3, "1D",  Address.post_reg],
                      ["ld1",  4, "8H",  Address.post],
                      ["ld1r", 1, "8B",  Address.base_only],
                      ["ld1r", 1, "4S",  Address.post],
                      ["ld1r", 1, "1D",  Address.post_reg],
                      ["ld2",  2, "2D",  Address.base_only],
                      ["ld2",  2, "4H",  Address.post],
                      ["ld2r", 2, "16B", Address.base_only],
                      ["ld2r", 2, "2S",  Address.post],
                      ["ld2r", 2, "2D",  Address.post_reg],
                      ["ld3",  3, "4S",  Address.post_reg],
                      ["ld3",  3, "2S",  Address.base_only],
                      ["ld3r", 3, "8H",  Address.base_only],
                      ["ld3r", 3, "4S",  Address.post],
                      ["ld3r", 3, "1D",  Address.post_reg],
                      ["ld4",  4, "8H",  Address.post],
                      ["ld4",  4, "8B",  Address.post_reg],
                      ["ld4r", 4, "8B",  Address.base_only],
                      ["ld4r", 4, "4H",  Address.post],
                      ["ld4r", 4, "2S",  Address.post_reg],
])

generate(NEONReduceInstruction,
         [["addv", "addv", "8B"], ["addv", "addv", "16B"],
          ["addv", "addv", "4H"], ["addv", "addv", "8H"],
          ["addv", "addv", "4S"],
          ["smaxv", "smaxv", "8B"], ["smaxv", "smaxv", "16B"],
          ["smaxv", "smaxv", "4H"], ["smaxv", "smaxv", "8H"],
          ["smaxv", "smaxv", "4S"], ["fmaxv", "fmaxv", "4S"],
          ["sminv", "sminv", "8B"], ["uminv", "uminv", "8B"],
          ["sminv", "sminv", "16B"],["uminv", "uminv", "16B"],
          ["sminv", "sminv", "4H"], ["uminv", "uminv", "4H"],
          ["sminv", "sminv", "8H"], ["uminv", "uminv", "8H"],
          ["sminv", "sminv", "4S"], ["uminv", "uminv", "4S"],
          ["fminv", "fminv", "4S"],
          ["fmaxp", "fmaxp", "2S"], ["fmaxp", "fmaxp", "2D"],
          ["fminp", "fminp", "2S"], ["fminp", "fminp", "2D"],
          ])

generate(TwoRegNEONOp,
         [["absr", "abs", "8B"], ["absr", "abs", "16B"],
          ["absr", "abs", "4H"], ["absr", "abs", "8H"],
          ["absr", "abs", "2S"], ["absr", "abs", "4S"],
          ["absr", "abs", "2D"],
          ["fabs", "fabs", "2S"], ["fabs", "fabs", "4S"],
          ["fabs", "fabs", "2D"],
          ["fneg", "fneg", "2S"], ["fneg", "fneg", "4S"],
          ["fneg", "fneg", "2D"],
          ["fsqrt", "fsqrt", "2S"], ["fsqrt", "fsqrt", "4S"],
          ["fsqrt", "fsqrt", "2D"],
          ["notr", "not", "8B"], ["notr", "not", "16B"],
          ])

generate(ThreeRegNEONOp,
         [["andr", "and", "8B"], ["andr", "and", "16B"],
          ["orr", "orr", "8B"], ["orr", "orr", "16B"],
          ["eor", "eor", "8B"], ["eor", "eor", "16B"],
          ["addv", "add", "8B"], ["addv", "add", "16B"],
          ["addv", "add", "4H"], ["addv", "add", "8H"],
          ["addv", "add", "2S"], ["addv", "add", "4S"],
          ["addv", "add", "2D"],
          ["fadd", "fadd", "2S"], ["fadd", "fadd", "4S"],
          ["fadd", "fadd", "2D"],
          ["subv", "sub", "8B"], ["subv", "sub", "16B"],
          ["subv", "sub", "4H"], ["subv", "sub", "8H"],
          ["subv", "sub", "2S"], ["subv", "sub", "4S"],
          ["subv", "sub", "2D"],
          ["fsub", "fsub", "2S"], ["fsub", "fsub", "4S"],
          ["fsub", "fsub", "2D"],
          ["mulv", "mul", "8B"], ["mulv", "mul", "16B"],
          ["mulv", "mul", "4H"], ["mulv", "mul", "8H"],
          ["mulv", "mul", "2S"], ["mulv", "mul", "4S"],
          ["fabd", "fabd", "2S"], ["fabd", "fabd", "4S"],
          ["fabd", "fabd", "2D"],
          ["fmul", "fmul", "2S"], ["fmul", "fmul", "4S"],
          ["fmul", "fmul", "2D"],
          ["mlav", "mla", "4H"], ["mlav", "mla", "8H"],
          ["mlav", "mla", "2S"], ["mlav", "mla", "4S"],
          ["fmla", "fmla", "2S"], ["fmla", "fmla", "4S"],
          ["fmla", "fmla", "2D"],
          ["mlsv", "mls", "4H"], ["mlsv", "mls", "8H"],
          ["mlsv", "mls", "2S"], ["mlsv", "mls", "4S"],
          ["fmls", "fmls", "2S"], ["fmls", "fmls", "4S"],
          ["fmls", "fmls", "2D"],
          ["fdiv", "fdiv", "2S"], ["fdiv", "fdiv", "4S"],
          ["fdiv", "fdiv", "2D"],
          ["maxv", "smax", "8B"], ["maxv", "smax", "16B"],
          ["maxv", "smax", "4H"], ["maxv", "smax", "8H"],
          ["maxv", "smax", "2S"], ["maxv", "smax", "4S"],
          ["smaxp", "smaxp", "8B"], ["smaxp", "smaxp", "16B"],
          ["smaxp", "smaxp", "4H"], ["smaxp", "smaxp", "8H"],
          ["smaxp", "smaxp", "2S"], ["smaxp", "smaxp", "4S"],
          ["fmax", "fmax", "2S"], ["fmax", "fmax", "4S"],
          ["fmax", "fmax", "2D"],
          ["minv", "smin", "8B"], ["minv", "smin", "16B"],
          ["minv", "smin", "4H"], ["minv", "smin", "8H"],
          ["minv", "smin", "2S"], ["minv", "smin", "4S"],
          ["sminp", "sminp", "8B"], ["sminp", "sminp", "16B"],
          ["sminp", "sminp", "4H"], ["sminp", "sminp", "8H"],
          ["sminp", "sminp", "2S"], ["sminp", "sminp", "4S"],
          ["fmin", "fmin", "2S"], ["fmin", "fmin", "4S"],
          ["fmin", "fmin", "2D"],
          ["cmeq", "cmeq", "8B"], ["cmeq", "cmeq", "16B"],
          ["cmeq", "cmeq", "4H"], ["cmeq", "cmeq", "8H"],
          ["cmeq", "cmeq", "2S"], ["cmeq", "cmeq", "4S"],
          ["cmeq", "cmeq", "2D"],
          ["fcmeq", "fcmeq", "2S"], ["fcmeq", "fcmeq", "4S"],
          ["fcmeq", "fcmeq", "2D"],
          ["cmgt", "cmgt", "8B"], ["cmgt", "cmgt", "16B"],
          ["cmgt", "cmgt", "4H"], ["cmgt", "cmgt", "8H"],
          ["cmgt", "cmgt", "2S"], ["cmgt", "cmgt", "4S"],
          ["cmgt", "cmgt", "2D"],
          ["cmhi", "cmhi", "8B"], ["cmhi", "cmhi", "16B"],
          ["cmhi", "cmhi", "4H"], ["cmhi", "cmhi", "8H"],
          ["cmhi", "cmhi", "2S"], ["cmhi", "cmhi", "4S"],
          ["cmhi", "cmhi", "2D"],
          ["cmhs", "cmhs", "8B"], ["cmhs", "cmhs", "16B"],
          ["cmhs", "cmhs", "4H"], ["cmhs", "cmhs", "8H"],
          ["cmhs", "cmhs", "2S"], ["cmhs", "cmhs", "4S"],
          ["cmhs", "cmhs", "2D"],
          ["fcmgt", "fcmgt", "2S"], ["fcmgt", "fcmgt", "4S"],
          ["fcmgt", "fcmgt", "2D"],
          ["cmge", "cmge", "8B"], ["cmge", "cmge", "16B"],
          ["cmge", "cmge", "4H"], ["cmge", "cmge", "8H"],
          ["cmge", "cmge", "2S"], ["cmge", "cmge", "4S"],
          ["cmge", "cmge", "2D"],
          ["fcmge", "fcmge", "2S"], ["fcmge", "fcmge", "4S"],
          ["fcmge", "fcmge", "2D"],
          ])

generate(SVEComparisonWithZero, ["EQ", "GT", "GE", "LT", "LE", "NE"])

generate(SpecialCases, [["ccmn",   "__ ccmn(zr, zr, 3u, Assembler::LE);",                "ccmn\txzr, xzr, #3, LE"],
                        ["ccmnw",  "__ ccmnw(zr, zr, 5u, Assembler::EQ);",               "ccmn\twzr, wzr, #5, EQ"],
                        ["ccmp",   "__ ccmp(zr, 1, 4u, Assembler::NE);",                 "ccmp\txzr, 1, #4, NE"],
                        ["ccmpw",  "__ ccmpw(zr, 2, 2, Assembler::GT);",                 "ccmp\twzr, 2, #2, GT"],
                        ["extr",   "__ extr(zr, zr, zr, 0);",                            "extr\txzr, xzr, xzr, 0"],
                        ["stlxp",  "__ stlxp(r0, zr, zr, sp);",                          "stlxp\tw0, xzr, xzr, [sp]"],
                        ["stlxpw", "__ stlxpw(r2, zr, zr, r3);",                         "stlxp\tw2, wzr, wzr, [x3]"],
                        ["stxp",   "__ stxp(r4, zr, zr, r5);",                           "stxp\tw4, xzr, xzr, [x5]"],
                        ["stxpw",  "__ stxpw(r6, zr, zr, sp);",                          "stxp\tw6, wzr, wzr, [sp]"],
                        ["dup",    "__ dup(v0, __ T16B, zr);",                           "dup\tv0.16b, wzr"],
                        ["dup",    "__ dup(v0, __ S, v1);",                              "dup\ts0, v1.s[0]"],
                        ["mov",    "__ mov(v1, __ D, 0, zr);",                           "mov\tv1.d[0], xzr"],
                        ["mov",    "__ mov(v1, __ S, 1, zr);",                           "mov\tv1.s[1], wzr"],
                        ["mov",    "__ mov(v1, __ H, 2, zr);",                           "mov\tv1.h[2], wzr"],
                        ["mov",    "__ mov(v1, __ B, 3, zr);",                           "mov\tv1.b[3], wzr"],
                        ["smov",   "__ smov(r0, v1, __ S, 0);",                          "smov\tx0, v1.s[0]"],
                        ["smov",   "__ smov(r0, v1, __ H, 1);",                          "smov\tx0, v1.h[1]"],
                        ["smov",   "__ smov(r0, v1, __ B, 2);",                          "smov\tx0, v1.b[2]"],
                        ["umov",   "__ umov(r0, v1, __ D, 0);",                          "umov\tx0, v1.d[0]"],
                        ["umov",   "__ umov(r0, v1, __ S, 1);",                          "umov\tw0, v1.s[1]"],
                        ["umov",   "__ umov(r0, v1, __ H, 2);",                          "umov\tw0, v1.h[2]"],
                        ["umov",   "__ umov(r0, v1, __ B, 3);",                          "umov\tw0, v1.b[3]"],
                        ["fmov",   "__ fmovhid(r0, v1);",                                "fmov\tx0, v1.d[1]"],
                        ["fmov",   "__ fmovs(v9, __ T2S, 0.5f);",                        "fmov\tv9.2s, 0.5"],
                        ["fmov",   "__ fmovd(v14, __ T2D, 0.5f);",                       "fmov\tv14.2d, 0.5"],
                        ["ld1",    "__ ld1(v31, v0, __ T2D, Address(__ post(r1, r0)));", "ld1\t{v31.2d, v0.2d}, [x1], x0"],
                        ["fcvtzs", "__ fcvtzs(v0, __ T2S, v1);",                         "fcvtzs\tv0.2s, v1.2s"],
                        ["fcvtas", "__ fcvtas(v2, __ T4S, v3);",                         "fcvtas\tv2.4s, v3.4s"],
                        ["fcvtms", "__ fcvtms(v4, __ T2D, v5);",                         "fcvtms\tv4.2d, v5.2d"],
                        # SVE instructions
                        ["cpy",     "__ sve_cpy(z0, __ S, p0, v1);",                      "mov\tz0.s, p0/m, s1"],
                        ["cpy",     "__ sve_cpy(z0, __ B, p0, 127, true);",               "mov\tz0.b, p0/m, 127"],
                        ["cpy",     "__ sve_cpy(z1, __ H, p0, -128, true);",              "mov\tz1.h, p0/m, -128"],
                        ["cpy",     "__ sve_cpy(z2, __ S, p0, 32512, true);",             "mov\tz2.s, p0/m, 32512"],
                        ["cpy",     "__ sve_cpy(z5, __ D, p0, -32768, false);",           "mov\tz5.d, p0/z, -32768"],
                        ["cpy",     "__ sve_cpy(z10, __ B, p0, -1, false);",              "mov\tz10.b, p0/z, -1"],
                        ["cpy",     "__ sve_cpy(z11, __ S, p0, -1, false);",              "mov\tz11.s, p0/z, -1"],
                        ["inc",     "__ sve_inc(r0, __ S);",                              "incw\tx0"],
                        ["dec",     "__ sve_dec(r1, __ H);",                              "dech\tx1"],
                        ["lsl",     "__ sve_lsl(z0, __ B, z1, 7);",                       "lsl\tz0.b, z1.b, #7"],
                        ["lsl",     "__ sve_lsl(z21, __ H, z1, 15);",                     "lsl\tz21.h, z1.h, #15"],
                        ["lsl",     "__ sve_lsl(z0, __ S, z1, 31);",                      "lsl\tz0.s, z1.s, #31"],
                        ["lsl",     "__ sve_lsl(z0, __ D, z1, 63);",                      "lsl\tz0.d, z1.d, #63"],
                        ["lsr",     "__ sve_lsr(z0, __ B, z1, 7);",                       "lsr\tz0.b, z1.b, #7"],
                        ["asr",     "__ sve_asr(z0, __ H, z11, 15);",                     "asr\tz0.h, z11.h, #15"],
                        ["lsr",     "__ sve_lsr(z30, __ S, z1, 31);",                     "lsr\tz30.s, z1.s, #31"],
                        ["asr",     "__ sve_asr(z0, __ D, z1, 63);",                      "asr\tz0.d, z1.d, #63"],
                        ["lsl",     "__ sve_lsl(z0, __ B, p0, 0);",                       "lsl\tz0.b, p0/m, z0.b, #0"],
                        ["lsl",     "__ sve_lsl(z0, __ B, p0, 5);",                       "lsl\tz0.b, p0/m, z0.b, #5"],
                        ["lsl",     "__ sve_lsl(z1, __ H, p1, 15);",                      "lsl\tz1.h, p1/m, z1.h, #15"],
                        ["lsl",     "__ sve_lsl(z2, __ S, p2, 31);",                      "lsl\tz2.s, p2/m, z2.s, #31"],
                        ["lsl",     "__ sve_lsl(z3, __ D, p3, 63);",                      "lsl\tz3.d, p3/m, z3.d, #63"],
                        ["lsr",     "__ sve_lsr(z0, __ B, p0, 1);",                       "lsr\tz0.b, p0/m, z0.b, #1"],
                        ["lsr",     "__ sve_lsr(z0, __ B, p0, 8);",                       "lsr\tz0.b, p0/m, z0.b, #8"],
                        ["lsr",     "__ sve_lsr(z1, __ H, p1, 15);",                      "lsr\tz1.h, p1/m, z1.h, #15"],
                        ["lsr",     "__ sve_lsr(z2, __ S, p2, 7);",                       "lsr\tz2.s, p2/m, z2.s, #7"],
                        ["lsr",     "__ sve_lsr(z2, __ S, p2, 31);",                      "lsr\tz2.s, p2/m, z2.s, #31"],
                        ["lsr",     "__ sve_lsr(z3, __ D, p3, 63);",                      "lsr\tz3.d, p3/m, z3.d, #63"],
                        ["asr",     "__ sve_asr(z0, __ B, p0, 1);",                       "asr\tz0.b, p0/m, z0.b, #1"],
                        ["asr",     "__ sve_asr(z0, __ B, p0, 7);",                       "asr\tz0.b, p0/m, z0.b, #7"],
                        ["asr",     "__ sve_asr(z1, __ H, p1, 5);",                       "asr\tz1.h, p1/m, z1.h, #5"],
                        ["asr",     "__ sve_asr(z1, __ H, p1, 15);",                      "asr\tz1.h, p1/m, z1.h, #15"],
                        ["asr",     "__ sve_asr(z2, __ S, p2, 31);",                      "asr\tz2.s, p2/m, z2.s, #31"],
                        ["asr",     "__ sve_asr(z3, __ D, p3, 63);",                      "asr\tz3.d, p3/m, z3.d, #63"],
                        ["addvl",   "__ sve_addvl(sp, r0, 31);",                          "addvl\tsp, x0, #31"],
                        ["addpl",   "__ sve_addpl(r1, sp, -32);",                         "addpl\tx1, sp, -32"],
                        ["cntp",    "__ sve_cntp(r8, __ B, p0, p1);",                     "cntp\tx8, p0, p1.b"],
                        ["dup",     "__ sve_dup(z0, __ B, 127);",                         "dup\tz0.b, 127"],
                        ["dup",     "__ sve_dup(z1, __ H, -128);",                        "dup\tz1.h, -128"],
                        ["dup",     "__ sve_dup(z2, __ S, 32512);",                       "dup\tz2.s, 32512"],
                        ["dup",     "__ sve_dup(z7, __ D, -32768);",                      "dup\tz7.d, -32768"],
                        ["dup",     "__ sve_dup(z10, __ B, -1);",                         "dup\tz10.b, -1"],
                        ["dup",     "__ sve_dup(z11, __ S, -1);",                         "dup\tz11.s, -1"],
                        ["ld1b",    "__ sve_ld1b(z0, __ B, p0, Address(sp));",            "ld1b\t{z0.b}, p0/z, [sp]"],
                        ["ld1b",    "__ sve_ld1b(z0, __ H, p1, Address(sp));",            "ld1b\t{z0.h}, p1/z, [sp]"],
                        ["ld1b",    "__ sve_ld1b(z0, __ S, p2, Address(sp, r8));",        "ld1b\t{z0.s}, p2/z, [sp, x8]"],
                        ["ld1b",    "__ sve_ld1b(z0, __ D, p3, Address(sp, 7));",         "ld1b\t{z0.d}, p3/z, [sp, #7, MUL VL]"],
                        ["ld1h",    "__ sve_ld1h(z10, __ H, p1, Address(sp, -8));",       "ld1h\t{z10.h}, p1/z, [sp, #-8, MUL VL]"],
                        ["ld1w",    "__ sve_ld1w(z20, __ S, p2, Address(r0, 7));",        "ld1w\t{z20.s}, p2/z, [x0, #7, MUL VL]"],
                        ["ld1b",    "__ sve_ld1b(z30, __ B, p3, Address(sp, r8));",       "ld1b\t{z30.b}, p3/z, [sp, x8]"],
                        ["ld1w",    "__ sve_ld1w(z0, __ S, p4, Address(sp, r28));",       "ld1w\t{z0.s}, p4/z, [sp, x28, LSL #2]"],
                        ["ld1d",    "__ sve_ld1d(z11, __ D, p5, Address(r0, r1));",       "ld1d\t{z11.d}, p5/z, [x0, x1, LSL #3]"],
                        ["st1b",    "__ sve_st1b(z22, __ B, p6, Address(sp));",           "st1b\t{z22.b}, p6, [sp]"],
                        ["st1b",    "__ sve_st1b(z31, __ B, p7, Address(sp, -8));",       "st1b\t{z31.b}, p7, [sp, #-8, MUL VL]"],
                        ["st1b",    "__ sve_st1b(z0, __ H, p1, Address(sp));",            "st1b\t{z0.h}, p1, [sp]"],
                        ["st1b",    "__ sve_st1b(z0, __ S, p2, Address(sp, r8));",        "st1b\t{z0.s}, p2, [sp, x8]"],
                        ["st1b",    "__ sve_st1b(z0, __ D, p3, Address(sp));",            "st1b\t{z0.d}, p3, [sp]"],
                        ["st1w",    "__ sve_st1w(z0, __ S, p1, Address(r0, 7));",         "st1w\t{z0.s}, p1, [x0, #7, MUL VL]"],
                        ["st1b",    "__ sve_st1b(z0, __ B, p2, Address(sp, r1));",        "st1b\t{z0.b}, p2, [sp, x1]"],
                        ["st1h",    "__ sve_st1h(z0, __ H, p3, Address(sp, r8));",        "st1h\t{z0.h}, p3, [sp, x8, LSL #1]"],
                        ["st1d",    "__ sve_st1d(z0, __ D, p4, Address(r0, r17));",       "st1d\t{z0.d}, p4, [x0, x17, LSL #3]"],
                        ["ldr",     "__ sve_ldr(z0, Address(sp));",                       "ldr\tz0, [sp]"],
                        ["ldr",     "__ sve_ldr(z31, Address(sp, -256));",                "ldr\tz31, [sp, #-256, MUL VL]"],
                        ["str",     "__ sve_str(z8, Address(r8, 255));",                  "str\tz8, [x8, #255, MUL VL]"],
                        ["cntb",    "__ sve_cntb(r9);",                                   "cntb\tx9"],
                        ["cnth",    "__ sve_cnth(r10);",                                  "cnth\tx10"],
                        ["cntw",    "__ sve_cntw(r11);",                                  "cntw\tx11"],
                        ["cntd",    "__ sve_cntd(r12);",                                  "cntd\tx12"],
                        ["brka",    "__ sve_brka(p2, p0, p2, false);",                    "brka\tp2.b, p0/z, p2.b"],
                        ["brka",    "__ sve_brka(p1, p2, p3, true);",                     "brka\tp1.b, p2/m, p3.b"],
                        ["brkb",    "__ sve_brkb(p1, p2, p3, false);",                    "brkb\tp1.b, p2/z, p3.b"],
                        ["brkb",    "__ sve_brkb(p2, p3, p4, true);",                     "brkb\tp2.b, p3/m, p4.b"],
                        ["rev",     "__ sve_rev(p0, __ B, p1);",                          "rev\tp0.b, p1.b"],
                        ["rev",     "__ sve_rev(p1, __ H, p2);",                          "rev\tp1.h, p2.h"],
                        ["rev",     "__ sve_rev(p2, __ S, p3);",                          "rev\tp2.s, p3.s"],
                        ["rev",     "__ sve_rev(p3, __ D, p4);",                          "rev\tp3.d, p4.d"],
                        ["incp",    "__ sve_incp(r0, __ B, p2);",                         "incp\tx0, p2.b"],
                        ["whilelt", "__ sve_whilelt(p0, __ B, r1, r28);",                 "whilelt\tp0.b, x1, x28"],
                        ["whilele", "__ sve_whilele(p2, __ H, r11, r8);",                 "whilele\tp2.h, x11, x8"],
                        ["whilelo", "__ sve_whilelo(p3, __ S, r7, r2);",                  "whilelo\tp3.s, x7, x2"],
                        ["whilels", "__ sve_whilels(p4, __ D, r17, r10);",                "whilels\tp4.d, x17, x10"],
                        ["sel",     "__ sve_sel(z0, __ B, p0, z1, z2);",                  "sel\tz0.b, p0, z1.b, z2.b"],
                        ["sel",     "__ sve_sel(z4, __ D, p0, z5, z6);",                  "sel\tz4.d, p0, z5.d, z6.d"],
                        ["cmpeq",   "__ sve_cmp(Assembler::EQ, p1, __ B, p0, z0, z1);",   "cmpeq\tp1.b, p0/z, z0.b, z1.b"],
                        ["cmpne",   "__ sve_cmp(Assembler::NE, p1, __ H, p0, z2, z3);",   "cmpne\tp1.h, p0/z, z2.h, z3.h"],
                        ["cmpge",   "__ sve_cmp(Assembler::GE, p1, __ S, p2, z4, z5);",   "cmpge\tp1.s, p2/z, z4.s, z5.s"],
                        ["cmpgt",   "__ sve_cmp(Assembler::GT, p1, __ D, p3, z6, z7);",   "cmpgt\tp1.d, p3/z, z6.d, z7.d"],
                        ["cmphi",   "__ sve_cmp(Assembler::HI, p1, __ S, p2, z4, z5);",   "cmphi\tp1.s, p2/z, z4.s, z5.s"],
                        ["cmphs",   "__ sve_cmp(Assembler::HS, p1, __ D, p3, z6, z7);",   "cmphs\tp1.d, p3/z, z6.d, z7.d"],
                        ["cmpeq",   "__ sve_cmp(Assembler::EQ, p1, __ B, p4, z0, 15);",   "cmpeq\tp1.b, p4/z, z0.b, #15"],
                        ["cmpne",   "__ sve_cmp(Assembler::NE, p1, __ H, p0, z2, -16);",  "cmpne\tp1.h, p0/z, z2.h, #-16"],
                        ["cmple",   "__ sve_cmp(Assembler::LE, p1, __ S, p1, z4, 0);",    "cmple\tp1.s, p1/z, z4.s, #0"],
                        ["cmplt",   "__ sve_cmp(Assembler::LT, p1, __ D, p2, z6, -1);",   "cmplt\tp1.d, p2/z, z6.d, #-1"],
                        ["cmpge",   "__ sve_cmp(Assembler::GE, p1, __ S, p3, z4, 5);",    "cmpge\tp1.s, p3/z, z4.s, #5"],
                        ["cmpgt",   "__ sve_cmp(Assembler::GT, p1, __ B, p4, z6, -2);",   "cmpgt\tp1.b, p4/z, z6.b, #-2"],
                        ["fcmeq",   "__ sve_fcm(Assembler::EQ, p1, __ S, p0, z0, z1);",   "fcmeq\tp1.s, p0/z, z0.s, z1.s"],
                        ["fcmne",   "__ sve_fcm(Assembler::NE, p1, __ D, p0, z2, z3);",   "fcmne\tp1.d, p0/z, z2.d, z3.d"],
                        ["fcmgt",   "__ sve_fcm(Assembler::GT, p1, __ S, p2, z4, z5);",   "fcmgt\tp1.s, p2/z, z4.s, z5.s"],
                        ["fcmge",   "__ sve_fcm(Assembler::GE, p1, __ D, p3, z6, z7);",   "fcmge\tp1.d, p3/z, z6.d, z7.d"],
                        ["uunpkhi", "__ sve_uunpkhi(z0, __ H, z1);",                      "uunpkhi\tz0.h, z1.b"],
                        ["uunpklo", "__ sve_uunpklo(z4, __ S, z5);",                      "uunpklo\tz4.s, z5.h"],
                        ["sunpkhi", "__ sve_sunpkhi(z6, __ D, z7);",                      "sunpkhi\tz6.d, z7.s"],
                        ["sunpklo", "__ sve_sunpklo(z10, __ H, z11);",                    "sunpklo\tz10.h, z11.b"],
                        ["scvtf",   "__ sve_scvtf(z1, __ D, p0, z0, __ S);",              "scvtf\tz1.d, p0/m, z0.s"],
                        ["scvtf",   "__ sve_scvtf(z3, __ D, p1, z2, __ D);",              "scvtf\tz3.d, p1/m, z2.d"],
                        ["scvtf",   "__ sve_scvtf(z6, __ S, p2, z1, __ D);",              "scvtf\tz6.s, p2/m, z1.d"],
                        ["scvtf",   "__ sve_scvtf(z6, __ S, p3, z1, __ S);",              "scvtf\tz6.s, p3/m, z1.s"],
                        ["scvtf",   "__ sve_scvtf(z6, __ H, p3, z1, __ S);",              "scvtf\tz6.h, p3/m, z1.s"],
                        ["scvtf",   "__ sve_scvtf(z6, __ H, p3, z1, __ D);",              "scvtf\tz6.h, p3/m, z1.d"],
                        ["scvtf",   "__ sve_scvtf(z6, __ H, p3, z1, __ H);",              "scvtf\tz6.h, p3/m, z1.h"],
                        ["fcvt",    "__ sve_fcvt(z5, __ D, p3, z4, __ S);",               "fcvt\tz5.d, p3/m, z4.s"],
                        ["fcvt",    "__ sve_fcvt(z1, __ S, p3, z0, __ D);",               "fcvt\tz1.s, p3/m, z0.d"],
                        ["fcvtzs",  "__ sve_fcvtzs(z19, __ D, p2, z1, __ D);",            "fcvtzs\tz19.d, p2/m, z1.d"],
                        ["fcvtzs",  "__ sve_fcvtzs(z9, __ S, p1, z8, __ S);",             "fcvtzs\tz9.s, p1/m, z8.s"],
                        ["fcvtzs",  "__ sve_fcvtzs(z1, __ S, p2, z0, __ D);",             "fcvtzs\tz1.s, p2/m, z0.d"],
                        ["fcvtzs",  "__ sve_fcvtzs(z1, __ D, p3, z0, __ S);",             "fcvtzs\tz1.d, p3/m, z0.s"],
                        ["fcvtzs",  "__ sve_fcvtzs(z1, __ S, p4, z18, __ H);",            "fcvtzs\tz1.s, p4/m, z18.h"],
                        ["lasta",   "__ sve_lasta(r0, __ B, p0, z15);",                   "lasta\tw0, p0, z15.b"],
                        ["lastb",   "__ sve_lastb(r1, __ B, p1, z16);",                   "lastb\tw1, p1, z16.b"],
                        ["lasta",   "__ sve_lasta(v0, __ B, p0, z15);",                   "lasta\tb0, p0, z15.b"],
                        ["lastb",   "__ sve_lastb(v1, __ B, p1, z16);",                   "lastb\tb1, p1, z16.b"],
                        ["index",   "__ sve_index(z6, __ S, 1, 1);",                      "index\tz6.s, #1, #1"],
                        ["index",   "__ sve_index(z6, __ B, r5, 2);",                     "index\tz6.b, w5, #2"],
                        ["index",   "__ sve_index(z6, __ H, r5, 3);",                     "index\tz6.h, w5, #3"],
                        ["index",   "__ sve_index(z6, __ S, r5, 4);",                     "index\tz6.s, w5, #4"],
                        ["index",   "__ sve_index(z7, __ D, r5, 5);",                     "index\tz7.d, x5, #5"],
                        ["cpy",     "__ sve_cpy(z7, __ H, p3, r5);",                      "cpy\tz7.h, p3/m, w5"],
                        ["tbl",     "__ sve_tbl(z16, __ S, z17, z18);",                   "tbl\tz16.s, {z17.s}, z18.s"],
                        ["ld1w",    "__ sve_ld1w_gather(z15, p0, r5, z16);",              "ld1w\t{z15.s}, p0/z, [x5, z16.s, uxtw #2]"],
                        ["ld1d",    "__ sve_ld1d_gather(z15, p0, r5, z16);",              "ld1d\t{z15.d}, p0/z, [x5, z16.d, uxtw #3]"],
                        ["st1w",    "__ sve_st1w_scatter(z15, p0, r5, z16);",             "st1w\t{z15.s}, p0, [x5, z16.s, uxtw #2]"],
                        ["st1d",    "__ sve_st1d_scatter(z15, p0, r5, z16);",             "st1d\t{z15.d}, p0, [x5, z16.d, uxtw #3]"],
                        ["and",     "__ sve_and(p0, p1, p2, p3);",                        "and\tp0.b, p1/z, p2.b, p3.b"],
                        ["ands",    "__ sve_ands(p4, p5, p6, p0);",                       "ands\tp4.b, p5/z, p6.b, p0.b"],
                        ["eor",     "__ sve_eor(p0, p1, p2, p3);",                        "eor\tp0.b, p1/z, p2.b, p3.b"],
                        ["eors",    "__ sve_eors(p5, p6, p0, p1);",                       "eors\tp5.b, p6/z, p0.b, p1.b"],
                        ["orr",     "__ sve_orr(p0, p1, p2, p3);",                        "orr\tp0.b, p1/z, p2.b, p3.b"],
                        ["orrs",    "__ sve_orrs(p9, p1, p4, p5);",                       "orrs\tp9.b, p1/z, p4.b, p5.b"],
                        ["bic",     "__ sve_bic(p10, p7, p9, p11);",                      "bic\tp10.b, p7/z, p9.b, p11.b"],
                        ["ptest",   "__ sve_ptest(p7, p1);",                              "ptest\tp7, p1.b"],
                        ["ptrue",   "__ sve_ptrue(p1, __ B);",                            "ptrue\tp1.b"],
                        ["ptrue",   "__ sve_ptrue(p1, __ B, 0b00001);",                   "ptrue\tp1.b, vl1"],
                        ["ptrue",   "__ sve_ptrue(p1, __ B, 0b00101);",                   "ptrue\tp1.b, vl5"],
                        ["ptrue",   "__ sve_ptrue(p1, __ B, 0b01001);",                   "ptrue\tp1.b, vl16"],
                        ["ptrue",   "__ sve_ptrue(p1, __ B, 0b01101);",                   "ptrue\tp1.b, vl256"],
                        ["ptrue",   "__ sve_ptrue(p2, __ H);",                            "ptrue\tp2.h"],
                        ["ptrue",   "__ sve_ptrue(p2, __ H, 0b00010);",                   "ptrue\tp2.h, vl2"],
                        ["ptrue",   "__ sve_ptrue(p2, __ H, 0b00110);",                   "ptrue\tp2.h, vl6"],
                        ["ptrue",   "__ sve_ptrue(p2, __ H, 0b01010);",                   "ptrue\tp2.h, vl32"],
                        ["ptrue",   "__ sve_ptrue(p3, __ S);",                            "ptrue\tp3.s"],
                        ["ptrue",   "__ sve_ptrue(p3, __ S, 0b00011);",                   "ptrue\tp3.s, vl3"],
                        ["ptrue",   "__ sve_ptrue(p3, __ S, 0b00111);",                   "ptrue\tp3.s, vl7"],
                        ["ptrue",   "__ sve_ptrue(p3, __ S, 0b01011);",                   "ptrue\tp3.s, vl64"],
                        ["ptrue",   "__ sve_ptrue(p4, __ D);",                            "ptrue\tp4.d"],
                        ["ptrue",   "__ sve_ptrue(p4, __ D, 0b00100);",                   "ptrue\tp4.d, vl4"],
                        ["ptrue",   "__ sve_ptrue(p4, __ D, 0b01000);",                   "ptrue\tp4.d, vl8"],
                        ["ptrue",   "__ sve_ptrue(p4, __ D, 0b01100);",                   "ptrue\tp4.d, vl128"],
                        ["pfalse",  "__ sve_pfalse(p7);",                                 "pfalse\tp7.b"],
                        ["uzp1",    "__ sve_uzp1(p0, __ B, p0, p1);",                     "uzp1\tp0.b, p0.b, p1.b"],
                        ["uzp1",    "__ sve_uzp1(p0, __ H, p0, p1);",                     "uzp1\tp0.h, p0.h, p1.h"],
                        ["uzp1",    "__ sve_uzp1(p0, __ S, p0, p1);",                     "uzp1\tp0.s, p0.s, p1.s"],
                        ["uzp1",    "__ sve_uzp1(p0, __ D, p0, p1);",                     "uzp1\tp0.d, p0.d, p1.d"],
                        ["uzp2",    "__ sve_uzp2(p0, __ B, p0, p1);",                     "uzp2\tp0.b, p0.b, p1.b"],
                        ["uzp2",    "__ sve_uzp2(p0, __ H, p0, p1);",                     "uzp2\tp0.h, p0.h, p1.h"],
                        ["uzp2",    "__ sve_uzp2(p0, __ S, p0, p1);",                     "uzp2\tp0.s, p0.s, p1.s"],
                        ["uzp2",    "__ sve_uzp2(p0, __ D, p0, p1);",                     "uzp2\tp0.d, p0.d, p1.d"],
                        ["punpklo", "__ sve_punpklo(p1, p0);",                            "punpklo\tp1.h, p0.b"],
                        ["punpkhi", "__ sve_punpkhi(p1, p0);",                            "punpkhi\tp1.h, p0.b"],
                        ["compact", "__ sve_compact(z16, __ S, z16, p1);",                "compact\tz16.s, p1, z16.s"],
                        ["compact", "__ sve_compact(z16, __ D, z16, p1);",                "compact\tz16.d, p1, z16.d"],
                        ["ext",     "__ sve_ext(z17, z16, 63);",                          "ext\tz17.b, z17.b, z16.b, #63"],
                        # SVE2 instructions
                        ["histcnt", "__ sve_histcnt(z16, __ S, p0, z16, z16);",           "histcnt\tz16.s, p0/z, z16.s, z16.s"],
                        ["histcnt", "__ sve_histcnt(z17, __ D, p0, z17, z17);",           "histcnt\tz17.d, p0/z, z17.d, z17.d"],
])

print "\n// FloatImmediateOp"
for float in ("2.0", "2.125", "4.0", "4.25", "8.0", "8.5", "16.0", "17.0", "0.125",
              "0.1328125", "0.25", "0.265625", "0.5", "0.53125", "1.0", "1.0625",
              "-2.0", "-2.125", "-4.0", "-4.25", "-8.0", "-8.5", "-16.0", "-17.0",
              "-0.125", "-0.1328125", "-0.25", "-0.265625", "-0.5", "-0.53125", "-1.0", "-1.0625"):
    astr = "fmov d0, #" + float
    cstr = "__ fmovd(v0, " + float + ");"
    print "    %-50s //\t%s" % (cstr, astr)
    outfile.write("\t" + astr + "\n")

# ARMv8.1A
for size in ("x", "w"):
    for suffix in ("", "a", "al", "l"):
        generate(LSEOp, [["swp", "swp", size, suffix],
                         ["ldadd", "ldadd", size, suffix],
                         ["ldbic", "ldclr", size, suffix],
                         ["ldeor", "ldeor", size, suffix],
                         ["ldorr", "ldset", size, suffix],
                         ["ldsmin", "ldsmin", size, suffix],
                         ["ldsmax", "ldsmax", size, suffix],
                         ["ldumin", "ldumin", size, suffix],
                         ["ldumax", "ldumax", size, suffix]]);

# ARMv8.2A
generate(SHA3SIMDOp, ["bcax", "eor3", "rax1", "xar"])

generate(SHA512SIMDOp, ["sha512h", "sha512h2", "sha512su0", "sha512su1"])

for i in range(6):
    generate(SVEBinaryImmOp, ["add", "sub", "and", "eor", "orr"])

generate(SVEVectorOp, [["add", "ZZZ"],
                       ["sub", "ZZZ"],
                       ["fadd", "ZZZ"],
                       ["fmul", "ZZZ"],
                       ["fsub", "ZZZ"],
                       ["abs", "ZPZ", "m"],
                       ["add", "ZPZ", "m", "dn"],
                       ["and", "ZPZ", "m", "dn"],
                       ["asr", "ZPZ", "m", "dn"],
                       ["bic", "ZPZ", "m", "dn"],
                       ["clz", "ZPZ", "m"],
                       ["cnt", "ZPZ", "m"],
                       ["eor", "ZPZ", "m", "dn"],
                       ["lsl", "ZPZ", "m", "dn"],
                       ["lsr", "ZPZ", "m", "dn"],
                       ["mul", "ZPZ", "m", "dn"],
                       ["neg", "ZPZ", "m"],
                       ["not", "ZPZ", "m"],
                       ["orr", "ZPZ", "m", "dn"],
                       ["rbit", "ZPZ", "m"],
                       ["revb", "ZPZ", "m"],
                       ["smax", "ZPZ", "m", "dn"],
                       ["smin", "ZPZ", "m", "dn"],
                       ["sub", "ZPZ", "m", "dn"],
                       ["fabs", "ZPZ", "m"],
                       ["fadd", "ZPZ", "m", "dn"],
                       ["fdiv", "ZPZ", "m", "dn"],
                       ["fmax", "ZPZ", "m", "dn"],
                       ["fmin", "ZPZ", "m", "dn"],
                       ["fmul", "ZPZ", "m", "dn"],
                       ["fneg", "ZPZ", "m"],
                       ["frintm", "ZPZ", "m"],
                       ["frintn", "ZPZ", "m"],
                       ["frintp", "ZPZ", "m"],
                       ["fsqrt", "ZPZ", "m"],
                       ["fsub", "ZPZ", "m", "dn"],
                       ["fmad", "ZPZZ", "m"],
                       ["fmla", "ZPZZ", "m"],
                       ["fmls", "ZPZZ", "m"],
                       ["fmsb", "ZPZZ", "m"],
                       ["fnmad", "ZPZZ", "m"],
                       ["fnmsb", "ZPZZ", "m"],
                       ["fnmla", "ZPZZ", "m"],
                       ["fnmls", "ZPZZ", "m"],
                       ["mla", "ZPZZ", "m"],
                       ["mls", "ZPZZ", "m"],
                       ["and", "ZZZ"],
                       ["eor", "ZZZ"],
                       ["orr", "ZZZ"],
                       ["bic", "ZZZ"],
                       ["uzp1", "ZZZ"],
                       ["uzp2", "ZZZ"],
                       # SVE2 instructions
                       ["bext", "ZZZ"],
                      ])

generate(SVEReductionOp, [["andv", 0], ["orv", 0], ["eorv", 0], ["smaxv", 0], ["sminv", 0],
                          ["fminv", 2], ["fmaxv", 2], ["fadda", 2], ["uaddv", 0]])

print "\n    __ bind(forth);"
outfile.write("forth:\n")

outfile.close()

<<<<<<< HEAD
# compile for sve with armv9-a+sha3 because of SHA3 crypto extension and SVE2 instructions.
# armv9-a enables sve and sve2 by default.
subprocess.check_call([AARCH64_AS, "-march=armv9-a+sha3", "aarch64ops.s", "-o", "aarch64ops.o"])
=======
# compile for sve with armv9-a+sha3+sve2-bitperm because of SHA3 crypto extension and SVE2 bitperm instructions.
# armv9-a enables sve and sve2 by default.
subprocess.check_call([AARCH64_AS, "-march=armv9-a+sha3+sve2-bitperm", "aarch64ops.s", "-o", "aarch64ops.o"])
>>>>>>> 5e5500cb

print
print "/*"
print "*/"

subprocess.check_call([AARCH64_OBJCOPY, "-O", "binary", "-j", ".text", "aarch64ops.o", "aarch64ops.bin"])

infile = open("aarch64ops.bin", "r")
bytes = bytearray(infile.read())

print
print "  static const unsigned int insns[] ="
print "  {"

i = 0
while i < len(bytes):
     print "    0x%02x%02x%02x%02x," % (bytes[i+3], bytes[i+2], bytes[i+1], bytes[i]),
     i += 4
     if i%16 == 0:
          print
print
print "  };"
print "// END  Generated code -- do not edit"

infile.close()

for f in ["aarch64ops.s", "aarch64ops.o", "aarch64ops.bin"]:
    os.remove(f)<|MERGE_RESOLUTION|>--- conflicted
+++ resolved
@@ -1918,15 +1918,9 @@
 
 outfile.close()
 
-<<<<<<< HEAD
-# compile for sve with armv9-a+sha3 because of SHA3 crypto extension and SVE2 instructions.
-# armv9-a enables sve and sve2 by default.
-subprocess.check_call([AARCH64_AS, "-march=armv9-a+sha3", "aarch64ops.s", "-o", "aarch64ops.o"])
-=======
 # compile for sve with armv9-a+sha3+sve2-bitperm because of SHA3 crypto extension and SVE2 bitperm instructions.
 # armv9-a enables sve and sve2 by default.
 subprocess.check_call([AARCH64_AS, "-march=armv9-a+sha3+sve2-bitperm", "aarch64ops.s", "-o", "aarch64ops.o"])
->>>>>>> 5e5500cb
 
 print
 print "/*"
