/*
 * Copyright (c) 2015, 2024, Oracle and/or its affiliates. All rights reserved.
 * DO NOT ALTER OR REMOVE COPYRIGHT NOTICES OR THIS FILE HEADER.
 *
 * This code is free software; you can redistribute it and/or modify it
 * under the terms of the GNU General Public License version 2 only, as
 * published by the Free Software Foundation.
 *
 * This code is distributed in the hope that it will be useful, but WITHOUT
 * ANY WARRANTY; without even the implied warranty of MERCHANTABILITY or
 * FITNESS FOR A PARTICULAR PURPOSE.  See the GNU General Public License
 * version 2 for more details (a copy is included in the LICENSE file that
 * accompanied this code).
 *
 * You should have received a copy of the GNU General Public License version
 * 2 along with this work; if not, write to the Free Software Foundation,
 * Inc., 51 Franklin St, Fifth Floor, Boston, MA 02110-1301 USA.
 *
 * Please contact Oracle, 500 Oracle Parkway, Redwood Shores, CA 94065 USA
 * or visit www.oracle.com if you need additional information or have any
 * questions.
 */

import java.util.Arrays;
import java.util.ArrayList;

import jdk.test.lib.Platform;
import jdk.test.lib.process.ProcessTools;
import jdk.test.lib.process.OutputAnalyzer;
import jdk.test.lib.cli.*;
import jdk.test.whitebox.WhiteBox;

/*
 * @test
 * @bug 8066821
 * @summary Test that various options are deprecated. See deprecated_jvm_flags in arguments.cpp.
 * @requires vm.flagless
 * @modules java.base/jdk.internal.misc
 * @library /test/lib
 * @build jdk.test.whitebox.WhiteBox
 * @run driver jdk.test.lib.helpers.ClassFileInstaller jdk.test.whitebox.WhiteBox
 * @run main/othervm -Xbootclasspath/a:. -XX:+UnlockDiagnosticVMOptions -XX:+WhiteBoxAPI VMDeprecatedOptions

 */
public class VMDeprecatedOptions {

    private final static WhiteBox wb = WhiteBox.getWhiteBox();
    /**
     * each entry is {[0]: option name, [1]: value to set
     * (true/false/n/string)}.
     */
    public static final String[][] DEPRECATED_OPTIONS;
    static {
        // Use an ArrayList so platform-specific flags can be
        // optionally added.
        ArrayList<String[]> deprecated = new ArrayList(
          Arrays.asList(new String[][] {
            // deprecated non-alias flags:
            {"DontYieldALot", "false"},
            {"UseNotificationThread", "true"},
            {"PreserveAllAnnotations", "true"},
            {"AllowRedefinitionToAddDeleteMethods", "true"},
<<<<<<< HEAD
            {"ZGenerational", "false"},
=======
            {"UseEmptySlotsInSupers", "true"},
>>>>>>> e833bfc8

            // deprecated alias flags (see also aliased_jvm_flags):
            {"CreateMinidumpOnCrash", "false"}
          }
        ));
        if (Platform.isX86() || Platform.isX64()) {
          deprecated.addAll(
            Arrays.asList(new String[][] {
              {"UseRTMLocking",         "false"},
              {"UseRTMDeopt",           "false"},
              {"RTMRetryCount",         "5"}
            })
          );
        }
        if (wb.isJFRIncluded()) {
            deprecated.add(new String[] {"FlightRecorder", "false"});
        }
        DEPRECATED_OPTIONS = deprecated.toArray(new String[][]{});
    };

    static String getDeprecationString(String optionName) {
        return "Option " + optionName
            + " was deprecated in version [\\S]+ and will likely be removed in a future release";
    }

    static void testDeprecated(String[][] optionInfo) throws Throwable {
        String optionNames[] = new String[optionInfo.length];
        String expectedValues[] = new String[optionInfo.length];
        for (int i = 0; i < optionInfo.length; i++) {
            optionNames[i] = optionInfo[i][0];
            expectedValues[i] = optionInfo[i][1];
        }

        OutputAnalyzer output = CommandLineOptionTest.startVMWithOptions(optionNames, expectedValues);

        // check for option deprecation messages:
        output.shouldHaveExitValue(0);
        for (String[] deprecated : optionInfo) {
            String match = getDeprecationString(deprecated[0]);
            output.shouldMatch(match);
        }
    }

    // Deprecated diagnostic command line options need to be preceded on the
    // command line by -XX:+UnlockDiagnosticVMOptions.
    static void testDeprecatedDiagnostic(String option, String value)  throws Throwable {
        String XXoption = CommandLineOptionTest.prepareFlag(option, value);
        ProcessBuilder processBuilder = ProcessTools.createLimitedTestJavaProcessBuilder(
            CommandLineOptionTest.UNLOCK_DIAGNOSTIC_VM_OPTIONS, XXoption, "-version");
        OutputAnalyzer output = new OutputAnalyzer(processBuilder.start());
        // check for option deprecation message:
        output.shouldHaveExitValue(0);
        String match = getDeprecationString(option);
        output.shouldMatch(match);
    }

    // Deprecated experimental command line options need to be preceded on the
    // command line by -XX:+UnlockExperimentalVMOption.
    static void testDeprecatedExperimental(String option, String value)  throws Throwable {
        String XXoption = CommandLineOptionTest.prepareFlag(option, value);
        ProcessBuilder processBuilder = ProcessTools.createLimitedTestJavaProcessBuilder(
            CommandLineOptionTest.UNLOCK_EXPERIMENTAL_VM_OPTIONS, XXoption, "-version");
        OutputAnalyzer output = new OutputAnalyzer(processBuilder.start());
        // check for option deprecation message:
        output.shouldHaveExitValue(0);
        String match = getDeprecationString(option);
        output.shouldMatch(match);
    }

    public static void main(String[] args) throws Throwable {
        testDeprecated(DEPRECATED_OPTIONS);  // Make sure that each deprecated option is mentioned in the output.
    }
}<|MERGE_RESOLUTION|>--- conflicted
+++ resolved
@@ -60,11 +60,8 @@
             {"UseNotificationThread", "true"},
             {"PreserveAllAnnotations", "true"},
             {"AllowRedefinitionToAddDeleteMethods", "true"},
-<<<<<<< HEAD
+            {"UseEmptySlotsInSupers", "true"},
             {"ZGenerational", "false"},
-=======
-            {"UseEmptySlotsInSupers", "true"},
->>>>>>> e833bfc8
 
             // deprecated alias flags (see also aliased_jvm_flags):
             {"CreateMinidumpOnCrash", "false"}
