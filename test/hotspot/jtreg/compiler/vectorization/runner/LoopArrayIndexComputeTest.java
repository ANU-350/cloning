/*
 * Copyright (c) 2022, 2023, Arm Limited. All rights reserved.
 * Copyright (c) 2023, Oracle and/or its affiliates. All rights reserved.
 * DO NOT ALTER OR REMOVE COPYRIGHT NOTICES OR THIS FILE HEADER.
 *
 * This code is free software; you can redistribute it and/or modify it
 * under the terms of the GNU General Public License version 2 only, as
 * published by the Free Software Foundation.
 *
 * This code is distributed in the hope that it will be useful, but WITHOUT
 * ANY WARRANTY; without even the implied warranty of MERCHANTABILITY or
 * FITNESS FOR A PARTICULAR PURPOSE.  See the GNU General Public License
 * version 2 for more details (a copy is included in the LICENSE file that
 * accompanied this code).
 *
 * You should have received a copy of the GNU General Public License version
 * 2 along with this work; if not, write to the Free Software Foundation,
 * Inc., 51 Franklin St, Fifth Floor, Boston, MA 02110-1301 USA.
 *
 * Please contact Oracle, 500 Oracle Parkway, Redwood Shores, CA 94065 USA
 * or visit www.oracle.com if you need additional information or have any
 * questions.
 */

/*
 * @test
 * @summary Vectorization test on loop array index computation
 * @library /test/lib /
 *
 * @build jdk.test.whitebox.WhiteBox
 *        compiler.vectorization.runner.VectorizationTestRunner
 *
 * @run driver jdk.test.lib.helpers.ClassFileInstaller jdk.test.whitebox.WhiteBox
 * @run main/othervm -Xbootclasspath/a:.
 *                   -XX:+UnlockDiagnosticVMOptions
 *                   -XX:+WhiteBoxAPI
 *                   compiler.vectorization.runner.LoopArrayIndexComputeTest
 *
 * @requires (os.simpleArch == "x64") | (os.simpleArch == "aarch64")
 * @requires vm.compiler2.enabled
 */

package compiler.vectorization.runner;

import compiler.lib.ir_framework.*;

import java.util.Random;

public class LoopArrayIndexComputeTest extends VectorizationTestRunner {

    private static final int SIZE = 6543;

    private int[] ints;
    private short[] shorts;
    private char[] chars;
    private byte[] bytes;
    private boolean[] booleans;

    private int inv1;
    private int inv2;

    public LoopArrayIndexComputeTest() {
        ints = new int[SIZE];
        shorts = new short[SIZE];
        chars = new char[SIZE];
        bytes = new byte[SIZE];
        booleans = new boolean[SIZE];
        for (int i = 0; i < SIZE; i++) {
            ints[i] = 499 * i;
            shorts[i] = (short) (-13 * i + 5);
            chars[i] = (char) (i << 3);
            bytes[i] = (byte) (i >> 2 + 3);
            booleans[i] = (i % 5 == 0);
        }
        Random ran = new Random(10);
        inv1 = Math.abs(ran.nextInt() % 10) + 1;
        inv2 = Math.abs(ran.nextInt() % 10) + 1;
    }

    // ---------------- Linear Indexes ----------------
    @Test
    @IR(applyIfCPUFeatureOr = {"asimd", "true", "sse2", "true"},
        counts = {IRNode.STORE_VECTOR, ">0"})
    @IR(applyIfCPUFeatureOr = {"asimd", "true", "sse2", "true"},
        counts = {IRNode.ADD_VI, ">0"})
    @IR(applyIfCPUFeature = {"sve", "true"},
        applyIf = {"UseMaskedLoop", "true"},
        counts = {IRNode.LOOP_VECTOR_MASK, ">0"})
    public int[] indexPlusConstant() {
        int[] res = new int[SIZE];
        for (int i = 0; i < SIZE / 2; i++) {
            res[i + 1] = ints[i + 1] + 999;
        }
        return res;
    }

    @Test
    @IR(applyIfCPUFeatureOr = {"sve", "true", "avx2", "true"},
        counts = {IRNode.STORE_VECTOR, ">0"})
    @IR(applyIfCPUFeatureOr = {"sve", "true", "avx2", "true"},
<<<<<<< HEAD
        counts = {IRNode.MUL_V, ">0"})
    @IR(applyIfCPUFeature = {"sve", "true"},
        applyIf = {"UseMaskedLoop", "true"},
        counts = {IRNode.LOOP_VECTOR_MASK, ">0"})
=======
        counts = {IRNode.MUL_VI, ">0"})
>>>>>>> 84124794
    public int[] indexMinusConstant() {
        int[] res = new int[SIZE];
        for (int i = SIZE / 2; i < SIZE; i++) {
            res[i - 49] = ints[i - 49] * i;
        }
        return res;
    }

    @Test
    @IR(applyIfCPUFeatureOr = {"asimd", "true", "sse4.1", "true"},
        counts = {IRNode.STORE_VECTOR, ">0"})
    @IR(applyIfCPUFeatureOr = {"asimd", "true", "sse4.1", "true"},
<<<<<<< HEAD
        counts = {IRNode.MUL_V, ">0"})
    @IR(applyIfCPUFeature = {"sve", "true"},
        applyIf = {"UseMaskedLoop", "true"},
        counts = {IRNode.LOOP_VECTOR_MASK, ">0"})
=======
        counts = {IRNode.MUL_VI, ">0"})
>>>>>>> 84124794
    public int[] indexPlusInvariant() {
        int[] res = new int[SIZE];
        System.arraycopy(ints, 0, res, 0, SIZE);
        for (int i = 0; i < SIZE / 4; i++) {
            res[i + inv1] *= ints[i + inv1];
        }
        return res;
    }

    @Test
    @IR(applyIfCPUFeatureOr = {"sve", "true", "avx2", "true"},
        counts = {IRNode.STORE_VECTOR, ">0"})
    @IR(applyIfCPUFeatureOr = {"sve", "true", "avx2", "true"},
<<<<<<< HEAD
        counts = {IRNode.MUL_V, ">0"})
    @IR(applyIfCPUFeature = {"sve", "true"},
        applyIf = {"UseMaskedLoop", "true"},
        counts = {IRNode.LOOP_VECTOR_MASK, ">0"})
=======
        counts = {IRNode.MUL_VI, ">0"})
>>>>>>> 84124794
    public int[] indexMinusInvariant() {
        int[] res = new int[SIZE];
        System.arraycopy(ints, 0, res, 0, SIZE);
        for (int i = SIZE / 3; i < SIZE / 2; i++) {
            res[i - inv2] *= (ints[i - inv2] + (i >> 2));
        }
        return res;
    }

    @Test
    @IR(applyIfCPUFeatureOr = {"asimd", "true", "sse4.1", "true"},
        counts = {IRNode.STORE_VECTOR, ">0"})
    @IR(applyIfCPUFeatureOr = {"asimd", "true", "sse4.1", "true"},
<<<<<<< HEAD
        counts = {IRNode.MUL_V, ">0"})
    @IR(applyIfCPUFeature = {"sve", "true"},
        applyIf = {"UseMaskedLoop", "true"},
        counts = {IRNode.LOOP_VECTOR_MASK, ">0"})
=======
        counts = {IRNode.MUL_VI, ">0"})
>>>>>>> 84124794
    public int[] indexWithInvariantAndConstant() {
        int[] res = new int[SIZE];
        System.arraycopy(ints, 0, res, 0, SIZE);
        for (int i = 10; i < SIZE / 4; i++) {
            res[i + inv1 - 1] *= (ints[i + inv1 - 1] + 1);
        }
        return res;
    }

    @Test
    @IR(applyIfCPUFeatureOr = {"asimd", "true", "sse2", "true"},
        counts = {IRNode.STORE_VECTOR, ">0"})
    @IR(applyIfCPUFeatureOr = {"asimd", "true", "sse2", "true"},
<<<<<<< HEAD
        counts = {IRNode.SUB_V, ">0"})
    @IR(applyIfCPUFeature = {"sve", "true"},
        applyIf = {"UseMaskedLoop", "true"},
        counts = {IRNode.LOOP_VECTOR_MASK, ">0"})
=======
        counts = {IRNode.SUB_VI, ">0"})
>>>>>>> 84124794
    public int[] indexWithTwoInvariants() {
        int[] res = new int[SIZE];
        System.arraycopy(ints, 0, res, 0, SIZE);
        for (int i = 10; i < SIZE / 4; i++) {
            res[i + inv1 + inv2] -= ints[i + inv1 + inv2];
        }
        return res;
    }

    @Test
    // No true dependency in read-forward case.
    @IR(applyIfCPUFeatureOr = {"asimd", "true", "sse2", "true"},
        applyIf = {"AlignVector", "false"},
        counts = {IRNode.STORE_VECTOR, ">0"})
    public int[] indexWithDifferentConstantsPos() {
        int[] res = new int[SIZE];
        for (int i = 0; i < SIZE / 4; i++) {
            res[i] = ints[i + 1];
        }
        return res;
    }

    @Test
    // Note that this case cannot be vectorized due to data dependence.
    @IR(failOn = {IRNode.STORE_VECTOR})
    public int[] indexWithDifferentConstantsNeg() {
        int[] res = new int[SIZE];
        for (int i = 1; i < SIZE / 4; i++) {
            res[i] = ints[i - 1];
        }
        return res;
    }

    @Test
    // Note that this case cannot be vectorized due to data dependence.
    @IR(failOn = {IRNode.STORE_VECTOR})
    public int[] indexWithDifferentInvariants() {
        int[] res = new int[SIZE];
        for (int i = SIZE / 4; i < SIZE / 2; i++) {
            res[i + inv1] = ints[i - inv2];
        }
        return res;
    }

    @Test
    public int indexWithDifferentConstantsLoadOnly() {
        int res1 = 0;
        int res2 = 0;
        for (int i = 0; i < SIZE / 4; i++) {
            res1 += ints[i + 2];
            res2 += ints[i + 15];
        }
        return res1 * res2;
    }

    @Test
    public int indexWithDifferentInvariantsLoadOnly() {
        int res1 = 0;
        int res2 = 0;
        for (int i = SIZE / 4; i < SIZE / 2; i++) {
            res1 += ints[i + inv1];
            res2 += ints[i - inv2];
        }
        return res1 * res2;
    }

    @Test
    public int[] scaledIndex() {
        int[] res = new int[SIZE];
        for (int i = 0; i < SIZE / 3; i++) {
            res[2 * i] = ints[2 * i];
        }
        return res;
    }

    @Test
    public int[] scaledIndexWithConstantOffset() {
        int[] res = new int[SIZE];
        System.arraycopy(ints, 0, res, 0, SIZE);
        for (int i = 0; i < SIZE / 4; i++) {
            res[2 * i + 3] *= ints[2 * i + 3];
        }
        return res;
    }

    @Test
    public int[] scaledIndexWithInvariantOffset() {
        int[] res = new int[SIZE];
        System.arraycopy(ints, 0, res, 0, SIZE);
        for (int i = 0; i < SIZE / 4; i++) {
            res[2 * i + inv1] *= ints[2 * i + inv1];
        }
        return res;
    }

    @Test
    // Note that this case cannot be vectorized due to data dependence.
    @IR(failOn = {IRNode.STORE_VECTOR})
    public int[] sameArrayWithDifferentIndex() {
        int[] res = new int[SIZE];
        System.arraycopy(ints, 0, res, 0, SIZE);
        for (int i = 1, j = 0; i < 100; i++, j++) {
            res[i] += res[j];
        }
        return res;
    }

    // ---------------- Subword Type Arrays ----------------

    @Test
    // No true dependency in read-forward case.
    @IR(applyIfCPUFeatureOr = {"asimd", "true", "sse2", "true"},
        applyIf = {"AlignVector", "false"},
        counts = {IRNode.STORE_VECTOR, ">0"})
    public short[] shortArrayWithDependencePos() {
        short[] res = new short[SIZE];
        System.arraycopy(shorts, 0, res, 0, SIZE);
        for (int i = 0; i < SIZE / 2; i++) {
            res[i] *= shorts[i + 1];
        }
        return res;
    }

    @Test
    // Note that this case cannot be vectorized due to data dependence.
    @IR(failOn = {IRNode.STORE_VECTOR})
    public short[] shortArrayWithDependenceNeg() {
        short[] res = new short[SIZE];
        System.arraycopy(shorts, 0, res, 0, SIZE);
        for (int i = 1; i < SIZE / 2; i++) {
            res[i] *= shorts[i - 1];
        }
        return res;
    }

    @Test
    // No true dependency in read-forward case.
    @IR(applyIfCPUFeatureOr = {"asimd", "true", "sse2", "true"},
        applyIf = {"AlignVector", "false"},
        counts = {IRNode.STORE_VECTOR, ">0"})
    public char[] charArrayWithDependencePos() {
        char[] res = new char[SIZE];
        System.arraycopy(chars, 0, res, 0, SIZE);
        for (int i = 0; i < SIZE / 2; i++) {
            res[i] *= chars[i + 2];
        }
        return res;
    }

    @Test
    // Note that this case cannot be vectorized due to data dependence.
    @IR(failOn = {IRNode.STORE_VECTOR})
    public char[] charArrayWithDependenceNeg() {
        char[] res = new char[SIZE];
        System.arraycopy(chars, 0, res, 0, SIZE);
        for (int i = 2; i < SIZE / 2; i++) {
            res[i] *= chars[i - 2];
        }
        return res;
    }

    @Test
    // No true dependency in read-forward case.
    @IR(applyIfCPUFeatureOr = {"asimd", "true", "sse2", "true"},
        applyIf = {"AlignVector", "false"},
        counts = {IRNode.STORE_VECTOR, ">0"})
    public byte[] byteArrayWithDependencePos() {
        byte[] res = new byte[SIZE];
        System.arraycopy(bytes, 0, res, 0, SIZE);
        for (int i = 0; i < SIZE / 2; i++) {
            res[i] += bytes[i + 3];
        }
        return res;
    }


    @Test
    // Note that this case cannot be vectorized due to data dependence.
    @IR(failOn = {IRNode.STORE_VECTOR})
    public byte[] byteArrayWithDependenceNeg() {
        byte[] res = new byte[SIZE];
        System.arraycopy(bytes, 0, res, 0, SIZE);
        for (int i = 3; i < SIZE / 2; i++) {
            res[i] *= bytes[i - 3];
        }
        return res;
    }

    @Test
    // No true dependency in read-forward case.
    @IR(applyIfCPUFeatureOr = {"asimd", "true", "sse2", "true"},
        applyIf = {"AlignVector", "false"},
        counts = {IRNode.STORE_VECTOR, ">0"})
    public boolean[] booleanArrayWithDependencePos() {
        boolean[] res = new boolean[SIZE];
        System.arraycopy(booleans, 0, res, 0, SIZE);
        for (int i = 0; i < SIZE / 2; i++) {
            res[i] |= booleans[i + 4];
        }
        return res;
    }

    @Test
    // Note that this case cannot be vectorized due to data dependence.
    @IR(failOn = {IRNode.STORE_VECTOR})
    public boolean[] booleanArrayWithDependenceNeg() {
        boolean[] res = new boolean[SIZE];
        System.arraycopy(booleans, 0, res, 0, SIZE);
        for (int i = 4; i < SIZE / 2; i++) {
            res[i] |= booleans[i - 4];
        }
        return res;
    }

    // ---------------- Multiple Operations ----------------
    @Test
    @IR(applyIfCPUFeatureOr = {"asimd", "true", "sse2", "true"},
        counts = {IRNode.STORE_VECTOR, ">0"})
    @IR(applyIfCPUFeature = {"sve", "true"},
        applyIf = {"UseMaskedLoop", "true"},
        counts = {IRNode.LOOP_VECTOR_MASK, ">0"})
    public int[] differentIndexWithDifferentTypes() {
        int[] res1 = new int[SIZE];
        short[] res2 = new short[SIZE];
        for (int i = 0; i < SIZE / 2; i++) {
            res1[i + 1] = ints[i + 1];
            res2[i + inv2] = shorts[i + inv2];
        }
        return res1;
    }

    @Test
    // Note that this case cannot be vectorized due to data dependence.
    @IR(failOn = {IRNode.STORE_VECTOR})
    public int[] differentIndexWithSameType() {
        int[] res1 = new int[SIZE];
        int[] res2 = new int[SIZE];
        for (int i = 0; i < SIZE / 2; i++) {
            res1[i + 3] = ints[i + 3];
            res2[i + inv1] = ints[i + inv1];
        }
        return res2;
    }
}<|MERGE_RESOLUTION|>--- conflicted
+++ resolved
@@ -98,14 +98,10 @@
     @IR(applyIfCPUFeatureOr = {"sve", "true", "avx2", "true"},
         counts = {IRNode.STORE_VECTOR, ">0"})
     @IR(applyIfCPUFeatureOr = {"sve", "true", "avx2", "true"},
-<<<<<<< HEAD
-        counts = {IRNode.MUL_V, ">0"})
-    @IR(applyIfCPUFeature = {"sve", "true"},
-        applyIf = {"UseMaskedLoop", "true"},
-        counts = {IRNode.LOOP_VECTOR_MASK, ">0"})
-=======
         counts = {IRNode.MUL_VI, ">0"})
->>>>>>> 84124794
+    @IR(applyIfCPUFeature = {"sve", "true"},
+        applyIf = {"UseMaskedLoop", "true"},
+        counts = {IRNode.LOOP_VECTOR_MASK, ">0"})
     public int[] indexMinusConstant() {
         int[] res = new int[SIZE];
         for (int i = SIZE / 2; i < SIZE; i++) {
@@ -118,14 +114,10 @@
     @IR(applyIfCPUFeatureOr = {"asimd", "true", "sse4.1", "true"},
         counts = {IRNode.STORE_VECTOR, ">0"})
     @IR(applyIfCPUFeatureOr = {"asimd", "true", "sse4.1", "true"},
-<<<<<<< HEAD
-        counts = {IRNode.MUL_V, ">0"})
-    @IR(applyIfCPUFeature = {"sve", "true"},
-        applyIf = {"UseMaskedLoop", "true"},
-        counts = {IRNode.LOOP_VECTOR_MASK, ">0"})
-=======
         counts = {IRNode.MUL_VI, ">0"})
->>>>>>> 84124794
+    @IR(applyIfCPUFeature = {"sve", "true"},
+        applyIf = {"UseMaskedLoop", "true"},
+        counts = {IRNode.LOOP_VECTOR_MASK, ">0"})
     public int[] indexPlusInvariant() {
         int[] res = new int[SIZE];
         System.arraycopy(ints, 0, res, 0, SIZE);
@@ -139,14 +131,10 @@
     @IR(applyIfCPUFeatureOr = {"sve", "true", "avx2", "true"},
         counts = {IRNode.STORE_VECTOR, ">0"})
     @IR(applyIfCPUFeatureOr = {"sve", "true", "avx2", "true"},
-<<<<<<< HEAD
-        counts = {IRNode.MUL_V, ">0"})
-    @IR(applyIfCPUFeature = {"sve", "true"},
-        applyIf = {"UseMaskedLoop", "true"},
-        counts = {IRNode.LOOP_VECTOR_MASK, ">0"})
-=======
         counts = {IRNode.MUL_VI, ">0"})
->>>>>>> 84124794
+    @IR(applyIfCPUFeature = {"sve", "true"},
+        applyIf = {"UseMaskedLoop", "true"},
+        counts = {IRNode.LOOP_VECTOR_MASK, ">0"})
     public int[] indexMinusInvariant() {
         int[] res = new int[SIZE];
         System.arraycopy(ints, 0, res, 0, SIZE);
@@ -160,14 +148,10 @@
     @IR(applyIfCPUFeatureOr = {"asimd", "true", "sse4.1", "true"},
         counts = {IRNode.STORE_VECTOR, ">0"})
     @IR(applyIfCPUFeatureOr = {"asimd", "true", "sse4.1", "true"},
-<<<<<<< HEAD
-        counts = {IRNode.MUL_V, ">0"})
-    @IR(applyIfCPUFeature = {"sve", "true"},
-        applyIf = {"UseMaskedLoop", "true"},
-        counts = {IRNode.LOOP_VECTOR_MASK, ">0"})
-=======
         counts = {IRNode.MUL_VI, ">0"})
->>>>>>> 84124794
+    @IR(applyIfCPUFeature = {"sve", "true"},
+        applyIf = {"UseMaskedLoop", "true"},
+        counts = {IRNode.LOOP_VECTOR_MASK, ">0"})
     public int[] indexWithInvariantAndConstant() {
         int[] res = new int[SIZE];
         System.arraycopy(ints, 0, res, 0, SIZE);
@@ -181,14 +165,10 @@
     @IR(applyIfCPUFeatureOr = {"asimd", "true", "sse2", "true"},
         counts = {IRNode.STORE_VECTOR, ">0"})
     @IR(applyIfCPUFeatureOr = {"asimd", "true", "sse2", "true"},
-<<<<<<< HEAD
-        counts = {IRNode.SUB_V, ">0"})
-    @IR(applyIfCPUFeature = {"sve", "true"},
-        applyIf = {"UseMaskedLoop", "true"},
-        counts = {IRNode.LOOP_VECTOR_MASK, ">0"})
-=======
         counts = {IRNode.SUB_VI, ">0"})
->>>>>>> 84124794
+    @IR(applyIfCPUFeature = {"sve", "true"},
+        applyIf = {"UseMaskedLoop", "true"},
+        counts = {IRNode.LOOP_VECTOR_MASK, ">0"})
     public int[] indexWithTwoInvariants() {
         int[] res = new int[SIZE];
         System.arraycopy(ints, 0, res, 0, SIZE);
