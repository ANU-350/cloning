/*
 * Copyright (c) 2022, 2023, Arm Limited. All rights reserved.
 * DO NOT ALTER OR REMOVE COPYRIGHT NOTICES OR THIS FILE HEADER.
 *
 * This code is free software; you can redistribute it and/or modify it
 * under the terms of the GNU General Public License version 2 only, as
 * published by the Free Software Foundation.
 *
 * This code is distributed in the hope that it will be useful, but WITHOUT
 * ANY WARRANTY; without even the implied warranty of MERCHANTABILITY or
 * FITNESS FOR A PARTICULAR PURPOSE.  See the GNU General Public License
 * version 2 for more details (a copy is included in the LICENSE file that
 * accompanied this code).
 *
 * You should have received a copy of the GNU General Public License version
 * 2 along with this work; if not, write to the Free Software Foundation,
 * Inc., 51 Franklin St, Fifth Floor, Boston, MA 02110-1301 USA.
 *
 * Please contact Oracle, 500 Oracle Parkway, Redwood Shores, CA 94065 USA
 * or visit www.oracle.com if you need additional information or have any
 * questions.
 */

/*
 * @test
 * @summary Vectorization test on basic float operations
 * @library /test/lib /
 *
 * @build jdk.test.whitebox.WhiteBox
 *        compiler.vectorization.runner.VectorizationTestRunner
 *
 * @run driver jdk.test.lib.helpers.ClassFileInstaller jdk.test.whitebox.WhiteBox
 * @run main/othervm -Xbootclasspath/a:.
 *                   -XX:+UnlockDiagnosticVMOptions
 *                   -XX:+WhiteBoxAPI
 *                   compiler.vectorization.runner.BasicFloatOpTest
 *
 * @requires (os.simpleArch == "x64") | (os.simpleArch == "aarch64")
 * @requires vm.compiler2.enabled
 */

package compiler.vectorization.runner;

import compiler.lib.ir_framework.*;

public class BasicFloatOpTest extends VectorizationTestRunner {

    private static final int SIZE = 543;

    private float[] a;
    private float[] b;
    private float[] c;

    public BasicFloatOpTest() {
        a = new float[SIZE];
        b = new float[SIZE];
        c = new float[SIZE];
        for (int i = 0; i < SIZE; i++) {
            a[i] = 850.0f * i + 22222.22f;
            b[i] = -12345.678f;
            c[i] = -1.23456e7f;
        }
    }

    // ---------------- Arithmetic ----------------
    @Test
    @IR(applyIfCPUFeatureOr = {"asimd", "true", "sse", "true"},
<<<<<<< HEAD
        counts = {IRNode.NEG_V, ">0"})
    @IR(applyIfCPUFeature = {"sve", "true"},
        applyIf = {"UseMaskedLoop", "true"},
        counts = {IRNode.LOOP_VECTOR_MASK, ">0"})
=======
        counts = {IRNode.NEG_VF, ">0"})
>>>>>>> 84124794
    public float[] vectorNeg() {
        float[] res = new float[SIZE];
        for (int i = 0; i < SIZE; i++) {
            res[i] = -a[i];
        }
        return res;
    }

    @Test
    @IR(applyIfCPUFeatureOr = {"asimd", "true", "sse", "true"},
<<<<<<< HEAD
        counts = {IRNode.ABS_V, ">0"})
    @IR(applyIfCPUFeature = {"sve", "true"},
        applyIf = {"UseMaskedLoop", "true"},
        counts = {IRNode.LOOP_VECTOR_MASK, ">0"})
=======
        counts = {IRNode.ABS_VF, ">0"})
>>>>>>> 84124794
    public float[] vectorAbs() {
        float[] res = new float[SIZE];
        for (int i = 0; i < SIZE; i++) {
            res[i] = Math.abs(a[i]);
        }
        return res;
    }

    @Test
    @IR(applyIfCPUFeatureOr = {"asimd", "true", "avx", "true"},
<<<<<<< HEAD
        counts = {IRNode.SQRT_V, ">0"})
    @IR(applyIfCPUFeature = {"sve", "true"},
        applyIf = {"UseMaskedLoop", "true"},
        counts = {IRNode.LOOP_VECTOR_MASK, ">0"})
=======
        counts = {IRNode.SQRT_VF, ">0"})
>>>>>>> 84124794
    public float[] vectorSqrt() {
        float[] res = new float[SIZE];
        for (int i = 0; i < SIZE; i++) {
            res[i] = (float) Math.sqrt(a[i]);
        }
        return res;
    }

    @Test
    @IR(applyIfCPUFeatureOr = {"asimd", "true", "sse2", "true"},
<<<<<<< HEAD
        counts = {IRNode.ADD_V, ">0"})
    @IR(applyIfCPUFeature = {"sve", "true"},
        applyIf = {"UseMaskedLoop", "true"},
        counts = {IRNode.LOOP_VECTOR_MASK, ">0"})
=======
        counts = {IRNode.ADD_VF, ">0"})
>>>>>>> 84124794
    public float[] vectorAdd() {
        float[] res = new float[SIZE];
        for (int i = 0; i < SIZE; i++) {
            res[i] = a[i] + b[i];
        }
        return res;
    }

    @Test
    @IR(applyIfCPUFeatureOr = {"asimd", "true", "sse2", "true"},
<<<<<<< HEAD
        counts = {IRNode.SUB_V, ">0"})
    @IR(applyIfCPUFeature = {"sve", "true"},
        applyIf = {"UseMaskedLoop", "true"},
        counts = {IRNode.LOOP_VECTOR_MASK, ">0"})
=======
        counts = {IRNode.SUB_VF, ">0"})
>>>>>>> 84124794
    public float[] vectorSub() {
        float[] res = new float[SIZE];
        for (int i = 0; i < SIZE; i++) {
            res[i] = a[i] - b[i];
        }
        return res;
    }

    @Test
    @IR(applyIfCPUFeatureOr = {"asimd", "true", "sse2", "true"},
<<<<<<< HEAD
        counts = {IRNode.MUL_V, ">0"})
    @IR(applyIfCPUFeature = {"sve", "true"},
        applyIf = {"UseMaskedLoop", "true"},
        counts = {IRNode.LOOP_VECTOR_MASK, ">0"})
=======
        counts = {IRNode.MUL_VF, ">0"})
>>>>>>> 84124794
    public float[] vectorMul() {
        float[] res = new float[SIZE];
        for (int i = 0; i < SIZE; i++) {
            res[i] = a[i] * b[i];
        }
        return res;
    }

    @Test
    @IR(applyIfCPUFeatureOr = {"asimd", "true", "sse2", "true"},
<<<<<<< HEAD
        counts = {IRNode.DIV_V, ">0"})
    @IR(applyIfCPUFeature = {"sve", "true"},
        applyIf = {"UseMaskedLoop", "true"},
        counts = {IRNode.LOOP_VECTOR_MASK, ">0"})
=======
        counts = {IRNode.DIV_VF, ">0"})
>>>>>>> 84124794
    public float[] vectorDiv() {
        float[] res = new float[SIZE];
        for (int i = 0; i < SIZE; i++) {
            res[i] = a[i] / b[i];
        }
        return res;
    }

    @Test
    @IR(applyIfCPUFeatureOr = {"asimd", "true", "avx", "true"},
<<<<<<< HEAD
        counts = {IRNode.MAX_V, ">0"})
    @IR(applyIfCPUFeature = {"sve", "true"},
        applyIf = {"UseMaskedLoop", "true"},
        counts = {IRNode.LOOP_VECTOR_MASK, ">0"})
=======
        counts = {IRNode.MAX_VF, ">0"})
>>>>>>> 84124794
    public float[] vectorMax() {
        float[] res = new float[SIZE];
        for (int i = 0; i < SIZE; i++) {
            res[i] = Math.max(a[i], b[i]);
        }
        return res;
    }

    @Test
    @IR(applyIfCPUFeatureOr = {"asimd", "true", "avx", "true"},
<<<<<<< HEAD
        counts = {IRNode.MIN_V, ">0"})
    @IR(applyIfCPUFeature = {"sve", "true"},
        applyIf = {"UseMaskedLoop", "true"},
        counts = {IRNode.LOOP_VECTOR_MASK, ">0"})
=======
        counts = {IRNode.MIN_VF, ">0"})
>>>>>>> 84124794
    public float[] vectorMin() {
        float[] res = new float[SIZE];
        for (int i = 0; i < SIZE; i++) {
            res[i] = Math.min(a[i], b[i]);
        }
        return res;
    }

    @Test
    @IR(applyIfCPUFeature = {"asimd", "true"},
        counts = {IRNode.FMA_VF, ">0", IRNode.VFMLA, ">0"})
    @IR(applyIfCPUFeatureAnd = {"fma", "true", "avx", "true"},
<<<<<<< HEAD
        counts = {IRNode.FMA_V, ">0"})
    @IR(applyIfCPUFeature = {"sve", "true"},
        applyIf = {"UseMaskedLoop", "true"},
        counts = {IRNode.LOOP_VECTOR_MASK, ">0"})
=======
        counts = {IRNode.FMA_VF, ">0"})
>>>>>>> 84124794
    public float[] vectorMulAdd() {
        float[] res = new float[SIZE];
        for (int i = 0; i < SIZE; i++) {
            res[i] = Math.fma(a[i], b[i], c[i]);
        }
        return res;
    }

    @Test
    @IR(applyIfCPUFeature = {"asimd", "true"},
        counts = {IRNode.FMA_VF, ">0", IRNode.VFMLS, ">0"})
    @IR(applyIfCPUFeatureAnd = {"fma", "true", "avx", "true"},
<<<<<<< HEAD
        counts = {IRNode.FMA_V, ">0"})
    @IR(applyIfCPUFeature = {"sve", "true"},
        applyIf = {"UseMaskedLoop", "true"},
        counts = {IRNode.LOOP_VECTOR_MASK, ">0"})
=======
        counts = {IRNode.FMA_VF, ">0"})
>>>>>>> 84124794
    public float[] vectorMulSub1() {
        float[] res = new float[SIZE];
        for (int i = 0; i < SIZE; i++) {
            res[i] = Math.fma(-a[i], b[i], c[i]);
        }
        return res;
    }

    @Test
    @IR(applyIfCPUFeature = {"asimd", "true"},
        counts = {IRNode.FMA_VF, ">0", IRNode.VFMLS, ">0"})
    @IR(applyIfCPUFeatureAnd = {"fma", "true", "avx", "true"},
<<<<<<< HEAD
        counts = {IRNode.FMA_V, ">0"})
    @IR(applyIfCPUFeature = {"sve", "true"},
        applyIf = {"UseMaskedLoop", "true"},
        counts = {IRNode.LOOP_VECTOR_MASK, ">0"})
=======
        counts = {IRNode.FMA_VF, ">0"})
>>>>>>> 84124794
    public float[] vectorMulSub2() {
        float[] res = new float[SIZE];
        for (int i = 0; i < SIZE; i++) {
            res[i] = Math.fma(a[i], -b[i], c[i]);
        }
        return res;
    }

    @Test
    @IR(applyIfCPUFeature = {"asimd", "true"},
        counts = {IRNode.FMA_VF, ">0"})
    @IR(applyIfCPUFeature = {"sve", "true"},
        counts = {IRNode.VFNMLA, ">0"})
    @IR(applyIfCPUFeatureAnd = {"fma", "true", "avx", "true"},
<<<<<<< HEAD
        counts = {IRNode.FMA_V, ">0"})
    @IR(applyIfCPUFeature = {"sve", "true"},
        applyIf = {"UseMaskedLoop", "true"},
        counts = {IRNode.LOOP_VECTOR_MASK, ">0"})
=======
        counts = {IRNode.FMA_VF, ">0"})
>>>>>>> 84124794
    public float[] vectorNegateMulAdd1() {
        float[] res = new float[SIZE];
        for (int i = 0; i < SIZE; i++) {
            res[i] = Math.fma(-a[i], b[i], -c[i]);
        }
        return res;
    }

    @Test
    @IR(applyIfCPUFeature = {"asimd", "true"},
        counts = {IRNode.FMA_VF, ">0"})
    @IR(applyIfCPUFeature = {"sve", "true"},
        counts = {IRNode.VFNMLA, ">0"})
    @IR(applyIfCPUFeatureAnd = {"fma", "true", "avx", "true"},
<<<<<<< HEAD
        counts = {IRNode.FMA_V, ">0"})
    @IR(applyIfCPUFeature = {"sve", "true"},
        applyIf = {"UseMaskedLoop", "true"},
        counts = {IRNode.LOOP_VECTOR_MASK, ">0"})
=======
        counts = {IRNode.FMA_VF, ">0"})
>>>>>>> 84124794
    public float[] vectorNegateMulAdd2() {
        float[] res = new float[SIZE];
        for (int i = 0; i < SIZE; i++) {
            res[i] = Math.fma(a[i], -b[i], -c[i]);
        }
        return res;
    }

    @Test
    @IR(applyIfCPUFeature = {"asimd", "true"},
        counts = {IRNode.FMA_VF, ">0"})
    @IR(applyIfCPUFeatureAnd = {"fma", "true", "avx", "true"},
<<<<<<< HEAD
        counts = {IRNode.FMA_V, ">0"})
    @IR(applyIfCPUFeature = {"sve", "true"},
        applyIf = {"UseMaskedLoop", "true"},
        counts = {IRNode.LOOP_VECTOR_MASK, ">0"})
=======
        counts = {IRNode.FMA_VF, ">0"})
>>>>>>> 84124794
    public float[] vectorNegateMulSub() {
        float[] res = new float[SIZE];
        for (int i = 0; i < SIZE; i++) {
            res[i] = Math.fma(a[i], b[i], -c[i]);
        }
        return res;
    }

    // ---------------- Reduction ----------------
    @Test
    public float reductionAdd() {
        float res = 0.0f;
        for (int i = 0; i < SIZE; i++) {
            res += a[i];
        }
        return res;
    }

    @Test
    public float reductionMax() {
        float res = Float.MIN_VALUE;
        for (int i = 0; i < SIZE; i++) {
            res = Math.max(res, a[i]);
        }
        return res;
    }

    @Test
    public float reductionMin() {
        float res = Float.MAX_VALUE;
        for (int i = 0; i < SIZE; i++) {
            res = Math.min(res, a[i]);
        }
        return res;
    }
}<|MERGE_RESOLUTION|>--- conflicted
+++ resolved
@@ -65,14 +65,10 @@
     // ---------------- Arithmetic ----------------
     @Test
     @IR(applyIfCPUFeatureOr = {"asimd", "true", "sse", "true"},
-<<<<<<< HEAD
-        counts = {IRNode.NEG_V, ">0"})
-    @IR(applyIfCPUFeature = {"sve", "true"},
-        applyIf = {"UseMaskedLoop", "true"},
-        counts = {IRNode.LOOP_VECTOR_MASK, ">0"})
-=======
         counts = {IRNode.NEG_VF, ">0"})
->>>>>>> 84124794
+    @IR(applyIfCPUFeature = {"sve", "true"},
+        applyIf = {"UseMaskedLoop", "true"},
+        counts = {IRNode.LOOP_VECTOR_MASK, ">0"})
     public float[] vectorNeg() {
         float[] res = new float[SIZE];
         for (int i = 0; i < SIZE; i++) {
@@ -83,14 +79,10 @@
 
     @Test
     @IR(applyIfCPUFeatureOr = {"asimd", "true", "sse", "true"},
-<<<<<<< HEAD
-        counts = {IRNode.ABS_V, ">0"})
-    @IR(applyIfCPUFeature = {"sve", "true"},
-        applyIf = {"UseMaskedLoop", "true"},
-        counts = {IRNode.LOOP_VECTOR_MASK, ">0"})
-=======
         counts = {IRNode.ABS_VF, ">0"})
->>>>>>> 84124794
+    @IR(applyIfCPUFeature = {"sve", "true"},
+        applyIf = {"UseMaskedLoop", "true"},
+        counts = {IRNode.LOOP_VECTOR_MASK, ">0"})
     public float[] vectorAbs() {
         float[] res = new float[SIZE];
         for (int i = 0; i < SIZE; i++) {
@@ -101,14 +93,10 @@
 
     @Test
     @IR(applyIfCPUFeatureOr = {"asimd", "true", "avx", "true"},
-<<<<<<< HEAD
-        counts = {IRNode.SQRT_V, ">0"})
-    @IR(applyIfCPUFeature = {"sve", "true"},
-        applyIf = {"UseMaskedLoop", "true"},
-        counts = {IRNode.LOOP_VECTOR_MASK, ">0"})
-=======
         counts = {IRNode.SQRT_VF, ">0"})
->>>>>>> 84124794
+    @IR(applyIfCPUFeature = {"sve", "true"},
+        applyIf = {"UseMaskedLoop", "true"},
+        counts = {IRNode.LOOP_VECTOR_MASK, ">0"})
     public float[] vectorSqrt() {
         float[] res = new float[SIZE];
         for (int i = 0; i < SIZE; i++) {
@@ -119,14 +107,10 @@
 
     @Test
     @IR(applyIfCPUFeatureOr = {"asimd", "true", "sse2", "true"},
-<<<<<<< HEAD
-        counts = {IRNode.ADD_V, ">0"})
-    @IR(applyIfCPUFeature = {"sve", "true"},
-        applyIf = {"UseMaskedLoop", "true"},
-        counts = {IRNode.LOOP_VECTOR_MASK, ">0"})
-=======
         counts = {IRNode.ADD_VF, ">0"})
->>>>>>> 84124794
+    @IR(applyIfCPUFeature = {"sve", "true"},
+        applyIf = {"UseMaskedLoop", "true"},
+        counts = {IRNode.LOOP_VECTOR_MASK, ">0"})
     public float[] vectorAdd() {
         float[] res = new float[SIZE];
         for (int i = 0; i < SIZE; i++) {
@@ -137,14 +121,10 @@
 
     @Test
     @IR(applyIfCPUFeatureOr = {"asimd", "true", "sse2", "true"},
-<<<<<<< HEAD
-        counts = {IRNode.SUB_V, ">0"})
-    @IR(applyIfCPUFeature = {"sve", "true"},
-        applyIf = {"UseMaskedLoop", "true"},
-        counts = {IRNode.LOOP_VECTOR_MASK, ">0"})
-=======
         counts = {IRNode.SUB_VF, ">0"})
->>>>>>> 84124794
+    @IR(applyIfCPUFeature = {"sve", "true"},
+        applyIf = {"UseMaskedLoop", "true"},
+        counts = {IRNode.LOOP_VECTOR_MASK, ">0"})
     public float[] vectorSub() {
         float[] res = new float[SIZE];
         for (int i = 0; i < SIZE; i++) {
@@ -155,14 +135,10 @@
 
     @Test
     @IR(applyIfCPUFeatureOr = {"asimd", "true", "sse2", "true"},
-<<<<<<< HEAD
-        counts = {IRNode.MUL_V, ">0"})
-    @IR(applyIfCPUFeature = {"sve", "true"},
-        applyIf = {"UseMaskedLoop", "true"},
-        counts = {IRNode.LOOP_VECTOR_MASK, ">0"})
-=======
         counts = {IRNode.MUL_VF, ">0"})
->>>>>>> 84124794
+    @IR(applyIfCPUFeature = {"sve", "true"},
+        applyIf = {"UseMaskedLoop", "true"},
+        counts = {IRNode.LOOP_VECTOR_MASK, ">0"})
     public float[] vectorMul() {
         float[] res = new float[SIZE];
         for (int i = 0; i < SIZE; i++) {
@@ -173,14 +149,10 @@
 
     @Test
     @IR(applyIfCPUFeatureOr = {"asimd", "true", "sse2", "true"},
-<<<<<<< HEAD
-        counts = {IRNode.DIV_V, ">0"})
-    @IR(applyIfCPUFeature = {"sve", "true"},
-        applyIf = {"UseMaskedLoop", "true"},
-        counts = {IRNode.LOOP_VECTOR_MASK, ">0"})
-=======
         counts = {IRNode.DIV_VF, ">0"})
->>>>>>> 84124794
+    @IR(applyIfCPUFeature = {"sve", "true"},
+        applyIf = {"UseMaskedLoop", "true"},
+        counts = {IRNode.LOOP_VECTOR_MASK, ">0"})
     public float[] vectorDiv() {
         float[] res = new float[SIZE];
         for (int i = 0; i < SIZE; i++) {
@@ -191,14 +163,10 @@
 
     @Test
     @IR(applyIfCPUFeatureOr = {"asimd", "true", "avx", "true"},
-<<<<<<< HEAD
-        counts = {IRNode.MAX_V, ">0"})
-    @IR(applyIfCPUFeature = {"sve", "true"},
-        applyIf = {"UseMaskedLoop", "true"},
-        counts = {IRNode.LOOP_VECTOR_MASK, ">0"})
-=======
         counts = {IRNode.MAX_VF, ">0"})
->>>>>>> 84124794
+    @IR(applyIfCPUFeature = {"sve", "true"},
+        applyIf = {"UseMaskedLoop", "true"},
+        counts = {IRNode.LOOP_VECTOR_MASK, ">0"})
     public float[] vectorMax() {
         float[] res = new float[SIZE];
         for (int i = 0; i < SIZE; i++) {
@@ -209,14 +177,10 @@
 
     @Test
     @IR(applyIfCPUFeatureOr = {"asimd", "true", "avx", "true"},
-<<<<<<< HEAD
-        counts = {IRNode.MIN_V, ">0"})
-    @IR(applyIfCPUFeature = {"sve", "true"},
-        applyIf = {"UseMaskedLoop", "true"},
-        counts = {IRNode.LOOP_VECTOR_MASK, ">0"})
-=======
         counts = {IRNode.MIN_VF, ">0"})
->>>>>>> 84124794
+    @IR(applyIfCPUFeature = {"sve", "true"},
+        applyIf = {"UseMaskedLoop", "true"},
+        counts = {IRNode.LOOP_VECTOR_MASK, ">0"})
     public float[] vectorMin() {
         float[] res = new float[SIZE];
         for (int i = 0; i < SIZE; i++) {
@@ -229,14 +193,10 @@
     @IR(applyIfCPUFeature = {"asimd", "true"},
         counts = {IRNode.FMA_VF, ">0", IRNode.VFMLA, ">0"})
     @IR(applyIfCPUFeatureAnd = {"fma", "true", "avx", "true"},
-<<<<<<< HEAD
-        counts = {IRNode.FMA_V, ">0"})
-    @IR(applyIfCPUFeature = {"sve", "true"},
-        applyIf = {"UseMaskedLoop", "true"},
-        counts = {IRNode.LOOP_VECTOR_MASK, ">0"})
-=======
-        counts = {IRNode.FMA_VF, ">0"})
->>>>>>> 84124794
+        counts = {IRNode.FMA_VF, ">0"})
+    @IR(applyIfCPUFeature = {"sve", "true"},
+        applyIf = {"UseMaskedLoop", "true"},
+        counts = {IRNode.LOOP_VECTOR_MASK, ">0"})
     public float[] vectorMulAdd() {
         float[] res = new float[SIZE];
         for (int i = 0; i < SIZE; i++) {
@@ -249,14 +209,10 @@
     @IR(applyIfCPUFeature = {"asimd", "true"},
         counts = {IRNode.FMA_VF, ">0", IRNode.VFMLS, ">0"})
     @IR(applyIfCPUFeatureAnd = {"fma", "true", "avx", "true"},
-<<<<<<< HEAD
-        counts = {IRNode.FMA_V, ">0"})
-    @IR(applyIfCPUFeature = {"sve", "true"},
-        applyIf = {"UseMaskedLoop", "true"},
-        counts = {IRNode.LOOP_VECTOR_MASK, ">0"})
-=======
-        counts = {IRNode.FMA_VF, ">0"})
->>>>>>> 84124794
+        counts = {IRNode.FMA_VF, ">0"})
+    @IR(applyIfCPUFeature = {"sve", "true"},
+        applyIf = {"UseMaskedLoop", "true"},
+        counts = {IRNode.LOOP_VECTOR_MASK, ">0"})
     public float[] vectorMulSub1() {
         float[] res = new float[SIZE];
         for (int i = 0; i < SIZE; i++) {
@@ -269,14 +225,10 @@
     @IR(applyIfCPUFeature = {"asimd", "true"},
         counts = {IRNode.FMA_VF, ">0", IRNode.VFMLS, ">0"})
     @IR(applyIfCPUFeatureAnd = {"fma", "true", "avx", "true"},
-<<<<<<< HEAD
-        counts = {IRNode.FMA_V, ">0"})
-    @IR(applyIfCPUFeature = {"sve", "true"},
-        applyIf = {"UseMaskedLoop", "true"},
-        counts = {IRNode.LOOP_VECTOR_MASK, ">0"})
-=======
-        counts = {IRNode.FMA_VF, ">0"})
->>>>>>> 84124794
+        counts = {IRNode.FMA_VF, ">0"})
+    @IR(applyIfCPUFeature = {"sve", "true"},
+        applyIf = {"UseMaskedLoop", "true"},
+        counts = {IRNode.LOOP_VECTOR_MASK, ">0"})
     public float[] vectorMulSub2() {
         float[] res = new float[SIZE];
         for (int i = 0; i < SIZE; i++) {
@@ -291,14 +243,10 @@
     @IR(applyIfCPUFeature = {"sve", "true"},
         counts = {IRNode.VFNMLA, ">0"})
     @IR(applyIfCPUFeatureAnd = {"fma", "true", "avx", "true"},
-<<<<<<< HEAD
-        counts = {IRNode.FMA_V, ">0"})
-    @IR(applyIfCPUFeature = {"sve", "true"},
-        applyIf = {"UseMaskedLoop", "true"},
-        counts = {IRNode.LOOP_VECTOR_MASK, ">0"})
-=======
-        counts = {IRNode.FMA_VF, ">0"})
->>>>>>> 84124794
+        counts = {IRNode.FMA_VF, ">0"})
+    @IR(applyIfCPUFeature = {"sve", "true"},
+        applyIf = {"UseMaskedLoop", "true"},
+        counts = {IRNode.LOOP_VECTOR_MASK, ">0"})
     public float[] vectorNegateMulAdd1() {
         float[] res = new float[SIZE];
         for (int i = 0; i < SIZE; i++) {
@@ -313,14 +261,10 @@
     @IR(applyIfCPUFeature = {"sve", "true"},
         counts = {IRNode.VFNMLA, ">0"})
     @IR(applyIfCPUFeatureAnd = {"fma", "true", "avx", "true"},
-<<<<<<< HEAD
-        counts = {IRNode.FMA_V, ">0"})
-    @IR(applyIfCPUFeature = {"sve", "true"},
-        applyIf = {"UseMaskedLoop", "true"},
-        counts = {IRNode.LOOP_VECTOR_MASK, ">0"})
-=======
-        counts = {IRNode.FMA_VF, ">0"})
->>>>>>> 84124794
+        counts = {IRNode.FMA_VF, ">0"})
+    @IR(applyIfCPUFeature = {"sve", "true"},
+        applyIf = {"UseMaskedLoop", "true"},
+        counts = {IRNode.LOOP_VECTOR_MASK, ">0"})
     public float[] vectorNegateMulAdd2() {
         float[] res = new float[SIZE];
         for (int i = 0; i < SIZE; i++) {
@@ -333,14 +277,10 @@
     @IR(applyIfCPUFeature = {"asimd", "true"},
         counts = {IRNode.FMA_VF, ">0"})
     @IR(applyIfCPUFeatureAnd = {"fma", "true", "avx", "true"},
-<<<<<<< HEAD
-        counts = {IRNode.FMA_V, ">0"})
-    @IR(applyIfCPUFeature = {"sve", "true"},
-        applyIf = {"UseMaskedLoop", "true"},
-        counts = {IRNode.LOOP_VECTOR_MASK, ">0"})
-=======
-        counts = {IRNode.FMA_VF, ">0"})
->>>>>>> 84124794
+        counts = {IRNode.FMA_VF, ">0"})
+    @IR(applyIfCPUFeature = {"sve", "true"},
+        applyIf = {"UseMaskedLoop", "true"},
+        counts = {IRNode.LOOP_VECTOR_MASK, ">0"})
     public float[] vectorNegateMulSub() {
         float[] res = new float[SIZE];
         for (int i = 0; i < SIZE; i++) {
