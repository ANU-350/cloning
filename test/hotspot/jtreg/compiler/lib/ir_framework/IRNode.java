/*
 * Copyright (c) 2021, 2023, Oracle and/or its affiliates. All rights reserved.
 * DO NOT ALTER OR REMOVE COPYRIGHT NOTICES OR THIS FILE HEADER.
 *
 * This code is free software; you can redistribute it and/or modify it
 * under the terms of the GNU General Public License version 2 only, as
 * published by the Free Software Foundation.
 *
 * This code is distributed in the hope that it will be useful, but WITHOUT
 * ANY WARRANTY; without even the implied warranty of MERCHANTABILITY or
 * FITNESS FOR A PARTICULAR PURPOSE.  See the GNU General Public License
 * version 2 for more details (a copy is included in the LICENSE file that
 * accompanied this code).
 *
 * You should have received a copy of the GNU General Public License version
 * 2 along with this work; if not, write to the Free Software Foundation,
 * Inc., 51 Franklin St, Fifth Floor, Boston, MA 02110-1301 USA.
 *
 * Please contact Oracle, 500 Oracle Parkway, Redwood Shores, CA 94065 USA
 * or visit www.oracle.com if you need additional information or have any
 * questions.
 */

package compiler.lib.ir_framework;

import compiler.lib.ir_framework.driver.irmatching.mapping.*;
import compiler.lib.ir_framework.shared.CheckedTestFrameworkException;
import compiler.lib.ir_framework.shared.TestFormat;
import compiler.lib.ir_framework.shared.TestFormatException;
import jdk.test.lib.Platform;
import jdk.test.whitebox.WhiteBox;

import java.util.HashMap;
import java.util.Map;

/**
 * This class specifies IR node placeholder strings (also referred to as just "IR nodes") with mappings to regexes
 * depending on the selected compile phases. The mappings are stored in {@link #IR_NODE_MAPPINGS}. Each IR node
 * placeholder string is mapped to a {@link IRNodeMapEntry} instance defined in
 * {@link compiler.lib.ir_framework.driver.irmatching.mapping}.
 *
 * <p>
 * IR node placeholder strings can be used in {@link IR#failOn()} and/or {@link IR#counts()} attributes to define IR
 * constraints. They usually represent a single C2 IR node or a group of them.
 *
 * <p>
 * Each IR node placeholder string is accompanied by a static block that defines an IR node placeholder to regex(es)
 * mapping. The IR framework will automatically replace each IR node placeholder string in a user defined test with a
 * regex depending on the selected compile phases in {@link IR#phase} and the provided mapping.
 *
 * <p>
 * Each mapping must define a default compile phase which is applied when the user does not explicitly set the
 * {@link IR#phase()} attribute or when directly using {@link CompilePhase#DEFAULT}. In this case, the IR framework
 * falls back on the default compile phase of any {@link IRNodeMapEntry}.
 *
 * <p>
 * The IR framework reports a {@link TestFormatException} if:
 * <ul>
 *     <li><p> A user test specifies a compile phase for which no mapping is defined in this class.</li>
 *     <li><p> An IR node placeholder string is either missing a mapping or does not provide a regex for a specified
 *             compile phase in {@link IR#phase}.
 * </ul>
 *
 * <p>
 * There are two types of IR nodes:
 * <ul>
 *     <li><p>Normal IR nodes: The IR node placeholder string is directly replaced by a regex.</li>
 *     <li><p>Composite IR nodes:  The IR node placeholder string contains an additional {@link #COMPOSITE_PREFIX}.
 *                                 Using this IR node expects another user provided string in the constraint list of
 *                                 {@link IR#failOn()} and {@link IR#counts()}. They cannot be used as normal IR nodes.
 *                                 Trying to do so will result in a format violation error.</li>
 * </ul>
 */
public class IRNode {
    /**
     * Prefix for normal IR nodes.
     */
    private static final String PREFIX = "_#";
    /**
     * Prefix for composite IR nodes.
     */
    private static final String COMPOSITE_PREFIX = PREFIX + "C#";
    private static final String POSTFIX = "#_";

    private static final String START = "(\\d+(\\s){2}(";
    private static final String MID = ".*)+(\\s){2}===.*";
    private static final String END = ")";
    private static final String STORE_OF_CLASS_POSTFIX = "(:|\\+)\\S* \\*" + END;
    private static final String LOAD_OF_CLASS_POSTFIX = "(:|\\+)\\S* \\*" + END;

    public static final String IS_REPLACED = "#IS_REPLACED#"; // Is replaced by an additional user-defined string.


    /**
     * IR placeholder string to regex-for-compile-phase map.
     */
    private static final Map<String, IRNodeMapEntry> IR_NODE_MAPPINGS = new HashMap<>();

    /*
     * Start of IR placeholder string definitions followed by a static block defining the regex-for-compile-phase mapping.
     * An IR node placeholder string must start with PREFIX for normal IR nodes or COMPOSITE_PREFIX for composite IR
     * nodes (see class description above).
     *
     * An IR node definition looks like this:
     *
     * public static final String IR_NODE = [PREFIX|COMPOSITE_PREFIX] + "IR_NODE" + POSTFIX;
     * static {
     *    // Define IR_NODE to regex-for-compile-phase mapping. Create a new IRNodeMapEntry object and add it to
     *    // IR_NODE_MAPPINGS. This can be done by using the helper methods defined after all IR node placeholder string
     *    // definitions.
     * }
     */

    public static final String ABS_D = PREFIX + "ABS_D" + POSTFIX;
    static {
        beforeMatchingNameRegex(ABS_D, "AbsD");
    }

    public static final String ABS_F = PREFIX + "ABS_F" + POSTFIX;
    static {
        beforeMatchingNameRegex(ABS_F, "AbsF");
    }

    public static final String ABS_I = PREFIX + "ABS_I" + POSTFIX;
    static {
        beforeMatchingNameRegex(ABS_I, "AbsI");
    }

    public static final String ABS_L = PREFIX + "ABS_L" + POSTFIX;
    static {
        beforeMatchingNameRegex(ABS_L, "AbsL");
    }

    public static final String ABS_V = PREFIX + "ABS_V" + POSTFIX;
    static {
        beforeMatchingNameRegex(ABS_V, "AbsV(B|S|I|L|F|D)");
    }

    public static final String ADD = PREFIX + "ADD" + POSTFIX;
    static {
        beforeMatchingNameRegex(ADD, "Add(I|L|F|D|P)");
    }

    public static final String ADD_I = PREFIX + "ADD_I" + POSTFIX;
    static {
        beforeMatchingNameRegex(ADD_I, "AddI");
    }

    public static final String ADD_L = PREFIX + "ADD_L" + POSTFIX;
    static {
        beforeMatchingNameRegex(ADD_L, "AddL");
    }

    public static final String ADD_V = PREFIX + "ADD_V" + POSTFIX;
    static {
        beforeMatchingNameRegex(ADD_V, "AddV(B|S|I|L|F|D)");
    }

    public static final String ADD_VD = PREFIX + "ADD_VD" + POSTFIX;
    static {
        beforeMatchingNameRegex(ADD_VD, "AddVD");
    }

    public static final String ADD_VI = PREFIX + "ADD_VI" + POSTFIX;
    static {
        beforeMatchingNameRegex(ADD_VI, "AddVI");
    }

    public static final String ADD_VF = PREFIX + "ADD_VF" + POSTFIX;
    static {
        beforeMatchingNameRegex(ADD_VF, "AddVF");
    }

    public static final String ADD_REDUCTION_V = PREFIX + "ADD_REDUCTION_V" + POSTFIX;
    static {
        beforeMatchingNameRegex(ADD_REDUCTION_V, "AddReductionV(B|S|I|L|F|D)");
    }

    public static final String ADD_REDUCTION_VD = PREFIX + "ADD_REDUCTION_VD" + POSTFIX;
    static {
        superWordNodes(ADD_REDUCTION_VD, "AddReductionVD");
    }

    public static final String ADD_REDUCTION_VF = PREFIX + "ADD_REDUCTION_VF" + POSTFIX;
    static {
        superWordNodes(ADD_REDUCTION_VF, "AddReductionVF");
    }

    public static final String ADD_REDUCTION_VI = PREFIX + "ADD_REDUCTION_VI" + POSTFIX;
    static {
        superWordNodes(ADD_REDUCTION_VI, "AddReductionVI");
    }

    public static final String ADD_REDUCTION_VL = PREFIX + "ADD_REDUCTION_VL" + POSTFIX;
    static {
        superWordNodes(ADD_REDUCTION_VL, "AddReductionVL");
    }

    public static final String ALLOC = PREFIX + "ALLOC" + POSTFIX;
    static {
        String optoRegex = "(.*precise .*\\R((.*(?i:mov|xorl|nop|spill).*|\\s*)\\R)*.*(?i:call,static).*wrapper for: _new_instance_Java" + END;
        allocNodes(ALLOC, "Allocate", optoRegex);
    }

    public static final String ALLOC_OF = COMPOSITE_PREFIX + "ALLOC_OF" + POSTFIX;
    static {
        String regex = "(.*precise .*" + IS_REPLACED + ":.*\\R((.*(?i:mov|xorl|nop|spill).*|\\s*)\\R)*.*(?i:call,static).*wrapper for: _new_instance_Java" + END;
        optoOnly(ALLOC_OF, regex);
    }

    public static final String ALLOC_ARRAY = PREFIX + "ALLOC_ARRAY" + POSTFIX;
    static {
        String optoRegex = "(.*precise \\[.*\\R((.*(?i:mov|xor|nop|spill).*|\\s*|.*(LGHI|LI).*)\\R)*.*(?i:call,static).*wrapper for: _new_array_Java" + END;
        allocNodes(ALLOC_ARRAY, "AllocateArray", optoRegex);
    }

    public static final String ALLOC_ARRAY_OF = COMPOSITE_PREFIX + "ALLOC_ARRAY_OF" + POSTFIX;
    static {
        String regex = "(.*precise \\[.*" + IS_REPLACED + ":.*\\R((.*(?i:mov|xorl|nop|spill).*|\\s*|.*(LGHI|LI).*)\\R)*.*(?i:call,static).*wrapper for: _new_array_Java" + END;
        optoOnly(ALLOC_ARRAY_OF, regex);
    }

    public static final String AND = PREFIX + "AND" + POSTFIX;
    static {
        beforeMatchingNameRegex(AND, "And(I|L)");
    }

    public static final String AND_I = PREFIX + "AND_I" + POSTFIX;
    static {
        beforeMatchingNameRegex(AND_I, "AndI");
    }

    public static final String AND_L = PREFIX + "AND_L" + POSTFIX;
    static {
        beforeMatchingNameRegex(AND_L, "AndL");
    }

    public static final String AND_V = PREFIX + "AND_V" + POSTFIX;
    static {
        beforeMatchingNameRegex(AND_V, "AndV");
    }

    public static final String AND_V_MASK = PREFIX + "AND_V_MASK" + POSTFIX;
    static {
        beforeMatchingNameRegex(AND_V_MASK, "AndVMask");
    }

    public static final String AND_REDUCTION_V = PREFIX + "AND_REDUCTION_V" + POSTFIX;
    static {
        superWordNodes(AND_REDUCTION_V, "AndReductionV");
    }

    public static final String CALL = PREFIX + "CALL" + POSTFIX;
    static {
        beforeMatchingNameRegex(CALL, "Call.*Java");
    }

    public static final String CALL_OF_METHOD = COMPOSITE_PREFIX + "CALL_OF_METHOD" + POSTFIX;
    static {
        callOfNodes(CALL_OF_METHOD, "Call.*Java");
    }

    public static final String STATIC_CALL_OF_METHOD = COMPOSITE_PREFIX + "STATIC_CALL_OF_METHOD" + POSTFIX;
    static {
        callOfNodes(STATIC_CALL_OF_METHOD, "CallStaticJava");
    }

    public static final String CAST_II = PREFIX + "CAST_II" + POSTFIX;
    static {
        beforeMatchingNameRegex(CAST_II, "CastII");
    }

    public static final String CAST_LL = PREFIX + "CAST_LL" + POSTFIX;
    static {
        beforeMatchingNameRegex(CAST_LL, "CastLL");
    }

    public static final String CHECKCAST_ARRAY = PREFIX + "CHECKCAST_ARRAY" + POSTFIX;
    static {
        String regex = "(((?i:cmp|CLFI|CLR).*precise \\[.*:|.*(?i:mov|or).*precise \\[.*:.*\\R.*(cmp|CMP|CLR))" + END;
        optoOnly(CHECKCAST_ARRAY, regex);
    }

    public static final String CHECKCAST_ARRAY_OF = COMPOSITE_PREFIX + "CHECKCAST_ARRAY_OF" + POSTFIX;
    static {
        String regex = "(((?i:cmp|CLFI|CLR).*precise \\[.*" + IS_REPLACED + ":|.*(?i:mov|or).*precise \\[.*" + IS_REPLACED + ":.*\\R.*(cmp|CMP|CLR))" + END;
        optoOnly(CHECKCAST_ARRAY_OF, regex);
    }

    // Does not work on s390 (a rule containing this regex will be skipped on s390).
    public static final String CHECKCAST_ARRAYCOPY = PREFIX + "CHECKCAST_ARRAYCOPY" + POSTFIX;
    static {
        String regex = "(.*((?i:call_leaf_nofp,runtime)|CALL,\\s?runtime leaf nofp|BCTRL.*.leaf call).*checkcast_arraycopy.*" + END;
        optoOnly(CHECKCAST_ARRAYCOPY, regex);
    }

    public static final String CLASS_CHECK_TRAP = PREFIX + "CLASS_CHECK_TRAP" + POSTFIX;
    static {
        trapNodes(CLASS_CHECK_TRAP, "class_check");
    }

    public static final String CMOVE_I = PREFIX + "CMOVE_I" + POSTFIX;
    static {
        beforeMatchingNameRegex(CMOVE_I, "CMoveI");
    }

    public static final String CMOVE_VD = PREFIX + "CMOVE_VD" + POSTFIX;
    static {
        superWordNodes(CMOVE_VD, "CMoveVD");
    }

    public static final String CMOVE_VF = PREFIX + "CMOVE_VF" + POSTFIX;
    static {
        superWordNodes(CMOVE_VF, "CMoveVF");
    }

    public static final String CMP_I = PREFIX + "CMP_I" + POSTFIX;
    static {
        beforeMatchingNameRegex(CMP_I, "CmpI");
    }

    public static final String CMP_L = PREFIX + "CMP_L" + POSTFIX;
    static {
        beforeMatchingNameRegex(CMP_L, "CmpL");
    }

    public static final String CMP_U = PREFIX + "CMP_U" + POSTFIX;
    static {
        beforeMatchingNameRegex(CMP_U, "CmpU");
    }

    public static final String CMP_U3 = PREFIX + "CMP_U3" + POSTFIX;
    static {
        beforeMatchingNameRegex(CMP_U3, "CmpU3");
    }

    public static final String CMP_UL = PREFIX + "CMP_UL" + POSTFIX;
    static {
        beforeMatchingNameRegex(CMP_UL, "CmpUL");
    }

    public static final String CMP_UL3 = PREFIX + "CMP_UL3" + POSTFIX;
    static {
        beforeMatchingNameRegex(CMP_UL3, "CmpUL3");
    }

    public static final String COMPRESS_BITS = PREFIX + "COMPRESS_BITS" + POSTFIX;
    static {
        beforeMatchingNameRegex(COMPRESS_BITS, "CompressBits");
    }

    public static final String CONV_I2L = PREFIX + "CONV_I2L" + POSTFIX;
    static {
        beforeMatchingNameRegex(CONV_I2L, "ConvI2L");
    }

    public static final String CONV_L2I = PREFIX + "CONV_L2I" + POSTFIX;
    static {
        beforeMatchingNameRegex(CONV_L2I, "ConvL2I");
    }

    public static final String CON_I = PREFIX + "CON_I" + POSTFIX;
    static {
        beforeMatchingNameRegex(CON_I, "ConI");
    }

    public static final String CON_L = PREFIX + "CON_L" + POSTFIX;
    static {
        beforeMatchingNameRegex(CON_L, "ConL");
    }

    public static final String COUNTED_LOOP = PREFIX + "COUNTED_LOOP" + POSTFIX;
    static {
        String regex = START + "CountedLoop\\b" + MID + END;
        fromAfterCountedLoops(COUNTED_LOOP, regex);
    }

    public static final String COUNTED_LOOP_MAIN = PREFIX + "COUNTED_LOOP_MAIN" + POSTFIX;
    static {
        String regex = START + "CountedLoop\\b" + MID + "main" + END;
        fromAfterCountedLoops(COUNTED_LOOP_MAIN, regex);
    }

    public static final String DIV = PREFIX + "DIV" + POSTFIX;
    static {
        beforeMatchingNameRegex(DIV, "Div(I|L|F|D)");
    }

    public static final String DIV_BY_ZERO_TRAP = PREFIX + "DIV_BY_ZERO_TRAP" + POSTFIX;
    static {
        trapNodes(DIV_BY_ZERO_TRAP, "div0_check");
    }

    public static final String DIV_L = PREFIX + "DIV_L" + POSTFIX;
    static {
        beforeMatchingNameRegex(DIV_L, "DivL");
    }

    public static final String DIV_V = PREFIX + "DIV_V" + POSTFIX;
    static {
        beforeMatchingNameRegex(DIV_V, "DivV(F|D)");
    }

    public static final String DYNAMIC_CALL_OF_METHOD = COMPOSITE_PREFIX + "DYNAMIC_CALL_OF_METHOD" + POSTFIX;
    static {
        callOfNodes(DYNAMIC_CALL_OF_METHOD, "CallDynamicJava");
    }

    public static final String EXPAND_BITS = PREFIX + "EXPAND_BITS" + POSTFIX;
    static {
        beforeMatchingNameRegex(EXPAND_BITS, "ExpandBits");
    }

    public static final String FAST_LOCK = PREFIX + "FAST_LOCK" + POSTFIX;
    static {
        beforeMatchingNameRegex(FAST_LOCK, "FastLock");
    }

    public static final String FAST_UNLOCK = PREFIX + "FAST_UNLOCK" + POSTFIX;
    static {
        String regex = START + "FastUnlock" + MID + END;
        fromMacroToBeforeMatching(FAST_UNLOCK, regex);
    }

    public static final String FIELD_ACCESS = PREFIX + "FIELD_ACCESS" + POSTFIX;
    static {
        String regex = "(.*Field: *" + END;
        optoOnly(FIELD_ACCESS, regex);
    }

    public static final String FMA_V = PREFIX + "FMA_V" + POSTFIX;
    static {
        beforeMatchingNameRegex(FMA_V, "FmaV(F|D)");
    }

    public static final String IF = PREFIX + "IF" + POSTFIX;
    static {
        beforeMatchingNameRegex(IF, "If\\b");
    }

    // Does not work for VM builds without JVMCI like x86_32 (a rule containing this regex will be skipped without having JVMCI built).
    public static final String INTRINSIC_OR_TYPE_CHECKED_INLINING_TRAP = PREFIX + "INTRINSIC_OR_TYPE_CHECKED_INLINING_TRAP" + POSTFIX;
    static {
        trapNodes(INTRINSIC_OR_TYPE_CHECKED_INLINING_TRAP,"intrinsic_or_type_checked_inlining");
    }

    public static final String INTRINSIC_TRAP = PREFIX + "INTRINSIC_TRAP" + POSTFIX;
    static {
        trapNodes(INTRINSIC_TRAP,"intrinsic");
    }

    // Is only supported on riscv64.
    public static final String IS_FINITE_D = PREFIX + "IS_FINITE_D" + POSTFIX;
    static {
        beforeMatchingNameRegex(IS_FINITE_D, "IsFiniteD");
    }

    // Is only supported on riscv64.
    public static final String IS_FINITE_F = PREFIX + "IS_FINITE_F" + POSTFIX;
    static {
        beforeMatchingNameRegex(IS_FINITE_F, "IsFiniteF");
    }

    public static final String IS_INFINITE_D = PREFIX + "IS_INFINITE_D" + POSTFIX;
    static {
        beforeMatchingNameRegex(IS_INFINITE_D, "IsInfiniteD");
    }

    public static final String IS_INFINITE_F = PREFIX + "IS_INFINITE_F" + POSTFIX;
    static {
        beforeMatchingNameRegex(IS_INFINITE_F, "IsInfiniteF");
    }

    public static final String LOAD = PREFIX + "LOAD" + POSTFIX;
    static {
        beforeMatchingNameRegex(LOAD, "Load(B|UB|S|US|I|L|F|D|P|N)");
    }

    public static final String LOAD_OF_CLASS = COMPOSITE_PREFIX + "LOAD_OF_CLASS" + POSTFIX;
    static {
        loadOfNodes(LOAD_OF_CLASS, "Load(B|UB|S|US|I|L|F|D|P|N)");
    }

    public static final String LOAD_B = PREFIX + "LOAD_B" + POSTFIX;
    static {
        beforeMatchingNameRegex(LOAD_B, "LoadB");
    }

    public static final String LOAD_B_OF_CLASS = COMPOSITE_PREFIX + "LOAD_B_OF_CLASS" + POSTFIX;
    static {
        loadOfNodes(LOAD_B_OF_CLASS, "LoadB");
    }

    public static final String LOAD_D = PREFIX + "LOAD_D" + POSTFIX;
    static {
        beforeMatchingNameRegex(LOAD_D, "LoadD");
    }

    public static final String LOAD_D_OF_CLASS = COMPOSITE_PREFIX + "LOAD_D_OF_CLASS" + POSTFIX;
    static {
        loadOfNodes(LOAD_D_OF_CLASS, "LoadD");
    }

    public static final String LOAD_F = PREFIX + "LOAD_F" + POSTFIX;
    static {
        beforeMatchingNameRegex(LOAD_F, "LoadF");
    }

    public static final String LOAD_F_OF_CLASS = COMPOSITE_PREFIX + "LOAD_F_OF_CLASS" + POSTFIX;
    static {
        loadOfNodes(LOAD_F_OF_CLASS, "LoadF");
    }

    public static final String LOAD_I = PREFIX + "LOAD_I" + POSTFIX;
    static {
        beforeMatchingNameRegex(LOAD_I, "LoadI");
    }

    public static final String LOAD_I_OF_CLASS = COMPOSITE_PREFIX + "LOAD_I_OF_CLASS" + POSTFIX;
    static {
        loadOfNodes(LOAD_I_OF_CLASS, "LoadI");
    }

    public static final String LOAD_KLASS = PREFIX + "LOAD_KLASS" + POSTFIX;
    static {
        beforeMatchingNameRegex(LOAD_KLASS, "LoadKlass");
    }

    public static final String LOAD_L = PREFIX + "LOAD_L" + POSTFIX;
    static {
        beforeMatchingNameRegex(LOAD_L, "LoadL");
    }

    public static final String LOAD_L_OF_CLASS = COMPOSITE_PREFIX + "LOAD_L_OF_CLASS" + POSTFIX;
    static {
        loadOfNodes(LOAD_L_OF_CLASS, "LoadL");
    }

    public static final String LOAD_N = PREFIX + "LOAD_N" + POSTFIX;
    static {
        beforeMatchingNameRegex(LOAD_N, "LoadN");
    }

    public static final String LOAD_N_OF_CLASS = COMPOSITE_PREFIX + "LOAD_N_OF_CLASS" + POSTFIX;
    static {
        loadOfNodes(LOAD_N_OF_CLASS, "LoadN");
    }

    public static final String LOAD_OF_FIELD = COMPOSITE_PREFIX + "LOAD_OF_FIELD" + POSTFIX;
    static {
        String regex = START + "Load(B|C|S|I|L|F|D|P|N)" + MID + "@.*name=" + IS_REPLACED + ",.*" + END;
        beforeMatching(LOAD_OF_FIELD, regex);
    }

    public static final String LOAD_P = PREFIX + "LOAD_P" + POSTFIX;
    static {
        beforeMatchingNameRegex(LOAD_P, "LoadP");
    }

    public static final String LOAD_P_OF_CLASS = COMPOSITE_PREFIX + "LOAD_P_OF_CLASS" + POSTFIX;
    static {
        loadOfNodes(LOAD_P_OF_CLASS, "LoadP");
    }

    public static final String LOAD_S = PREFIX + "LOAD_S" + POSTFIX;
    static {
        beforeMatchingNameRegex(LOAD_S, "LoadS");
    }

    public static final String LOAD_S_OF_CLASS = COMPOSITE_PREFIX + "LOAD_S_OF_CLASS" + POSTFIX;
    static {
        loadOfNodes(LOAD_S_OF_CLASS, "LoadS");
    }

    public static final String LOAD_UB = PREFIX + "LOAD_UB" + POSTFIX;
    static {
        beforeMatchingNameRegex(LOAD_UB, "LoadUB");
    }

    public static final String LOAD_UB_OF_CLASS = COMPOSITE_PREFIX + "LOAD_UB_OF_CLASS" + POSTFIX;
    static {
        loadOfNodes(LOAD_UB_OF_CLASS, "LoadUB");
    }

    public static final String LOAD_US = PREFIX + "LOAD_US" + POSTFIX;
    static {
        beforeMatchingNameRegex(LOAD_US, "LoadUS");
    }

    public static final String LOAD_US_OF_CLASS = COMPOSITE_PREFIX + "LOAD_US_OF_CLASS" + POSTFIX;
    static {
        loadOfNodes(LOAD_US_OF_CLASS, "LoadUS");
    }

    public static final String LOAD_VECTOR = PREFIX + "LOAD_VECTOR" + POSTFIX;
    static {
        beforeMatchingNameRegex(LOAD_VECTOR, "LoadVector");
    }

    public static final String LOAD_VECTOR_GATHER = PREFIX + "LOAD_VECTOR_GATHER" + POSTFIX;
    static {
        beforeMatchingNameRegex(LOAD_VECTOR_GATHER, "LoadVectorGather");
    }

    public static final String LOAD_VECTOR_GATHER_MASKED = PREFIX + "LOAD_VECTOR_GATHER_MASKED" + POSTFIX;
    static {
        beforeMatchingNameRegex(LOAD_VECTOR_GATHER_MASKED, "LoadVectorGatherMasked");
    }

    public static final String LONG_COUNTED_LOOP = PREFIX + "LONG_COUNTED_LOOP" + POSTFIX;
    static {
        String regex = START + "LongCountedLoop\\b" + MID + END;
        fromAfterCountedLoops(LONG_COUNTED_LOOP, regex);
    }

    public static final String LOOP = PREFIX + "LOOP" + POSTFIX;
    static {
        String regex = START + "Loop" + MID + END;
        fromBeforeCountedLoops(LOOP, regex);
    }

    public static final String LSHIFT = PREFIX + "LSHIFT" + POSTFIX;
    static {
        beforeMatchingNameRegex(LSHIFT, "LShift(I|L)");
    }

    public static final String LSHIFT_I = PREFIX + "LSHIFT_I" + POSTFIX;
    static {
        beforeMatchingNameRegex(LSHIFT_I, "LShiftI");
    }

    public static final String LSHIFT_L = PREFIX + "LSHIFT_L" + POSTFIX;
    static {
        beforeMatchingNameRegex(LSHIFT_L, "LShiftL");
    }

    public static final String LSHIFT_V = PREFIX + "LSHIFT_V" + POSTFIX;
    static {
        beforeMatchingNameRegex(LSHIFT_V, "LShiftV(B|S|I|L)");
    }

    public static final String MACRO_LOGIC_V = PREFIX + "MACRO_LOGIC_V" + POSTFIX;
    static {
        afterBarrierExpansionToBeforeMatching(MACRO_LOGIC_V, "MacroLogicV");
    }

    public static final String MAX = PREFIX + "MAX" + POSTFIX;
    static {
        beforeMatchingNameRegex(MAX, "Max(I|L)");
    }

    public static final String MAX_I = PREFIX + "MAX_I" + POSTFIX;
    static {
        beforeMatchingNameRegex(MAX_I, "MaxI");
    }

    public static final String MAX_V = PREFIX + "MAX_V" + POSTFIX;
    static {
        beforeMatchingNameRegex(MAX_V, "MaxV");
    }

    public static final String MEMBAR = PREFIX + "MEMBAR" + POSTFIX;
    static {
        beforeMatchingNameRegex(MEMBAR, "MemBar");
    }

    public static final String MEMBAR_STORESTORE = PREFIX + "MEMBAR_STORESTORE" + POSTFIX;
    static {
        beforeMatchingNameRegex(MEMBAR_STORESTORE, "MemBarStoreStore");
    }

    public static final String MIN = PREFIX + "MIN" + POSTFIX;
    static {
        beforeMatchingNameRegex(MIN, "Min(I|L)");
    }

    public static final String MIN_I = PREFIX + "MIN_I" + POSTFIX;
    static {
        beforeMatchingNameRegex(MIN_I, "MinI");
    }

    public static final String MIN_V = PREFIX + "MIN_V" + POSTFIX;
    static {
        beforeMatchingNameRegex(MIN_V, "MinV");
    }

    public static final String MUL = PREFIX + "MUL" + POSTFIX;
    static {
        beforeMatchingNameRegex(MUL, "Mul(I|L|F|D)");
    }

    public static final String MUL_D = PREFIX + "MUL_D" + POSTFIX;
    static {
        beforeMatchingNameRegex(MUL_D, "MulD");
    }

    public static final String MUL_F = PREFIX + "MUL_F" + POSTFIX;
    static {
        beforeMatchingNameRegex(MUL_F, "MulF");
    }

    public static final String MUL_I = PREFIX + "MUL_I" + POSTFIX;
    static {
        beforeMatchingNameRegex(MUL_I, "MulI");
    }

    public static final String MUL_L = PREFIX + "MUL_L" + POSTFIX;
    static {
        beforeMatchingNameRegex(MUL_L, "MulL");
    }

    public static final String MUL_V = PREFIX + "MUL_V" + POSTFIX;
    static {
        beforeMatchingNameRegex(MUL_V, "MulV(B|S|I|L|F|D)");
    }

    public static final String MUL_VL = PREFIX + "MUL_VL" + POSTFIX;
    static {
        beforeMatchingNameRegex(MUL_VL, "MulVL");
    }

    public static final String MUL_VI = PREFIX + "MUL_VI" + POSTFIX;
    static {
        beforeMatchingNameRegex(MUL_VI, "MulVI");
    }

    public static final String MUL_REDUCTION_VD = PREFIX + "MUL_REDUCTION_VD" + POSTFIX;
    static {
        superWordNodes(MUL_REDUCTION_VD, "MulReductionVD");
    }

    public static final String MUL_REDUCTION_VF = PREFIX + "MUL_REDUCTION_VF" + POSTFIX;
    static {
        superWordNodes(MUL_REDUCTION_VF, "MulReductionVF");
    }

    public static final String MUL_REDUCTION_VI = PREFIX + "MUL_REDUCTION_VI" + POSTFIX;
    static {
        superWordNodes(MUL_REDUCTION_VI, "MulReductionVI");
    }

    public static final String MUL_REDUCTION_VL = PREFIX + "MUL_REDUCTION_VL" + POSTFIX;
    static {
        superWordNodes(MUL_REDUCTION_VL, "MulReductionVL");
    }

    public static final String NEG_V = PREFIX + "NEG_V" + POSTFIX;
    static {
        beforeMatchingNameRegex(NEG_V, "NegV(F|D)");
    }

    public static final String NULL_ASSERT_TRAP = PREFIX + "NULL_ASSERT_TRAP" + POSTFIX;
    static {
        trapNodes(NULL_ASSERT_TRAP,"null_assert");
    }

    public static final String NULL_CHECK_TRAP = PREFIX + "NULL_CHECK_TRAP" + POSTFIX;
    static {
        trapNodes(NULL_CHECK_TRAP,"null_check");
    }

    public static final String OR_V = PREFIX + "OR_V" + POSTFIX;
    static {
        beforeMatchingNameRegex(OR_V, "OrV");
    }

    public static final String OR_V_MASK = PREFIX + "OR_V_MASK" + POSTFIX;
    static {
        beforeMatchingNameRegex(OR_V_MASK, "OrVMask");
    }

    public static final String OR_REDUCTION_V = PREFIX + "OR_REDUCTION_V" + POSTFIX;
    static {
        superWordNodes(OR_REDUCTION_V, "OrReductionV");
    }

    public static final String OUTER_STRIP_MINED_LOOP = PREFIX + "OUTER_STRIP_MINED_LOOP" + POSTFIX;
    static {
        String regex = START + "OuterStripMinedLoop\\b" + MID + END;
        fromAfterCountedLoops(OUTER_STRIP_MINED_LOOP, regex);
    }

    public static final String PHI = PREFIX + "PHI" + POSTFIX;
    static {
        beforeMatchingNameRegex(PHI, "Phi");
    }

    public static final String POPCOUNT_L = PREFIX + "POPCOUNT_L" + POSTFIX;
    static {
        beforeMatchingNameRegex(POPCOUNT_L, "PopCountL");
    }

    public static final String POPCOUNT_VI = PREFIX + "POPCOUNT_VI" + POSTFIX;
    static {
        superWordNodes(POPCOUNT_VI, "PopCountVI");
    }

    public static final String POPCOUNT_VL = PREFIX + "POPCOUNT_VL" + POSTFIX;
    static {
        superWordNodes(POPCOUNT_VL, "PopCountVL");
    }

    public static final String COUNTTRAILINGZEROS_VL = PREFIX + "COUNTTRAILINGZEROS_VL" + POSTFIX;
    static {
        superWordNodes(COUNTTRAILINGZEROS_VL, "CountTrailingZerosV");
    }

    public static final String COUNTLEADINGZEROS_VL = PREFIX + "COUNTLEADINGZEROS_VL" + POSTFIX;
    static {
        superWordNodes(COUNTLEADINGZEROS_VL, "CountLeadingZerosV");
    }

    public static final String POPULATE_INDEX = PREFIX + "POPULATE_INDEX" + POSTFIX;
    static {
        String regex = START + "PopulateIndex" + MID + END;
        IR_NODE_MAPPINGS.put(POPULATE_INDEX, new SinglePhaseRangeEntry(CompilePhase.PRINT_IDEAL, regex,
                                                                       CompilePhase.AFTER_CLOOPS,
                                                                       CompilePhase.BEFORE_MATCHING));
    }

    public static final String PREDICATE_TRAP = PREFIX + "PREDICATE_TRAP" + POSTFIX;
    static {
        trapNodes(PREDICATE_TRAP,"predicate");
    }

    public static final String RANGE_CHECK_TRAP = PREFIX + "RANGE_CHECK_TRAP" + POSTFIX;
    static {
        trapNodes(RANGE_CHECK_TRAP,"range_check");
    }

    public static final String REPLICATE_B = PREFIX + "REPLICATE_B" + POSTFIX;
    static {
        String regex = START + "ReplicateB" + MID + END;
        IR_NODE_MAPPINGS.put(REPLICATE_B, new SinglePhaseRangeEntry(CompilePhase.PRINT_IDEAL, regex,
                                                                    CompilePhase.AFTER_CLOOPS,
                                                                    CompilePhase.BEFORE_MATCHING));
    }

    public static final String REPLICATE_S = PREFIX + "REPLICATE_S" + POSTFIX;
    static {
        String regex = START + "ReplicateS" + MID + END;
        IR_NODE_MAPPINGS.put(REPLICATE_S, new SinglePhaseRangeEntry(CompilePhase.PRINT_IDEAL, regex,
                                                                    CompilePhase.AFTER_CLOOPS,
                                                                    CompilePhase.BEFORE_MATCHING));
    }

    public static final String REPLICATE_I = PREFIX + "REPLICATE_I" + POSTFIX;
    static {
        String regex = START + "ReplicateI" + MID + END;
        IR_NODE_MAPPINGS.put(REPLICATE_I, new SinglePhaseRangeEntry(CompilePhase.PRINT_IDEAL, regex,
                                                                    CompilePhase.AFTER_CLOOPS,
                                                                    CompilePhase.BEFORE_MATCHING));
    }

    public static final String REPLICATE_L = PREFIX + "REPLICATE_L" + POSTFIX;
    static {
        String regex = START + "ReplicateL" + MID + END;
        IR_NODE_MAPPINGS.put(REPLICATE_L, new SinglePhaseRangeEntry(CompilePhase.PRINT_IDEAL, regex,
                                                                    CompilePhase.AFTER_CLOOPS,
                                                                    CompilePhase.BEFORE_MATCHING));
    }

    public static final String REPLICATE_F = PREFIX + "REPLICATE_F" + POSTFIX;
    static {
        String regex = START + "ReplicateF" + MID + END;
        IR_NODE_MAPPINGS.put(REPLICATE_F, new SinglePhaseRangeEntry(CompilePhase.PRINT_IDEAL, regex,
                                                                    CompilePhase.AFTER_CLOOPS,
                                                                    CompilePhase.BEFORE_MATCHING));
    }

    public static final String REPLICATE_D = PREFIX + "REPLICATE_D" + POSTFIX;
    static {
        String regex = START + "ReplicateD" + MID + END;
        IR_NODE_MAPPINGS.put(REPLICATE_D, new SinglePhaseRangeEntry(CompilePhase.PRINT_IDEAL, regex,
                                                                    CompilePhase.AFTER_CLOOPS,
                                                                    CompilePhase.BEFORE_MATCHING));
    }

    public static final String REVERSE_BYTES_V = PREFIX + "REVERSE_BYTES_V" + POSTFIX;
    static {
        beforeMatchingNameRegex(REVERSE_BYTES_V, "ReverseBytesV");
    }

    public static final String REVERSE_I = PREFIX + "REVERSE_I" + POSTFIX;
    static {
        beforeMatchingNameRegex(REVERSE_I, "ReverseI");
    }

    public static final String REVERSE_L = PREFIX + "REVERSE_L" + POSTFIX;
    static {
        beforeMatchingNameRegex(REVERSE_L, "ReverseL");
    }

    public static final String REVERSE_V = PREFIX + "REVERSE_V" + POSTFIX;
    static {
        beforeMatchingNameRegex(REVERSE_V, "ReverseV");
    }

    public static final String ROUND_VD = PREFIX + "ROUND_VD" + POSTFIX;
    static {
        beforeMatchingNameRegex(ROUND_VD, "RoundVD");
    }

    public static final String ROUND_VF = PREFIX + "ROUND_VF" + POSTFIX;
    static {
        beforeMatchingNameRegex(ROUND_VF, "RoundVF");
    }

    public static final String ROTATE_LEFT = PREFIX + "ROTATE_LEFT" + POSTFIX;
    static {
        beforeMatchingNameRegex(ROTATE_LEFT, "RotateLeft");
    }

    public static final String ROTATE_RIGHT = PREFIX + "ROTATE_RIGHT" + POSTFIX;
    static {
        beforeMatchingNameRegex(ROTATE_RIGHT, "RotateRight");
    }

    public static final String ROTATE_LEFT_V = PREFIX + "ROTATE_LEFT_V" + POSTFIX;
    static {
        beforeMatchingNameRegex(ROTATE_LEFT_V, "RotateLeftV");
    }

    public static final String ROTATE_RIGHT_V = PREFIX + "ROTATE_RIGHT_V" + POSTFIX;
    static {
        beforeMatchingNameRegex(ROTATE_RIGHT_V, "RotateRightV");
    }

    public static final String ROUND_DOUBLE_MODE_V = PREFIX + "ROUND_DOUBLE_MODE_V" + POSTFIX;
    static {
        beforeMatchingNameRegex(ROUND_DOUBLE_MODE_V, "RoundDoubleModeV");
    }

    public static final String RSHIFT = PREFIX + "RSHIFT" + POSTFIX;
    static {
        beforeMatchingNameRegex(RSHIFT, "RShift(I|L)");
    }

    public static final String RSHIFT_I = PREFIX + "RSHIFT_I" + POSTFIX;
    static {
        beforeMatchingNameRegex(RSHIFT_I, "RShiftI");
    }

    public static final String RSHIFT_L = PREFIX + "RSHIFT_L" + POSTFIX;
    static {
        beforeMatchingNameRegex(RSHIFT_L, "RShiftL");
    }

    public static final String RSHIFT_VB = PREFIX + "RSHIFT_VB" + POSTFIX;
    static {
        beforeMatchingNameRegex(RSHIFT_VB, "RShiftVB");
    }

    public static final String RSHIFT_VS = PREFIX + "RSHIFT_VS" + POSTFIX;
    static {
        beforeMatchingNameRegex(RSHIFT_VS, "RShiftVS");
    }

    public static final String RSHIFT_V = PREFIX + "RSHIFT_V" + POSTFIX;
    static {
        beforeMatchingNameRegex(RSHIFT_V, "RShiftV(B|S|I|L)");
    }

    public static final String SAFEPOINT = PREFIX + "SAFEPOINT" + POSTFIX;
    static {
        beforeMatchingNameRegex(SAFEPOINT, "SafePoint");
    }

    public static final String SCOPE_OBJECT = PREFIX + "SCOPE_OBJECT" + POSTFIX;
    static {
        String regex = "(.*# ScObj.*" + END;
        optoOnly(SCOPE_OBJECT, regex);
    }

    public static final String SIGNUM_VD = PREFIX + "SIGNUM_VD" + POSTFIX;
    static {
        beforeMatchingNameRegex(SIGNUM_VD, "SignumVD");
    }

    public static final String SIGNUM_VF = PREFIX + "SIGNUM_VF" + POSTFIX;
    static {
        beforeMatchingNameRegex(SIGNUM_VF, "SignumVF");
    }

    public static final String SQRT_V = PREFIX + "SQRT_V" + POSTFIX;
    static {
        beforeMatchingNameRegex(SQRT_V, "SqrtV(F|D)");
    }

    public static final String STORE = PREFIX + "STORE" + POSTFIX;
    static {
        beforeMatchingNameRegex(STORE, "Store(B|C|S|I|L|F|D|P|N)");
    }

    public static final String STORE_B = PREFIX + "STORE_B" + POSTFIX;
    static {
        beforeMatchingNameRegex(STORE_B, "StoreB");
    }

    public static final String STORE_B_OF_CLASS = COMPOSITE_PREFIX + "STORE_B_OF_CLASS" + POSTFIX;
    static {
        storeOfNodes(STORE_B_OF_CLASS, "StoreB");
    }

    public static final String STORE_C = PREFIX + "STORE_C" + POSTFIX;
    static {
        beforeMatchingNameRegex(STORE_C, "StoreC");
    }

    public static final String STORE_C_OF_CLASS = COMPOSITE_PREFIX + "STORE_C_OF_CLASS" + POSTFIX;
    static {
        storeOfNodes(STORE_C_OF_CLASS, "StoreC");
    }

    public static final String STORE_D = PREFIX + "STORE_D" + POSTFIX;
    static {
        beforeMatchingNameRegex(STORE_D, "StoreD");
    }

    public static final String STORE_D_OF_CLASS = COMPOSITE_PREFIX + "STORE_D_OF_CLASS" + POSTFIX;
    static {
        storeOfNodes(STORE_D_OF_CLASS, "StoreD");
    }

    public static final String STORE_F = PREFIX + "STORE_F" + POSTFIX;
    static {
        beforeMatchingNameRegex(STORE_F, "StoreF");
    }

    public static final String STORE_F_OF_CLASS = COMPOSITE_PREFIX + "STORE_F_OF_CLASS" + POSTFIX;
    static {
        storeOfNodes(STORE_F_OF_CLASS, "StoreF");
    }

    public static final String STORE_I = PREFIX + "STORE_I" + POSTFIX;
    static {
        beforeMatchingNameRegex(STORE_I, "StoreI");
    }

    public static final String STORE_I_OF_CLASS = COMPOSITE_PREFIX + "STORE_I_OF_CLASS" + POSTFIX;
    static {
        storeOfNodes(STORE_I_OF_CLASS, "StoreI");
    }

    public static final String STORE_L = PREFIX + "STORE_L" + POSTFIX;
    static {
        beforeMatchingNameRegex(STORE_L, "StoreL");
    }

    public static final String STORE_L_OF_CLASS = COMPOSITE_PREFIX + "STORE_L_OF_CLASS" + POSTFIX;
    static {
        storeOfNodes(STORE_L_OF_CLASS, "StoreL");
    }

    public static final String STORE_N = PREFIX + "STORE_N" + POSTFIX;
    static {
        beforeMatchingNameRegex(STORE_N, "StoreN");
    }

    public static final String STORE_N_OF_CLASS = COMPOSITE_PREFIX + "STORE_N_OF_CLASS" + POSTFIX;
    static {
        storeOfNodes(STORE_N_OF_CLASS, "StoreN");
    }

    public static final String STORE_OF_CLASS = COMPOSITE_PREFIX + "STORE_OF_CLASS" + POSTFIX;
    static {
        storeOfNodes(STORE_OF_CLASS, "Store(B|C|S|I|L|F|D|P|N)");
    }

    public static final String STORE_OF_FIELD = COMPOSITE_PREFIX + "STORE_OF_FIELD" + POSTFIX;
    static {
        String regex = START + "Store(B|C|S|I|L|F|D|P|N)" + MID + "@.*name=" + IS_REPLACED + ",.*" + END;
        beforeMatching(STORE_OF_FIELD, regex);
    }

    public static final String STORE_P = PREFIX + "STORE_P" + POSTFIX;
    static {
        beforeMatchingNameRegex(STORE_P, "StoreP");
    }

    public static final String STORE_P_OF_CLASS = COMPOSITE_PREFIX + "STORE_P_OF_CLASS" + POSTFIX;
    static {
        storeOfNodes(STORE_P_OF_CLASS, "StoreP");
    }

    public static final String STORE_VECTOR = PREFIX + "STORE_VECTOR" + POSTFIX;
    static {
        beforeMatchingNameRegex(STORE_VECTOR, "StoreVector");
    }

    public static final String STORE_VECTOR_SCATTER = PREFIX + "STORE_VECTOR_SCATTER" + POSTFIX;
    static {
        beforeMatchingNameRegex(STORE_VECTOR_SCATTER, "StoreVectorScatter");
    }

    public static final String STORE_VECTOR_SCATTER_MASKED = PREFIX + "STORE_VECTOR_SCATTER_MASKED" + POSTFIX;
    static {
        beforeMatchingNameRegex(STORE_VECTOR_SCATTER_MASKED, "StoreVectorScatterMasked");
    }

    public static final String SUB = PREFIX + "SUB" + POSTFIX;
    static {
        beforeMatchingNameRegex(SUB, "Sub(I|L|F|D)");
    }

    public static final String SUB_D = PREFIX + "SUB_D" + POSTFIX;
    static {
        beforeMatchingNameRegex(SUB_D, "SubD");
    }

    public static final String SUB_F = PREFIX + "SUB_F" + POSTFIX;
    static {
        beforeMatchingNameRegex(SUB_F, "SubF");
    }

    public static final String SUB_I = PREFIX + "SUB_I" + POSTFIX;
    static {
        beforeMatchingNameRegex(SUB_I, "SubI");
    }

    public static final String SUB_L = PREFIX + "SUB_L" + POSTFIX;
    static {
        beforeMatchingNameRegex(SUB_L, "SubL");
    }

    public static final String SUB_V = PREFIX + "SUB_V" + POSTFIX;
    static {
        beforeMatchingNameRegex(SUB_V, "SubV(B|S|I|L|F|D)");
    }

    public static final String TRAP = PREFIX + "TRAP" + POSTFIX;
    static {
        trapNodes(TRAP,"reason");
    }

    public static final String UDIV_I = PREFIX + "UDIV_I" + POSTFIX;
    static {
        beforeMatchingNameRegex(UDIV_I, "UDivI");
    }

    public static final String UDIV_L = PREFIX + "UDIV_L" + POSTFIX;
    static {
        beforeMatchingNameRegex(UDIV_L, "UDivL");
    }

    public static final String UDIV_MOD_I = PREFIX + "UDIV_MOD_I" + POSTFIX;
    static {
        beforeMatchingNameRegex(UDIV_MOD_I, "UDivModI");
    }

    public static final String UDIV_MOD_L = PREFIX + "UDIV_MOD_L" + POSTFIX;
    static {
        beforeMatchingNameRegex(UDIV_MOD_L, "UDivModL");
    }

    public static final String UMOD_I = PREFIX + "UMOD_I" + POSTFIX;
    static {
        beforeMatchingNameRegex(UMOD_I, "UModI");
    }

    public static final String UMOD_L = PREFIX + "UMOD_L" + POSTFIX;
    static {
        beforeMatchingNameRegex(UMOD_L, "UModL");
    }

    public static final String UNHANDLED_TRAP = PREFIX + "UNHANDLED_TRAP" + POSTFIX;
    static {
        trapNodes(UNHANDLED_TRAP,"unhandled");
    }

    public static final String UNSTABLE_IF_TRAP = PREFIX + "UNSTABLE_IF_TRAP" + POSTFIX;
    static {
        trapNodes(UNSTABLE_IF_TRAP,"unstable_if");
    }

    public static final String URSHIFT = PREFIX + "URSHIFT" + POSTFIX;
    static {
        beforeMatchingNameRegex(URSHIFT, "URShift(B|S|I|L)");
    }

    public static final String URSHIFT_B = PREFIX + "URSHIFT_B" + POSTFIX;
    static {
        beforeMatchingNameRegex(URSHIFT_B, "URShiftB");
    }

    public static final String URSHIFT_I = PREFIX + "URSHIFT_I" + POSTFIX;
    static {
        beforeMatchingNameRegex(URSHIFT_I, "URShiftI");
    }

    public static final String URSHIFT_L = PREFIX + "URSHIFT_L" + POSTFIX;
    static {
        beforeMatchingNameRegex(URSHIFT_L, "URShiftL");
    }

    public static final String URSHIFT_S = PREFIX + "URSHIFT_S" + POSTFIX;
    static {
        beforeMatchingNameRegex(URSHIFT_S, "URShiftS");
    }

    public static final String URSHIFT_V = PREFIX + "URSHIFT_V" + POSTFIX;
    static {
        beforeMatchingNameRegex(URSHIFT_V, "URShiftV(B|S|I|L)");
    }

    public static final String VAND_NOT_I = PREFIX + "VAND_NOT_I" + POSTFIX;
    static {
        machOnlyNameRegex(VAND_NOT_I, "vand_notI");
    }

    public static final String VAND_NOT_L = PREFIX + "VAND_NOT_L" + POSTFIX;
    static {
        machOnlyNameRegex(VAND_NOT_L, "vand_notL");
    }

    public static final String VECTOR_BLEND = PREFIX + "VECTOR_BLEND" + POSTFIX;
    static {
        beforeMatchingNameRegex(VECTOR_BLEND, "VectorBlend");
    }

    public static final String VECTOR_CAST_B2X = PREFIX + "VECTOR_CAST_B2X" + POSTFIX;
    static {
        beforeMatchingNameRegex(VECTOR_CAST_B2X, "VectorCastB2X");
    }

    public static final String VECTOR_CAST_D2X = PREFIX + "VECTOR_CAST_D2X" + POSTFIX;
    static {
        beforeMatchingNameRegex(VECTOR_CAST_D2X, "VectorCastD2X");
    }

    public static final String VECTOR_CAST_F2X = PREFIX + "VECTOR_CAST_F2X" + POSTFIX;
    static {
        beforeMatchingNameRegex(VECTOR_CAST_F2X, "VectorCastF2X");
    }

    public static final String VECTOR_CAST_I2X = PREFIX + "VECTOR_CAST_I2X" + POSTFIX;
    static {
        beforeMatchingNameRegex(VECTOR_CAST_I2X, "VectorCastI2X");
    }

    public static final String VECTOR_CAST_L2X = PREFIX + "VECTOR_CAST_L2X" + POSTFIX;
    static {
        beforeMatchingNameRegex(VECTOR_CAST_L2X, "VectorCastL2X");
    }

    public static final String VECTOR_CAST_S2X = PREFIX + "VECTOR_CAST_S2X" + POSTFIX;
    static {
        beforeMatchingNameRegex(VECTOR_CAST_S2X, "VectorCastS2X");
    }

    public static final String VECTOR_CAST_F2HF = PREFIX + "VECTOR_CAST_F2HF" + POSTFIX;
    static {
        beforeMatchingNameRegex(VECTOR_CAST_F2HF, "VectorCastF2HF");
    }

    public static final String VECTOR_CAST_HF2F = PREFIX + "VECTOR_CAST_HF2F" + POSTFIX;
    static {
        beforeMatchingNameRegex(VECTOR_CAST_HF2F, "VectorCastHF2F");
    }

    public static final String VECTOR_MASK_CAST = PREFIX + "VECTOR_MASK_CAST" + POSTFIX;
    static {
        beforeMatchingNameRegex(VECTOR_MASK_CAST, "VectorMaskCast");
    }

    public static final String VECTOR_REINTERPRET = PREFIX + "VECTOR_REINTERPRET" + POSTFIX;
    static {
        beforeMatchingNameRegex(VECTOR_REINTERPRET, "VectorReinterpret");
    }

    public static final String VECTOR_UCAST_B2X = PREFIX + "VECTOR_UCAST_B2X" + POSTFIX;
    static {
        beforeMatchingNameRegex(VECTOR_UCAST_B2X, "VectorUCastB2X");
    }

    public static final String VECTOR_UCAST_I2X = PREFIX + "VECTOR_UCAST_I2X" + POSTFIX;
    static {
        beforeMatchingNameRegex(VECTOR_UCAST_I2X, "VectorUCastI2X");
    }

    public static final String VECTOR_UCAST_S2X = PREFIX + "VECTOR_UCAST_S2X" + POSTFIX;
    static {
        beforeMatchingNameRegex(VECTOR_UCAST_S2X, "VectorUCastS2X");
    }

    public static final String VECTOR_TEST = PREFIX + "VECTOR_TEST" + POSTFIX;
    static {
        beforeMatchingNameRegex(VECTOR_TEST, "VectorTest");
    }

    public static final String VFABD = PREFIX + "VFABD" + POSTFIX;
    static {
        machOnlyNameRegex(VFABD, "vfabd");
    }

    public static final String VFABD_MASKED = PREFIX + "VFABD_MASKED" + POSTFIX;
    static {
        machOnlyNameRegex(VFABD_MASKED, "vfabd_masked");
    }

    public static final String VFMSB_MASKED = PREFIX + "VFMSB_MASKED" + POSTFIX;
    static {
        machOnlyNameRegex(VFMSB_MASKED, "vfmsb_masked");
    }

    public static final String VFNMAD_MASKED = PREFIX + "VFNMAD_MASKED" + POSTFIX;
    static {
        machOnlyNameRegex(VFNMAD_MASKED, "vfnmad_masked");
    }

    public static final String VFNMSB_MASKED = PREFIX + "VFNMSB_MASKED" + POSTFIX;
    static {
        machOnlyNameRegex(VFNMSB_MASKED, "vfnmsb_masked");
    }

    public static final String VMASK_AND_NOT_L = PREFIX + "VMASK_AND_NOT_L" + POSTFIX;
    static {
        machOnlyNameRegex(VMASK_AND_NOT_L, "vmask_and_notL");
    }

    public static final String VMLA = PREFIX + "VMLA" + POSTFIX;
    static {
        machOnlyNameRegex(VMLA, "vmla");
    }

    public static final String VMLA_MASKED = PREFIX + "VMLA_MASKED" + POSTFIX;
    static {
        machOnlyNameRegex(VMLA_MASKED, "vmla_masked");
    }

    public static final String VMLS = PREFIX + "VMLS" + POSTFIX;
    static {
        machOnlyNameRegex(VMLS, "vmls");
    }

    public static final String VMLS_MASKED = PREFIX + "VMLS_MASKED" + POSTFIX;
    static {
        machOnlyNameRegex(VMLS_MASKED, "vmls_masked");
    }

    public static final String VMASK_CMP_ZERO_I_NEON = PREFIX + "VMASK_CMP_ZERO_I_NEON" + POSTFIX;
    static {
        machOnlyNameRegex(VMASK_CMP_ZERO_I_NEON, "vmaskcmp_zeroI_neon");
    }

    public static final String VMASK_CMP_ZERO_L_NEON = PREFIX + "VMASK_CMP_ZERO_L_NEON" + POSTFIX;
    static {
        machOnlyNameRegex(VMASK_CMP_ZERO_L_NEON, "vmaskcmp_zeroL_neon");
    }

    public static final String VMASK_CMP_ZERO_F_NEON = PREFIX + "VMASK_CMP_ZERO_F_NEON" + POSTFIX;
    static {
        machOnlyNameRegex(VMASK_CMP_ZERO_F_NEON, "vmaskcmp_zeroF_neon");
    }

    public static final String VMASK_CMP_ZERO_D_NEON = PREFIX + "VMASK_CMP_ZERO_D_NEON" + POSTFIX;
    static {
        machOnlyNameRegex(VMASK_CMP_ZERO_D_NEON, "vmaskcmp_zeroD_neon");
    }

    public static final String VNOT_I_MASKED = PREFIX + "VNOT_I_MASKED" + POSTFIX;
    static {
        machOnlyNameRegex(VNOT_I_MASKED, "vnotI_masked");
    }

    public static final String VNOT_L_MASKED = PREFIX + "VNOT_L_MASKED" + POSTFIX;
    static {
        machOnlyNameRegex(VNOT_L_MASKED, "vnotL_masked");
    }

    public static final String XOR = PREFIX + "XOR" + POSTFIX;
    static {
        beforeMatchingNameRegex(XOR, "Xor(I|L)");
    }

    public static final String XOR_I = PREFIX + "XOR_I" + POSTFIX;
    static {
        beforeMatchingNameRegex(XOR_I, "XorI");
    }

    public static final String XOR_L = PREFIX + "XOR_L" + POSTFIX;
    static {
        beforeMatchingNameRegex(XOR_L, "XorL");
    }

    public static final String XOR_V = PREFIX + "XOR_V" + POSTFIX;
    static {
        beforeMatchingNameRegex(XOR_V, "XorV");
    }

    public static final String XOR_V_MASK = PREFIX + "XOR_V_MASK" + POSTFIX;
    static {
        beforeMatchingNameRegex(XOR_V_MASK, "XorVMask");
    }

    public static final String XOR_REDUCTION_V = PREFIX + "XOR_REDUCTION_V" + POSTFIX;
    static {
        superWordNodes(XOR_REDUCTION_V, "XorReductionV");
    }

    public static final String XOR3_NEON = PREFIX + "XOR3_NEON" + POSTFIX;
    static {
        machOnlyNameRegex(XOR3_NEON, "veor3_neon");
    }

    public static final String XOR3_SVE = PREFIX + "XOR3_SVE" + POSTFIX;
    static {
        machOnlyNameRegex(XOR3_SVE, "veor3_sve");
    }

<<<<<<< HEAD
    // x86 specific

    public static final String CONVI2B_X86 = PREFIX + "CONVI2B_X86" + POSTFIX;
    static {
        machOnlyNameRegex(CONVI2B_X86, "convI2B");
    }

    public static final String CONVI2B_FLIP_X86 = PREFIX + "CONVI2B_FLIP_X86" + POSTFIX;
    static {
        machOnlyNameRegex(CONVI2B_FLIP_X86, "convI2B_Flip");
    }

    public static final String CONVP2B_X86 = PREFIX + "CONVP2B_X86" + POSTFIX;
    static {
        machOnlyNameRegex(CONVP2B_X86, "convP2B");
    }

    public static final String CONVP2B_FLIP_X86 = PREFIX + "CONVP2B_FLIP_X86" + POSTFIX;
    static {
        machOnlyNameRegex(CONVP2B_FLIP_X86, "convP2B_Flip");
=======
    public static final String COMPRESS_BITSV = PREFIX + "COMPRESS_BITSV" + POSTFIX;
    static {
        beforeMatchingNameRegex(COMPRESS_BITSV, "CompressBitsV");
    }

    public static final String EXPAND_BITSV = PREFIX + "EXPAND_BITSV" + POSTFIX;
    static {
        beforeMatchingNameRegex(EXPAND_BITSV, "ExpandBitsV");
>>>>>>> fe42312f
    }

    /*
     * Utility methods to set up IR_NODE_MAPPINGS.
     */

    /**
     * Apply {@code regex} on all machine independent ideal graph phases up to and including
     * {@link CompilePhase#BEFORE_MATCHING}.
     */
    private static void beforeMatching(String irNodePlaceholder, String regex) {
        IR_NODE_MAPPINGS.put(irNodePlaceholder, new RegexTypeEntry(RegexType.IDEAL_INDEPENDENT, regex));
    }

    /**
     * Apply {@code irNodeRegex} as regex for the IR node name on all machine independent ideal graph phases up to and
     * including {@link CompilePhase#BEFORE_MATCHING}.
     */
    private static void beforeMatchingNameRegex(String irNodePlaceholder, String irNodeRegex) {
        String regex = START + irNodeRegex + MID + END;
        IR_NODE_MAPPINGS.put(irNodePlaceholder, new RegexTypeEntry(RegexType.IDEAL_INDEPENDENT, regex));
    }

    private static void allocNodes(String irNode, String irNodeName, String optoRegex) {
        String idealIndependentRegex = START + irNodeName + "\\b" + MID + END;
        Map<PhaseInterval, String> intervalToRegexMap = new HashMap<>();
        intervalToRegexMap.put(new PhaseInterval(CompilePhase.BEFORE_REMOVEUSELESS, CompilePhase.PHASEIDEALLOOP_ITERATIONS),
                               idealIndependentRegex);
        intervalToRegexMap.put(new PhaseInterval(CompilePhase.PRINT_OPTO_ASSEMBLY), optoRegex);
        MultiPhaseRangeEntry entry = new MultiPhaseRangeEntry(CompilePhase.PRINT_OPTO_ASSEMBLY, intervalToRegexMap);
        IR_NODE_MAPPINGS.put(irNode, entry);
    }

    private static void callOfNodes(String irNodePlaceholder, String callRegex) {
        String regex = START + callRegex + MID + IS_REPLACED + " " +  END;
        IR_NODE_MAPPINGS.put(irNodePlaceholder, new RegexTypeEntry(RegexType.IDEAL_INDEPENDENT, regex));
    }

    /**
     * Apply {@code regex} on all machine dependant ideal graph phases (i.e. on the mach graph) starting from
     * {@link CompilePhase#MATCHING}.
     */
    private static void optoOnly(String irNodePlaceholder, String regex) {
        IR_NODE_MAPPINGS.put(irNodePlaceholder, new RegexTypeEntry(RegexType.OPTO_ASSEMBLY, regex));
    }

    private static void machOnly(String irNodePlaceholder, String regex) {
        IR_NODE_MAPPINGS.put(irNodePlaceholder, new RegexTypeEntry(RegexType.MACH, regex));
    }

    private static void machOnlyNameRegex(String irNodePlaceholder, String irNodeRegex) {
        String regex = START + irNodeRegex + MID + END;
        IR_NODE_MAPPINGS.put(irNodePlaceholder, new RegexTypeEntry(RegexType.MACH, regex));
    }

    /**
     * Apply {@code regex} on all ideal graph phases starting from {@link CompilePhase#AFTER_CLOOPS}.
     */
    private static void fromAfterCountedLoops(String irNodePlaceholder, String regex) {
        IR_NODE_MAPPINGS.put(irNodePlaceholder, new SinglePhaseRangeEntry(CompilePhase.PRINT_IDEAL, regex,
                                                                          CompilePhase.AFTER_CLOOPS,
                                                                          CompilePhase.FINAL_CODE));
    }

    /**
     * Apply {@code regex} on all ideal graph phases starting from {@link CompilePhase#BEFORE_CLOOPS}.
     */
    private static void fromBeforeCountedLoops(String irNodePlaceholder, String regex) {
        IR_NODE_MAPPINGS.put(irNodePlaceholder, new SinglePhaseRangeEntry(CompilePhase.PRINT_IDEAL, regex,
                                                                          CompilePhase.BEFORE_CLOOPS,
                                                                          CompilePhase.FINAL_CODE));
    }

    /**
     * Apply {@code regex} on all ideal graph phases starting from {@link CompilePhase#BEFORE_CLOOPS} up to and
     * including {@link CompilePhase#BEFORE_MATCHING}
     */
    private static void fromMacroToBeforeMatching(String irNodePlaceholder, String regex) {
        IR_NODE_MAPPINGS.put(irNodePlaceholder, new SinglePhaseRangeEntry(CompilePhase.PRINT_IDEAL, regex,
                                                                          CompilePhase.MACRO_EXPANSION,
                                                                          CompilePhase.BEFORE_MATCHING));
    }

    /**
     * Apply {@code regex} on all ideal graph phases starting from {@link CompilePhase#BEFORE_CLOOPS} up to and
     * including {@link CompilePhase#BEFORE_MATCHING}
     */
    private static void afterBarrierExpansionToBeforeMatching(String irNodePlaceholder, String regex) {
        IR_NODE_MAPPINGS.put(irNodePlaceholder, new SinglePhaseRangeEntry(CompilePhase.PRINT_IDEAL, regex,
                                                                          CompilePhase.OPTIMIZE_FINISHED,
                                                                          CompilePhase.BEFORE_MATCHING));
    }

    private static void trapNodes(String irNodePlaceholder, String trapReason) {
        String regex = START + "CallStaticJava" + MID + "uncommon_trap.*" + trapReason + END;
        beforeMatching(irNodePlaceholder, regex);
    }

    private static void loadOfNodes(String irNodePlaceholder, String irNodeRegex) {
        String regex = START + irNodeRegex + MID + "@\\S*" + IS_REPLACED + LOAD_OF_CLASS_POSTFIX;
        beforeMatching(irNodePlaceholder, regex);
    }

    private static void storeOfNodes(String irNodePlaceholder, String irNodeRegex) {
        String regex = START + irNodeRegex + MID + "@\\S*" + IS_REPLACED + STORE_OF_CLASS_POSTFIX;
        beforeMatching(irNodePlaceholder, regex);
    }

    /**
     * Apply {@code regex} on all ideal graph phases starting from {@link CompilePhase#PHASEIDEALLOOP1} which is the
     * first phase that could contain vector nodes from super word.
     */
    private static void superWordNodes(String irNodePlaceholder, String irNodeRegex) {
        String regex = START + irNodeRegex + MID + END;
        IR_NODE_MAPPINGS.put(irNodePlaceholder, new SinglePhaseRangeEntry(CompilePhase.PRINT_IDEAL, regex,
                                                                          CompilePhase.PHASEIDEALLOOP1,
                                                                          CompilePhase.BEFORE_MATCHING));
    }


    /*
     * Methods used internally by the IR framework.
     */

    /**
     * Is {@code irNodeString} an IR node placeholder string?
     */
    public static boolean isIRNode(String irNodeString) {
        return irNodeString.startsWith(PREFIX);
    }

    /**
     * Is {@code irCompositeNodeString} an IR composite node placeholder string?
     */
    public static boolean isCompositeIRNode(String irCompositeNodeString) {
        return irCompositeNodeString.startsWith(COMPOSITE_PREFIX);
    }

    /**
     * Returns "IRNode.XYZ", where XYZ is one of the IR node placeholder variable names defined above.
     */
    public static String getIRNodeAccessString(String irNodeString) {
        int prefixLength;
        if (isCompositeIRNode(irNodeString)) {
            TestFramework.check(irNodeString.length() > COMPOSITE_PREFIX.length() + POSTFIX.length(),
                                "Invalid composite node placeholder: " + irNodeString);
            prefixLength = COMPOSITE_PREFIX.length();
        } else {
            prefixLength = PREFIX.length();
        }
        return "IRNode." + irNodeString.substring(prefixLength, irNodeString.length() - POSTFIX.length());
    }

    /**
     * Is this IR node supported on current platform, used VM build, etc.?
     * Throws a {@link CheckedTestFrameworkException} if the IR node is unsupported.
     */
    public static void checkIRNodeSupported(String node) throws CheckedTestFrameworkException {
        switch (node) {
            case INTRINSIC_OR_TYPE_CHECKED_INLINING_TRAP -> {
                if (!WhiteBox.getWhiteBox().isJVMCISupportedByGC()) {
                    throw new CheckedTestFrameworkException("INTRINSIC_OR_TYPE_CHECKED_INLINING_TRAP is unsupported " +
                                                            "in builds without JVMCI.");
                }
            }
            case CHECKCAST_ARRAYCOPY -> {
                if (Platform.isS390x()) {
                    throw new CheckedTestFrameworkException("CHECKCAST_ARRAYCOPY is unsupported on s390.");
                }
            }
            case IS_FINITE_D, IS_FINITE_F -> {
                if (!Platform.isRISCV64()) {
                    throw new CheckedTestFrameworkException("IS_FINITE_* is only supported on riscv64.");
                }
            }
            // default: do nothing -> IR node is supported and can be used by the user.
        }
    }

    /**
     * Get the regex of an IR node for a specific compile phase. If {@code irNode} is not an IR node placeholder string
     * or if there is no regex specified for {@code compilePhase}, a {@link TestFormatException} is reported.
     */
    public static String getRegexForCompilePhase(String irNode, CompilePhase compilePhase) {
        IRNodeMapEntry entry = IR_NODE_MAPPINGS.get(irNode);
        String failMsg = "IR Node \"" + irNode + "\" defined in class IRNode has no regex/compiler phase mapping " +
                         "(i.e. no static initializer block that adds a mapping entry to IRNode.IR_NODE_MAPPINGS)." +
                         System.lineSeparator() +
                         "   Have you just created the entry \"" + irNode + "\" in class IRNode and forgot to add a " +
                         "mapping?" + System.lineSeparator() +
                         "   Violation";
        TestFormat.checkNoReport(entry != null, failMsg);
        String regex = entry.regexForCompilePhase(compilePhase);
        failMsg = "IR Node \"" + irNode + "\" defined in class IRNode has no regex defined for compile phase "
                  + compilePhase + "." + System.lineSeparator() +
                  "   If you think this compile phase should be supported, update the mapping for \"" + irNode +
                  "\" in class IRNode (i.e the static initializer block immediately following the definition of \"" +
                  irNode + "\")." + System.lineSeparator() +
                  "   Violation";
        TestFormat.checkNoReport(regex != null, failMsg);
        return regex;
    }

    /**
     * Get the default phase of an IR node. If {@code irNode} is not an IR node placeholder string, a
     * {@link TestFormatException} is reported.
     */
    public static CompilePhase getDefaultPhase(String irNode) {
        IRNodeMapEntry entry = IR_NODE_MAPPINGS.get(irNode);
        String failMsg = "\"" + irNode + "\" is not an IR node defined in class IRNode and " +
                         "has therefore no default compile phase specified." + System.lineSeparator() +
                         "   If your regex represents a C2 IR node, consider adding an entry to class IRNode together " +
                         "with a static initializer block that adds a mapping to IRNode.IR_NODE_MAPPINGS." +
                         System.lineSeparator() +
                         "   Otherwise, set the @IR \"phase\" attribute to a compile phase different from " +
                         "CompilePhase.DEFAULT to explicitly tell the IR framework on which compile phase your rule" +
                         " should be applied on." + System.lineSeparator() +
                         "   Violation";
        TestFormat.checkNoReport(entry != null, failMsg);
        return entry.defaultCompilePhase();
    }
}<|MERGE_RESOLUTION|>--- conflicted
+++ resolved
@@ -1408,8 +1408,17 @@
         machOnlyNameRegex(XOR3_SVE, "veor3_sve");
     }
 
-<<<<<<< HEAD
-    // x86 specific
+    public static final String COMPRESS_BITSV = PREFIX + "COMPRESS_BITSV" + POSTFIX;
+    static {
+        beforeMatchingNameRegex(COMPRESS_BITSV, "CompressBitsV");
+    }
+
+    public static final String EXPAND_BITSV = PREFIX + "EXPAND_BITSV" + POSTFIX;
+    static {
+        beforeMatchingNameRegex(EXPAND_BITSV, "ExpandBitsV");
+    }
+	
+	// x86 specific
 
     public static final String CONVI2B_X86 = PREFIX + "CONVI2B_X86" + POSTFIX;
     static {
@@ -1429,17 +1438,7 @@
     public static final String CONVP2B_FLIP_X86 = PREFIX + "CONVP2B_FLIP_X86" + POSTFIX;
     static {
         machOnlyNameRegex(CONVP2B_FLIP_X86, "convP2B_Flip");
-=======
-    public static final String COMPRESS_BITSV = PREFIX + "COMPRESS_BITSV" + POSTFIX;
-    static {
-        beforeMatchingNameRegex(COMPRESS_BITSV, "CompressBitsV");
-    }
-
-    public static final String EXPAND_BITSV = PREFIX + "EXPAND_BITSV" + POSTFIX;
-    static {
-        beforeMatchingNameRegex(EXPAND_BITSV, "ExpandBitsV");
->>>>>>> fe42312f
-    }
+	}
 
     /*
      * Utility methods to set up IR_NODE_MAPPINGS.
