/*
 * Copyright (c) 2021, 2022, Oracle and/or its affiliates. All rights reserved.
 * DO NOT ALTER OR REMOVE COPYRIGHT NOTICES OR THIS FILE HEADER.
 *
 * This code is free software; you can redistribute it and/or modify it
 * under the terms of the GNU General Public License version 2 only, as
 * published by the Free Software Foundation.
 *
 * This code is distributed in the hope that it will be useful, but WITHOUT
 * ANY WARRANTY; without even the implied warranty of MERCHANTABILITY or
 * FITNESS FOR A PARTICULAR PURPOSE.  See the GNU General Public License
 * version 2 for more details (a copy is included in the LICENSE file that
 * accompanied this code).
 *
 * You should have received a copy of the GNU General Public License version
 * 2 along with this work; if not, write to the Free Software Foundation,
 * Inc., 51 Franklin St, Fifth Floor, Boston, MA 02110-1301 USA.
 *
 * Please contact Oracle, 500 Oracle Parkway, Redwood Shores, CA 94065 USA
 * or visit www.oracle.com if you need additional information or have any
 * questions.
 */

package compiler.lib.ir_framework;

import compiler.lib.ir_framework.driver.irmatching.IRMatcher;
import compiler.lib.ir_framework.shared.*;
import jdk.test.lib.Platform;
import sun.hotspot.WhiteBox;

import java.util.ArrayList;
import java.util.List;

/**
 * This class provides default regex strings that can be used in {@link IR @IR} annotations to specify IR constraints.
 * <p>
 * There are two types of default regexes:
 * <ul>
 *     <li><p>Standalone regexes: Use them directly.</li>
 *     <li><p>Composite regexes: Their names contain "{@code _OF}" and expect another string in a list in
 *            {@link IR#failOn()} and {@link IR#counts()}. They cannot be use as standalone regex and will result in a
 *            {@link TestFormatException} when doing so.</li>
 * </ul>
 *
 * @see IR
 */
public class IRNode {
    private static final String START = "(\\d+(\\s){2}(";
    private static final String MID = ".*)+(\\s){2}===.*";
    private static final String END = ")";
    private static final String COMPOSITE_PREFIX = "#PRE#"; // Prefix for regexes that require an additional user-defined string.
    private static final String IS_REPLACED = "#IS_REPLACED#"; // Is replaced by an additional user-defined string.
    private static final String STORE_OF_CLASS_POSTFIX = "(:|\\+)\\S* \\*" + END;
    private static final String LOAD_OF_CLASS_POSTFIX = "(:|\\+)\\S* \\*" + END;

    public static final String ALLOC = "(.*precise .*\\R((.*(?i:mov|xorl|nop|spill).*|\\s*|.*LGHI.*)\\R)*.*(?i:call,static).*wrapper for: _new_instance_Java" + END;
    public static final String ALLOC_OF = COMPOSITE_PREFIX + "(.*precise .*" + IS_REPLACED + ":.*\\R((.*(?i:mov|xorl|nop|spill).*|\\s*|.*LGHI.*)\\R)*.*(?i:call,static).*wrapper for: _new_instance_Java" + END;
    public static final String ALLOC_ARRAY = "(.*precise \\[.*\\R((.*(?i:mov|xor|nop|spill).*|\\s*|.*LGHI.*)\\R)*.*(?i:call,static).*wrapper for: _new_array_Java" + END;
    public static final String ALLOC_ARRAY_OF = COMPOSITE_PREFIX + "(.*precise \\[.*" + IS_REPLACED + ":.*\\R((.*(?i:mov|xorl|nop|spill).*|\\s*|.*LGHI.*)\\R)*.*(?i:call,static).*wrapper for: _new_array_Java" + END;

    public static final String CHECKCAST_ARRAY = "(((?i:cmp|CLFI|CLR).*precise \\[.*:|.*(?i:mov|or).*precise \\[.*:.*\\R.*(cmp|CMP|CLR))" + END;
    public static final String CHECKCAST_ARRAY_OF = COMPOSITE_PREFIX + "(((?i:cmp|CLFI|CLR).*precise \\[.*" + IS_REPLACED + ":|.*(?i:mov|or).*precise \\[.*" + IS_REPLACED + ":.*\\R.*(cmp|CMP|CLR))" + END;
    // Does not work on s390 (a rule containing this regex will be skipped on s390).
    public static final String CHECKCAST_ARRAYCOPY = "(.*((?i:call_leaf_nofp,runtime)|CALL,\\s?runtime leaf nofp|BCTRL.*.leaf call).*checkcast_arraycopy.*" + END;

    public static final String FIELD_ACCESS = "(.*Field: *" + END;

    public static final String STORE = START + "Store(B|C|S|I|L|F|D|P|N)" + MID + END;
    public static final String STORE_B = START + "StoreB" + MID + END; // Store to boolean is also mapped to byte
    public static final String STORE_C = START + "StoreC" + MID + END;
    public static final String STORE_I = START + "StoreI" + MID + END; // Store to short is also mapped to int
    public static final String STORE_L = START + "StoreL" + MID + END;
    public static final String STORE_F = START + "StoreF" + MID + END;
    public static final String STORE_D = START + "StoreD" + MID + END;
    public static final String STORE_P = START + "StoreP" + MID + END;
    public static final String STORE_N = START + "StoreN" + MID + END;
    public static final String STORE_VECTOR = START + "StoreVector" + MID + END;
    public static final String STORE_OF_CLASS = COMPOSITE_PREFIX + START + "Store(B|C|S|I|L|F|D|P|N)" + MID + "@\\S*" + IS_REPLACED + STORE_OF_CLASS_POSTFIX;
    public static final String STORE_B_OF_CLASS = COMPOSITE_PREFIX + START + "StoreB" + MID + "@\\S*" + IS_REPLACED + STORE_OF_CLASS_POSTFIX;
    public static final String STORE_C_OF_CLASS = COMPOSITE_PREFIX + START + "StoreC" + MID + "@\\S*" + IS_REPLACED + STORE_OF_CLASS_POSTFIX;
    public static final String STORE_I_OF_CLASS = COMPOSITE_PREFIX + START + "StoreI" + MID + "@\\S*" + IS_REPLACED + STORE_OF_CLASS_POSTFIX;
    public static final String STORE_L_OF_CLASS = COMPOSITE_PREFIX + START + "StoreL" + MID + "@\\S*" + IS_REPLACED + STORE_OF_CLASS_POSTFIX;
    public static final String STORE_F_OF_CLASS = COMPOSITE_PREFIX + START + "StoreF" + MID + "@\\S*" + IS_REPLACED + STORE_OF_CLASS_POSTFIX;
    public static final String STORE_D_OF_CLASS = COMPOSITE_PREFIX + START + "StoreD" + MID + "@\\S*" + IS_REPLACED + STORE_OF_CLASS_POSTFIX;
    public static final String STORE_P_OF_CLASS = COMPOSITE_PREFIX + START + "StoreP" + MID + "@\\S*" + IS_REPLACED + STORE_OF_CLASS_POSTFIX;
    public static final String STORE_N_OF_CLASS = COMPOSITE_PREFIX + START + "StoreN" + MID + "@\\S*" + IS_REPLACED + STORE_OF_CLASS_POSTFIX;
    public static final String STORE_OF_FIELD = COMPOSITE_PREFIX + START + "Store(B|C|S|I|L|F|D|P|N)" + MID + "@.*name=" + IS_REPLACED + ",.*" + END;

    public static final String LOAD = START + "Load(B|UB|S|US|I|L|F|D|P|N)" + MID + END;
    public static final String LOAD_B = START + "LoadB" + MID + END;
    public static final String LOAD_UB = START + "LoadUB" + MID + END; // Load from boolean
    public static final String LOAD_S = START + "LoadS" + MID + END;
    public static final String LOAD_US = START + "LoadUS" + MID + END; // Load from char
    public static final String LOAD_I = START + "LoadI" + MID + END;
    public static final String LOAD_L = START + "LoadL" + MID + END;
    public static final String LOAD_F = START + "LoadF" + MID + END;
    public static final String LOAD_D = START + "LoadD" + MID + END;
    public static final String LOAD_P = START + "LoadP" + MID + END;
    public static final String LOAD_N = START + "LoadN" + MID + END;
    public static final String LOAD_VECTOR = START + "LoadVector" + MID + END;
    public static final String LOAD_OF_CLASS = COMPOSITE_PREFIX + START + "Load(B|UB|S|US|I|L|F|D|P|N)" + MID + "@\\S*"+  IS_REPLACED + LOAD_OF_CLASS_POSTFIX;
    public static final String LOAD_B_OF_CLASS = COMPOSITE_PREFIX + START + "LoadB" + MID + "@\\S*" + IS_REPLACED + LOAD_OF_CLASS_POSTFIX;
    public static final String LOAD_UB_OF_CLASS = COMPOSITE_PREFIX + START + "LoadUB" + MID + "@\\S*" + IS_REPLACED + LOAD_OF_CLASS_POSTFIX;
    public static final String LOAD_S_OF_CLASS = COMPOSITE_PREFIX + START + "LoadS" + MID + "@\\S*" + IS_REPLACED + LOAD_OF_CLASS_POSTFIX;
    public static final String LOAD_US_OF_CLASS = COMPOSITE_PREFIX + START + "LoadUS" + MID + "@\\S*" + IS_REPLACED + LOAD_OF_CLASS_POSTFIX;
    public static final String LOAD_I_OF_CLASS = COMPOSITE_PREFIX + START + "LoadI" + MID + "@\\S*" + IS_REPLACED + LOAD_OF_CLASS_POSTFIX;
    public static final String LOAD_L_OF_CLASS = COMPOSITE_PREFIX + START + "LoadL" + MID + "@\\S*" + IS_REPLACED + LOAD_OF_CLASS_POSTFIX;
    public static final String LOAD_F_OF_CLASS = COMPOSITE_PREFIX + START + "LoadF" + MID + "@\\S*" + IS_REPLACED + LOAD_OF_CLASS_POSTFIX;
    public static final String LOAD_D_OF_CLASS = COMPOSITE_PREFIX + START + "LoadD" + MID + "@\\S*" + IS_REPLACED + LOAD_OF_CLASS_POSTFIX;
    public static final String LOAD_P_OF_CLASS = COMPOSITE_PREFIX + START + "LoadP" + MID + "@\\S*" + IS_REPLACED + LOAD_OF_CLASS_POSTFIX;
    public static final String LOAD_N_OF_CLASS = COMPOSITE_PREFIX + START + "LoadN" + MID + "@\\S*" + IS_REPLACED + LOAD_OF_CLASS_POSTFIX;
    public static final String LOAD_OF_FIELD = COMPOSITE_PREFIX + START + "Load(B|C|S|I|L|F|D|P|N)" + MID + "@.*name=" + IS_REPLACED + ",.*" + END;
    public static final String LOAD_KLASS  = START + "LoadK" + MID + END;

    public static final String LOOP   = START + "Loop" + MID + END;
    public static final String COUNTEDLOOP = START + "CountedLoop\\b" + MID + END;
    public static final String COUNTEDLOOP_MAIN = START + "CountedLoop\\b" + MID + "main" + END;
    public static final String OUTERSTRIPMINEDLOOP = START + "OuterStripMinedLoop\\b" + MID + END;
    public static final String IF = START + "If\\b" + MID + END;

    public static final String CALL = START + "Call.*Java" + MID + END;
    public static final String CALL_OF_METHOD = COMPOSITE_PREFIX + START + "Call.*Java" + MID + IS_REPLACED + " " +  END;
    public static final String DYNAMIC_CALL_OF_METHOD = COMPOSITE_PREFIX + START + "CallDynamicJava" + MID + IS_REPLACED + " " + END;
    public static final String STATIC_CALL_OF_METHOD = COMPOSITE_PREFIX + START + "CallStaticJava" + MID + IS_REPLACED + " " +  END;
    public static final String TRAP = START + "CallStaticJava" + MID + "uncommon_trap.*reason" + END;
    public static final String PREDICATE_TRAP = START + "CallStaticJava" + MID + "uncommon_trap.*predicate" + END;
    public static final String UNSTABLE_IF_TRAP = START + "CallStaticJava" + MID + "uncommon_trap.*unstable_if" + END;
    public static final String CLASS_CHECK_TRAP = START + "CallStaticJava" + MID + "uncommon_trap.*class_check" + END;
    public static final String NULL_CHECK_TRAP = START + "CallStaticJava" + MID + "uncommon_trap.*null_check" + END;
    public static final String NULL_ASSERT_TRAP = START + "CallStaticJava" + MID + "uncommon_trap.*null_assert" + END;
    public static final String RANGE_CHECK_TRAP = START + "CallStaticJava" + MID + "uncommon_trap.*range_check" + END;
    public static final String UNHANDLED_TRAP = START + "CallStaticJava" + MID + "uncommon_trap.*unhandled" + END;
    public static final String INTRINSIC_TRAP = START + "CallStaticJava" + MID + "uncommon_trap.*intrinsic" + END;
    public static final String DIV_BY_ZERO_TRAP = START + "CallStaticJava" + MID + "uncommon_trap.*div0_check" + END;
    // Does not work for VM builds without JVMCI like x86_32 (a rule containing this regex will be skipped without having JVMCI built).
    public static final String INTRINSIC_OR_TYPE_CHECKED_INLINING_TRAP = START + "CallStaticJava" + MID + "uncommon_trap.*intrinsic_or_type_checked_inlining" + END;

    public static final String SCOPE_OBJECT = "(.*# ScObj.*" + END;
    public static final String MEMBAR = START + "MemBar" + MID + END;
    public static final String SAFEPOINT = START + "SafePoint" + MID + END;

    public static final String ABS_I = START + "AbsI" + MID + END;
    public static final String ABS_L = START + "AbsL" + MID + END;
    public static final String ABS_F = START + "AbsF" + MID + END;
    public static final String ABS_D = START + "AbsD" + MID + END;
    public static final String AND = START + "And(I|L)" + MID + END;
    public static final String AND_I = START + "AndI" + MID + END;
    public static final String AND_L = START + "AndL" + MID + END;
    public static final String XOR_I = START + "XorI" + MID + END;
    public static final String XOR_L = START + "XorL" + MID + END;
    public static final String LSHIFT = START + "LShift(I|L)" + MID + END;
    public static final String LSHIFT_I = START + "LShiftI" + MID + END;
    public static final String LSHIFT_L = START + "LShiftL" + MID + END;
    public static final String RSHIFT = START + "RShift(I|L)" + MID + END;
    public static final String RSHIFT_I = START + "RShiftI" + MID + END;
    public static final String RSHIFT_L = START + "RShiftL" + MID + END;
    public static final String URSHIFT = START + "URShift(B|S|I|L)" + MID + END;
    public static final String URSHIFT_I = START + "URShiftI" + MID + END;
    public static final String URSHIFT_L = START + "URShiftL" + MID + END;
    public static final String ADD = START + "Add(I|L|F|D|P)" + MID + END;
    public static final String ADD_I = START + "AddI" + MID + END;
    public static final String ADD_L = START + "AddL" + MID + END;
    public static final String ADD_VD = START + "AddVD" + MID + END;
    public static final String SUB = START + "Sub(I|L|F|D)" + MID + END;
    public static final String SUB_I = START + "SubI" + MID + END;
    public static final String SUB_L = START + "SubL" + MID + END;
    public static final String SUB_F = START + "SubF" + MID + END;
    public static final String SUB_D = START + "SubD" + MID + END;
    public static final String MUL = START + "Mul(I|L|F|D)" + MID + END;
    public static final String MUL_I = START + "MulI" + MID + END;
    public static final String MUL_L = START + "MulL" + MID + END;
    public static final String DIV = START + "Div(I|L|F|D)" + MID + END;
    public static final String DIV_L = START + "DivL" + MID + END;
    public static final String CONV_I2L = START + "ConvI2L" + MID + END;
    public static final String CONV_L2I = START + "ConvL2I" + MID + END;
<<<<<<< HEAD
    public static final String CON_I = START + "ConI" + MID + END;
    public static final String CON_L = START + "ConL" + MID + END;
=======
    public static final String POPCOUNT_L = START + "PopCountL" + MID + END;
>>>>>>> f4fd53d0

    public static final String VECTOR_CAST_B2X = START + "VectorCastB2X" + MID + END;
    public static final String VECTOR_CAST_S2X = START + "VectorCastS2X" + MID + END;
    public static final String VECTOR_CAST_I2X = START + "VectorCastI2X" + MID + END;
    public static final String VECTOR_CAST_L2X = START + "VectorCastL2X" + MID + END;
    public static final String VECTOR_CAST_F2X = START + "VectorCastF2X" + MID + END;
    public static final String VECTOR_CAST_D2X = START + "VectorCastD2X" + MID + END;
    public static final String VECTOR_UCAST_B2X = START + "VectorUCastB2X" + MID + END;
    public static final String VECTOR_UCAST_S2X = START + "VectorUCastS2X" + MID + END;
    public static final String VECTOR_UCAST_I2X = START + "VectorUCastI2X" + MID + END;
    public static final String VECTOR_REINTERPRET = START + "VectorReinterpret" + MID + END;

    /**
     * Called by {@link IRMatcher} to merge special composite nodes together with additional user-defined input.
     */
    public static List<String> mergeNodes(String[] nodes) {
        List<String> mergedNodes = new ArrayList<>();
        for (int i = 0; i < nodes.length; i += 2) {
            String node = nodes[i];
            if (node.startsWith(COMPOSITE_PREFIX)) {
                if (i + 1 == nodes.length) {
                    reportMissingCompositeValue(node, i);
                }
                // Replace placeholder with user defined string.
                node = node.substring(COMPOSITE_PREFIX.length()).replaceAll(IS_REPLACED, nodes[i + 1]);
            } else {
                i--; // No composite node, do not increment by 2.
            }
            mergedNodes.add(node);
        }
        return mergedNodes;
    }

    /**
     * Is default regex supported on current platform, used VM build, etc.?
     * Throws a {@link CheckedTestFrameworkException} if the default regex is unsupported.
     */
    public static void checkDefaultRegexSupported(String node) throws CheckedTestFrameworkException {
        switch (node) {
            case INTRINSIC_OR_TYPE_CHECKED_INLINING_TRAP -> {
                if (!WhiteBox.getWhiteBox().isJVMCISupportedByGC()) {
                    throw new CheckedTestFrameworkException("INTRINSIC_OR_TYPE_CHECKED_INLINING_TRAP is unsupported in builds without JVMCI.");
                }
            }
            case CHECKCAST_ARRAYCOPY -> {
                if (Platform.isS390x()) {
                    throw new CheckedTestFrameworkException("CHECKCAST_ARRAYCOPY is unsupported on s390.");
                }
            }
            // default: do nothing -> default regex is supported
        }
    }

    /**
     * Mapping from string variable value to string variable name for better error reporting.
     */
    private static void reportMissingCompositeValue(String node, int i) {
        String varName = switch (node) {
            case ALLOC_OF -> "ALLOC_OF";
            case ALLOC_ARRAY_OF -> "ALLOC_ARRAY_OF";
            case CHECKCAST_ARRAY_OF -> "CHECKCAST_ARRAY_OF";
            case STORE_OF_CLASS -> "STORE_OF_CLASS";
            case STORE_B_OF_CLASS -> "STORE_B_OF_CLASS";
            case STORE_C_OF_CLASS -> "STORE_C_OF_CLASS";
            case STORE_D_OF_CLASS -> "STORE_D_OF_CLASS";
            case STORE_F_OF_CLASS -> "STORE_F_OF_CLASS";
            case STORE_I_OF_CLASS -> "STORE_I_OF_CLASS";
            case STORE_L_OF_CLASS -> "STORE_L_OF_CLASS";
            case STORE_N_OF_CLASS -> "STORE_N_OF_CLASS";
            case STORE_P_OF_CLASS -> "STORE_P_OF_CLASS";
            case STORE_OF_FIELD -> "STORE_OF_FIELD";
            case LOAD_OF_CLASS -> "LOAD_OF_CLASS";
            case LOAD_B_OF_CLASS -> "LOAD_B_OF_CLASS";
            case LOAD_UB_OF_CLASS -> "LOAD_UB_OF_CLASS";
            case LOAD_D_OF_CLASS -> "LOAD_D_OF_CLASS";
            case LOAD_F_OF_CLASS -> "LOAD_F_OF_CLASS";
            case LOAD_I_OF_CLASS -> "LOAD_I_OF_CLASS";
            case LOAD_L_OF_CLASS -> "LOAD_L_OF_CLASS";
            case LOAD_N_OF_CLASS -> "LOAD_N_OF_CLASS";
            case LOAD_P_OF_CLASS -> "LOAD_P_OF_CLASS";
            case LOAD_S_OF_CLASS -> "LOAD_S_OF_CLASS";
            case LOAD_US_OF_CLASS -> "LOAD_US_OF_CLASS";
            case LOAD_OF_FIELD -> "LOAD_OF_FIELD";
            default -> throw new TestFrameworkException("Missing variable mapping for " + node);
        };
        TestFormat.fail("Must provide additional value at index " + (i + 1) + " right after " + varName);
    }
}<|MERGE_RESOLUTION|>--- conflicted
+++ resolved
@@ -171,14 +171,11 @@
     public static final String MUL_L = START + "MulL" + MID + END;
     public static final String DIV = START + "Div(I|L|F|D)" + MID + END;
     public static final String DIV_L = START + "DivL" + MID + END;
+    public static final String CON_I = START + "ConI" + MID + END;
+    public static final String CON_L = START + "ConL" + MID + END;
     public static final String CONV_I2L = START + "ConvI2L" + MID + END;
     public static final String CONV_L2I = START + "ConvL2I" + MID + END;
-<<<<<<< HEAD
-    public static final String CON_I = START + "ConI" + MID + END;
-    public static final String CON_L = START + "ConL" + MID + END;
-=======
     public static final String POPCOUNT_L = START + "PopCountL" + MID + END;
->>>>>>> f4fd53d0
 
     public static final String VECTOR_CAST_B2X = START + "VectorCastB2X" + MID + END;
     public static final String VECTOR_CAST_S2X = START + "VectorCastS2X" + MID + END;
