#
# Copyright (c) 2011, 2022, Oracle and/or its affiliates. All rights reserved.
# DO NOT ALTER OR REMOVE COPYRIGHT NOTICES OR THIS FILE HEADER.
#
# This code is free software; you can redistribute it and/or modify it
# under the terms of the GNU General Public License version 2 only, as
# published by the Free Software Foundation.  Oracle designates this
# particular file as subject to the "Classpath" exception as provided
# by Oracle in the LICENSE file that accompanied this code.
#
# This code is distributed in the hope that it will be useful, but WITHOUT
# ANY WARRANTY; without even the implied warranty of MERCHANTABILITY or
# FITNESS FOR A PARTICULAR PURPOSE.  See the GNU General Public License
# version 2 for more details (a copy is included in the LICENSE file that
# accompanied this code).
#
# You should have received a copy of the GNU General Public License version
# 2 along with this work; if not, write to the Free Software Foundation,
# Inc., 51 Franklin St, Fifth Floor, Boston, MA 02110-1301 USA.
#
# Please contact Oracle, 500 Oracle Parkway, Redwood Shores, CA 94065 USA
# or visit www.oracle.com if you need additional information or have any
# questions.
#

################################################################################
#
# Setup flags for C/C++ compiler
#

###############################################################################
#
# How to compile shared libraries.
#
AC_DEFUN([FLAGS_SETUP_SHARED_LIBS],
[
  if test "x$TOOLCHAIN_TYPE" = xgcc; then
    # Default works for linux, might work on other platforms as well.
    SHARED_LIBRARY_FLAGS='-shared'
    SET_EXECUTABLE_ORIGIN='-Wl,-rpath,\$$ORIGIN[$]1'
    SET_SHARED_LIBRARY_ORIGIN="-Wl,-z,origin $SET_EXECUTABLE_ORIGIN"
    SET_SHARED_LIBRARY_NAME='-Wl,-soname=[$]1'
    SET_SHARED_LIBRARY_MAPFILE='-Wl,-version-script=[$]1'

  elif test "x$TOOLCHAIN_TYPE" = xclang; then
    if test "x$OPENJDK_TARGET_OS" = xmacosx; then
      # Linking is different on MacOSX
      SHARED_LIBRARY_FLAGS="-dynamiclib -compatibility_version 1.0.0 -current_version 1.0.0"
      SET_EXECUTABLE_ORIGIN='-Wl,-rpath,@loader_path$(or [$]1,/.)'
      SET_SHARED_LIBRARY_ORIGIN="$SET_EXECUTABLE_ORIGIN"
      SET_SHARED_LIBRARY_NAME='-Wl,-install_name,@rpath/[$]1'
      SET_SHARED_LIBRARY_MAPFILE='-Wl,-exported_symbols_list,[$]1'

    else
      # Default works for linux, might work on other platforms as well.
      SHARED_LIBRARY_FLAGS='-shared'
      SET_EXECUTABLE_ORIGIN='-Wl,-rpath,\$$ORIGIN[$]1'
      SET_SHARED_LIBRARY_NAME='-Wl,-soname=[$]1'
      SET_SHARED_LIBRARY_MAPFILE='-Wl,-version-script=[$]1'

      # arm specific settings
      if test "x$OPENJDK_TARGET_CPU" = "xarm"; then
        # '-Wl,-z,origin' isn't used on arm.
        SET_SHARED_LIBRARY_ORIGIN='-Wl,-rpath,\$$$$ORIGIN[$]1'
      else
        SET_SHARED_LIBRARY_ORIGIN="-Wl,-z,origin $SET_EXECUTABLE_ORIGIN"
      fi
    fi

  elif test "x$TOOLCHAIN_TYPE" = xxlc; then
    SHARED_LIBRARY_FLAGS="-qmkshrobj -bM:SRE -bnoentry"
    SET_EXECUTABLE_ORIGIN=""
    SET_SHARED_LIBRARY_ORIGIN=''
    SET_SHARED_LIBRARY_NAME=''
    SET_SHARED_LIBRARY_MAPFILE=''

  elif test "x$TOOLCHAIN_TYPE" = xmicrosoft; then
    SHARED_LIBRARY_FLAGS="-dll"
    SET_EXECUTABLE_ORIGIN=''
    SET_SHARED_LIBRARY_ORIGIN=''
    SET_SHARED_LIBRARY_NAME=''
    SET_SHARED_LIBRARY_MAPFILE='-def:[$]1'
  fi

  AC_SUBST(SET_EXECUTABLE_ORIGIN)
  AC_SUBST(SET_SHARED_LIBRARY_ORIGIN)
  AC_SUBST(SET_SHARED_LIBRARY_NAME)
  AC_SUBST(SET_SHARED_LIBRARY_MAPFILE)
  AC_SUBST(SHARED_LIBRARY_FLAGS)
])

AC_DEFUN([FLAGS_SETUP_DEBUG_SYMBOLS],
[
  # By default don't set any specific assembler debug
  # info flags for toolchains unless we know they work.
  # See JDK-8207057.
  ASFLAGS_DEBUG_SYMBOLS=""

  # Debug prefix mapping if supported by compiler
  DEBUG_PREFIX_CFLAGS=

  # Debug symbols
  if test "x$TOOLCHAIN_TYPE" = xgcc; then
    if test "x$ALLOW_ABSOLUTE_PATHS_IN_OUTPUT" = "xfalse"; then
      # Check if compiler supports -fdebug-prefix-map. If so, use that to make
      # the debug symbol paths resolve to paths relative to the workspace root.
      workspace_root_trailing_slash="${WORKSPACE_ROOT%/}/"
      DEBUG_PREFIX_CFLAGS="-fdebug-prefix-map=${workspace_root_trailing_slash}="
      FLAGS_COMPILER_CHECK_ARGUMENTS(ARGUMENT: [${DEBUG_PREFIX_CFLAGS}],
        IF_FALSE: [
            DEBUG_PREFIX_CFLAGS=
        ]
      )
    fi

    CFLAGS_DEBUG_SYMBOLS="-g -gdwarf-4"
    ASFLAGS_DEBUG_SYMBOLS="-g"
  elif test "x$TOOLCHAIN_TYPE" = xclang; then
    if test "x$ALLOW_ABSOLUTE_PATHS_IN_OUTPUT" = "xfalse"; then
      # Check if compiler supports -fdebug-prefix-map. If so, use that to make
      # the debug symbol paths resolve to paths relative to the workspace root.
      workspace_root_trailing_slash="${WORKSPACE_ROOT%/}/"
      DEBUG_PREFIX_CFLAGS="-fdebug-prefix-map=${workspace_root_trailing_slash}="
      FLAGS_COMPILER_CHECK_ARGUMENTS(ARGUMENT: [${DEBUG_PREFIX_CFLAGS}],
        IF_FALSE: [
            DEBUG_PREFIX_CFLAGS=
        ]
      )
    fi

    CFLAGS_DEBUG_SYMBOLS="-g"
    ASFLAGS_DEBUG_SYMBOLS="-g"
  elif test "x$TOOLCHAIN_TYPE" = xxlc; then
    CFLAGS_DEBUG_SYMBOLS="-g1"
  elif test "x$TOOLCHAIN_TYPE" = xmicrosoft; then
    CFLAGS_DEBUG_SYMBOLS="-Z7"
  fi

  if test "x$DEBUG_PREFIX_CFLAGS" != x; then
    CFLAGS_DEBUG_SYMBOLS="$CFLAGS_DEBUG_SYMBOLS $DEBUG_PREFIX_CFLAGS"
    ASFLAGS_DEBUG_SYMBOLS="$ASFLAGS_DEBUG_SYMBOLS $DEBUG_PREFIX_CFLAGS"
  fi

  AC_SUBST(CFLAGS_DEBUG_SYMBOLS)
  AC_SUBST(ASFLAGS_DEBUG_SYMBOLS)
])

AC_DEFUN([FLAGS_SETUP_WARNINGS],
[
  # Set default value.
  if test "x$TOOLCHAIN_TYPE" != xxlc; then
    WARNINGS_AS_ERRORS_DEFAULT=true
  else
    WARNINGS_AS_ERRORS_DEFAULT=false
  fi

  UTIL_ARG_ENABLE(NAME: warnings-as-errors, DEFAULT: $WARNINGS_AS_ERRORS_DEFAULT,
      RESULT: WARNINGS_AS_ERRORS,
      DEFAULT_DESC: [auto],
      DESC: [consider native warnings to be an error])
  AC_SUBST(WARNINGS_AS_ERRORS)

  case "${TOOLCHAIN_TYPE}" in
    microsoft)
      DISABLE_WARNING_PREFIX="-wd"
      BUILD_CC_DISABLE_WARNING_PREFIX="-wd"
      CFLAGS_WARNINGS_ARE_ERRORS="-WX"

      WARNINGS_ENABLE_ALL="-W3"
      DISABLED_WARNINGS="4800 5105"
<<<<<<< HEAD
      if test "x$TOOLCHAIN_VERSION" = x2017; then
        # VS2017 incorrectly triggers this warning for constexpr
        DISABLED_WARNINGS="$DISABLED_WARNINGS 4307"
      fi
=======
>>>>>>> e31c537f
      ;;

    gcc)
      DISABLE_WARNING_PREFIX="-Wno-"
      BUILD_CC_DISABLE_WARNING_PREFIX="-Wno-"
      CFLAGS_WARNINGS_ARE_ERRORS="-Werror"

      # Additional warnings that are not activated by -Wall and -Wextra
      WARNINGS_ENABLE_ADDITIONAL="-Wpointer-arith -Wsign-compare \
          -Wunused-function -Wundef -Wunused-value -Wreturn-type \
          -Wtrampolines"
      WARNINGS_ENABLE_ADDITIONAL_CXX="-Woverloaded-virtual -Wreorder"
      WARNINGS_ENABLE_ALL_CFLAGS="-Wall -Wextra -Wformat=2 $WARNINGS_ENABLE_ADDITIONAL"
      WARNINGS_ENABLE_ALL_CXXFLAGS="$WARNINGS_ENABLE_ALL_CFLAGS $WARNINGS_ENABLE_ADDITIONAL_CXX"

      DISABLED_WARNINGS="unused-parameter unused"
      ;;

    clang)
      DISABLE_WARNING_PREFIX="-Wno-"
      BUILD_CC_DISABLE_WARNING_PREFIX="-Wno-"
      CFLAGS_WARNINGS_ARE_ERRORS="-Werror"

      # Additional warnings that are not activated by -Wall and -Wextra
      WARNINGS_ENABLE_ADDITIONAL="-Wpointer-arith -Wsign-compare -Wreorder \
          -Wunused-function -Wundef -Wunused-value -Woverloaded-virtual"
      WARNINGS_ENABLE_ALL="-Wall -Wextra -Wformat=2 $WARNINGS_ENABLE_ADDITIONAL"

      DISABLED_WARNINGS="unknown-warning-option unused-parameter unused"

      ;;

    xlc)
      DISABLE_WARNING_PREFIX="-Wno-"
      CFLAGS_WARNINGS_ARE_ERRORS="-qhalt=w"

      # Possibly a better subset than "all" is "lan:trx:ret:zea:cmp:ret"
      WARNINGS_ENABLE_ALL="-qinfo=all -qformat=all"
      DISABLED_WARNINGS=""
      ;;
  esac
  AC_SUBST(DISABLE_WARNING_PREFIX)
  AC_SUBST(BUILD_CC_DISABLE_WARNING_PREFIX)
  AC_SUBST(CFLAGS_WARNINGS_ARE_ERRORS)
  AC_SUBST(DISABLED_WARNINGS)
  AC_SUBST(DISABLED_WARNINGS_C)
  AC_SUBST(DISABLED_WARNINGS_CXX)
])

AC_DEFUN([FLAGS_SETUP_QUALITY_CHECKS],
[
  # bounds, memory and behavior checking options
  if test "x$TOOLCHAIN_TYPE" = xgcc; then
    case $DEBUG_LEVEL in
    release )
      # no adjustment
      ;;
    fastdebug )
      # no adjustment
      ;;
    slowdebug )
      # FIXME: By adding this to C(XX)FLAGS_DEBUG_OPTIONS/JVM_CFLAGS_SYMBOLS it
      # gets added conditionally on whether we produce debug symbols or not.
      # This is most likely not really correct.

      # Add runtime stack smashing and undefined behavior checks.
      CFLAGS_DEBUG_OPTIONS="-fstack-protector-all --param ssp-buffer-size=1"
      CXXFLAGS_DEBUG_OPTIONS="-fstack-protector-all --param ssp-buffer-size=1"

      JVM_CFLAGS_SYMBOLS="$JVM_CFLAGS_SYMBOLS -fstack-protector-all --param ssp-buffer-size=1"
      ;;
    esac
  fi
])

AC_DEFUN([FLAGS_SETUP_OPTIMIZATION],
[
  if test "x$TOOLCHAIN_TYPE" = xgcc; then
    C_O_FLAG_HIGHEST_JVM="-O3"
    C_O_FLAG_HIGHEST="-O3"
    C_O_FLAG_HI="-O3"
    C_O_FLAG_NORM="-O2"
    C_O_FLAG_SIZE="-Os"
    C_O_FLAG_DEBUG="-O0"
    C_O_FLAG_DEBUG_JVM="-O0"
    C_O_FLAG_NONE="-O0"
    # -D_FORTIFY_SOURCE=2 hardening option needs optimization (at least -O1) enabled
    # set for lower O-levels -U_FORTIFY_SOURCE to overwrite previous settings
    if test "x$OPENJDK_TARGET_OS" = xlinux -a "x$DEBUG_LEVEL" = "xfastdebug"; then
      DISABLE_FORTIFY_CFLAGS="-U_FORTIFY_SOURCE"
      # ASan doesn't work well with _FORTIFY_SOURCE
      # See https://github.com/google/sanitizers/wiki/AddressSanitizer#faq
      if test "x$ASAN_ENABLED" = xyes; then
        ENABLE_FORTIFY_CFLAGS="${DISABLE_FORTIFY_CFLAGS}"
      else
        ENABLE_FORTIFY_CFLAGS="-D_FORTIFY_SOURCE=2"
      fi
      C_O_FLAG_HIGHEST_JVM="${C_O_FLAG_HIGHEST_JVM} ${ENABLE_FORTIFY_CFLAGS}"
      C_O_FLAG_HIGHEST="${C_O_FLAG_HIGHEST} ${ENABLE_FORTIFY_CFLAGS}"
      C_O_FLAG_HI="${C_O_FLAG_HI} ${ENABLE_FORTIFY_CFLAGS}"
      C_O_FLAG_NORM="${C_O_FLAG_NORM} ${ENABLE_FORTIFY_CFLAGS}"
      C_O_FLAG_SIZE="${C_O_FLAG_SIZE} ${DISABLE_FORTIFY_CFLAGS}"
      C_O_FLAG_DEBUG="${C_O_FLAG_DEBUG} ${DISABLE_FORTIFY_CFLAGS}"
      C_O_FLAG_DEBUG_JVM="${C_O_FLAG_DEBUG_JVM} ${DISABLE_FORTIFY_CFLAGS}"
      C_O_FLAG_NONE="${C_O_FLAG_NONE} ${DISABLE_FORTIFY_CFLAGS}"
    fi
  elif test "x$TOOLCHAIN_TYPE" = xclang; then
    C_O_FLAG_HIGHEST_JVM="-O3"
    C_O_FLAG_HIGHEST="-O3"
    C_O_FLAG_HI="-O3"
    C_O_FLAG_NORM="-O2"
    C_O_FLAG_DEBUG_JVM="-O0"
    C_O_FLAG_SIZE="-Os"
    C_O_FLAG_DEBUG="-O0"
    C_O_FLAG_NONE="-O0"
  elif test "x$TOOLCHAIN_TYPE" = xxlc; then
    C_O_FLAG_HIGHEST_JVM="-O3 -qhot=level=1 -qinline -qinlglue"
    C_O_FLAG_HIGHEST="-O3 -qhot=level=1 -qinline -qinlglue"
    C_O_FLAG_HI="-O3 -qinline -qinlglue"
    C_O_FLAG_NORM="-O2"
    C_O_FLAG_DEBUG="-qnoopt"
    # FIXME: Value below not verified.
    C_O_FLAG_DEBUG_JVM=""
    C_O_FLAG_NONE="-qnoopt"
  elif test "x$TOOLCHAIN_TYPE" = xmicrosoft; then
    C_O_FLAG_HIGHEST_JVM="-O2 -Oy-"
    C_O_FLAG_HIGHEST="-O2"
    C_O_FLAG_HI="-O1"
    C_O_FLAG_NORM="-O1"
    C_O_FLAG_DEBUG="-Od"
    C_O_FLAG_DEBUG_JVM=""
    C_O_FLAG_NONE="-Od"
    C_O_FLAG_SIZE="-Os"
  fi

  # Now copy to C++ flags
  CXX_O_FLAG_HIGHEST_JVM="$C_O_FLAG_HIGHEST_JVM"
  CXX_O_FLAG_HIGHEST="$C_O_FLAG_HIGHEST"
  CXX_O_FLAG_HI="$C_O_FLAG_HI"
  CXX_O_FLAG_NORM="$C_O_FLAG_NORM"
  CXX_O_FLAG_DEBUG="$C_O_FLAG_DEBUG"
  CXX_O_FLAG_DEBUG_JVM="$C_O_FLAG_DEBUG_JVM"
  CXX_O_FLAG_NONE="$C_O_FLAG_NONE"
  CXX_O_FLAG_SIZE="$C_O_FLAG_SIZE"

  # Adjust optimization flags according to debug level.
  case $DEBUG_LEVEL in
    release )
      # no adjustment
      ;;
    fastdebug )
      # Not quite so much optimization
      C_O_FLAG_HI="$C_O_FLAG_NORM"
      CXX_O_FLAG_HI="$CXX_O_FLAG_NORM"
      ;;
    slowdebug )
      # Disable optimization
      C_O_FLAG_HIGHEST_JVM="$C_O_FLAG_DEBUG_JVM"
      C_O_FLAG_HIGHEST="$C_O_FLAG_DEBUG"
      C_O_FLAG_HI="$C_O_FLAG_DEBUG"
      C_O_FLAG_NORM="$C_O_FLAG_DEBUG"
      C_O_FLAG_SIZE="$C_O_FLAG_DEBUG"
      CXX_O_FLAG_HIGHEST_JVM="$CXX_O_FLAG_DEBUG_JVM"
      CXX_O_FLAG_HIGHEST="$CXX_O_FLAG_DEBUG"
      CXX_O_FLAG_HI="$CXX_O_FLAG_DEBUG"
      CXX_O_FLAG_NORM="$CXX_O_FLAG_DEBUG"
      CXX_O_FLAG_SIZE="$CXX_O_FLAG_DEBUG"
      ;;
  esac

  AC_SUBST(C_O_FLAG_HIGHEST_JVM)
  AC_SUBST(C_O_FLAG_HIGHEST)
  AC_SUBST(C_O_FLAG_HI)
  AC_SUBST(C_O_FLAG_NORM)
  AC_SUBST(C_O_FLAG_NONE)
  AC_SUBST(C_O_FLAG_SIZE)
  AC_SUBST(CXX_O_FLAG_HIGHEST_JVM)
  AC_SUBST(CXX_O_FLAG_HIGHEST)
  AC_SUBST(CXX_O_FLAG_HI)
  AC_SUBST(CXX_O_FLAG_NORM)
  AC_SUBST(CXX_O_FLAG_NONE)
  AC_SUBST(CXX_O_FLAG_SIZE)
])

AC_DEFUN([FLAGS_SETUP_CFLAGS],
[
  ### CFLAGS

  FLAGS_SETUP_CFLAGS_HELPER

  FLAGS_OS=$OPENJDK_TARGET_OS
  FLAGS_OS_TYPE=$OPENJDK_TARGET_OS_TYPE
  FLAGS_CPU=$OPENJDK_TARGET_CPU
  FLAGS_CPU_ARCH=$OPENJDK_TARGET_CPU_ARCH
  FLAGS_CPU_BITS=$OPENJDK_TARGET_CPU_BITS
  FLAGS_CPU_ENDIAN=$OPENJDK_TARGET_CPU_ENDIAN
  FLAGS_CPU_LEGACY=$OPENJDK_TARGET_CPU_LEGACY
  FLAGS_CPU_LEGACY_LIB=$OPENJDK_TARGET_CPU_LEGACY_LIB

  FLAGS_SETUP_CFLAGS_CPU_DEP([TARGET])

  # Repeat the check for the BUILD_CC and BUILD_CXX. Need to also reset CFLAGS
  # since any target specific flags will likely not work with the build compiler.
  CC_OLD="$CC"
  CXX_OLD="$CXX"
  CFLAGS_OLD="$CFLAGS"
  CXXFLAGS_OLD="$CXXFLAGS"
  CC="$BUILD_CC"
  CXX="$BUILD_CXX"
  CFLAGS=""
  CXXFLAGS=""

  FLAGS_OS=$OPENJDK_BUILD_OS
  FLAGS_OS_TYPE=$OPENJDK_BUILD_OS_TYPE
  FLAGS_CPU=$OPENJDK_BUILD_CPU
  FLAGS_CPU_ARCH=$OPENJDK_BUILD_CPU_ARCH
  FLAGS_CPU_BITS=$OPENJDK_BUILD_CPU_BITS
  FLAGS_CPU_ENDIAN=$OPENJDK_BUILD_CPU_ENDIAN
  FLAGS_CPU_LEGACY=$OPENJDK_BUILD_CPU_LEGACY
  FLAGS_CPU_LEGACY_LIB=$OPENJDK_BUILD_CPU_LEGACY_LIB

  FLAGS_SETUP_CFLAGS_CPU_DEP([BUILD], [OPENJDK_BUILD_], [BUILD_])

  CC="$CC_OLD"
  CXX="$CXX_OLD"
  CFLAGS="$CFLAGS_OLD"
  CXXFLAGS="$CXXFLAGS_OLD"
])

################################################################################
# platform independent
AC_DEFUN([FLAGS_SETUP_CFLAGS_HELPER],
[
  #### OS DEFINES, these should be independent on toolchain
  if test "x$OPENJDK_TARGET_OS" = xlinux; then
    CFLAGS_OS_DEF_JVM="-DLINUX"
    CFLAGS_OS_DEF_JDK="-D_GNU_SOURCE -D_REENTRANT -D_LARGEFILE64_SOURCE"
  elif test "x$OPENJDK_TARGET_OS" = xmacosx; then
    CFLAGS_OS_DEF_JVM="-D_ALLBSD_SOURCE -D_DARWIN_C_SOURCE -D_XOPEN_SOURCE"
    CFLAGS_OS_DEF_JDK="-D_ALLBSD_SOURCE -D_DARWIN_UNLIMITED_SELECT"
  elif test "x$OPENJDK_TARGET_OS" = xaix; then
    CFLAGS_OS_DEF_JVM="-DAIX"
  elif test "x$OPENJDK_TARGET_OS" = xbsd; then
    CFLAGS_OS_DEF_JDK="-D_ALLBSD_SOURCE"
  elif test "x$OPENJDK_TARGET_OS" = xwindows; then
    CFLAGS_OS_DEF_JVM="-D_WINDOWS -DWIN32 -D_JNI_IMPLEMENTATION_"
  fi

  CFLAGS_OS_DEF_JDK="$CFLAGS_OS_DEF_JDK -D$OPENJDK_TARGET_OS_UPPERCASE"

  #### GLOBAL DEFINES
  # Set some common defines. These works for all compilers, but assume
  # -D is universally accepted.

  # Always enable optional macros for VM.
  ALWAYS_CFLAGS_JVM="-D__STDC_FORMAT_MACROS -D__STDC_LIMIT_MACROS -D__STDC_CONSTANT_MACROS"

  # Setup some hard coded includes
  ALWAYS_CFLAGS_JDK=" \
      -I\$(SUPPORT_OUTPUTDIR)/modules_include/java.base \
      -I\$(SUPPORT_OUTPUTDIR)/modules_include/java.base/\$(OPENJDK_TARGET_OS_INCLUDE_SUBDIR) \
      -I${TOPDIR}/src/java.base/share/native/libjava \
      -I${TOPDIR}/src/java.base/$OPENJDK_TARGET_OS_TYPE/native/libjava \
      -I${TOPDIR}/src/hotspot/share/include \
      -I${TOPDIR}/src/hotspot/os/${HOTSPOT_TARGET_OS_TYPE}/include"

  ###############################################################################

  # Adjust flags according to debug level.
  # Setup debug/release defines
  if test "x$DEBUG_LEVEL" = xrelease; then
    DEBUG_CFLAGS_JDK="-DNDEBUG"
  else
    DEBUG_CFLAGS_JDK="-DDEBUG"

    if test "x$TOOLCHAIN_TYPE" = xxlc; then
      # We need '-qminimaltoc' or '-qpic=large -bbigtoc' if the TOC overflows.
      # Hotspot now overflows its 64K TOC (currently only for debug),
      # so for debug we build with '-qpic=large -bbigtoc'.
      DEBUG_CFLAGS_JVM="-qpic=large"
    fi
  fi

  if test "x$DEBUG_LEVEL" != xrelease; then
    DEBUG_OPTIONS_FLAGS_JDK="$CFLAGS_DEBUG_OPTIONS"
    DEBUG_SYMBOLS_CFLAGS_JDK="$CFLAGS_DEBUG_SYMBOLS"
  fi

  #### TOOLCHAIN DEFINES

  if test "x$TOOLCHAIN_TYPE" = xgcc; then
    ALWAYS_DEFINES_JVM="-D_GNU_SOURCE -D_REENTRANT"
  elif test "x$TOOLCHAIN_TYPE" = xclang; then
    ALWAYS_DEFINES_JVM="-D_GNU_SOURCE"
  elif test "x$TOOLCHAIN_TYPE" = xxlc; then
    ALWAYS_DEFINES_JVM="-D_REENTRANT"
    ALWAYS_DEFINES_JDK="-D_GNU_SOURCE -D_REENTRANT -D_LARGEFILE64_SOURCE -DSTDC"
  elif test "x$TOOLCHAIN_TYPE" = xmicrosoft; then
    # Access APIs for Windows 8 and above
    # see https://docs.microsoft.com/en-us/cpp/porting/modifying-winver-and-win32-winnt?view=msvc-170
    ALWAYS_DEFINES_JDK="-DWIN32_LEAN_AND_MEAN -D_WIN32_WINNT=0x0602 \
        -D_CRT_SECURE_NO_WARNINGS -D_CRT_NONSTDC_NO_DEPRECATE -DWIN32 -DIAL"
    ALWAYS_DEFINES_JVM="-DNOMINMAX -DWIN32_LEAN_AND_MEAN -D_WIN32_WINNT=0x0602 \
        -D_CRT_SECURE_NO_WARNINGS -D_CRT_NONSTDC_NO_DEPRECATE \
        -D_WINSOCK_DEPRECATED_NO_WARNINGS"
  fi

  ###############################################################################
  #
  #
  # CFLAGS BASIC
  if test "x$TOOLCHAIN_TYPE" = xgcc || test "x$TOOLCHAIN_TYPE" = xclang; then
    # COMMON to gcc and clang
    TOOLCHAIN_CFLAGS_JVM="-pipe -fno-rtti -fno-exceptions \
        -fvisibility=hidden -fno-strict-aliasing -fno-omit-frame-pointer"
  fi

  if test "x$TOOLCHAIN_TYPE" = xgcc; then
    TOOLCHAIN_CFLAGS_JVM="$TOOLCHAIN_CFLAGS_JVM -fcheck-new -fstack-protector"
    TOOLCHAIN_CFLAGS_JDK="-pipe -fstack-protector"
    # reduce lib size on linux in link step, this needs also special compile flags
    # do this on s390x also for libjvm (where serviceability agent is not supported)
    if test "x$ENABLE_LINKTIME_GC" = xtrue; then
      TOOLCHAIN_CFLAGS_JDK="$TOOLCHAIN_CFLAGS_JDK -ffunction-sections -fdata-sections"
      if test "x$OPENJDK_TARGET_CPU" = xs390x; then
        TOOLCHAIN_CFLAGS_JVM="$TOOLCHAIN_CFLAGS_JVM -ffunction-sections -fdata-sections"
      fi
    fi
    # technically NOT for CXX (but since this gives *worse* performance, use
    # no-strict-aliasing everywhere!)
    TOOLCHAIN_CFLAGS_JDK_CONLY="-fno-strict-aliasing"

  elif test "x$TOOLCHAIN_TYPE" = xclang; then
    # Restrict the debug information created by Clang to avoid
    # too big object files and speed the build up a little bit
    # (see http://llvm.org/bugs/show_bug.cgi?id=7554)
    TOOLCHAIN_CFLAGS_JVM="$TOOLCHAIN_CFLAGS_JVM -flimit-debug-info"

    # In principle the stack alignment below is cpu- and ABI-dependent and
    # should agree with values of StackAlignmentInBytes in various
    # src/hotspot/cpu/*/globalDefinitions_*.hpp files, but this value currently
    # works for all platforms.
    TOOLCHAIN_CFLAGS_JVM="$TOOLCHAIN_CFLAGS_JVM -mno-omit-leaf-frame-pointer -mstack-alignment=16"

    if test "x$OPENJDK_TARGET_OS" = xlinux; then
      if test "x$DEBUG_LEVEL" = xrelease; then
        # Clang does not inline as much as GCC does for functions with "inline" keyword by default.
        # This causes noticeable slowdown in pause time for G1, and possibly in other areas.
        # Increasing the inline hint threshold avoids the slowdown for Clang-built JVM.
        TOOLCHAIN_CFLAGS_JVM="$TOOLCHAIN_CFLAGS_JVM -mllvm -inlinehint-threshold=100000"
      fi
      TOOLCHAIN_CFLAGS_JDK="-pipe"
      TOOLCHAIN_CFLAGS_JDK_CONLY="-fno-strict-aliasing" # technically NOT for CXX
    fi

  elif test "x$TOOLCHAIN_TYPE" = xxlc; then
    # Suggested additions: -qsrcmsg to get improved error reporting
    # set -qtbtable=full for a better traceback table/better stacks in hs_err when xlc16 is used
    TOOLCHAIN_CFLAGS_JDK="-qtbtable=full -qchars=signed -qfullpath -qsaveopt -qstackprotect"  # add on both CFLAGS
    TOOLCHAIN_CFLAGS_JVM="-qtbtable=full -qtune=balanced \
        -qalias=noansi -qstrict -qtls=default -qnortti -qnoeh -qignerrno -qstackprotect"
  elif test "x$TOOLCHAIN_TYPE" = xmicrosoft; then
    TOOLCHAIN_CFLAGS_JVM="-nologo -MD -Zc:preprocessor -Zc:strictStrings -MP"
    TOOLCHAIN_CFLAGS_JDK="-nologo -MD -Zc:preprocessor -Zc:strictStrings -Zc:wchar_t-"
  fi

  # CFLAGS C language level for JDK sources (hotspot only uses C++)
  if test "x$TOOLCHAIN_TYPE" = xgcc || test "x$TOOLCHAIN_TYPE" = xclang || test "x$TOOLCHAIN_TYPE" = xxlc; then
    LANGSTD_CFLAGS="-std=c11"
  elif test "x$TOOLCHAIN_TYPE" = xmicrosoft; then
    LANGSTD_CFLAGS="-std:c11"
  fi
  TOOLCHAIN_CFLAGS_JDK_CONLY="$LANGSTD_CFLAGS $TOOLCHAIN_CFLAGS_JDK_CONLY"

  # CXXFLAGS C++ language level for all of JDK, including Hotspot.
  if test "x$TOOLCHAIN_TYPE" = xgcc || test "x$TOOLCHAIN_TYPE" = xclang || test "x$TOOLCHAIN_TYPE" = xxlc; then
    LANGSTD_CXXFLAGS="-std=c++14"
  elif test "x$TOOLCHAIN_TYPE" = xmicrosoft; then
    LANGSTD_CXXFLAGS="-std:c++14"
  else
    AC_MSG_ERROR([Don't know how to enable C++14 for this toolchain])
  fi
  TOOLCHAIN_CFLAGS_JDK_CXXONLY="$TOOLCHAIN_CFLAGS_JDK_CXXONLY $LANGSTD_CXXFLAGS"
  TOOLCHAIN_CFLAGS_JVM="$TOOLCHAIN_CFLAGS_JVM $LANGSTD_CXXFLAGS"
  ADLC_LANGSTD_CXXFLAGS="$LANGSTD_CXXFLAGS"

  # CFLAGS WARNINGS STUFF
  # Set JVM_CFLAGS warning handling
  if test "x$TOOLCHAIN_TYPE" = xgcc; then
    WARNING_CFLAGS_JDK_CONLY="$WARNINGS_ENABLE_ALL_CFLAGS"
    WARNING_CFLAGS_JDK_CXXONLY="$WARNINGS_ENABLE_ALL_CXXFLAGS"
    WARNING_CFLAGS_JVM="$WARNINGS_ENABLE_ALL_CXXFLAGS"

  elif test "x$TOOLCHAIN_TYPE" = xclang; then
    WARNING_CFLAGS="$WARNINGS_ENABLE_ALL"

  elif test "x$TOOLCHAIN_TYPE" = xmicrosoft; then
    WARNING_CFLAGS="$WARNINGS_ENABLE_ALL"

  elif test "x$TOOLCHAIN_TYPE" = xxlc; then
    WARNING_CFLAGS=""  # currently left empty
  fi

  # Set some additional per-OS defines.

  # Additional macosx handling
  if test "x$OPENJDK_TARGET_OS" = xmacosx; then
    OS_CFLAGS="-DMAC_OS_X_VERSION_MIN_REQUIRED=$MACOSX_VERSION_MIN_NODOTS \
        -mmacosx-version-min=$MACOSX_VERSION_MIN"

    if test -n "$MACOSX_VERSION_MAX"; then
        OS_CFLAGS="$OS_CFLAGS \
            -DMAC_OS_X_VERSION_MAX_ALLOWED=$MACOSX_VERSION_MAX_NODOTS"
    fi
  fi

  OS_CFLAGS="$OS_CFLAGS -DLIBC=$OPENJDK_TARGET_LIBC"
  if test "x$OPENJDK_TARGET_LIBC" = xmusl; then
    OS_CFLAGS="$OS_CFLAGS -DMUSL_LIBC"
  fi

  # Where does this really belong??
  if test "x$TOOLCHAIN_TYPE" = xgcc || test "x$TOOLCHAIN_TYPE" = xclang; then
    PICFLAG="-fPIC"
    PIEFLAG="-fPIE"
  elif test "x$TOOLCHAIN_TYPE" = xxlc; then
    # '-qpic' defaults to 'qpic=small'. This means that the compiler generates only
    # one instruction for accessing the TOC. If the TOC grows larger than 64K, the linker
    # will have to patch this single instruction with a call to some out-of-order code which
    # does the load from the TOC. This is of course slower, and we also would have
    # to use '-bbigtoc' for linking anyway so we could also change the PICFLAG to 'qpic=large'.
    # With 'qpic=large' the compiler will by default generate a two-instruction sequence which
    # can be patched directly by the linker and does not require a jump to out-of-order code.
    #
    # Since large TOC causes perf. overhead, only pay it where we must. Currently this is
    # for all libjvm variants (both gtest and normal) but no other binaries. So, build
    # libjvm with -qpic=large and link with -bbigtoc.
    JVM_PICFLAG="-qpic=large"
    JDK_PICFLAG="-qpic"
  elif test "x$TOOLCHAIN_TYPE" = xmicrosoft; then
    PICFLAG=""
  fi

  if test "x$TOOLCHAIN_TYPE" != xxlc; then
    JVM_PICFLAG="$PICFLAG"
    JDK_PICFLAG="$PICFLAG"
  fi

  if test "x$OPENJDK_TARGET_OS" = xmacosx; then
    # Linking is different on MacOSX
    JDK_PICFLAG=''
    if test "x$STATIC_BUILD" = xtrue; then
      JVM_PICFLAG=""
    fi
  fi

  # Extra flags needed when building optional static versions of certain
  # JDK libraries.
  STATIC_LIBS_CFLAGS="-DSTATIC_BUILD=1"
  if test "x$TOOLCHAIN_TYPE" = xgcc || test "x$TOOLCHAIN_TYPE" = xclang; then
    STATIC_LIBS_CFLAGS="$STATIC_LIBS_CFLAGS -ffunction-sections -fdata-sections \
      -DJNIEXPORT='__attribute__((visibility(\"hidden\")))'"
  else
    STATIC_LIBS_CFLAGS="$STATIC_LIBS_CFLAGS -DJNIEXPORT="
  fi
  if test "x$TOOLCHAIN_TYPE" = xgcc; then
    # Disable relax-relocation to enable compatibility with older linkers
    RELAX_RELOCATIONS_FLAG="-Xassembler -mrelax-relocations=no"
    FLAGS_COMPILER_CHECK_ARGUMENTS(ARGUMENT: [${RELAX_RELOCATIONS_FLAG}],
        IF_TRUE: [STATIC_LIBS_CFLAGS="$STATIC_LIBS_CFLAGS ${RELAX_RELOCATIONS_FLAG}"])
  fi
  AC_SUBST(STATIC_LIBS_CFLAGS)
])

################################################################################
# $1 - Either BUILD or TARGET to pick the correct OS/CPU variables to check
#      conditionals against.
# $2 - Optional prefix for each variable defined.
# $3 - Optional prefix for compiler variables (either BUILD_ or nothing).
AC_DEFUN([FLAGS_SETUP_CFLAGS_CPU_DEP],
[
  #### CPU DEFINES, these should (in theory) be independent on toolchain

  # Setup target CPU
  # Setup endianness
  if test "x$FLAGS_CPU_ENDIAN" = xlittle; then
    $1_DEFINES_CPU_JVM="-DVM_LITTLE_ENDIAN"
    $1_DEFINES_CPU_JDK="-D_LITTLE_ENDIAN"
  else
    $1_DEFINES_CPU_JDK="-D_BIG_ENDIAN"
  fi

  # setup CPU bit size
  $1_DEFINES_CPU_JDK="${$1_DEFINES_CPU_JDK} -DARCH='\"$FLAGS_CPU_LEGACY\"' \
      -D$FLAGS_CPU_LEGACY"

  if test "x$FLAGS_CPU_BITS" = x64 && test "x$FLAGS_OS" != xaix; then
    # xlc on AIX defines _LP64=1 by default and issues a warning if we redefine it.
    $1_DEFINES_CPU_JDK="${$1_DEFINES_CPU_JDK} -D_LP64=1"
    $1_DEFINES_CPU_JVM="${$1_DEFINES_CPU_JVM} -D_LP64=1"
  fi

  # toolchain dependent, per-cpu
  if test "x$TOOLCHAIN_TYPE" = xmicrosoft; then
    if test "x$FLAGS_CPU" = xaarch64; then
      $1_DEFINES_CPU_JDK="${$1_DEFINES_CPU_JDK} -D_ARM64_ -Darm64"
    elif test "x$FLAGS_CPU" = xx86_64; then
      $1_DEFINES_CPU_JDK="${$1_DEFINES_CPU_JDK} -D_AMD64_ -Damd64"
    else
      $1_DEFINES_CPU_JDK="${$1_DEFINES_CPU_JDK} -D_X86_ -Dx86"
    fi
  fi

  # CFLAGS PER CPU
  if test "x$TOOLCHAIN_TYPE" = xgcc || test "x$TOOLCHAIN_TYPE" = xclang; then
    # COMMON to gcc and clang
    AC_MSG_CHECKING([if $1 is x86])
    if test "x$FLAGS_CPU" = xx86; then
      AC_MSG_RESULT([yes])
      AC_MSG_CHECKING([if control flow protection is enabled by additional compiler flags])
      if echo "${EXTRA_CFLAGS}${EXTRA_CXXFLAGS}${EXTRA_ASFLAGS}" | ${GREP} -q 'fcf-protection' ; then
        # cf-protection requires CMOV and thus i686
        $1_CFLAGS_CPU="-march=i686"
        AC_MSG_RESULT([yes, forcing ${$1_CFLAGS_CPU}])
      else
        # Force compatibility with i586 on 32 bit intel platforms.
        $1_CFLAGS_CPU="-march=i586"
        AC_MSG_RESULT([no, forcing ${$1_CFLAGS_CPU}])
      fi
    else
      AC_MSG_RESULT([no])
    fi
  fi

  if test "x$TOOLCHAIN_TYPE" = xgcc; then
    if test "x$FLAGS_CPU" = xaarch64; then
      # -Wno-psabi to get rid of annoying "note: parameter passing for argument of type '<type> changed in GCC 9.1"
      $1_CFLAGS_CPU="-Wno-psabi"
    elif test "x$FLAGS_CPU" = xarm; then
      # -Wno-psabi to get rid of annoying "note: the mangling of 'va_list' has changed in GCC 4.4"
      $1_CFLAGS_CPU="-fsigned-char -Wno-psabi $ARM_ARCH_TYPE_FLAGS $ARM_FLOAT_TYPE_FLAGS -DJDK_ARCH_ABI_PROP_NAME='\"\$(JDK_ARCH_ABI_PROP_NAME)\"'"
      $1_CFLAGS_CPU_JVM="-DARM"
    elif test "x$FLAGS_CPU_ARCH" = xppc; then
      $1_CFLAGS_CPU_JVM="-minsert-sched-nops=regroup_exact -mno-multiple -mno-string"
      if test "x$FLAGS_CPU" = xppc64; then
        # -mminimal-toc fixes `relocation truncated to fit' error for gcc 4.1.
        # Use ppc64 instructions, but schedule for power5
        $1_CFLAGS_CPU_JVM="${$1_CFLAGS_CPU_JVM} -mminimal-toc -mcpu=powerpc64 -mtune=power5"
      elif test "x$FLAGS_CPU" = xppc64le; then
        # Little endian machine uses ELFv2 ABI.
        # Use Power8, this is the first CPU to support PPC64 LE with ELFv2 ABI.
        $1_CFLAGS_CPU_JVM="${$1_CFLAGS_CPU_JVM} -DABI_ELFv2 -mcpu=power8 -mtune=power8"
      fi
    elif test "x$FLAGS_CPU" = xs390x; then
      $1_CFLAGS_CPU="-mbackchain -march=z10"
    fi

    if test "x$FLAGS_CPU_ARCH" != xarm &&  test "x$FLAGS_CPU_ARCH" != xppc; then
      # for all archs except arm and ppc, prevent gcc to omit frame pointer
      $1_CFLAGS_CPU_JDK="${$1_CFLAGS_CPU_JDK} -fno-omit-frame-pointer"
    fi

  elif test "x$TOOLCHAIN_TYPE" = xclang; then
    if test "x$FLAGS_OS" = xlinux; then
      # ppc test not really needed for clang
      if test "x$FLAGS_CPU_ARCH" != xarm &&  test "x$FLAGS_CPU_ARCH" != xppc; then
        # for all archs except arm and ppc, prevent gcc to omit frame pointer
        $1_CFLAGS_CPU_JDK="${$1_CFLAGS_CPU_JDK} -fno-omit-frame-pointer"
      fi
    fi

  elif test "x$TOOLCHAIN_TYPE" = xxlc; then
    if test "x$FLAGS_CPU" = xppc64; then
      $1_CFLAGS_CPU_JVM="-qarch=ppc64"
    fi

  elif test "x$TOOLCHAIN_TYPE" = xmicrosoft; then
    if test "x$FLAGS_CPU" = xx86; then
      $1_CFLAGS_CPU_JVM="-arch:IA32"
    elif test "x$OPENJDK_TARGET_CPU" = xx86_64; then
      if test "x$DEBUG_LEVEL" != xrelease; then
        # NOTE: This is probably redundant; -homeparams is default on
        # non-release builds.
        $1_CFLAGS_CPU_JVM="-homeparams"
      fi
    fi
  fi

  if test "x$TOOLCHAIN_TYPE" = xgcc; then
    FLAGS_SETUP_GCC6_COMPILER_FLAGS($1, $3)
    $1_TOOLCHAIN_CFLAGS="${$1_GCC6_CFLAGS}"

    $1_WARNING_CFLAGS_JVM="-Wno-format-zero-length -Wtype-limits -Wuninitialized"
  elif test "x$TOOLCHAIN_TYPE" = xclang; then
    NO_DELETE_NULL_POINTER_CHECKS_CFLAG="-fno-delete-null-pointer-checks"
    FLAGS_COMPILER_CHECK_ARGUMENTS(ARGUMENT: [$NO_DELETE_NULL_POINTER_CHECKS_CFLAG],
        PREFIX: $3,
        IF_FALSE: [
            NO_DELETE_NULL_POINTER_CHECKS_CFLAG=
        ]
    )
    $1_TOOLCHAIN_CFLAGS="${NO_DELETE_NULL_POINTER_CHECKS_CFLAG}"
  fi

  if test "x$TOOLCHAIN_TYPE" = xmicrosoft; then
    REPRODUCIBLE_CFLAGS="-experimental:deterministic"
    FLAGS_COMPILER_CHECK_ARGUMENTS(ARGUMENT: [${REPRODUCIBLE_CFLAGS}],
        PREFIX: $3,
        IF_FALSE: [
            REPRODUCIBLE_CFLAGS=
        ]
    )
  fi

  # Prevent the __FILE__ macro from generating absolute paths into the built
  # binaries. Depending on toolchain, different mitigations are possible.
  # * GCC and Clang of new enough versions have -fmacro-prefix-map.
  # * For most other toolchains, supplying all source files and -I flags as
  #   relative paths fixes the issue.
  FILE_MACRO_CFLAGS=
  if test "x$ALLOW_ABSOLUTE_PATHS_IN_OUTPUT" = "xfalse"; then
    if test "x$TOOLCHAIN_TYPE" = xgcc || test "x$TOOLCHAIN_TYPE" = xclang; then
      # Check if compiler supports -fmacro-prefix-map. If so, use that to make
      # the __FILE__ macro resolve to paths relative to the workspace root.
      workspace_root_trailing_slash="${WORKSPACE_ROOT%/}/"
      FILE_MACRO_CFLAGS="-fmacro-prefix-map=${workspace_root_trailing_slash}="
      FLAGS_COMPILER_CHECK_ARGUMENTS(ARGUMENT: [${FILE_MACRO_CFLAGS}],
          PREFIX: $3,
          IF_FALSE: [
              FILE_MACRO_CFLAGS=
          ]
      )
    elif test "x$TOOLCHAIN_TYPE" = xmicrosoft; then
      # There is a known issue with the pathmap if the mapping is made to the
      # empty string. Add a minimal string "s" as prefix to work around this.
      # PATHMAP_FLAGS is also added to LDFLAGS in flags-ldflags.m4.
      PATHMAP_FLAGS="-pathmap:${WORKSPACE_ROOT}=s"
      FILE_MACRO_CFLAGS="$PATHMAP_FLAGS"
      FLAGS_COMPILER_CHECK_ARGUMENTS(ARGUMENT: [${FILE_MACRO_CFLAGS}],
          PREFIX: $3,
          IF_FALSE: [
              PATHMAP_FLAGS=
              FILE_MACRO_CFLAGS=
          ]
      )
    fi

    AC_MSG_CHECKING([how to prevent absolute paths in output])
    if test "x$FILE_MACRO_CFLAGS" != x; then
      AC_MSG_RESULT([using compiler options])
    else
      AC_MSG_RESULT([using relative paths])
    fi
  fi
  AC_SUBST(FILE_MACRO_CFLAGS)

  FLAGS_SETUP_BRANCH_PROTECTION

  # EXPORT to API
  CFLAGS_JVM_COMMON="$ALWAYS_CFLAGS_JVM $ALWAYS_DEFINES_JVM \
      $TOOLCHAIN_CFLAGS_JVM ${$1_TOOLCHAIN_CFLAGS_JVM} \
      $OS_CFLAGS $OS_CFLAGS_JVM $CFLAGS_OS_DEF_JVM $DEBUG_CFLAGS_JVM \
      $WARNING_CFLAGS $WARNING_CFLAGS_JVM $JVM_PICFLAG $FILE_MACRO_CFLAGS \
      $REPRODUCIBLE_CFLAGS $BRANCH_PROTECTION_CFLAGS"

  CFLAGS_JDK_COMMON="$ALWAYS_CFLAGS_JDK $ALWAYS_DEFINES_JDK $TOOLCHAIN_CFLAGS_JDK \
      $OS_CFLAGS $CFLAGS_OS_DEF_JDK $DEBUG_CFLAGS_JDK $DEBUG_OPTIONS_FLAGS_JDK \
      $WARNING_CFLAGS $WARNING_CFLAGS_JDK $DEBUG_SYMBOLS_CFLAGS_JDK \
      $FILE_MACRO_CFLAGS $REPRODUCIBLE_CFLAGS $BRANCH_PROTECTION_CFLAGS"

  # Use ${$2EXTRA_CFLAGS} to block EXTRA_CFLAGS to be added to build flags.
  # (Currently we don't have any OPENJDK_BUILD_EXTRA_CFLAGS, but that might
  # change in the future.)

  CFLAGS_JDK_COMMON_CONLY="$TOOLCHAIN_CFLAGS_JDK_CONLY  \
      $WARNING_CFLAGS_JDK_CONLY ${$2EXTRA_CFLAGS}"
  CFLAGS_JDK_COMMON_CXXONLY="$ALWAYS_DEFINES_JDK_CXXONLY \
      $TOOLCHAIN_CFLAGS_JDK_CXXONLY \
      ${$1_TOOLCHAIN_CFLAGS_JDK_CXXONLY} \
      $WARNING_CFLAGS_JDK_CXXONLY ${$2EXTRA_CXXFLAGS}"

  $1_CFLAGS_JVM="${$1_DEFINES_CPU_JVM} ${$1_CFLAGS_CPU} ${$1_CFLAGS_CPU_JVM} ${$1_TOOLCHAIN_CFLAGS} ${$1_WARNING_CFLAGS_JVM}"
  $1_CFLAGS_JDK="${$1_DEFINES_CPU_JDK} ${$1_CFLAGS_CPU} ${$1_CFLAGS_CPU_JDK} ${$1_TOOLCHAIN_CFLAGS}"

  $2JVM_CFLAGS="$CFLAGS_JVM_COMMON ${$1_CFLAGS_JVM} ${$2EXTRA_CXXFLAGS}"

  $2CFLAGS_JDKEXE="$CFLAGS_JDK_COMMON $CFLAGS_JDK_COMMON_CONLY ${$1_CFLAGS_JDK} $PIEFLAG"
  $2CXXFLAGS_JDKEXE="$CFLAGS_JDK_COMMON $CFLAGS_JDK_COMMON_CXXONLY ${$1_CFLAGS_JDK} $PIEFLAG"
  $2CFLAGS_JDKLIB="$CFLAGS_JDK_COMMON $CFLAGS_JDK_COMMON_CONLY ${$1_CFLAGS_JDK} \
      $JDK_PICFLAG ${$1_CFLAGS_CPU_JDK_LIBONLY}"
  $2CXXFLAGS_JDKLIB="$CFLAGS_JDK_COMMON $CFLAGS_JDK_COMMON_CXXONLY ${$1_CFLAGS_JDK} \
      $JDK_PICFLAG ${$1_CFLAGS_CPU_JDK_LIBONLY}"

  AC_SUBST($2JVM_CFLAGS)
  AC_SUBST($2CFLAGS_JDKLIB)
  AC_SUBST($2CFLAGS_JDKEXE)
  AC_SUBST($2CXXFLAGS_JDKLIB)
  AC_SUBST($2CXXFLAGS_JDKEXE)
  AC_SUBST($2ADLC_LANGSTD_CXXFLAGS)

  COMPILER_FP_CONTRACT_OFF_FLAG="-ffp-contract=off"
  # Check that the compiler supports -ffp-contract=off flag
  # Set FDLIBM_CFLAGS to -ffp-contract=off if it does. Empty
  # otherwise.
  # These flags are required for GCC-based builds of
  # fdlibm with optimization without losing precision.
  # Notably, -ffp-contract=off needs to be added for GCC >= 4.6.
  if test "x$TOOLCHAIN_TYPE" = xgcc || test "x$TOOLCHAIN_TYPE" = xclang; then
    FLAGS_COMPILER_CHECK_ARGUMENTS(ARGUMENT: [${COMPILER_FP_CONTRACT_OFF_FLAG}],
        PREFIX: $3,
        IF_TRUE: [$2FDLIBM_CFLAGS=${COMPILER_FP_CONTRACT_OFF_FLAG}],
        IF_FALSE: [$2FDLIBM_CFLAGS=""])
  fi
  AC_SUBST($2FDLIBM_CFLAGS)
])

# FLAGS_SETUP_GCC6_COMPILER_FLAGS([PREFIX])
# Arguments:
# $1 - Prefix for each variable defined.
# $2 - Prefix for compiler variables (either BUILD_ or nothing).
AC_DEFUN([FLAGS_SETUP_GCC6_COMPILER_FLAGS],
[
  # These flags are required for GCC 6 builds as undefined behavior in OpenJDK code
  # runs afoul of the more aggressive versions of these optimizations.
  # Notably, value range propagation now assumes that the this pointer of C++
  # member functions is non-null.
  NO_DELETE_NULL_POINTER_CHECKS_CFLAG="-fno-delete-null-pointer-checks"
  FLAGS_COMPILER_CHECK_ARGUMENTS(ARGUMENT: [$NO_DELETE_NULL_POINTER_CHECKS_CFLAG],
      PREFIX: $2, IF_FALSE: [NO_DELETE_NULL_POINTER_CHECKS_CFLAG=""])
  NO_LIFETIME_DSE_CFLAG="-fno-lifetime-dse"
  FLAGS_COMPILER_CHECK_ARGUMENTS(ARGUMENT: [$NO_LIFETIME_DSE_CFLAG],
      PREFIX: $2, IF_FALSE: [NO_LIFETIME_DSE_CFLAG=""])
  $1_GCC6_CFLAGS="${NO_DELETE_NULL_POINTER_CHECKS_CFLAG} ${NO_LIFETIME_DSE_CFLAG}"
])

AC_DEFUN_ONCE([FLAGS_SETUP_BRANCH_PROTECTION],
[
  # Is branch protection available?
  BRANCH_PROTECTION_AVAILABLE=false
  BRANCH_PROTECTION_FLAG="-mbranch-protection=standard"

  if test "x$OPENJDK_TARGET_CPU" = xaarch64; then
    if test "x$TOOLCHAIN_TYPE" = xgcc || test "x$TOOLCHAIN_TYPE" = xclang; then
      FLAGS_COMPILER_CHECK_ARGUMENTS(ARGUMENT: [${BRANCH_PROTECTION_FLAG}],
          IF_TRUE: [BRANCH_PROTECTION_AVAILABLE=true])
    fi
  fi

  BRANCH_PROTECTION_CFLAGS=""
  UTIL_ARG_ENABLE(NAME: branch-protection, DEFAULT: false,
      RESULT: USE_BRANCH_PROTECTION, AVAILABLE: $BRANCH_PROTECTION_AVAILABLE,
      DESC: [enable branch protection when compiling C/C++],
      IF_ENABLED: [ BRANCH_PROTECTION_CFLAGS=${BRANCH_PROTECTION_FLAG}])
  AC_SUBST(BRANCH_PROTECTION_CFLAGS)
])<|MERGE_RESOLUTION|>--- conflicted
+++ resolved
@@ -168,13 +168,6 @@
 
       WARNINGS_ENABLE_ALL="-W3"
       DISABLED_WARNINGS="4800 5105"
-<<<<<<< HEAD
-      if test "x$TOOLCHAIN_VERSION" = x2017; then
-        # VS2017 incorrectly triggers this warning for constexpr
-        DISABLED_WARNINGS="$DISABLED_WARNINGS 4307"
-      fi
-=======
->>>>>>> e31c537f
       ;;
 
     gcc)
