--- conflicted
+++ resolved
@@ -574,15 +574,6 @@
     fi
     TOOLCHAIN_CFLAGS_JDK="$TOOLCHAIN_CFLAGS_JDK -fvisibility=hidden"
 
-<<<<<<< HEAD
-  elif test "x$TOOLCHAIN_TYPE" = xxlc; then
-    # Suggested additions: -qsrcmsg to get improved error reporting
-    # set -qtbtable=full for a better traceback table/better stacks in hs_err when xlc16 is used
-    TOOLCHAIN_CFLAGS_JDK="-qvisibility=hidden -qtbtable=full -qchars=signed -qfullpath -qsaveopt -qstackprotect"  # add on both CFLAGS
-    TOOLCHAIN_CFLAGS_JVM="-qvisibility=hidden -qtbtable=full -qtune=balanced -fno-exceptions \
-        -qalias=noansi -qstrict -qtls=default -qnortti -qnoeh -qignerrno -qstackprotect"
-=======
->>>>>>> 107cb536
   elif test "x$TOOLCHAIN_TYPE" = xmicrosoft; then
     # The -utf-8 option sets source and execution character sets to UTF-8 to enable correct
     # compilation of all source files regardless of the active code page on Windows.
