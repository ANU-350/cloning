/*
 * Copyright (c) 2012, 2023, Oracle and/or its affiliates. All rights reserved.
 * DO NOT ALTER OR REMOVE COPYRIGHT NOTICES OR THIS FILE HEADER.
 *
 * This code is free software; you can redistribute it and/or modify it
 * under the terms of the GNU General Public License version 2 only, as
 * published by the Free Software Foundation.  Oracle designates this
 * particular file as subject to the "Classpath" exception as provided
 * by Oracle in the LICENSE file that accompanied this code.
 *
 * This code is distributed in the hope that it will be useful, but WITHOUT
 * ANY WARRANTY; without even the implied warranty of MERCHANTABILITY or
 * FITNESS FOR A PARTICULAR PURPOSE.  See the GNU General Public License
 * version 2 for more details (a copy is included in the LICENSE file that
 * accompanied this code).
 *
 * You should have received a copy of the GNU General Public License version
 * 2 along with this work; if not, write to the Free Software Foundation,
 * Inc., 51 Franklin St, Fifth Floor, Boston, MA 02110-1301 USA.
 *
 * Please contact Oracle, 500 Oracle Parkway, Redwood Shores, CA 94065 USA
 * or visit www.oracle.com if you need additional information or have any
 * questions.
 */

package build.tools.generatelsrequivmaps;

import java.io.BufferedWriter;
import java.io.IOException;
import java.nio.file.Files;
import java.nio.file.Paths;
import java.util.ArrayList;
import java.util.Arrays;
import java.util.Calendar;
import java.util.Date;
import java.util.GregorianCalendar;
import java.util.List;
import java.util.Locale;
import java.util.Map;
import java.util.TimeZone;
import java.util.TreeMap;
import java.util.regex.Pattern;

/**
 * This tool reads the IANA Language Subtag Registry data file downloaded from
 * http://www.iana.org/assignments/language-subtag-registry, which is specified
 * in the command line and generates a .java source file as specified in
 * command line. The generated .java source file contains equivalent language
 * maps. These equivalent language maps are used by LocaleMatcher.java
 * for the locale matching mechanism specified in RFC 4647 "Matching of Language
 * Tags".
 */
public class EquivMapsGenerator {

    public static void main(String[] args) throws Exception {
        if (args.length != 3) {
            System.err.println("Usage: java EquivMapsGenerator"
                    + " language-subtag-registry.txt LocaleEquivalentMaps.java copyrightYear");
            System.exit(1);
        }
        copyrightYear = Integer.parseInt(args[2]);
        readLSRfile(args[0]);
        generateEquivalentMap();
        generateSourceCode(args[1]);
    }

    private static String LSRrevisionDate;
    private static int copyrightYear;
    private static Map<String, StringBuilder> initialLanguageMap =
        new TreeMap<>();
    private static Map<String, StringBuilder> initialRegionVariantMap =
        new TreeMap<>();

    private static Map<String, String> sortedLanguageMap1 = new TreeMap<>();
    private static Map<String, String[]> sortedLanguageMap2 = new TreeMap<>();
    private static Map<String, String> sortedRegionVariantMap =
        new TreeMap<>();

    private static void readLSRfile(String filename) throws Exception {
        String type = null;
        String tag = null;
        String preferred = null;
        String prefix = null;

        for (String line : Files.readAllLines(Paths.get(filename))) {
            line = line.toLowerCase(Locale.ROOT);
            int index = line.indexOf(' ') + 1;
            if (line.startsWith("file-date:")) {
                LSRrevisionDate = line.substring(index);
            } else if (line.startsWith("type:")) {
                type = line.substring(index);
            } else if (line.startsWith("tag:") || line.startsWith("subtag:")) {
                tag = line.substring(index);
            } else if (line.startsWith("preferred-value:")) {
                preferred = line.substring(index);
            } else if (line.startsWith("prefix:")) {
                prefix = line.substring(index);
            } else if (line.equals("%%")) {
                processDeprecatedData(type, tag, preferred, prefix);
                type = null;
                tag = null;
                preferred = null;
                prefix = null;
            }
        }

        // Last entry
        processDeprecatedData(type, tag, preferred, prefix);
    }

    private static void processDeprecatedData(String type,
                                              String tag,
                                              String preferred,
                                              String prefix) {
        StringBuilder sb;

        if (type == null || tag == null || preferred == null) {
            return;
        }

        if (type.equals("extlang") && prefix != null) {
            tag = prefix + "-" + tag;
        }

        if (type.equals("region") || type.equals("variant")) {
            if (!initialRegionVariantMap.containsKey(preferred)) {
                sb = new StringBuilder("-");
                sb.append(preferred);
                sb.append(",-");
                sb.append(tag);
                initialRegionVariantMap.put("-"+preferred, sb);
            } else {
                throw new RuntimeException("New case, need implementation."
                    + " A region/variant subtag \"" + preferred
                    + "\" is registered for more than one subtags.");
            }
        } else { // language, extlang, legacy, and redundant
            if (!initialLanguageMap.containsKey(preferred)) {
                // IANA update 4/13 introduced case where a preferred value
                // can have a preferred value itself.
                // eg: ar-ajp has pref ajp which has pref apc
                boolean foundInOther = false;
                Pattern pattern = Pattern.compile(","+preferred+"(,|$)");
                // Check if current pref exists inside a value for another pref
                List<StringBuilder> doublePrefs = initialLanguageMap
                        .values()
                        .stream()
                        .filter(e -> pattern.matcher(e.toString()).find())
                        .toList();
                for (StringBuilder otherPrefVal : doublePrefs) {
                    otherPrefVal.append(",");
                    otherPrefVal.append(tag);
                    foundInOther = true;
                }
                if (!foundInOther) {
                    // does not exist in any other pref's values, so add as new entry
                    sb = new StringBuilder(preferred);
                    sb.append(',');
                    sb.append(tag);
                    initialLanguageMap.put(preferred, sb);
                }
            } else {
                sb = initialLanguageMap.get(preferred);
                sb.append(',');
                sb.append(tag);
                initialLanguageMap.put(preferred, sb);
            }
        }
    }

    private static void generateEquivalentMap() {
        String[] subtags;
        for (String preferred : initialLanguageMap.keySet()) {
            // There are cases where the same tag may appear in two entries, e.g.,
            // "yue" is defined both as extlang and redundant. Remove the dup.
            subtags = Arrays.stream(initialLanguageMap.get(preferred).toString().split(","))
                    .distinct()
                    .toList()
                    .toArray(new String[0]);

            if (subtags.length == 2) {
                sortedLanguageMap1.put(subtags[0], subtags[1]);
                sortedLanguageMap1.put(subtags[1], subtags[0]);
            } else if (subtags.length > 2) {
                for (int i = 0; i < subtags.length; i++) {
                    sortedLanguageMap2.put(subtags[i], createLangArray(i, subtags));
                }
            } else {
                    throw new RuntimeException("New case, need implementation."
                        + " A language subtag \"" + preferred
                        + "\" is registered for more than two subtags. ");
            }
        }

        for (String preferred : initialRegionVariantMap.keySet()) {
            subtags =
                initialRegionVariantMap.get(preferred).toString().split(",");

            sortedRegionVariantMap.put(subtags[0], subtags[1]);
            sortedRegionVariantMap.put(subtags[1], subtags[0]);
        }

    }

    /* create the array of subtags excluding the subtag at index location */
    private static String[] createLangArray(int index, String[] subtags) {
        List<String> list = new ArrayList<>();
        for (int i = 0; i < subtags.length; i++) {
            if (i != index) {
                list.add(subtags[i]);
            }
        }
        return list.toArray(new String[list.size()]);
    }

<<<<<<< HEAD
=======
    private static String generateValuesString(String[] values) {
        String outputStr = "";
        for (int i = 0; i < values.length; i++) {
            if (i != values.length - 1) {
                outputStr = outputStr + "\"" + values[i] + "\", ";
            } else {
                outputStr = outputStr + "\"" + values[i] + "\"";
            }

        }
        return outputStr;
    }

    private static final String COPYRIGHT = "/*\n"
        + " * Copyright (c) 2012, %d, Oracle and/or its affiliates. All rights reserved.\n"
        + " * DO NOT ALTER OR REMOVE COPYRIGHT NOTICES OR THIS FILE HEADER.\n"
        + " *\n"
        + " * This code is free software; you can redistribute it and/or modify it\n"
        + " * under the terms of the GNU General Public License version 2 only, as\n"
        + " * published by the Free Software Foundation.  Oracle designates this\n"
        + " * particular file as subject to the \"Classpath\" exception as provided\n"
        + " * by Oracle in the LICENSE file that accompanied this code.\n"
        + " *\n"
        + " * This code is distributed in the hope that it will be useful, but WITHOUT\n"
        + " * ANY WARRANTY; without even the implied warranty of MERCHANTABILITY or\n"
        + " * FITNESS FOR A PARTICULAR PURPOSE.  See the GNU General Public License\n"
        + " * version 2 for more details (a copy is included in the LICENSE file that\n"
        + " * accompanied this code).\n"
        + " *\n"
        + " * You should have received a copy of the GNU General Public License version\n"
        + " * 2 along with this work; if not, write to the Free Software Foundation,\n"
        + " * Inc., 51 Franklin St, Fifth Floor, Boston, MA 02110-1301 USA.\n"
        + " *\n"
        + " * Please contact Oracle, 500 Oracle Parkway, Redwood Shores, CA 94065 USA\n"
        + " * or visit www.oracle.com if you need additional information or have any\n"
        + " * questions.\n"
        + "*/\n\n";

    private static final String headerText =
        "package sun.util.locale;\n\n"
        + "import java.util.HashMap;\n"
        + "import java.util.Map;\n\n"
        + "final class LocaleEquivalentMaps {\n\n"
        + "    static final Map<String, String> singleEquivMap;\n"
        + "    static final Map<String, String[]> multiEquivsMap;\n"
        + "    static final Map<String, String> regionVariantEquivMap;\n\n"
        + "    static {\n"
        + "        singleEquivMap = HashMap.newHashMap(";

    private static final String footerText =
        "    }\n\n"
        + "}";

    private static String getOpenJDKCopyright() {
        return String.format(Locale.US, COPYRIGHT, copyrightYear);
    }

>>>>>>> 00b1eaca
    /**
     * The input lsr data file is in UTF-8, so theoretically for the characters
     * beyond US-ASCII, the generated Java String literals need to be Unicode
     * escaped (\\uXXXX) while writing to a file. But as of now, there is not
     * the case since we don't use "description", "comment" or alike.
     */
    private static void generateSourceCode(String fileName) {
        try (BufferedWriter writer = Files.newBufferedWriter(
                Paths.get(fileName))) {
            writer.write(getOpenJDKCopyright());
<<<<<<< HEAD
            writer.write(headerText);
            writer.write(getMapsText());
            writer.write(getlsrText());
=======
            writer.write(headerText
                + sortedLanguageMap1.size() + ");\n"
                + "        multiEquivsMap = HashMap.newHashMap("
                + sortedLanguageMap2.size() + ");\n"
                + "        regionVariantEquivMap = HashMap.newHashMap("
                + sortedRegionVariantMap.size() + ");\n\n"
                + "        // This is an auto-generated file and should not be manually edited.\n"
                + "        //   LSR Revision: " + LSRrevisionDate);
            writer.newLine();

>>>>>>> 00b1eaca
            for (String key : sortedLanguageMap1.keySet()) {
                String value = sortedLanguageMap1.get(key);
                writer.write(String.format(
                        "        singleEquivMap.put(\"%s\", \"%s\");"
                        , key, value));
                writer.newLine();
            }

            writer.newLine();
            for (String key : sortedLanguageMap2.keySet()) {
                String[] values = sortedLanguageMap2.get(key);

                if (values.length >= 2) {
                    writer.write(String.format(
                            "        multiEquivsMap.put(\"%s\", new String[] {%s});"
                            , key, generateValuesString(values)));
                    writer.newLine();
                }
            }

            writer.newLine();
            for (String key : sortedRegionVariantMap.keySet()) {
                String value = sortedRegionVariantMap.get(key);
                writer.write(String.format(
                        "        regionVariantEquivMap.put(\"%s\", \"%s\");"
                        , key, value));
                writer.newLine();
            }

            writer.write(footerText);
        } catch (IOException ex) {
            ex.printStackTrace(System.err);
            System.exit(1);
        }
    }

    private static String getOpenJDKCopyright() {
        return String.format(Locale.US, COPYRIGHT, copyrightYear);
    }

    private static final String COPYRIGHT =
            """
            /*
             * Copyright (c) 2012, %d, Oracle and/or its affiliates. All rights reserved.
             * DO NOT ALTER OR REMOVE COPYRIGHT NOTICES OR THIS FILE HEADER.
             *
             * This code is free software; you can redistribute it and/or modify it
             * under the terms of the GNU General Public License version 2 only, as
             * published by the Free Software Foundation.  Oracle designates this
             * particular file as subject to the \"Classpath\" exception as provided
             * by Oracle in the LICENSE file that accompanied this code.
             *
             * This code is distributed in the hope that it will be useful, but WITHOUT
             * ANY WARRANTY; without even the implied warranty of MERCHANTABILITY or
             * FITNESS FOR A PARTICULAR PURPOSE.  See the GNU General Public License
             * version 2 for more details (a copy is included in the LICENSE file that
             * accompanied this code).
             *
             * You should have received a copy of the GNU General Public License version
             * 2 along with this work; if not, write to the Free Software Foundation,
             * Inc., 51 Franklin St, Fifth Floor, Boston, MA 02110-1301 USA.
             *
             * Please contact Oracle, 500 Oracle Parkway, Redwood Shores, CA 94065 USA
             * or visit www.oracle.com if you need additional information or have any
             * questions.
            */
            
            """;

    private static final String headerText =
            """
            package sun.util.locale;
            
            import java.util.HashMap;
            import java.util.Map;
            
            final class LocaleEquivalentMaps {
            
                static final Map<String, String> singleEquivMap;
                static final Map<String, String[]> multiEquivsMap;
                static final Map<String, String> regionVariantEquivMap;
            
            """;

    private static String getMapsText() {
        return """
                    static {
                        singleEquivMap = HashMap.newHashMap(%s);
                        multiEquivsMap = HashMap.newHashMap(%s);
                        regionVariantEquivMap = HashMap.newHashMap(%s);

                """.formatted(
                sortedLanguageMap1.size(),
                sortedLanguageMap2.size(),
                sortedRegionVariantMap.size());
    }

    private static final String getlsrText(){
        return """
                        // This is an auto-generated file and should not be manually edited.
                        //   LSR Revision: %s
                """.formatted(LSRrevisionDate);
    }

    private static String generateValuesString(String[] values) {
        String outputStr = "";
        for (int i = 0; i < values.length; i++) {
            if (i != values.length - 1) {
                outputStr = String.format("%s\"%s\", ", outputStr, values[i]);
            } else {
                outputStr = String.format("%s\"%s\"", outputStr, values[i]);
            }

        }
        return outputStr;
    }

    private static final String footerText = "    }\n\n}";
}<|MERGE_RESOLUTION|>--- conflicted
+++ resolved
@@ -213,66 +213,6 @@
         return list.toArray(new String[list.size()]);
     }
 
-<<<<<<< HEAD
-=======
-    private static String generateValuesString(String[] values) {
-        String outputStr = "";
-        for (int i = 0; i < values.length; i++) {
-            if (i != values.length - 1) {
-                outputStr = outputStr + "\"" + values[i] + "\", ";
-            } else {
-                outputStr = outputStr + "\"" + values[i] + "\"";
-            }
-
-        }
-        return outputStr;
-    }
-
-    private static final String COPYRIGHT = "/*\n"
-        + " * Copyright (c) 2012, %d, Oracle and/or its affiliates. All rights reserved.\n"
-        + " * DO NOT ALTER OR REMOVE COPYRIGHT NOTICES OR THIS FILE HEADER.\n"
-        + " *\n"
-        + " * This code is free software; you can redistribute it and/or modify it\n"
-        + " * under the terms of the GNU General Public License version 2 only, as\n"
-        + " * published by the Free Software Foundation.  Oracle designates this\n"
-        + " * particular file as subject to the \"Classpath\" exception as provided\n"
-        + " * by Oracle in the LICENSE file that accompanied this code.\n"
-        + " *\n"
-        + " * This code is distributed in the hope that it will be useful, but WITHOUT\n"
-        + " * ANY WARRANTY; without even the implied warranty of MERCHANTABILITY or\n"
-        + " * FITNESS FOR A PARTICULAR PURPOSE.  See the GNU General Public License\n"
-        + " * version 2 for more details (a copy is included in the LICENSE file that\n"
-        + " * accompanied this code).\n"
-        + " *\n"
-        + " * You should have received a copy of the GNU General Public License version\n"
-        + " * 2 along with this work; if not, write to the Free Software Foundation,\n"
-        + " * Inc., 51 Franklin St, Fifth Floor, Boston, MA 02110-1301 USA.\n"
-        + " *\n"
-        + " * Please contact Oracle, 500 Oracle Parkway, Redwood Shores, CA 94065 USA\n"
-        + " * or visit www.oracle.com if you need additional information or have any\n"
-        + " * questions.\n"
-        + "*/\n\n";
-
-    private static final String headerText =
-        "package sun.util.locale;\n\n"
-        + "import java.util.HashMap;\n"
-        + "import java.util.Map;\n\n"
-        + "final class LocaleEquivalentMaps {\n\n"
-        + "    static final Map<String, String> singleEquivMap;\n"
-        + "    static final Map<String, String[]> multiEquivsMap;\n"
-        + "    static final Map<String, String> regionVariantEquivMap;\n\n"
-        + "    static {\n"
-        + "        singleEquivMap = HashMap.newHashMap(";
-
-    private static final String footerText =
-        "    }\n\n"
-        + "}";
-
-    private static String getOpenJDKCopyright() {
-        return String.format(Locale.US, COPYRIGHT, copyrightYear);
-    }
-
->>>>>>> 00b1eaca
     /**
      * The input lsr data file is in UTF-8, so theoretically for the characters
      * beyond US-ASCII, the generated Java String literals need to be Unicode
@@ -283,22 +223,9 @@
         try (BufferedWriter writer = Files.newBufferedWriter(
                 Paths.get(fileName))) {
             writer.write(getOpenJDKCopyright());
-<<<<<<< HEAD
             writer.write(headerText);
             writer.write(getMapsText());
             writer.write(getlsrText());
-=======
-            writer.write(headerText
-                + sortedLanguageMap1.size() + ");\n"
-                + "        multiEquivsMap = HashMap.newHashMap("
-                + sortedLanguageMap2.size() + ");\n"
-                + "        regionVariantEquivMap = HashMap.newHashMap("
-                + sortedRegionVariantMap.size() + ");\n\n"
-                + "        // This is an auto-generated file and should not be manually edited.\n"
-                + "        //   LSR Revision: " + LSRrevisionDate);
-            writer.newLine();
-
->>>>>>> 00b1eaca
             for (String key : sortedLanguageMap1.keySet()) {
                 String value = sortedLanguageMap1.get(key);
                 writer.write(String.format(
