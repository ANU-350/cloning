--- conflicted
+++ resolved
@@ -158,25 +158,7 @@
     DISABLED_WARNINGS_gcc_cgroupV1Subsystem_linux.cpp := address, \
     DISABLED_WARNINGS_gcc_cgroupV2Subsystem_linux.cpp := address, \
     DISABLED_WARNINGS_gcc_interp_masm_x86.cpp := uninitialized, \
-<<<<<<< HEAD
-    DISABLED_WARNINGS_gcc_loopnode.cpp := sequence-point, \
     DISABLED_WARNINGS_gcc_postaloc.cpp := address, \
-    DISABLED_WARNINGS_gcc_signals_posix.cpp := cast-function-type, \
-=======
-    DISABLED_WARNINGS_gcc_javaClasses.cpp := misleading-indentation, \
-    DISABLED_WARNINGS_gcc_postaloc.cpp := address, \
-    DISABLED_WARNINGS_gcc_sharedRuntimeTrig.cpp := misleading-indentation, \
-    DISABLED_WARNINGS_gcc_shenandoahBarrierSet.cpp := misleading-indentation, \
-    DISABLED_WARNINGS_gcc_shenandoahBarrierSetAssembler_aarch64.cpp := misleading-indentation, \
-    DISABLED_WARNINGS_gcc_shenandoahBarrierSetAssembler_ppc.cpp := misleading-indentation, \
-    DISABLED_WARNINGS_gcc_shenandoahBarrierSetAssembler_riscv.cpp := misleading-indentation, \
-    DISABLED_WARNINGS_gcc_shenandoahBarrierSetAssembler_x86.cpp := misleading-indentation, \
-    DISABLED_WARNINGS_gcc_shenandoahBarrierSetC1_aarch64.cpp := misleading-indentation, \
-    DISABLED_WARNINGS_gcc_shenandoahBarrierSetC1_ppc.cpp := misleading-indentation, \
-    DISABLED_WARNINGS_gcc_shenandoahBarrierSetC1_riscv.cpp := misleading-indentation, \
-    DISABLED_WARNINGS_gcc_shenandoahBarrierSetC1_x86.cpp := misleading-indentation, \
-    DISABLED_WARNINGS_gcc_shenandoahBarrierSetC1.cpp := misleading-indentation, \
->>>>>>> 388a56e4
     DISABLED_WARNINGS_gcc_templateTable.cpp := cast-function-type, \
     DISABLED_WARNINGS_clang := $(DISABLED_WARNINGS_clang), \
     DISABLED_WARNINGS_clang_arguments.cpp := missing-field-initializers, \
