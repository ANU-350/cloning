--- conflicted
+++ resolved
@@ -83,23 +83,6 @@
 ################################################################################
 # Disabled warnings
 
-<<<<<<< HEAD
-DISABLED_WARNINGS_gcc := parentheses comment unknown-pragmas address \
-    delete-non-virtual-dtor array-bounds int-in-bool-context \
-    ignored-qualifiers  missing-field-initializers implicit-fallthrough \
-    empty-body strict-overflow sequence-point maybe-uninitialized \
-    misleading-indentation cast-function-type shift-negative-value
-
-ifeq ($(call check-jvm-feature, zero), true)
-  DISABLED_WARNINGS_gcc += return-type switch clobbered
-endif
-
-DISABLED_WARNINGS_clang := tautological-compare \
-    undefined-var-template sometimes-uninitialized unknown-pragmas \
-    delete-non-virtual-dtor missing-braces \
-    ignored-qualifiers missing-field-initializers mismatched-tags \
-    shift-negative-value misleading-indentation
-=======
 DISABLED_WARNINGS_gcc := array-bounds comment delete-non-virtual-dtor \
     empty-body ignored-qualifiers implicit-fallthrough int-in-bool-context \
     maybe-uninitialized missing-field-initializers parentheses \
@@ -112,7 +95,6 @@
   # Assert macro gives warning
   DISABLED_WARNINGS_clang += tautological-constant-out-of-range-compare
 endif
->>>>>>> 4d37ef2d
 
 DISABLED_WARNINGS_xlc := tautological-compare shift-negative-value
 
@@ -175,7 +157,6 @@
     DISABLED_WARNINGS_gcc_c1_LIR.cpp := misleading-indentation, \
     DISABLED_WARNINGS_gcc_cgroupV1Subsystem_linux.cpp := address, \
     DISABLED_WARNINGS_gcc_cgroupV2Subsystem_linux.cpp := address, \
-    DISABLED_WARNINGS_gcc_dict.cpp := char-subscripts, \
     DISABLED_WARNINGS_gcc_interp_masm_x86.cpp := uninitialized, \
     DISABLED_WARNINGS_gcc_javaClasses.cpp := misleading-indentation, \
     DISABLED_WARNINGS_gcc_loopnode.cpp := sequence-point, \
@@ -196,7 +177,6 @@
     DISABLED_WARNINGS_clang := $(DISABLED_WARNINGS_clang), \
     DISABLED_WARNINGS_clang_arguments.cpp := missing-field-initializers, \
     DISABLED_WARNINGS_clang_codeBuffer.cpp := tautological-undefined-compare, \
-    DISABLED_WARNINGS_clang_dict.cpp := char-subscripts, \
     DISABLED_WARNINGS_clang_directivesParser.cpp := missing-field-initializers, \
     DISABLED_WARNINGS_clang_g1ParScanThreadState.cpp := delete-abstract-non-virtual-dtor, \
     DISABLED_WARNINGS_clang_g1YoungGCPostEvacuateTasks.cpp := delete-abstract-non-virtual-dtor, \
