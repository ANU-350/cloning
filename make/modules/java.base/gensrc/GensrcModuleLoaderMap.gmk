#
# Copyright (c) 2015, 2020, Oracle and/or its affiliates. All rights reserved.
# DO NOT ALTER OR REMOVE COPYRIGHT NOTICES OR THIS FILE HEADER.
#
# This code is free software; you can redistribute it and/or modify it
# under the terms of the GNU General Public License version 2 only, as
# published by the Free Software Foundation.  Oracle designates this
# particular file as subject to the "Classpath" exception as provided
# by Oracle in the LICENSE file that accompanied this code.
#
# This code is distributed in the hope that it will be useful, but WITHOUT
# ANY WARRANTY; without even the implied warranty of MERCHANTABILITY or
# FITNESS FOR A PARTICULAR PURPOSE.  See the GNU General Public License
# version 2 for more details (a copy is included in the LICENSE file that
# accompanied this code).
#
# You should have received a copy of the GNU General Public License version
# 2 along with this work; if not, write to the Free Software Foundation,
# Inc., 51 Franklin St, Fifth Floor, Boston, MA 02110-1301 USA.
#
# Please contact Oracle, 500 Oracle Parkway, Redwood Shores, CA 94065 USA
# or visit www.oracle.com if you need additional information or have any
# questions.
#

include Modules.gmk

$(eval $(call ReadImportMetaData))

# Replacing double-comma with a single comma is to workaround the issue
# with some version of make on windows that doesn't substitute spaces
# with one comma properly as with make 4.0
define SubstComma
$(strip \
  $(subst $(COMMA)$(COMMA),$(COMMA),$(subst $(SPACE),$(COMMA),$(strip $1))) \
)
endef
BOOT_MODULES_LIST := $(call SubstComma, $(BOOT_MODULES))
PLATFORM_MODULES_LIST := $(call SubstComma, $(PLATFORM_MODULES))
<<<<<<< HEAD
NATIVE_MODULES_LIST := $(call SubstComma, $(NATIVE_MODULES))

VARDEPS_VALUE := $(BOOT_MODULES_LIST) $(PLATFORM_MODULES_LIST) $(JDK_MODULES_LIST)
=======
NATIVE_ACCESS_MODULES_LIST := $(call SubstComma, $(NATIVE_ACCESS_MODULES))

VARDEPS_VALUE := $(BOOT_MODULES_LIST) $(PLATFORM_MODULES_LIST) $(NATIVE_ACCESS_MODULES_LIST)
>>>>>>> 924e1aa0
VARDEPS_FILE := $(call DependOnVariable, VARDEPS_VALUE)

############################################################################

$(SUPPORT_OUTPUTDIR)/gensrc/java.base/jdk/internal/module/ModuleLoaderMap.java: \
    $(TOPDIR)/src/java.base/share/classes/jdk/internal/module/ModuleLoaderMap.java \
    $(VARDEPS_FILE) $(BUILD_TOOLS_JDK)
	$(call MakeTargetDir)
	$(RM) $@ $@.tmp
	$(TOOL_GENCLASSLOADERMAP) -boot $(BOOT_MODULES_LIST) \
	     -platform $(PLATFORM_MODULES_LIST) \
<<<<<<< HEAD
	     -native $(NATIVE_MODULES_LIST) -o $@.tmp $<
=======
	     -native-access $(NATIVE_ACCESS_MODULES_LIST) \
	     -o $@.tmp $<
>>>>>>> 924e1aa0
	$(MV) $@.tmp $@

TARGETS += $(SUPPORT_OUTPUTDIR)/gensrc/java.base/jdk/internal/module/ModuleLoaderMap.java

################################################################################<|MERGE_RESOLUTION|>--- conflicted
+++ resolved
@@ -37,15 +37,9 @@
 endef
 BOOT_MODULES_LIST := $(call SubstComma, $(BOOT_MODULES))
 PLATFORM_MODULES_LIST := $(call SubstComma, $(PLATFORM_MODULES))
-<<<<<<< HEAD
-NATIVE_MODULES_LIST := $(call SubstComma, $(NATIVE_MODULES))
-
-VARDEPS_VALUE := $(BOOT_MODULES_LIST) $(PLATFORM_MODULES_LIST) $(JDK_MODULES_LIST)
-=======
 NATIVE_ACCESS_MODULES_LIST := $(call SubstComma, $(NATIVE_ACCESS_MODULES))
 
 VARDEPS_VALUE := $(BOOT_MODULES_LIST) $(PLATFORM_MODULES_LIST) $(NATIVE_ACCESS_MODULES_LIST)
->>>>>>> 924e1aa0
 VARDEPS_FILE := $(call DependOnVariable, VARDEPS_VALUE)
 
 ############################################################################
@@ -57,12 +51,8 @@
 	$(RM) $@ $@.tmp
 	$(TOOL_GENCLASSLOADERMAP) -boot $(BOOT_MODULES_LIST) \
 	     -platform $(PLATFORM_MODULES_LIST) \
-<<<<<<< HEAD
-	     -native $(NATIVE_MODULES_LIST) -o $@.tmp $<
-=======
 	     -native-access $(NATIVE_ACCESS_MODULES_LIST) \
 	     -o $@.tmp $<
->>>>>>> 924e1aa0
 	$(MV) $@.tmp $@
 
 TARGETS += $(SUPPORT_OUTPUTDIR)/gensrc/java.base/jdk/internal/module/ModuleLoaderMap.java
