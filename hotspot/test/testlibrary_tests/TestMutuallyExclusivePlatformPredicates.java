--- conflicted
+++ resolved
@@ -49,12 +49,8 @@
         BITNESS("is32bit", "is64bit"),
         OS("isAix", "isLinux", "isOSX", "isSolaris", "isWindows"),
         VM_TYPE("isClient", "isServer", "isGraal", "isMinimal", "isZero"),
-<<<<<<< HEAD
+        MODE("isInt", "isMixed", "isComp"),
         IGNORED("isDebugBuild", "shouldSAAttach",
-=======
-        MODE("isInt", "isMixed", "isComp"),
-        IGNORED("isEmbedded", "isDebugBuild", "shouldSAAttach",
->>>>>>> 757db815
                 "canPtraceAttachLinux", "canAttachOSX", "isTieredSupported");
 
         public final List<String> methodNames;
