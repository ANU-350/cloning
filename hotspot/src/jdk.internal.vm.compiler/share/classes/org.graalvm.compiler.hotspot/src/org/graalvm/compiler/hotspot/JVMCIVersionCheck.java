--- conflicted
+++ resolved
@@ -38,11 +38,7 @@
 class JVMCIVersionCheck {
 
     private static final int JVMCI8_MIN_MAJOR_VERSION = 0;
-<<<<<<< HEAD
     private static final int JVMCI8_MIN_MINOR_VERSION = 29;
-=======
-    private static final int JVMCI8_MIN_MINOR_VERSION = 26;
->>>>>>> 792b65cd
 
     // MAX_VALUE indicates that no current EA version is compatible with Graal.
     // Note: Keep README.md in sync with the EA version support checked here.
@@ -142,11 +138,8 @@
                 if (build >= JVMCI9_MIN_EA_BUILD) {
                     return;
                 }
-<<<<<<< HEAD
-=======
                 // Using Object.equals suppresses Eclipse's "Dead code" warning.
                 // Unfortunately @SuppressWarnings("unused") can only be applied at method level.
->>>>>>> 792b65cd
                 if (Objects.equals(JVMCI9_MIN_EA_BUILD, Integer.MAX_VALUE)) {
                     failVersionCheck(exitOnFailure, "This version of Graal is not compatible with any JDK 9 Early Access build.%n");
                 } else {
