/*
 * Copyright (c) 1997, 2014, Oracle and/or its affiliates. All rights reserved.
 * DO NOT ALTER OR REMOVE COPYRIGHT NOTICES OR THIS FILE HEADER.
 *
 * This code is free software; you can redistribute it and/or modify it
 * under the terms of the GNU General Public License version 2 only, as
 * published by the Free Software Foundation.
 *
 * This code is distributed in the hope that it will be useful, but WITHOUT
 * ANY WARRANTY; without even the implied warranty of MERCHANTABILITY or
 * FITNESS FOR A PARTICULAR PURPOSE.  See the GNU General Public License
 * version 2 for more details (a copy is included in the LICENSE file that
 * accompanied this code).
 *
 * You should have received a copy of the GNU General Public License version
 * 2 along with this work; if not, write to the Free Software Foundation,
 * Inc., 51 Franklin St, Fifth Floor, Boston, MA 02110-1301 USA.
 *
 * Please contact Oracle, 500 Oracle Parkway, Redwood Shores, CA 94065 USA
 * or visit www.oracle.com if you need additional information or have any
 * questions.
 *
 */

#include "precompiled.hpp"
#include "classfile/javaAssertions.hpp"
#include "classfile/stringTable.hpp"
#include "classfile/symbolTable.hpp"
#include "compiler/compilerOracle.hpp"
#include "memory/allocation.inline.hpp"
#include "memory/cardTableRS.hpp"
#include "memory/genCollectedHeap.hpp"
#include "memory/referenceProcessor.hpp"
#include "memory/universe.inline.hpp"
#include "oops/oop.inline.hpp"
#include "prims/jvmtiExport.hpp"
#include "runtime/arguments.hpp"
#include "runtime/globals_extension.hpp"
#include "runtime/java.hpp"
#include "services/management.hpp"
#include "services/memTracker.hpp"
#include "utilities/defaultStream.hpp"
#include "utilities/macros.hpp"
#include "utilities/taskqueue.hpp"
#ifdef TARGET_OS_FAMILY_linux
# include "os_linux.inline.hpp"
#endif
#ifdef TARGET_OS_FAMILY_solaris
# include "os_solaris.inline.hpp"
#endif
#ifdef TARGET_OS_FAMILY_windows
# include "os_windows.inline.hpp"
#endif
#ifdef TARGET_OS_FAMILY_aix
# include "os_aix.inline.hpp"
#endif
#ifdef TARGET_OS_FAMILY_bsd
# include "os_bsd.inline.hpp"
#endif
#if INCLUDE_ALL_GCS
#include "gc_implementation/concurrentMarkSweep/compactibleFreeListSpace.hpp"
#include "gc_implementation/g1/g1CollectedHeap.inline.hpp"
#include "gc_implementation/parallelScavenge/parallelScavengeHeap.hpp"
#endif // INCLUDE_ALL_GCS

// Note: This is a special bug reporting site for the JVM
#define DEFAULT_VENDOR_URL_BUG "http://bugreport.sun.com/bugreport/crash.jsp"
#define DEFAULT_JAVA_LAUNCHER  "generic"

// Disable options not supported in this release, with a warning if they
// were explicitly requested on the command-line
#define UNSUPPORTED_OPTION(opt, description)                    \
do {                                                            \
  if (opt) {                                                    \
    if (FLAG_IS_CMDLINE(opt)) {                                 \
      warning(description " is disabled in this release.");     \
    }                                                           \
    FLAG_SET_DEFAULT(opt, false);                               \
  }                                                             \
} while(0)

#define UNSUPPORTED_GC_OPTION(gc)                                     \
do {                                                                  \
  if (gc) {                                                           \
    if (FLAG_IS_CMDLINE(gc)) {                                        \
      warning(#gc " is not supported in this VM.  Using Serial GC."); \
    }                                                                 \
    FLAG_SET_DEFAULT(gc, false);                                      \
  }                                                                   \
} while(0)

char**  Arguments::_jvm_flags_array             = NULL;
int     Arguments::_num_jvm_flags               = 0;
char**  Arguments::_jvm_args_array              = NULL;
int     Arguments::_num_jvm_args                = 0;
char*  Arguments::_java_command                 = NULL;
SystemProperty* Arguments::_system_properties   = NULL;
const char*  Arguments::_gc_log_filename        = NULL;
bool   Arguments::_has_profile                  = false;
size_t Arguments::_conservative_max_heap_alignment = 0;
uintx  Arguments::_min_heap_size                = 0;
Arguments::Mode Arguments::_mode                = _mixed;
bool   Arguments::_java_compiler                = false;
bool   Arguments::_xdebug_mode                  = false;
const char*  Arguments::_java_vendor_url_bug    = DEFAULT_VENDOR_URL_BUG;
const char*  Arguments::_sun_java_launcher      = DEFAULT_JAVA_LAUNCHER;
int    Arguments::_sun_java_launcher_pid        = -1;
bool   Arguments::_sun_java_launcher_is_altjvm  = false;

// These parameters are reset in method parse_vm_init_args(JavaVMInitArgs*)
bool   Arguments::_AlwaysCompileLoopMethods     = AlwaysCompileLoopMethods;
bool   Arguments::_UseOnStackReplacement        = UseOnStackReplacement;
bool   Arguments::_BackgroundCompilation        = BackgroundCompilation;
bool   Arguments::_ClipInlining                 = ClipInlining;

char*  Arguments::SharedArchivePath             = NULL;

AgentLibraryList Arguments::_libraryList;
AgentLibraryList Arguments::_agentList;

abort_hook_t     Arguments::_abort_hook         = NULL;
exit_hook_t      Arguments::_exit_hook          = NULL;
vfprintf_hook_t  Arguments::_vfprintf_hook      = NULL;


SystemProperty *Arguments::_java_ext_dirs = NULL;
SystemProperty *Arguments::_java_endorsed_dirs = NULL;
SystemProperty *Arguments::_sun_boot_library_path = NULL;
SystemProperty *Arguments::_java_library_path = NULL;
SystemProperty *Arguments::_java_home = NULL;
SystemProperty *Arguments::_java_class_path = NULL;
SystemProperty *Arguments::_sun_boot_class_path = NULL;

char* Arguments::_meta_index_path = NULL;
char* Arguments::_meta_index_dir = NULL;

// Check if head of 'option' matches 'name', and sets 'tail' remaining part of option string

static bool match_option(const JavaVMOption *option, const char* name,
                         const char** tail) {
  int len = (int)strlen(name);
  if (strncmp(option->optionString, name, len) == 0) {
    *tail = option->optionString + len;
    return true;
  } else {
    return false;
  }
}

static void logOption(const char* opt) {
  if (PrintVMOptions) {
    jio_fprintf(defaultStream::output_stream(), "VM option '%s'\n", opt);
  }
}

// Process java launcher properties.
void Arguments::process_sun_java_launcher_properties(JavaVMInitArgs* args) {
  // See if sun.java.launcher, sun.java.launcher.is_altjvm or
  // sun.java.launcher.pid is defined.
  // Must do this before setting up other system properties,
  // as some of them may depend on launcher type.
  for (int index = 0; index < args->nOptions; index++) {
    const JavaVMOption* option = args->options + index;
    const char* tail;

    if (match_option(option, "-Dsun.java.launcher=", &tail)) {
      process_java_launcher_argument(tail, option->extraInfo);
      continue;
    }
    if (match_option(option, "-Dsun.java.launcher.is_altjvm=", &tail)) {
      if (strcmp(tail, "true") == 0) {
        _sun_java_launcher_is_altjvm = true;
      }
      continue;
    }
    if (match_option(option, "-Dsun.java.launcher.pid=", &tail)) {
      _sun_java_launcher_pid = atoi(tail);
      continue;
    }
  }
}

// Initialize system properties key and value.
void Arguments::init_system_properties() {

  PropertyList_add(&_system_properties, new SystemProperty("java.vm.specification.name",
                                                                 "Java Virtual Machine Specification",  false));
  PropertyList_add(&_system_properties, new SystemProperty("java.vm.version", VM_Version::vm_release(),  false));
  PropertyList_add(&_system_properties, new SystemProperty("java.vm.name", VM_Version::vm_name(),  false));
  PropertyList_add(&_system_properties, new SystemProperty("java.vm.info", VM_Version::vm_info_string(),  true));

  // Following are JVMTI agent writable properties.
  // Properties values are set to NULL and they are
  // os specific they are initialized in os::init_system_properties_values().
  _java_ext_dirs = new SystemProperty("java.ext.dirs", NULL,  true);
  _java_endorsed_dirs = new SystemProperty("java.endorsed.dirs", NULL,  true);
  _sun_boot_library_path = new SystemProperty("sun.boot.library.path", NULL,  true);
  _java_library_path = new SystemProperty("java.library.path", NULL,  true);
  _java_home =  new SystemProperty("java.home", NULL,  true);
  _sun_boot_class_path = new SystemProperty("sun.boot.class.path", NULL,  true);

  _java_class_path = new SystemProperty("java.class.path", "",  true);

  // Add to System Property list.
  PropertyList_add(&_system_properties, _java_ext_dirs);
  PropertyList_add(&_system_properties, _java_endorsed_dirs);
  PropertyList_add(&_system_properties, _sun_boot_library_path);
  PropertyList_add(&_system_properties, _java_library_path);
  PropertyList_add(&_system_properties, _java_home);
  PropertyList_add(&_system_properties, _java_class_path);
  PropertyList_add(&_system_properties, _sun_boot_class_path);

  // Set OS specific system properties values
  os::init_system_properties_values();
}


  // Update/Initialize System properties after JDK version number is known
void Arguments::init_version_specific_system_properties() {
  enum { bufsz = 16 };
  char buffer[bufsz];
  const char* spec_vendor = "Sun Microsystems Inc.";
  uint32_t spec_version = 0;

  if (JDK_Version::is_gte_jdk17x_version()) {
    spec_vendor = "Oracle Corporation";
    spec_version = JDK_Version::current().major_version();
  }
  jio_snprintf(buffer, bufsz, "1." UINT32_FORMAT, spec_version);

  PropertyList_add(&_system_properties,
      new SystemProperty("java.vm.specification.vendor",  spec_vendor, false));
  PropertyList_add(&_system_properties,
      new SystemProperty("java.vm.specification.version", buffer, false));
  PropertyList_add(&_system_properties,
      new SystemProperty("java.vm.vendor", VM_Version::vm_vendor(),  false));
}

/**
 * Provide a slightly more user-friendly way of eliminating -XX flags.
 * When a flag is eliminated, it can be added to this list in order to
 * continue accepting this flag on the command-line, while issuing a warning
 * and ignoring the value.  Once the JDK version reaches the 'accept_until'
 * limit, we flatly refuse to admit the existence of the flag.  This allows
 * a flag to die correctly over JDK releases using HSX.
 */
typedef struct {
  const char* name;
  JDK_Version obsoleted_in; // when the flag went away
  JDK_Version accept_until; // which version to start denying the existence
} ObsoleteFlag;

static ObsoleteFlag obsolete_jvm_flags[] = {
  { "UseTrainGC",                    JDK_Version::jdk(5), JDK_Version::jdk(7) },
  { "UseSpecialLargeObjectHandling", JDK_Version::jdk(5), JDK_Version::jdk(7) },
  { "UseOversizedCarHandling",       JDK_Version::jdk(5), JDK_Version::jdk(7) },
  { "TraceCarAllocation",            JDK_Version::jdk(5), JDK_Version::jdk(7) },
  { "PrintTrainGCProcessingStats",   JDK_Version::jdk(5), JDK_Version::jdk(7) },
  { "LogOfCarSpaceSize",             JDK_Version::jdk(5), JDK_Version::jdk(7) },
  { "OversizedCarThreshold",         JDK_Version::jdk(5), JDK_Version::jdk(7) },
  { "MinTickInterval",               JDK_Version::jdk(5), JDK_Version::jdk(7) },
  { "DefaultTickInterval",           JDK_Version::jdk(5), JDK_Version::jdk(7) },
  { "MaxTickInterval",               JDK_Version::jdk(5), JDK_Version::jdk(7) },
  { "DelayTickAdjustment",           JDK_Version::jdk(5), JDK_Version::jdk(7) },
  { "ProcessingToTenuringRatio",     JDK_Version::jdk(5), JDK_Version::jdk(7) },
  { "MinTrainLength",                JDK_Version::jdk(5), JDK_Version::jdk(7) },
  { "AppendRatio",         JDK_Version::jdk_update(6,10), JDK_Version::jdk(7) },
  { "DefaultMaxRAM",       JDK_Version::jdk_update(6,18), JDK_Version::jdk(7) },
  { "DefaultInitialRAMFraction",
                           JDK_Version::jdk_update(6,18), JDK_Version::jdk(7) },
  { "UseDepthFirstScavengeOrder",
                           JDK_Version::jdk_update(6,22), JDK_Version::jdk(7) },
  { "HandlePromotionFailure",
                           JDK_Version::jdk_update(6,24), JDK_Version::jdk(8) },
  { "MaxLiveObjectEvacuationRatio",
                           JDK_Version::jdk_update(6,24), JDK_Version::jdk(8) },
  { "ForceSharedSpaces",   JDK_Version::jdk_update(6,25), JDK_Version::jdk(8) },
  { "UseParallelOldGCCompacting",
                           JDK_Version::jdk_update(6,27), JDK_Version::jdk(8) },
  { "UseParallelDensePrefixUpdate",
                           JDK_Version::jdk_update(6,27), JDK_Version::jdk(8) },
  { "UseParallelOldGCDensePrefix",
                           JDK_Version::jdk_update(6,27), JDK_Version::jdk(8) },
  { "AllowTransitionalJSR292",       JDK_Version::jdk(7), JDK_Version::jdk(8) },
  { "UseCompressedStrings",          JDK_Version::jdk(7), JDK_Version::jdk(8) },
  { "CMSPermGenPrecleaningEnabled", JDK_Version::jdk(8),  JDK_Version::jdk(9) },
  { "CMSTriggerPermRatio", JDK_Version::jdk(8),  JDK_Version::jdk(9) },
  { "CMSInitiatingPermOccupancyFraction", JDK_Version::jdk(8),  JDK_Version::jdk(9) },
  { "AdaptivePermSizeWeight", JDK_Version::jdk(8),  JDK_Version::jdk(9) },
  { "PermGenPadding", JDK_Version::jdk(8),  JDK_Version::jdk(9) },
  { "PermMarkSweepDeadRatio", JDK_Version::jdk(8),  JDK_Version::jdk(9) },
  { "PermSize", JDK_Version::jdk(8),  JDK_Version::jdk(9) },
  { "MaxPermSize", JDK_Version::jdk(8),  JDK_Version::jdk(9) },
  { "MinPermHeapExpansion", JDK_Version::jdk(8),  JDK_Version::jdk(9) },
  { "MaxPermHeapExpansion", JDK_Version::jdk(8),  JDK_Version::jdk(9) },
  { "CMSRevisitStackSize",           JDK_Version::jdk(8), JDK_Version::jdk(9) },
  { "PrintRevisitStats",             JDK_Version::jdk(8), JDK_Version::jdk(9) },
  { "UseVectoredExceptions",         JDK_Version::jdk(8), JDK_Version::jdk(9) },
  { "UseSplitVerifier",              JDK_Version::jdk(8), JDK_Version::jdk(9) },
  { "UseISM",                        JDK_Version::jdk(8), JDK_Version::jdk(9) },
  { "UsePermISM",                    JDK_Version::jdk(8), JDK_Version::jdk(9) },
  { "UseMPSS",                       JDK_Version::jdk(8), JDK_Version::jdk(9) },
  { "UseStringCache",                JDK_Version::jdk(8), JDK_Version::jdk(9) },
  { "UseOldInlining",                JDK_Version::jdk(9), JDK_Version::jdk(10) },
  { "SafepointPollOffset",           JDK_Version::jdk(9), JDK_Version::jdk(10) },
#ifdef PRODUCT
  { "DesiredMethodLimit",
                           JDK_Version::jdk_update(7, 2), JDK_Version::jdk(8) },
#endif // PRODUCT
  { "UseVMInterruptibleIO",          JDK_Version::jdk(8), JDK_Version::jdk(9) },
  { "UseBoundThreads",               JDK_Version::jdk(9), JDK_Version::jdk(10) },
  { "DefaultThreadPriority",         JDK_Version::jdk(9), JDK_Version::jdk(10) },
  { "NoYieldsInMicrolock",           JDK_Version::jdk(9), JDK_Version::jdk(10) },
<<<<<<< HEAD
  { "BackEdgeThreshold",             JDK_Version::jdk(9), JDK_Version::jdk(10) },
=======
  { "UseNewReflection",              JDK_Version::jdk(9), JDK_Version::jdk(10) },
  { "ReflectionWrapResolutionErrors",JDK_Version::jdk(9), JDK_Version::jdk(10) },
  { "VerifyReflectionBytecodes",     JDK_Version::jdk(9), JDK_Version::jdk(10) },
>>>>>>> b09b32ae
  { NULL, JDK_Version(0), JDK_Version(0) }
};

// Returns true if the flag is obsolete and fits into the range specified
// for being ignored.  In the case that the flag is ignored, the 'version'
// value is filled in with the version number when the flag became
// obsolete so that that value can be displayed to the user.
bool Arguments::is_newly_obsolete(const char *s, JDK_Version* version) {
  int i = 0;
  assert(version != NULL, "Must provide a version buffer");
  while (obsolete_jvm_flags[i].name != NULL) {
    const ObsoleteFlag& flag_status = obsolete_jvm_flags[i];
    // <flag>=xxx form
    // [-|+]<flag> form
    if ((strncmp(flag_status.name, s, strlen(flag_status.name)) == 0) ||
        ((s[0] == '+' || s[0] == '-') &&
        (strncmp(flag_status.name, &s[1], strlen(flag_status.name)) == 0))) {
      if (JDK_Version::current().compare(flag_status.accept_until) == -1) {
          *version = flag_status.obsoleted_in;
          return true;
      }
    }
    i++;
  }
  return false;
}

// Constructs the system class path (aka boot class path) from the following
// components, in order:
//
//     prefix           // from -Xbootclasspath/p:...
//     endorsed         // the expansion of -Djava.endorsed.dirs=...
//     base             // from os::get_system_properties() or -Xbootclasspath=
//     suffix           // from -Xbootclasspath/a:...
//
// java.endorsed.dirs is a list of directories; any jar or zip files in the
// directories are added to the sysclasspath just before the base.
//
// This could be AllStatic, but it isn't needed after argument processing is
// complete.
class SysClassPath: public StackObj {
public:
  SysClassPath(const char* base);
  ~SysClassPath();

  inline void set_base(const char* base);
  inline void add_prefix(const char* prefix);
  inline void add_suffix_to_prefix(const char* suffix);
  inline void add_suffix(const char* suffix);
  inline void reset_path(const char* base);

  // Expand the jar/zip files in each directory listed by the java.endorsed.dirs
  // property.  Must be called after all command-line arguments have been
  // processed (in particular, -Djava.endorsed.dirs=...) and before calling
  // combined_path().
  void expand_endorsed();

  inline const char* get_base()     const { return _items[_scp_base]; }
  inline const char* get_prefix()   const { return _items[_scp_prefix]; }
  inline const char* get_suffix()   const { return _items[_scp_suffix]; }
  inline const char* get_endorsed() const { return _items[_scp_endorsed]; }

  // Combine all the components into a single c-heap-allocated string; caller
  // must free the string if/when no longer needed.
  char* combined_path();

private:
  // Utility routines.
  static char* add_to_path(const char* path, const char* str, bool prepend);
  static char* add_jars_to_path(char* path, const char* directory);

  inline void reset_item_at(int index);

  // Array indices for the items that make up the sysclasspath.  All except the
  // base are allocated in the C heap and freed by this class.
  enum {
    _scp_prefix,        // from -Xbootclasspath/p:...
    _scp_endorsed,      // the expansion of -Djava.endorsed.dirs=...
    _scp_base,          // the default sysclasspath
    _scp_suffix,        // from -Xbootclasspath/a:...
    _scp_nitems         // the number of items, must be last.
  };

  const char* _items[_scp_nitems];
  DEBUG_ONLY(bool _expansion_done;)
};

SysClassPath::SysClassPath(const char* base) {
  memset(_items, 0, sizeof(_items));
  _items[_scp_base] = base;
  DEBUG_ONLY(_expansion_done = false;)
}

SysClassPath::~SysClassPath() {
  // Free everything except the base.
  for (int i = 0; i < _scp_nitems; ++i) {
    if (i != _scp_base) reset_item_at(i);
  }
  DEBUG_ONLY(_expansion_done = false;)
}

inline void SysClassPath::set_base(const char* base) {
  _items[_scp_base] = base;
}

inline void SysClassPath::add_prefix(const char* prefix) {
  _items[_scp_prefix] = add_to_path(_items[_scp_prefix], prefix, true);
}

inline void SysClassPath::add_suffix_to_prefix(const char* suffix) {
  _items[_scp_prefix] = add_to_path(_items[_scp_prefix], suffix, false);
}

inline void SysClassPath::add_suffix(const char* suffix) {
  _items[_scp_suffix] = add_to_path(_items[_scp_suffix], suffix, false);
}

inline void SysClassPath::reset_item_at(int index) {
  assert(index < _scp_nitems && index != _scp_base, "just checking");
  if (_items[index] != NULL) {
    FREE_C_HEAP_ARRAY(char, _items[index], mtInternal);
    _items[index] = NULL;
  }
}

inline void SysClassPath::reset_path(const char* base) {
  // Clear the prefix and suffix.
  reset_item_at(_scp_prefix);
  reset_item_at(_scp_suffix);
  set_base(base);
}

//------------------------------------------------------------------------------

void SysClassPath::expand_endorsed() {
  assert(_items[_scp_endorsed] == NULL, "can only be called once.");

  const char* path = Arguments::get_property("java.endorsed.dirs");
  if (path == NULL) {
    path = Arguments::get_endorsed_dir();
    assert(path != NULL, "no default for java.endorsed.dirs");
  }

  char* expanded_path = NULL;
  const char separator = *os::path_separator();
  const char* const end = path + strlen(path);
  while (path < end) {
    const char* tmp_end = strchr(path, separator);
    if (tmp_end == NULL) {
      expanded_path = add_jars_to_path(expanded_path, path);
      path = end;
    } else {
      char* dirpath = NEW_C_HEAP_ARRAY(char, tmp_end - path + 1, mtInternal);
      memcpy(dirpath, path, tmp_end - path);
      dirpath[tmp_end - path] = '\0';
      expanded_path = add_jars_to_path(expanded_path, dirpath);
      FREE_C_HEAP_ARRAY(char, dirpath, mtInternal);
      path = tmp_end + 1;
    }
  }
  _items[_scp_endorsed] = expanded_path;
  DEBUG_ONLY(_expansion_done = true;)
}

// Combine the bootclasspath elements, some of which may be null, into a single
// c-heap-allocated string.
char* SysClassPath::combined_path() {
  assert(_items[_scp_base] != NULL, "empty default sysclasspath");
  assert(_expansion_done, "must call expand_endorsed() first.");

  size_t lengths[_scp_nitems];
  size_t total_len = 0;

  const char separator = *os::path_separator();

  // Get the lengths.
  int i;
  for (i = 0; i < _scp_nitems; ++i) {
    if (_items[i] != NULL) {
      lengths[i] = strlen(_items[i]);
      // Include space for the separator char (or a NULL for the last item).
      total_len += lengths[i] + 1;
    }
  }
  assert(total_len > 0, "empty sysclasspath not allowed");

  // Copy the _items to a single string.
  char* cp = NEW_C_HEAP_ARRAY(char, total_len, mtInternal);
  char* cp_tmp = cp;
  for (i = 0; i < _scp_nitems; ++i) {
    if (_items[i] != NULL) {
      memcpy(cp_tmp, _items[i], lengths[i]);
      cp_tmp += lengths[i];
      *cp_tmp++ = separator;
    }
  }
  *--cp_tmp = '\0';     // Replace the extra separator.
  return cp;
}

// Note:  path must be c-heap-allocated (or NULL); it is freed if non-null.
char*
SysClassPath::add_to_path(const char* path, const char* str, bool prepend) {
  char *cp;

  assert(str != NULL, "just checking");
  if (path == NULL) {
    size_t len = strlen(str) + 1;
    cp = NEW_C_HEAP_ARRAY(char, len, mtInternal);
    memcpy(cp, str, len);                       // copy the trailing null
  } else {
    const char separator = *os::path_separator();
    size_t old_len = strlen(path);
    size_t str_len = strlen(str);
    size_t len = old_len + str_len + 2;

    if (prepend) {
      cp = NEW_C_HEAP_ARRAY(char, len, mtInternal);
      char* cp_tmp = cp;
      memcpy(cp_tmp, str, str_len);
      cp_tmp += str_len;
      *cp_tmp = separator;
      memcpy(++cp_tmp, path, old_len + 1);      // copy the trailing null
      FREE_C_HEAP_ARRAY(char, path, mtInternal);
    } else {
      cp = REALLOC_C_HEAP_ARRAY(char, path, len, mtInternal);
      char* cp_tmp = cp + old_len;
      *cp_tmp = separator;
      memcpy(++cp_tmp, str, str_len + 1);       // copy the trailing null
    }
  }
  return cp;
}

// Scan the directory and append any jar or zip files found to path.
// Note:  path must be c-heap-allocated (or NULL); it is freed if non-null.
char* SysClassPath::add_jars_to_path(char* path, const char* directory) {
  DIR* dir = os::opendir(directory);
  if (dir == NULL) return path;

  char dir_sep[2] = { '\0', '\0' };
  size_t directory_len = strlen(directory);
  const char fileSep = *os::file_separator();
  if (directory[directory_len - 1] != fileSep) dir_sep[0] = fileSep;

  /* Scan the directory for jars/zips, appending them to path. */
  struct dirent *entry;
  char *dbuf = NEW_C_HEAP_ARRAY(char, os::readdir_buf_size(directory), mtInternal);
  while ((entry = os::readdir(dir, (dirent *) dbuf)) != NULL) {
    const char* name = entry->d_name;
    const char* ext = name + strlen(name) - 4;
    bool isJarOrZip = ext > name &&
      (os::file_name_strcmp(ext, ".jar") == 0 ||
       os::file_name_strcmp(ext, ".zip") == 0);
    if (isJarOrZip) {
      char* jarpath = NEW_C_HEAP_ARRAY(char, directory_len + 2 + strlen(name), mtInternal);
      sprintf(jarpath, "%s%s%s", directory, dir_sep, name);
      path = add_to_path(path, jarpath, false);
      FREE_C_HEAP_ARRAY(char, jarpath, mtInternal);
    }
  }
  FREE_C_HEAP_ARRAY(char, dbuf, mtInternal);
  os::closedir(dir);
  return path;
}

// Parses a memory size specification string.
static bool atomull(const char *s, julong* result) {
  julong n = 0;
  int args_read = 0;
  bool is_hex = false;
  // Skip leading 0[xX] for hexadecimal
  if (*s =='0' && (*(s+1) == 'x' || *(s+1) == 'X')) {
    s += 2;
    is_hex = true;
    args_read = sscanf(s, JULONG_FORMAT_X, &n);
  } else {
    args_read = sscanf(s, JULONG_FORMAT, &n);
  }
  if (args_read != 1) {
    return false;
  }
  while (*s != '\0' && (isdigit(*s) || (is_hex && isxdigit(*s)))) {
    s++;
  }
  // 4705540: illegal if more characters are found after the first non-digit
  if (strlen(s) > 1) {
    return false;
  }
  switch (*s) {
    case 'T': case 't':
      *result = n * G * K;
      // Check for overflow.
      if (*result/((julong)G * K) != n) return false;
      return true;
    case 'G': case 'g':
      *result = n * G;
      if (*result/G != n) return false;
      return true;
    case 'M': case 'm':
      *result = n * M;
      if (*result/M != n) return false;
      return true;
    case 'K': case 'k':
      *result = n * K;
      if (*result/K != n) return false;
      return true;
    case '\0':
      *result = n;
      return true;
    default:
      return false;
  }
}

Arguments::ArgsRange Arguments::check_memory_size(julong size, julong min_size) {
  if (size < min_size) return arg_too_small;
  // Check that size will fit in a size_t (only relevant on 32-bit)
  if (size > max_uintx) return arg_too_big;
  return arg_in_range;
}

// Describe an argument out of range error
void Arguments::describe_range_error(ArgsRange errcode) {
  switch(errcode) {
  case arg_too_big:
    jio_fprintf(defaultStream::error_stream(),
                "The specified size exceeds the maximum "
                "representable size.\n");
    break;
  case arg_too_small:
  case arg_unreadable:
  case arg_in_range:
    // do nothing for now
    break;
  default:
    ShouldNotReachHere();
  }
}

static bool set_bool_flag(char* name, bool value, Flag::Flags origin) {
  return CommandLineFlags::boolAtPut(name, &value, origin);
}

static bool set_fp_numeric_flag(char* name, char* value, Flag::Flags origin) {
  double v;
  if (sscanf(value, "%lf", &v) != 1) {
    return false;
  }

  if (CommandLineFlags::doubleAtPut(name, &v, origin)) {
    return true;
  }
  return false;
}

static bool set_numeric_flag(char* name, char* value, Flag::Flags origin) {
  julong v;
  intx intx_v;
  bool is_neg = false;
  // Check the sign first since atomull() parses only unsigned values.
  if (*value == '-') {
    if (!CommandLineFlags::intxAt(name, &intx_v)) {
      return false;
    }
    value++;
    is_neg = true;
  }
  if (!atomull(value, &v)) {
    return false;
  }
  intx_v = (intx) v;
  if (is_neg) {
    intx_v = -intx_v;
  }
  if (CommandLineFlags::intxAtPut(name, &intx_v, origin)) {
    return true;
  }
  uintx uintx_v = (uintx) v;
  if (!is_neg && CommandLineFlags::uintxAtPut(name, &uintx_v, origin)) {
    return true;
  }
  uint64_t uint64_t_v = (uint64_t) v;
  if (!is_neg && CommandLineFlags::uint64_tAtPut(name, &uint64_t_v, origin)) {
    return true;
  }
  return false;
}

static bool set_string_flag(char* name, const char* value, Flag::Flags origin) {
  if (!CommandLineFlags::ccstrAtPut(name, &value, origin))  return false;
  // Contract:  CommandLineFlags always returns a pointer that needs freeing.
  FREE_C_HEAP_ARRAY(char, value, mtInternal);
  return true;
}

static bool append_to_string_flag(char* name, const char* new_value, Flag::Flags origin) {
  const char* old_value = "";
  if (!CommandLineFlags::ccstrAt(name, &old_value))  return false;
  size_t old_len = old_value != NULL ? strlen(old_value) : 0;
  size_t new_len = strlen(new_value);
  const char* value;
  char* free_this_too = NULL;
  if (old_len == 0) {
    value = new_value;
  } else if (new_len == 0) {
    value = old_value;
  } else {
    char* buf = NEW_C_HEAP_ARRAY(char, old_len + 1 + new_len + 1, mtInternal);
    // each new setting adds another LINE to the switch:
    sprintf(buf, "%s\n%s", old_value, new_value);
    value = buf;
    free_this_too = buf;
  }
  (void) CommandLineFlags::ccstrAtPut(name, &value, origin);
  // CommandLineFlags always returns a pointer that needs freeing.
  FREE_C_HEAP_ARRAY(char, value, mtInternal);
  if (free_this_too != NULL) {
    // CommandLineFlags made its own copy, so I must delete my own temp. buffer.
    FREE_C_HEAP_ARRAY(char, free_this_too, mtInternal);
  }
  return true;
}

bool Arguments::parse_argument(const char* arg, Flag::Flags origin) {

  // range of acceptable characters spelled out for portability reasons
#define NAME_RANGE  "[abcdefghijklmnopqrstuvwxyzABCDEFGHIJKLMNOPQRSTUVWXYZ0123456789_]"
#define BUFLEN 255
  char name[BUFLEN+1];
  char dummy;

  if (sscanf(arg, "-%" XSTR(BUFLEN) NAME_RANGE "%c", name, &dummy) == 1) {
    return set_bool_flag(name, false, origin);
  }
  if (sscanf(arg, "+%" XSTR(BUFLEN) NAME_RANGE "%c", name, &dummy) == 1) {
    return set_bool_flag(name, true, origin);
  }

  char punct;
  if (sscanf(arg, "%" XSTR(BUFLEN) NAME_RANGE "%c", name, &punct) == 2 && punct == '=') {
    const char* value = strchr(arg, '=') + 1;
    Flag* flag = Flag::find_flag(name, strlen(name));
    if (flag != NULL && flag->is_ccstr()) {
      if (flag->ccstr_accumulates()) {
        return append_to_string_flag(name, value, origin);
      } else {
        if (value[0] == '\0') {
          value = NULL;
        }
        return set_string_flag(name, value, origin);
      }
    }
  }

  if (sscanf(arg, "%" XSTR(BUFLEN) NAME_RANGE ":%c", name, &punct) == 2 && punct == '=') {
    const char* value = strchr(arg, '=') + 1;
    // -XX:Foo:=xxx will reset the string flag to the given value.
    if (value[0] == '\0') {
      value = NULL;
    }
    return set_string_flag(name, value, origin);
  }

#define SIGNED_FP_NUMBER_RANGE "[-0123456789.]"
#define SIGNED_NUMBER_RANGE    "[-0123456789]"
#define        NUMBER_RANGE    "[0123456789]"
  char value[BUFLEN + 1];
  char value2[BUFLEN + 1];
  if (sscanf(arg, "%" XSTR(BUFLEN) NAME_RANGE "=" "%" XSTR(BUFLEN) SIGNED_NUMBER_RANGE "." "%" XSTR(BUFLEN) NUMBER_RANGE "%c", name, value, value2, &dummy) == 3) {
    // Looks like a floating-point number -- try again with more lenient format string
    if (sscanf(arg, "%" XSTR(BUFLEN) NAME_RANGE "=" "%" XSTR(BUFLEN) SIGNED_FP_NUMBER_RANGE "%c", name, value, &dummy) == 2) {
      return set_fp_numeric_flag(name, value, origin);
    }
  }

#define VALUE_RANGE "[-kmgtxKMGTX0123456789abcdefABCDEF]"
  if (sscanf(arg, "%" XSTR(BUFLEN) NAME_RANGE "=" "%" XSTR(BUFLEN) VALUE_RANGE "%c", name, value, &dummy) == 2) {
    return set_numeric_flag(name, value, origin);
  }

  return false;
}

void Arguments::add_string(char*** bldarray, int* count, const char* arg) {
  assert(bldarray != NULL, "illegal argument");

  if (arg == NULL) {
    return;
  }

  int new_count = *count + 1;

  // expand the array and add arg to the last element
  if (*bldarray == NULL) {
    *bldarray = NEW_C_HEAP_ARRAY(char*, new_count, mtInternal);
  } else {
    *bldarray = REALLOC_C_HEAP_ARRAY(char*, *bldarray, new_count, mtInternal);
  }
  (*bldarray)[*count] = strdup(arg);
  *count = new_count;
}

void Arguments::build_jvm_args(const char* arg) {
  add_string(&_jvm_args_array, &_num_jvm_args, arg);
}

void Arguments::build_jvm_flags(const char* arg) {
  add_string(&_jvm_flags_array, &_num_jvm_flags, arg);
}

// utility function to return a string that concatenates all
// strings in a given char** array
const char* Arguments::build_resource_string(char** args, int count) {
  if (args == NULL || count == 0) {
    return NULL;
  }
  size_t length = strlen(args[0]) + 1; // add 1 for the null terminator
  for (int i = 1; i < count; i++) {
    length += strlen(args[i]) + 1; // add 1 for a space
  }
  char* s = NEW_RESOURCE_ARRAY(char, length);
  strcpy(s, args[0]);
  for (int j = 1; j < count; j++) {
    strcat(s, " ");
    strcat(s, args[j]);
  }
  return (const char*) s;
}

void Arguments::print_on(outputStream* st) {
  st->print_cr("VM Arguments:");
  if (num_jvm_flags() > 0) {
    st->print("jvm_flags: "); print_jvm_flags_on(st);
  }
  if (num_jvm_args() > 0) {
    st->print("jvm_args: "); print_jvm_args_on(st);
  }
  st->print_cr("java_command: %s", java_command() ? java_command() : "<unknown>");
  if (_java_class_path != NULL) {
    char* path = _java_class_path->value();
    st->print_cr("java_class_path (initial): %s", strlen(path) == 0 ? "<not set>" : path );
  }
  st->print_cr("Launcher Type: %s", _sun_java_launcher);
}

void Arguments::print_jvm_flags_on(outputStream* st) {
  if (_num_jvm_flags > 0) {
    for (int i=0; i < _num_jvm_flags; i++) {
      st->print("%s ", _jvm_flags_array[i]);
    }
    st->cr();
  }
}

void Arguments::print_jvm_args_on(outputStream* st) {
  if (_num_jvm_args > 0) {
    for (int i=0; i < _num_jvm_args; i++) {
      st->print("%s ", _jvm_args_array[i]);
    }
    st->cr();
  }
}

bool Arguments::process_argument(const char* arg,
    jboolean ignore_unrecognized, Flag::Flags origin) {

  JDK_Version since = JDK_Version();

  if (parse_argument(arg, origin) || ignore_unrecognized) {
    return true;
  }

  bool has_plus_minus = (*arg == '+' || *arg == '-');
  const char* const argname = has_plus_minus ? arg + 1 : arg;
  if (is_newly_obsolete(arg, &since)) {
    char version[256];
    since.to_string(version, sizeof(version));
    warning("ignoring option %s; support was removed in %s", argname, version);
    return true;
  }

  // For locked flags, report a custom error message if available.
  // Otherwise, report the standard unrecognized VM option.

  size_t arg_len;
  const char* equal_sign = strchr(argname, '=');
  if (equal_sign == NULL) {
    arg_len = strlen(argname);
  } else {
    arg_len = equal_sign - argname;
  }

  Flag* found_flag = Flag::find_flag((const char*)argname, arg_len, true, true);
  if (found_flag != NULL) {
    char locked_message_buf[BUFLEN];
    found_flag->get_locked_message(locked_message_buf, BUFLEN);
    if (strlen(locked_message_buf) == 0) {
      if (found_flag->is_bool() && !has_plus_minus) {
        jio_fprintf(defaultStream::error_stream(),
          "Missing +/- setting for VM option '%s'\n", argname);
      } else if (!found_flag->is_bool() && has_plus_minus) {
        jio_fprintf(defaultStream::error_stream(),
          "Unexpected +/- setting in VM option '%s'\n", argname);
      } else {
        jio_fprintf(defaultStream::error_stream(),
          "Improperly specified VM option '%s'\n", argname);
      }
    } else {
      jio_fprintf(defaultStream::error_stream(), "%s", locked_message_buf);
    }
  } else {
    jio_fprintf(defaultStream::error_stream(),
                "Unrecognized VM option '%s'\n", argname);
    Flag* fuzzy_matched = Flag::fuzzy_match((const char*)argname, arg_len, true);
    if (fuzzy_matched != NULL) {
      jio_fprintf(defaultStream::error_stream(),
                  "Did you mean '%s%s%s'?\n",
                  (fuzzy_matched->is_bool()) ? "(+/-)" : "",
                  fuzzy_matched->_name,
                  (fuzzy_matched->is_bool()) ? "" : "=<value>");
    }
  }

  // allow for commandline "commenting out" options like -XX:#+Verbose
  return arg[0] == '#';
}

bool Arguments::process_settings_file(const char* file_name, bool should_exist, jboolean ignore_unrecognized) {
  FILE* stream = fopen(file_name, "rb");
  if (stream == NULL) {
    if (should_exist) {
      jio_fprintf(defaultStream::error_stream(),
                  "Could not open settings file %s\n", file_name);
      return false;
    } else {
      return true;
    }
  }

  char token[1024];
  int  pos = 0;

  bool in_white_space = true;
  bool in_comment     = false;
  bool in_quote       = false;
  char quote_c        = 0;
  bool result         = true;

  int c = getc(stream);
  while(c != EOF && pos < (int)(sizeof(token)-1)) {
    if (in_white_space) {
      if (in_comment) {
        if (c == '\n') in_comment = false;
      } else {
        if (c == '#') in_comment = true;
        else if (!isspace(c)) {
          in_white_space = false;
          token[pos++] = c;
        }
      }
    } else {
      if (c == '\n' || (!in_quote && isspace(c))) {
        // token ends at newline, or at unquoted whitespace
        // this allows a way to include spaces in string-valued options
        token[pos] = '\0';
        logOption(token);
        result &= process_argument(token, ignore_unrecognized, Flag::CONFIG_FILE);
        build_jvm_flags(token);
        pos = 0;
        in_white_space = true;
        in_quote = false;
      } else if (!in_quote && (c == '\'' || c == '"')) {
        in_quote = true;
        quote_c = c;
      } else if (in_quote && (c == quote_c)) {
        in_quote = false;
      } else {
        token[pos++] = c;
      }
    }
    c = getc(stream);
  }
  if (pos > 0) {
    token[pos] = '\0';
    result &= process_argument(token, ignore_unrecognized, Flag::CONFIG_FILE);
    build_jvm_flags(token);
  }
  fclose(stream);
  return result;
}

//=============================================================================================================
// Parsing of properties (-D)

const char* Arguments::get_property(const char* key) {
  return PropertyList_get_value(system_properties(), key);
}

bool Arguments::add_property(const char* prop) {
  const char* eq = strchr(prop, '=');
  char* key;
  // ns must be static--its address may be stored in a SystemProperty object.
  const static char ns[1] = {0};
  char* value = (char *)ns;

  size_t key_len = (eq == NULL) ? strlen(prop) : (eq - prop);
  key = AllocateHeap(key_len + 1, mtInternal);
  strncpy(key, prop, key_len);
  key[key_len] = '\0';

  if (eq != NULL) {
    size_t value_len = strlen(prop) - key_len - 1;
    value = AllocateHeap(value_len + 1, mtInternal);
    strncpy(value, &prop[key_len + 1], value_len + 1);
  }

  if (strcmp(key, "java.compiler") == 0) {
    process_java_compiler_argument(value);
    FreeHeap(key);
    if (eq != NULL) {
      FreeHeap(value);
    }
    return true;
  } else if (strcmp(key, "sun.java.command") == 0) {
    _java_command = value;

    // Record value in Arguments, but let it get passed to Java.
  } else if (strcmp(key, "sun.java.launcher.is_altjvm") == 0 ||
             strcmp(key, "sun.java.launcher.pid") == 0) {
    // sun.java.launcher.is_altjvm and sun.java.launcher.pid property are
    // private and are processed in process_sun_java_launcher_properties();
    // the sun.java.launcher property is passed on to the java application
    FreeHeap(key);
    if (eq != NULL) {
      FreeHeap(value);
    }
    return true;
  } else if (strcmp(key, "java.vendor.url.bug") == 0) {
    // save it in _java_vendor_url_bug, so JVM fatal error handler can access
    // its value without going through the property list or making a Java call.
    _java_vendor_url_bug = value;
  } else if (strcmp(key, "sun.boot.library.path") == 0) {
    PropertyList_unique_add(&_system_properties, key, value, true);
    return true;
  }
  // Create new property and add at the end of the list
  PropertyList_unique_add(&_system_properties, key, value);
  return true;
}

//===========================================================================================================
// Setting int/mixed/comp mode flags

void Arguments::set_mode_flags(Mode mode) {
  // Set up default values for all flags.
  // If you add a flag to any of the branches below,
  // add a default value for it here.
  set_java_compiler(false);
  _mode                      = mode;

  // Ensure Agent_OnLoad has the correct initial values.
  // This may not be the final mode; mode may change later in onload phase.
  PropertyList_unique_add(&_system_properties, "java.vm.info",
                          (char*)VM_Version::vm_info_string(), false);

  UseInterpreter             = true;
  UseCompiler                = true;
  UseLoopCounter             = true;

#ifndef ZERO
  // Turn these off for mixed and comp.  Leave them on for Zero.
  if (FLAG_IS_DEFAULT(UseFastAccessorMethods)) {
    UseFastAccessorMethods = (mode == _int);
  }
  if (FLAG_IS_DEFAULT(UseFastEmptyMethods)) {
    UseFastEmptyMethods = (mode == _int);
  }
#endif

  // Default values may be platform/compiler dependent -
  // use the saved values
  ClipInlining               = Arguments::_ClipInlining;
  AlwaysCompileLoopMethods   = Arguments::_AlwaysCompileLoopMethods;
  UseOnStackReplacement      = Arguments::_UseOnStackReplacement;
  BackgroundCompilation      = Arguments::_BackgroundCompilation;

  // Change from defaults based on mode
  switch (mode) {
  default:
    ShouldNotReachHere();
    break;
  case _int:
    UseCompiler              = false;
    UseLoopCounter           = false;
    AlwaysCompileLoopMethods = false;
    UseOnStackReplacement    = false;
    break;
  case _mixed:
    // same as default
    break;
  case _comp:
    UseInterpreter           = false;
    BackgroundCompilation    = false;
    ClipInlining             = false;
    // Be much more aggressive in tiered mode with -Xcomp and exercise C2 more.
    // We will first compile a level 3 version (C1 with full profiling), then do one invocation of it and
    // compile a level 4 (C2) and then continue executing it.
    if (TieredCompilation) {
      Tier3InvokeNotifyFreqLog = 0;
      Tier4InvocationThreshold = 0;
    }
    break;
  }
}

#if defined(COMPILER2) || defined(_LP64) || !INCLUDE_CDS
// Conflict: required to use shared spaces (-Xshare:on), but
// incompatible command line options were chosen.

static void no_shared_spaces() {
  if (RequireSharedSpaces) {
    jio_fprintf(defaultStream::error_stream(),
      "Class data sharing is inconsistent with other specified options.\n");
    vm_exit_during_initialization("Unable to use shared archive.", NULL);
  } else {
    FLAG_SET_DEFAULT(UseSharedSpaces, false);
  }
}
#endif

void Arguments::set_tiered_flags() {
  // With tiered, set default policy to AdvancedThresholdPolicy, which is 3.
  if (FLAG_IS_DEFAULT(CompilationPolicyChoice)) {
    FLAG_SET_DEFAULT(CompilationPolicyChoice, 3);
  }
  if (CompilationPolicyChoice < 2) {
    vm_exit_during_initialization(
      "Incompatible compilation policy selected", NULL);
  }
  // Increase the code cache size - tiered compiles a lot more.
  if (FLAG_IS_DEFAULT(ReservedCodeCacheSize)) {
    FLAG_SET_DEFAULT(ReservedCodeCacheSize, ReservedCodeCacheSize * 5);
  }
  if (!UseInterpreter) { // -Xcomp
    Tier3InvokeNotifyFreqLog = 0;
    Tier4InvocationThreshold = 0;
  }
}

/**
 * Returns the minimum number of compiler threads needed to run the JVM. The following
 * configurations are possible.
 *
 * 1) The JVM is build using an interpreter only. As a result, the minimum number of
 *    compiler threads is 0.
 * 2) The JVM is build using the compiler(s) and tiered compilation is disabled. As
 *    a result, either C1 or C2 is used, so the minimum number of compiler threads is 1.
 * 3) The JVM is build using the compiler(s) and tiered compilation is enabled. However,
 *    the option "TieredStopAtLevel < CompLevel_full_optimization". As a result, only
 *    C1 can be used, so the minimum number of compiler threads is 1.
 * 4) The JVM is build using the compilers and tiered compilation is enabled. The option
 *    'TieredStopAtLevel = CompLevel_full_optimization' (the default value). As a result,
 *    the minimum number of compiler threads is 2.
 */
int Arguments::get_min_number_of_compiler_threads() {
#if !defined(COMPILER1) && !defined(COMPILER2) && !defined(SHARK)
  return 0;   // case 1
#else
  if (!TieredCompilation || (TieredStopAtLevel < CompLevel_full_optimization)) {
    return 1; // case 2 or case 3
  }
  return 2;   // case 4 (tiered)
#endif
}

#if INCLUDE_ALL_GCS
static void disable_adaptive_size_policy(const char* collector_name) {
  if (UseAdaptiveSizePolicy) {
    if (FLAG_IS_CMDLINE(UseAdaptiveSizePolicy)) {
      warning("disabling UseAdaptiveSizePolicy; it is incompatible with %s.",
              collector_name);
    }
    FLAG_SET_DEFAULT(UseAdaptiveSizePolicy, false);
  }
}

void Arguments::set_parnew_gc_flags() {
  assert(!UseSerialGC && !UseParallelOldGC && !UseParallelGC && !UseG1GC,
         "control point invariant");
  assert(UseParNewGC, "Error");

  // Turn off AdaptiveSizePolicy for parnew until it is complete.
  disable_adaptive_size_policy("UseParNewGC");

  if (FLAG_IS_DEFAULT(ParallelGCThreads)) {
    FLAG_SET_DEFAULT(ParallelGCThreads, Abstract_VM_Version::parallel_worker_threads());
    assert(ParallelGCThreads > 0, "We should always have at least one thread by default");
  } else if (ParallelGCThreads == 0) {
    jio_fprintf(defaultStream::error_stream(),
        "The ParNew GC can not be combined with -XX:ParallelGCThreads=0\n");
    vm_exit(1);
  }

  // By default YoungPLABSize and OldPLABSize are set to 4096 and 1024 respectively,
  // these settings are default for Parallel Scavenger. For ParNew+Tenured configuration
  // we set them to 1024 and 1024.
  // See CR 6362902.
  if (FLAG_IS_DEFAULT(YoungPLABSize)) {
    FLAG_SET_DEFAULT(YoungPLABSize, (intx)1024);
  }
  if (FLAG_IS_DEFAULT(OldPLABSize)) {
    FLAG_SET_DEFAULT(OldPLABSize, (intx)1024);
  }

  // When using compressed oops, we use local overflow stacks,
  // rather than using a global overflow list chained through
  // the klass word of the object's pre-image.
  if (UseCompressedOops && !ParGCUseLocalOverflow) {
    if (!FLAG_IS_DEFAULT(ParGCUseLocalOverflow)) {
      warning("Forcing +ParGCUseLocalOverflow: needed if using compressed references");
    }
    FLAG_SET_DEFAULT(ParGCUseLocalOverflow, true);
  }
  assert(ParGCUseLocalOverflow || !UseCompressedOops, "Error");
}

// Adjust some sizes to suit CMS and/or ParNew needs; these work well on
// sparc/solaris for certain applications, but would gain from
// further optimization and tuning efforts, and would almost
// certainly gain from analysis of platform and environment.
void Arguments::set_cms_and_parnew_gc_flags() {
  assert(!UseSerialGC && !UseParallelOldGC && !UseParallelGC, "Error");
  assert(UseConcMarkSweepGC, "CMS is expected to be on here");

  // If we are using CMS, we prefer to UseParNewGC,
  // unless explicitly forbidden.
  if (FLAG_IS_DEFAULT(UseParNewGC)) {
    FLAG_SET_ERGO(bool, UseParNewGC, true);
  }

  // Turn off AdaptiveSizePolicy by default for cms until it is complete.
  disable_adaptive_size_policy("UseConcMarkSweepGC");

  // In either case, adjust ParallelGCThreads and/or UseParNewGC
  // as needed.
  if (UseParNewGC) {
    set_parnew_gc_flags();
  }

  size_t max_heap = align_size_down(MaxHeapSize,
                                    CardTableRS::ct_max_alignment_constraint());

  // Now make adjustments for CMS
  intx   tenuring_default = (intx)6;
  size_t young_gen_per_worker = CMSYoungGenPerWorker;

  // Preferred young gen size for "short" pauses:
  // upper bound depends on # of threads and NewRatio.
  const uintx parallel_gc_threads =
    (ParallelGCThreads == 0 ? 1 : ParallelGCThreads);
  const size_t preferred_max_new_size_unaligned =
    MIN2(max_heap/(NewRatio+1), ScaleForWordSize(young_gen_per_worker * parallel_gc_threads));
  size_t preferred_max_new_size =
    align_size_up(preferred_max_new_size_unaligned, os::vm_page_size());

  // Unless explicitly requested otherwise, size young gen
  // for "short" pauses ~ CMSYoungGenPerWorker*ParallelGCThreads

  // If either MaxNewSize or NewRatio is set on the command line,
  // assume the user is trying to set the size of the young gen.
  if (FLAG_IS_DEFAULT(MaxNewSize) && FLAG_IS_DEFAULT(NewRatio)) {

    // Set MaxNewSize to our calculated preferred_max_new_size unless
    // NewSize was set on the command line and it is larger than
    // preferred_max_new_size.
    if (!FLAG_IS_DEFAULT(NewSize)) {   // NewSize explicitly set at command-line
      FLAG_SET_ERGO(uintx, MaxNewSize, MAX2(NewSize, preferred_max_new_size));
    } else {
      FLAG_SET_ERGO(uintx, MaxNewSize, preferred_max_new_size);
    }
    if (PrintGCDetails && Verbose) {
      // Too early to use gclog_or_tty
      tty->print_cr("CMS ergo set MaxNewSize: " SIZE_FORMAT, MaxNewSize);
    }

    // Code along this path potentially sets NewSize and OldSize
    if (PrintGCDetails && Verbose) {
      // Too early to use gclog_or_tty
      tty->print_cr("CMS set min_heap_size: " SIZE_FORMAT
           " initial_heap_size:  " SIZE_FORMAT
           " max_heap: " SIZE_FORMAT,
           min_heap_size(), InitialHeapSize, max_heap);
    }
    size_t min_new = preferred_max_new_size;
    if (FLAG_IS_CMDLINE(NewSize)) {
      min_new = NewSize;
    }
    if (max_heap > min_new && min_heap_size() > min_new) {
      // Unless explicitly requested otherwise, make young gen
      // at least min_new, and at most preferred_max_new_size.
      if (FLAG_IS_DEFAULT(NewSize)) {
        FLAG_SET_ERGO(uintx, NewSize, MAX2(NewSize, min_new));
        FLAG_SET_ERGO(uintx, NewSize, MIN2(preferred_max_new_size, NewSize));
        if (PrintGCDetails && Verbose) {
          // Too early to use gclog_or_tty
          tty->print_cr("CMS ergo set NewSize: " SIZE_FORMAT, NewSize);
        }
      }
      // Unless explicitly requested otherwise, size old gen
      // so it's NewRatio x of NewSize.
      if (FLAG_IS_DEFAULT(OldSize)) {
        if (max_heap > NewSize) {
          FLAG_SET_ERGO(uintx, OldSize, MIN2(NewRatio*NewSize, max_heap - NewSize));
          if (PrintGCDetails && Verbose) {
            // Too early to use gclog_or_tty
            tty->print_cr("CMS ergo set OldSize: " SIZE_FORMAT, OldSize);
          }
        }
      }
    }
  }
  // Unless explicitly requested otherwise, definitely
  // promote all objects surviving "tenuring_default" scavenges.
  if (FLAG_IS_DEFAULT(MaxTenuringThreshold) &&
      FLAG_IS_DEFAULT(SurvivorRatio)) {
    FLAG_SET_ERGO(uintx, MaxTenuringThreshold, tenuring_default);
  }
  // If we decided above (or user explicitly requested)
  // `promote all' (via MaxTenuringThreshold := 0),
  // prefer minuscule survivor spaces so as not to waste
  // space for (non-existent) survivors
  if (FLAG_IS_DEFAULT(SurvivorRatio) && MaxTenuringThreshold == 0) {
    FLAG_SET_ERGO(uintx, SurvivorRatio, MAX2((uintx)1024, SurvivorRatio));
  }
  // If OldPLABSize is set and CMSParPromoteBlocksToClaim is not,
  // set CMSParPromoteBlocksToClaim equal to OldPLABSize.
  // This is done in order to make ParNew+CMS configuration to work
  // with YoungPLABSize and OldPLABSize options.
  // See CR 6362902.
  if (!FLAG_IS_DEFAULT(OldPLABSize)) {
    if (FLAG_IS_DEFAULT(CMSParPromoteBlocksToClaim)) {
      // OldPLABSize is not the default value but CMSParPromoteBlocksToClaim
      // is.  In this situation let CMSParPromoteBlocksToClaim follow
      // the value (either from the command line or ergonomics) of
      // OldPLABSize.  Following OldPLABSize is an ergonomics decision.
      FLAG_SET_ERGO(uintx, CMSParPromoteBlocksToClaim, OldPLABSize);
    } else {
      // OldPLABSize and CMSParPromoteBlocksToClaim are both set.
      // CMSParPromoteBlocksToClaim is a collector-specific flag, so
      // we'll let it to take precedence.
      jio_fprintf(defaultStream::error_stream(),
                  "Both OldPLABSize and CMSParPromoteBlocksToClaim"
                  " options are specified for the CMS collector."
                  " CMSParPromoteBlocksToClaim will take precedence.\n");
    }
  }
  if (!FLAG_IS_DEFAULT(ResizeOldPLAB) && !ResizeOldPLAB) {
    // OldPLAB sizing manually turned off: Use a larger default setting,
    // unless it was manually specified. This is because a too-low value
    // will slow down scavenges.
    if (FLAG_IS_DEFAULT(CMSParPromoteBlocksToClaim)) {
      FLAG_SET_ERGO(uintx, CMSParPromoteBlocksToClaim, 50); // default value before 6631166
    }
  }
  // Overwrite OldPLABSize which is the variable we will internally use everywhere.
  FLAG_SET_ERGO(uintx, OldPLABSize, CMSParPromoteBlocksToClaim);
  // If either of the static initialization defaults have changed, note this
  // modification.
  if (!FLAG_IS_DEFAULT(CMSParPromoteBlocksToClaim) || !FLAG_IS_DEFAULT(OldPLABWeight)) {
    CFLS_LAB::modify_initialization(OldPLABSize, OldPLABWeight);
  }
  if (PrintGCDetails && Verbose) {
    tty->print_cr("MarkStackSize: %uk  MarkStackSizeMax: %uk",
      (unsigned int) (MarkStackSize / K), (uint) (MarkStackSizeMax / K));
    tty->print_cr("ConcGCThreads: %u", (uint) ConcGCThreads);
  }
}
#endif // INCLUDE_ALL_GCS

void set_object_alignment() {
  // Object alignment.
  assert(is_power_of_2(ObjectAlignmentInBytes), "ObjectAlignmentInBytes must be power of 2");
  MinObjAlignmentInBytes     = ObjectAlignmentInBytes;
  assert(MinObjAlignmentInBytes >= HeapWordsPerLong * HeapWordSize, "ObjectAlignmentInBytes value is too small");
  MinObjAlignment            = MinObjAlignmentInBytes / HeapWordSize;
  assert(MinObjAlignmentInBytes == MinObjAlignment * HeapWordSize, "ObjectAlignmentInBytes value is incorrect");
  MinObjAlignmentInBytesMask = MinObjAlignmentInBytes - 1;

  LogMinObjAlignmentInBytes  = exact_log2(ObjectAlignmentInBytes);
  LogMinObjAlignment         = LogMinObjAlignmentInBytes - LogHeapWordSize;

  // Oop encoding heap max
  OopEncodingHeapMax = (uint64_t(max_juint) + 1) << LogMinObjAlignmentInBytes;

#if INCLUDE_ALL_GCS
  // Set CMS global values
  CompactibleFreeListSpace::set_cms_values();
#endif // INCLUDE_ALL_GCS
}

bool verify_object_alignment() {
  // Object alignment.
  if (!is_power_of_2(ObjectAlignmentInBytes)) {
    jio_fprintf(defaultStream::error_stream(),
                "error: ObjectAlignmentInBytes=%d must be power of 2\n",
                (int)ObjectAlignmentInBytes);
    return false;
  }
  if ((int)ObjectAlignmentInBytes < BytesPerLong) {
    jio_fprintf(defaultStream::error_stream(),
                "error: ObjectAlignmentInBytes=%d must be greater or equal %d\n",
                (int)ObjectAlignmentInBytes, BytesPerLong);
    return false;
  }
  // It does not make sense to have big object alignment
  // since a space lost due to alignment will be greater
  // then a saved space from compressed oops.
  if ((int)ObjectAlignmentInBytes > 256) {
    jio_fprintf(defaultStream::error_stream(),
                "error: ObjectAlignmentInBytes=%d must not be greater than 256\n",
                (int)ObjectAlignmentInBytes);
    return false;
  }
  // In case page size is very small.
  if ((int)ObjectAlignmentInBytes >= os::vm_page_size()) {
    jio_fprintf(defaultStream::error_stream(),
                "error: ObjectAlignmentInBytes=%d must be less than page size %d\n",
                (int)ObjectAlignmentInBytes, os::vm_page_size());
    return false;
  }
  return true;
}

uintx Arguments::max_heap_for_compressed_oops() {
  // Avoid sign flip.
  assert(OopEncodingHeapMax > (uint64_t)os::vm_page_size(), "Unusual page size");
  // We need to fit both the NULL page and the heap into the memory budget, while
  // keeping alignment constraints of the heap. To guarantee the latter, as the
  // NULL page is located before the heap, we pad the NULL page to the conservative
  // maximum alignment that the GC may ever impose upon the heap.
  size_t displacement_due_to_null_page = align_size_up_(os::vm_page_size(),
                                                        _conservative_max_heap_alignment);

  LP64_ONLY(return OopEncodingHeapMax - displacement_due_to_null_page);
  NOT_LP64(ShouldNotReachHere(); return 0);
}

bool Arguments::should_auto_select_low_pause_collector() {
  if (UseAutoGCSelectPolicy &&
      !FLAG_IS_DEFAULT(MaxGCPauseMillis) &&
      (MaxGCPauseMillis <= AutoGCSelectPauseMillis)) {
    if (PrintGCDetails) {
      // Cannot use gclog_or_tty yet.
      tty->print_cr("Automatic selection of the low pause collector"
       " based on pause goal of %d (ms)", (int) MaxGCPauseMillis);
    }
    return true;
  }
  return false;
}

void Arguments::set_use_compressed_oops() {
#ifndef ZERO
#ifdef _LP64
  // MaxHeapSize is not set up properly at this point, but
  // the only value that can override MaxHeapSize if we are
  // to use UseCompressedOops is InitialHeapSize.
  size_t max_heap_size = MAX2(MaxHeapSize, InitialHeapSize);

  if (max_heap_size <= max_heap_for_compressed_oops()) {
#if !defined(COMPILER1) || defined(TIERED)
    if (FLAG_IS_DEFAULT(UseCompressedOops)) {
      FLAG_SET_ERGO(bool, UseCompressedOops, true);
    }
#endif
#ifdef _WIN64
    if (UseLargePages && UseCompressedOops) {
      // Cannot allocate guard pages for implicit checks in indexed addressing
      // mode, when large pages are specified on windows.
      // This flag could be switched ON if narrow oop base address is set to 0,
      // see code in Universe::initialize_heap().
      Universe::set_narrow_oop_use_implicit_null_checks(false);
    }
#endif //  _WIN64
  } else {
    if (UseCompressedOops && !FLAG_IS_DEFAULT(UseCompressedOops)) {
      warning("Max heap size too large for Compressed Oops");
      FLAG_SET_DEFAULT(UseCompressedOops, false);
      FLAG_SET_DEFAULT(UseCompressedClassPointers, false);
    }
  }
#endif // _LP64
#endif // ZERO
}


// NOTE: set_use_compressed_klass_ptrs() must be called after calling
// set_use_compressed_oops().
void Arguments::set_use_compressed_klass_ptrs() {
#ifndef ZERO
#ifdef _LP64
  // UseCompressedOops must be on for UseCompressedClassPointers to be on.
  if (!UseCompressedOops) {
    if (UseCompressedClassPointers) {
      warning("UseCompressedClassPointers requires UseCompressedOops");
    }
    FLAG_SET_DEFAULT(UseCompressedClassPointers, false);
  } else {
    // Turn on UseCompressedClassPointers too
    if (FLAG_IS_DEFAULT(UseCompressedClassPointers)) {
      FLAG_SET_ERGO(bool, UseCompressedClassPointers, true);
    }
    // Check the CompressedClassSpaceSize to make sure we use compressed klass ptrs.
    if (UseCompressedClassPointers) {
      if (CompressedClassSpaceSize > KlassEncodingMetaspaceMax) {
        warning("CompressedClassSpaceSize is too large for UseCompressedClassPointers");
        FLAG_SET_DEFAULT(UseCompressedClassPointers, false);
      }
    }
  }
#endif // _LP64
#endif // !ZERO
}

void Arguments::set_conservative_max_heap_alignment() {
  // The conservative maximum required alignment for the heap is the maximum of
  // the alignments imposed by several sources: any requirements from the heap
  // itself, the collector policy and the maximum page size we may run the VM
  // with.
  size_t heap_alignment = GenCollectedHeap::conservative_max_heap_alignment();
#if INCLUDE_ALL_GCS
  if (UseParallelGC) {
    heap_alignment = ParallelScavengeHeap::conservative_max_heap_alignment();
  } else if (UseG1GC) {
    heap_alignment = G1CollectedHeap::conservative_max_heap_alignment();
  }
#endif // INCLUDE_ALL_GCS
  _conservative_max_heap_alignment = MAX3(heap_alignment, os::max_page_size(),
    CollectorPolicy::compute_heap_alignment());
}

void Arguments::set_ergonomics_flags() {

  if (os::is_server_class_machine()) {
    // If no other collector is requested explicitly,
    // let the VM select the collector based on
    // machine class and automatic selection policy.
    if (!UseSerialGC &&
        !UseConcMarkSweepGC &&
        !UseG1GC &&
        !UseParNewGC &&
        FLAG_IS_DEFAULT(UseParallelGC)) {
      if (should_auto_select_low_pause_collector()) {
        FLAG_SET_ERGO(bool, UseConcMarkSweepGC, true);
      } else {
        FLAG_SET_ERGO(bool, UseParallelGC, true);
      }
    }
  }
#ifdef COMPILER2
  // Shared spaces work fine with other GCs but causes bytecode rewriting
  // to be disabled, which hurts interpreter performance and decreases
  // server performance.  When -server is specified, keep the default off
  // unless it is asked for.  Future work: either add bytecode rewriting
  // at link time, or rewrite bytecodes in non-shared methods.
  if (!DumpSharedSpaces && !RequireSharedSpaces &&
      (FLAG_IS_DEFAULT(UseSharedSpaces) || !UseSharedSpaces)) {
    no_shared_spaces();
  }
#endif

  set_conservative_max_heap_alignment();

#ifndef ZERO
#ifdef _LP64
  set_use_compressed_oops();

  // set_use_compressed_klass_ptrs() must be called after calling
  // set_use_compressed_oops().
  set_use_compressed_klass_ptrs();

  // Also checks that certain machines are slower with compressed oops
  // in vm_version initialization code.
#endif // _LP64
#endif // !ZERO
}

void Arguments::set_parallel_gc_flags() {
  assert(UseParallelGC || UseParallelOldGC, "Error");
  // Enable ParallelOld unless it was explicitly disabled (cmd line or rc file).
  if (FLAG_IS_DEFAULT(UseParallelOldGC)) {
    FLAG_SET_DEFAULT(UseParallelOldGC, true);
  }
  FLAG_SET_DEFAULT(UseParallelGC, true);

  // If no heap maximum was requested explicitly, use some reasonable fraction
  // of the physical memory, up to a maximum of 1GB.
  FLAG_SET_DEFAULT(ParallelGCThreads,
                   Abstract_VM_Version::parallel_worker_threads());
  if (ParallelGCThreads == 0) {
    jio_fprintf(defaultStream::error_stream(),
        "The Parallel GC can not be combined with -XX:ParallelGCThreads=0\n");
    vm_exit(1);
  }

  if (UseAdaptiveSizePolicy) {
    // We don't want to limit adaptive heap sizing's freedom to adjust the heap
    // unless the user actually sets these flags.
    if (FLAG_IS_DEFAULT(MinHeapFreeRatio)) {
      FLAG_SET_DEFAULT(MinHeapFreeRatio, 0);
    }
    if (FLAG_IS_DEFAULT(MaxHeapFreeRatio)) {
      FLAG_SET_DEFAULT(MaxHeapFreeRatio, 100);
    }
  }

  // If InitialSurvivorRatio or MinSurvivorRatio were not specified, but the
  // SurvivorRatio has been set, reset their default values to SurvivorRatio +
  // 2.  By doing this we make SurvivorRatio also work for Parallel Scavenger.
  // See CR 6362902 for details.
  if (!FLAG_IS_DEFAULT(SurvivorRatio)) {
    if (FLAG_IS_DEFAULT(InitialSurvivorRatio)) {
       FLAG_SET_DEFAULT(InitialSurvivorRatio, SurvivorRatio + 2);
    }
    if (FLAG_IS_DEFAULT(MinSurvivorRatio)) {
      FLAG_SET_DEFAULT(MinSurvivorRatio, SurvivorRatio + 2);
    }
  }

  if (UseParallelOldGC) {
    // Par compact uses lower default values since they are treated as
    // minimums.  These are different defaults because of the different
    // interpretation and are not ergonomically set.
    if (FLAG_IS_DEFAULT(MarkSweepDeadRatio)) {
      FLAG_SET_DEFAULT(MarkSweepDeadRatio, 1);
    }
  }
}

void Arguments::set_g1_gc_flags() {
  assert(UseG1GC, "Error");
#ifdef COMPILER1
  FastTLABRefill = false;
#endif
  FLAG_SET_DEFAULT(ParallelGCThreads,
                     Abstract_VM_Version::parallel_worker_threads());
  if (ParallelGCThreads == 0) {
    FLAG_SET_DEFAULT(ParallelGCThreads,
                     Abstract_VM_Version::parallel_worker_threads());
  }

  // MarkStackSize will be set (if it hasn't been set by the user)
  // when concurrent marking is initialized.
  // Its value will be based upon the number of parallel marking threads.
  // But we do set the maximum mark stack size here.
  if (FLAG_IS_DEFAULT(MarkStackSizeMax)) {
    FLAG_SET_DEFAULT(MarkStackSizeMax, 128 * TASKQUEUE_SIZE);
  }

  if (FLAG_IS_DEFAULT(GCTimeRatio) || GCTimeRatio == 0) {
    // In G1, we want the default GC overhead goal to be higher than
    // say in PS. So we set it here to 10%. Otherwise the heap might
    // be expanded more aggressively than we would like it to. In
    // fact, even 10% seems to not be high enough in some cases
    // (especially small GC stress tests that the main thing they do
    // is allocation). We might consider increase it further.
    FLAG_SET_DEFAULT(GCTimeRatio, 9);
  }

  if (PrintGCDetails && Verbose) {
    tty->print_cr("MarkStackSize: %uk  MarkStackSizeMax: %uk",
      (unsigned int) (MarkStackSize / K), (uint) (MarkStackSizeMax / K));
    tty->print_cr("ConcGCThreads: %u", (uint) ConcGCThreads);
  }
}

julong Arguments::limit_by_allocatable_memory(julong limit) {
  julong max_allocatable;
  julong result = limit;
  if (os::has_allocatable_memory_limit(&max_allocatable)) {
    result = MIN2(result, max_allocatable / MaxVirtMemFraction);
  }
  return result;
}

// Use static initialization to get the default before parsing
static const uintx DefaultHeapBaseMinAddress = HeapBaseMinAddress;

void Arguments::set_heap_size() {
  if (!FLAG_IS_DEFAULT(DefaultMaxRAMFraction)) {
    // Deprecated flag
    FLAG_SET_CMDLINE(uintx, MaxRAMFraction, DefaultMaxRAMFraction);
  }

  const julong phys_mem =
    FLAG_IS_DEFAULT(MaxRAM) ? MIN2(os::physical_memory(), (julong)MaxRAM)
                            : (julong)MaxRAM;

  // If the maximum heap size has not been set with -Xmx,
  // then set it as fraction of the size of physical memory,
  // respecting the maximum and minimum sizes of the heap.
  if (FLAG_IS_DEFAULT(MaxHeapSize)) {
    julong reasonable_max = phys_mem / MaxRAMFraction;

    if (phys_mem <= MaxHeapSize * MinRAMFraction) {
      // Small physical memory, so use a minimum fraction of it for the heap
      reasonable_max = phys_mem / MinRAMFraction;
    } else {
      // Not-small physical memory, so require a heap at least
      // as large as MaxHeapSize
      reasonable_max = MAX2(reasonable_max, (julong)MaxHeapSize);
    }
    if (!FLAG_IS_DEFAULT(ErgoHeapSizeLimit) && ErgoHeapSizeLimit != 0) {
      // Limit the heap size to ErgoHeapSizeLimit
      reasonable_max = MIN2(reasonable_max, (julong)ErgoHeapSizeLimit);
    }
    if (UseCompressedOops) {
      // Limit the heap size to the maximum possible when using compressed oops
      julong max_coop_heap = (julong)max_heap_for_compressed_oops();

      // HeapBaseMinAddress can be greater than default but not less than.
      if (!FLAG_IS_DEFAULT(HeapBaseMinAddress)) {
        if (HeapBaseMinAddress < DefaultHeapBaseMinAddress) {
          // matches compressed oops printing flags
          if (PrintCompressedOopsMode || (PrintMiscellaneous && Verbose)) {
            jio_fprintf(defaultStream::error_stream(),
                        "HeapBaseMinAddress must be at least " UINTX_FORMAT
                        " (" UINTX_FORMAT "G) which is greater than value given "
                        UINTX_FORMAT "\n",
                        DefaultHeapBaseMinAddress,
                        DefaultHeapBaseMinAddress/G,
                        HeapBaseMinAddress);
          }
          FLAG_SET_ERGO(uintx, HeapBaseMinAddress, DefaultHeapBaseMinAddress);
        }
      }

      if (HeapBaseMinAddress + MaxHeapSize < max_coop_heap) {
        // Heap should be above HeapBaseMinAddress to get zero based compressed oops
        // but it should be not less than default MaxHeapSize.
        max_coop_heap -= HeapBaseMinAddress;
      }
      reasonable_max = MIN2(reasonable_max, max_coop_heap);
    }
    reasonable_max = limit_by_allocatable_memory(reasonable_max);

    if (!FLAG_IS_DEFAULT(InitialHeapSize)) {
      // An initial heap size was specified on the command line,
      // so be sure that the maximum size is consistent.  Done
      // after call to limit_by_allocatable_memory because that
      // method might reduce the allocation size.
      reasonable_max = MAX2(reasonable_max, (julong)InitialHeapSize);
    }

    if (PrintGCDetails && Verbose) {
      // Cannot use gclog_or_tty yet.
      tty->print_cr("  Maximum heap size " SIZE_FORMAT, (size_t) reasonable_max);
    }
    FLAG_SET_ERGO(uintx, MaxHeapSize, (uintx)reasonable_max);
  }

  // If the minimum or initial heap_size have not been set or requested to be set
  // ergonomically, set them accordingly.
  if (InitialHeapSize == 0 || min_heap_size() == 0) {
    julong reasonable_minimum = (julong)(OldSize + NewSize);

    reasonable_minimum = MIN2(reasonable_minimum, (julong)MaxHeapSize);

    reasonable_minimum = limit_by_allocatable_memory(reasonable_minimum);

    if (InitialHeapSize == 0) {
      julong reasonable_initial = phys_mem / InitialRAMFraction;

      reasonable_initial = MAX3(reasonable_initial, reasonable_minimum, (julong)min_heap_size());
      reasonable_initial = MIN2(reasonable_initial, (julong)MaxHeapSize);

      reasonable_initial = limit_by_allocatable_memory(reasonable_initial);

      if (PrintGCDetails && Verbose) {
        // Cannot use gclog_or_tty yet.
        tty->print_cr("  Initial heap size " SIZE_FORMAT, (uintx)reasonable_initial);
      }
      FLAG_SET_ERGO(uintx, InitialHeapSize, (uintx)reasonable_initial);
    }
    // If the minimum heap size has not been set (via -Xms),
    // synchronize with InitialHeapSize to avoid errors with the default value.
    if (min_heap_size() == 0) {
      set_min_heap_size(MIN2((uintx)reasonable_minimum, InitialHeapSize));
      if (PrintGCDetails && Verbose) {
        // Cannot use gclog_or_tty yet.
        tty->print_cr("  Minimum heap size " SIZE_FORMAT, min_heap_size());
      }
    }
  }
}

// This must be called after ergonomics because we want bytecode rewriting
// if the server compiler is used, or if UseSharedSpaces is disabled.
void Arguments::set_bytecode_flags() {
  // Better not attempt to store into a read-only space.
  if (UseSharedSpaces) {
    FLAG_SET_DEFAULT(RewriteBytecodes, false);
    FLAG_SET_DEFAULT(RewriteFrequentPairs, false);
  }

  if (!RewriteBytecodes) {
    FLAG_SET_DEFAULT(RewriteFrequentPairs, false);
  }
}

// Aggressive optimization flags  -XX:+AggressiveOpts
void Arguments::set_aggressive_opts_flags() {
#ifdef COMPILER2
  if (AggressiveUnboxing) {
    if (FLAG_IS_DEFAULT(EliminateAutoBox)) {
      FLAG_SET_DEFAULT(EliminateAutoBox, true);
    } else if (!EliminateAutoBox) {
      // warning("AggressiveUnboxing is disabled because EliminateAutoBox is disabled");
      AggressiveUnboxing = false;
    }
    if (FLAG_IS_DEFAULT(DoEscapeAnalysis)) {
      FLAG_SET_DEFAULT(DoEscapeAnalysis, true);
    } else if (!DoEscapeAnalysis) {
      // warning("AggressiveUnboxing is disabled because DoEscapeAnalysis is disabled");
      AggressiveUnboxing = false;
    }
  }
  if (AggressiveOpts || !FLAG_IS_DEFAULT(AutoBoxCacheMax)) {
    if (FLAG_IS_DEFAULT(EliminateAutoBox)) {
      FLAG_SET_DEFAULT(EliminateAutoBox, true);
    }
    if (FLAG_IS_DEFAULT(AutoBoxCacheMax)) {
      FLAG_SET_DEFAULT(AutoBoxCacheMax, 20000);
    }

    // Feed the cache size setting into the JDK
    char buffer[1024];
    sprintf(buffer, "java.lang.Integer.IntegerCache.high=" INTX_FORMAT, AutoBoxCacheMax);
    add_property(buffer);
  }
  if (AggressiveOpts && FLAG_IS_DEFAULT(BiasedLockingStartupDelay)) {
    FLAG_SET_DEFAULT(BiasedLockingStartupDelay, 500);
  }
#endif

  if (AggressiveOpts) {
// Sample flag setting code
//    if (FLAG_IS_DEFAULT(EliminateZeroing)) {
//      FLAG_SET_DEFAULT(EliminateZeroing, true);
//    }
  }
}

//===========================================================================================================
// Parsing of java.compiler property

void Arguments::process_java_compiler_argument(char* arg) {
  // For backwards compatibility, Djava.compiler=NONE or ""
  // causes us to switch to -Xint mode UNLESS -Xdebug
  // is also specified.
  if (strlen(arg) == 0 || strcasecmp(arg, "NONE") == 0) {
    set_java_compiler(true);    // "-Djava.compiler[=...]" most recently seen.
  }
}

void Arguments::process_java_launcher_argument(const char* launcher, void* extra_info) {
  _sun_java_launcher = strdup(launcher);
}

bool Arguments::created_by_java_launcher() {
  assert(_sun_java_launcher != NULL, "property must have value");
  return strcmp(DEFAULT_JAVA_LAUNCHER, _sun_java_launcher) != 0;
}

bool Arguments::sun_java_launcher_is_altjvm() {
  return _sun_java_launcher_is_altjvm;
}

//===========================================================================================================
// Parsing of main arguments

bool Arguments::verify_interval(uintx val, uintx min,
                                uintx max, const char* name) {
  // Returns true iff value is in the inclusive interval [min..max]
  // false, otherwise.
  if (val >= min && val <= max) {
    return true;
  }
  jio_fprintf(defaultStream::error_stream(),
              "%s of " UINTX_FORMAT " is invalid; must be between " UINTX_FORMAT
              " and " UINTX_FORMAT "\n",
              name, val, min, max);
  return false;
}

bool Arguments::verify_min_value(intx val, intx min, const char* name) {
  // Returns true if given value is at least specified min threshold
  // false, otherwise.
  if (val >= min ) {
      return true;
  }
  jio_fprintf(defaultStream::error_stream(),
              "%s of " INTX_FORMAT " is invalid; must be at least " INTX_FORMAT "\n",
              name, val, min);
  return false;
}

bool Arguments::verify_percentage(uintx value, const char* name) {
  if (is_percentage(value)) {
    return true;
  }
  jio_fprintf(defaultStream::error_stream(),
              "%s of " UINTX_FORMAT " is invalid; must be between 0 and 100\n",
              name, value);
  return false;
}

#if !INCLUDE_ALL_GCS
#ifdef ASSERT
static bool verify_serial_gc_flags() {
  return (UseSerialGC &&
        !(UseParNewGC || (UseConcMarkSweepGC || CMSIncrementalMode) || UseG1GC ||
          UseParallelGC || UseParallelOldGC));
}
#endif // ASSERT
#endif // INCLUDE_ALL_GCS

// check if do gclog rotation
// +UseGCLogFileRotation is a must,
// no gc log rotation when log file not supplied or
// NumberOfGCLogFiles is 0
void check_gclog_consistency() {
  if (UseGCLogFileRotation) {
    if ((Arguments::gc_log_filename() == NULL) || (NumberOfGCLogFiles == 0)) {
      jio_fprintf(defaultStream::output_stream(),
                  "To enable GC log rotation, use -Xloggc:<filename> -XX:+UseGCLogFileRotation -XX:NumberOfGCLogFiles=<num_of_files>\n"
                  "where num_of_file > 0\n"
                  "GC log rotation is turned off\n");
      UseGCLogFileRotation = false;
    }
  }

  if (UseGCLogFileRotation && (GCLogFileSize != 0) && (GCLogFileSize < 8*K)) {
    FLAG_SET_CMDLINE(uintx, GCLogFileSize, 8*K);
    jio_fprintf(defaultStream::output_stream(),
                "GCLogFileSize changed to minimum 8K\n");
  }
}

// This function is called for -Xloggc:<filename>, it can be used
// to check if a given file name(or string) conforms to the following
// specification:
// A valid string only contains "[A-Z][a-z][0-9].-_%[p|t]"
// %p and %t only allowed once. We only limit usage of filename not path
bool is_filename_valid(const char *file_name) {
  const char* p = file_name;
  char file_sep = os::file_separator()[0];
  const char* cp;
  // skip prefix path
  for (cp = file_name; *cp != '\0'; cp++) {
    if (*cp == '/' || *cp == file_sep) {
      p = cp + 1;
    }
  }

  int count_p = 0;
  int count_t = 0;
  while (*p != '\0') {
    if ((*p >= '0' && *p <= '9') ||
        (*p >= 'A' && *p <= 'Z') ||
        (*p >= 'a' && *p <= 'z') ||
         *p == '-'               ||
         *p == '_'               ||
         *p == '.') {
       p++;
       continue;
    }
    if (*p == '%') {
      if(*(p + 1) == 'p') {
        p += 2;
        count_p ++;
        continue;
      }
      if (*(p + 1) == 't') {
        p += 2;
        count_t ++;
        continue;
      }
    }
    return false;
  }
  return count_p < 2 && count_t < 2;
}

bool Arguments::verify_MinHeapFreeRatio(FormatBuffer<80>& err_msg, uintx min_heap_free_ratio) {
  if (!is_percentage(min_heap_free_ratio)) {
    err_msg.print("MinHeapFreeRatio must have a value between 0 and 100");
    return false;
  }
  if (min_heap_free_ratio > MaxHeapFreeRatio) {
    err_msg.print("MinHeapFreeRatio (" UINTX_FORMAT ") must be less than or "
                  "equal to MaxHeapFreeRatio (" UINTX_FORMAT ")", min_heap_free_ratio,
                  MaxHeapFreeRatio);
    return false;
  }
  return true;
}

bool Arguments::verify_MaxHeapFreeRatio(FormatBuffer<80>& err_msg, uintx max_heap_free_ratio) {
  if (!is_percentage(max_heap_free_ratio)) {
    err_msg.print("MaxHeapFreeRatio must have a value between 0 and 100");
    return false;
  }
  if (max_heap_free_ratio < MinHeapFreeRatio) {
    err_msg.print("MaxHeapFreeRatio (" UINTX_FORMAT ") must be greater than or "
                  "equal to MinHeapFreeRatio (" UINTX_FORMAT ")", max_heap_free_ratio,
                  MinHeapFreeRatio);
    return false;
  }
  return true;
}

// Check consistency of GC selection
bool Arguments::check_gc_consistency() {
  check_gclog_consistency();
  bool status = true;
  // Ensure that the user has not selected conflicting sets
  // of collectors. [Note: this check is merely a user convenience;
  // collectors over-ride each other so that only a non-conflicting
  // set is selected; however what the user gets is not what they
  // may have expected from the combination they asked for. It's
  // better to reduce user confusion by not allowing them to
  // select conflicting combinations.
  uint i = 0;
  if (UseSerialGC)                       i++;
  if (UseConcMarkSweepGC || UseParNewGC) i++;
  if (UseParallelGC || UseParallelOldGC) i++;
  if (UseG1GC)                           i++;
  if (i > 1) {
    jio_fprintf(defaultStream::error_stream(),
                "Conflicting collector combinations in option list; "
                "please refer to the release notes for the combinations "
                "allowed\n");
    status = false;
  }
  return status;
}

void Arguments::check_deprecated_gcs() {
  if (UseConcMarkSweepGC && !UseParNewGC) {
    warning("Using the DefNew young collector with the CMS collector is deprecated "
        "and will likely be removed in a future release");
  }

  if (UseParNewGC && !UseConcMarkSweepGC) {
    // !UseConcMarkSweepGC means that we are using serial old gc. Unfortunately we don't
    // set up UseSerialGC properly, so that can't be used in the check here.
    warning("Using the ParNew young collector with the Serial old collector is deprecated "
        "and will likely be removed in a future release");
  }

  if (CMSIncrementalMode) {
    warning("Using incremental CMS is deprecated and will likely be removed in a future release");
  }
}

void Arguments::check_deprecated_gc_flags() {
  if (FLAG_IS_CMDLINE(MaxGCMinorPauseMillis)) {
    warning("Using MaxGCMinorPauseMillis as minor pause goal is deprecated"
            "and will likely be removed in future release");
  }
  if (FLAG_IS_CMDLINE(DefaultMaxRAMFraction)) {
    warning("DefaultMaxRAMFraction is deprecated and will likely be removed in a future release. "
        "Use MaxRAMFraction instead.");
  }
  if (FLAG_IS_CMDLINE(UseCMSCompactAtFullCollection)) {
    warning("UseCMSCompactAtFullCollection is deprecated and will likely be removed in a future release.");
  }
  if (FLAG_IS_CMDLINE(CMSFullGCsBeforeCompaction)) {
    warning("CMSFullGCsBeforeCompaction is deprecated and will likely be removed in a future release.");
  }
  if (FLAG_IS_CMDLINE(UseCMSCollectionPassing)) {
    warning("UseCMSCollectionPassing is deprecated and will likely be removed in a future release.");
  }
}

// Check stack pages settings
bool Arguments::check_stack_pages()
{
  bool status = true;
  status = status && verify_min_value(StackYellowPages, 1, "StackYellowPages");
  status = status && verify_min_value(StackRedPages, 1, "StackRedPages");
  // greater stack shadow pages can't generate instruction to bang stack
  status = status && verify_interval(StackShadowPages, 1, 50, "StackShadowPages");
  return status;
}

// Check the consistency of vm_init_args
bool Arguments::check_vm_args_consistency() {
  // Method for adding checks for flag consistency.
  // The intent is to warn the user of all possible conflicts,
  // before returning an error.
  // Note: Needs platform-dependent factoring.
  bool status = true;

  if (TLABRefillWasteFraction == 0) {
    jio_fprintf(defaultStream::error_stream(),
                "TLABRefillWasteFraction should be a denominator, "
                "not " SIZE_FORMAT "\n",
                TLABRefillWasteFraction);
    status = false;
  }

  status = status && verify_interval(AdaptiveSizePolicyWeight, 0, 100,
                              "AdaptiveSizePolicyWeight");
  status = status && verify_percentage(ThresholdTolerance, "ThresholdTolerance");

  // Divide by bucket size to prevent a large size from causing rollover when
  // calculating amount of memory needed to be allocated for the String table.
  status = status && verify_interval(StringTableSize, minimumStringTableSize,
    (max_uintx / StringTable::bucket_size()), "StringTable size");

  status = status && verify_interval(SymbolTableSize, minimumSymbolTableSize,
    (max_uintx / SymbolTable::bucket_size()), "SymbolTable size");

  {
    // Using "else if" below to avoid printing two error messages if min > max.
    // This will also prevent us from reporting both min>100 and max>100 at the
    // same time, but that is less annoying than printing two identical errors IMHO.
    FormatBuffer<80> err_msg("%s","");
    if (!verify_MinHeapFreeRatio(err_msg, MinHeapFreeRatio)) {
      jio_fprintf(defaultStream::error_stream(), "%s\n", err_msg.buffer());
      status = false;
    } else if (!verify_MaxHeapFreeRatio(err_msg, MaxHeapFreeRatio)) {
      jio_fprintf(defaultStream::error_stream(), "%s\n", err_msg.buffer());
      status = false;
    }
  }

  // Min/MaxMetaspaceFreeRatio
  status = status && verify_percentage(MinMetaspaceFreeRatio, "MinMetaspaceFreeRatio");
  status = status && verify_percentage(MaxMetaspaceFreeRatio, "MaxMetaspaceFreeRatio");

  if (MinMetaspaceFreeRatio > MaxMetaspaceFreeRatio) {
    jio_fprintf(defaultStream::error_stream(),
                "MinMetaspaceFreeRatio (%s" UINTX_FORMAT ") must be less than or "
                "equal to MaxMetaspaceFreeRatio (%s" UINTX_FORMAT ")\n",
                FLAG_IS_DEFAULT(MinMetaspaceFreeRatio) ? "Default: " : "",
                MinMetaspaceFreeRatio,
                FLAG_IS_DEFAULT(MaxMetaspaceFreeRatio) ? "Default: " : "",
                MaxMetaspaceFreeRatio);
    status = false;
  }

  // Trying to keep 100% free is not practical
  MinMetaspaceFreeRatio = MIN2(MinMetaspaceFreeRatio, (uintx) 99);

  if (FullGCALot && FLAG_IS_DEFAULT(MarkSweepAlwaysCompactCount)) {
    MarkSweepAlwaysCompactCount = 1;  // Move objects every gc.
  }

  if (UseParallelOldGC && ParallelOldGCSplitALot) {
    // Settings to encourage splitting.
    if (!FLAG_IS_CMDLINE(NewRatio)) {
      FLAG_SET_CMDLINE(uintx, NewRatio, 2);
    }
    if (!FLAG_IS_CMDLINE(ScavengeBeforeFullGC)) {
      FLAG_SET_CMDLINE(bool, ScavengeBeforeFullGC, false);
    }
  }

  status = status && verify_percentage(GCHeapFreeLimit, "GCHeapFreeLimit");
  status = status && verify_percentage(GCTimeLimit, "GCTimeLimit");
  if (GCTimeLimit == 100) {
    // Turn off gc-overhead-limit-exceeded checks
    FLAG_SET_DEFAULT(UseGCOverheadLimit, false);
  }

  status = status && check_gc_consistency();
  status = status && check_stack_pages();

  if (CMSIncrementalMode) {
    if (!UseConcMarkSweepGC) {
      jio_fprintf(defaultStream::error_stream(),
                  "error:  invalid argument combination.\n"
                  "The CMS collector (-XX:+UseConcMarkSweepGC) must be "
                  "selected in order\nto use CMSIncrementalMode.\n");
      status = false;
    } else {
      status = status && verify_percentage(CMSIncrementalDutyCycle,
                                  "CMSIncrementalDutyCycle");
      status = status && verify_percentage(CMSIncrementalDutyCycleMin,
                                  "CMSIncrementalDutyCycleMin");
      status = status && verify_percentage(CMSIncrementalSafetyFactor,
                                  "CMSIncrementalSafetyFactor");
      status = status && verify_percentage(CMSIncrementalOffset,
                                  "CMSIncrementalOffset");
      status = status && verify_percentage(CMSExpAvgFactor,
                                  "CMSExpAvgFactor");
      // If it was not set on the command line, set
      // CMSInitiatingOccupancyFraction to 1 so icms can initiate cycles early.
      if (CMSInitiatingOccupancyFraction < 0) {
        FLAG_SET_DEFAULT(CMSInitiatingOccupancyFraction, 1);
      }
    }
  }

  // CMS space iteration, which FLSVerifyAllHeapreferences entails,
  // insists that we hold the requisite locks so that the iteration is
  // MT-safe. For the verification at start-up and shut-down, we don't
  // yet have a good way of acquiring and releasing these locks,
  // which are not visible at the CollectedHeap level. We want to
  // be able to acquire these locks and then do the iteration rather
  // than just disable the lock verification. This will be fixed under
  // bug 4788986.
  if (UseConcMarkSweepGC && FLSVerifyAllHeapReferences) {
    if (VerifyDuringStartup) {
      warning("Heap verification at start-up disabled "
              "(due to current incompatibility with FLSVerifyAllHeapReferences)");
      VerifyDuringStartup = false; // Disable verification at start-up
    }

    if (VerifyBeforeExit) {
      warning("Heap verification at shutdown disabled "
              "(due to current incompatibility with FLSVerifyAllHeapReferences)");
      VerifyBeforeExit = false; // Disable verification at shutdown
    }
  }

  // Note: only executed in non-PRODUCT mode
  if (!UseAsyncConcMarkSweepGC &&
      (ExplicitGCInvokesConcurrent ||
       ExplicitGCInvokesConcurrentAndUnloadsClasses)) {
    jio_fprintf(defaultStream::error_stream(),
                "error: +ExplicitGCInvokesConcurrent[AndUnloadsClasses] conflicts"
                " with -UseAsyncConcMarkSweepGC");
    status = false;
  }

  status = status && verify_min_value(ParGCArrayScanChunk, 1, "ParGCArrayScanChunk");

#if INCLUDE_ALL_GCS
  if (UseG1GC) {
    status = status && verify_percentage(G1NewSizePercent, "G1NewSizePercent");
    status = status && verify_percentage(G1MaxNewSizePercent, "G1MaxNewSizePercent");
    status = status && verify_interval(G1NewSizePercent, 0, G1MaxNewSizePercent, "G1NewSizePercent");

    status = status && verify_percentage(InitiatingHeapOccupancyPercent,
                                         "InitiatingHeapOccupancyPercent");
    status = status && verify_min_value(G1RefProcDrainInterval, 1,
                                        "G1RefProcDrainInterval");
    status = status && verify_min_value((intx)G1ConcMarkStepDurationMillis, 1,
                                        "G1ConcMarkStepDurationMillis");
    status = status && verify_interval(G1ConcRSHotCardLimit, 0, max_jubyte,
                                       "G1ConcRSHotCardLimit");
    status = status && verify_interval(G1ConcRSLogCacheSize, 0, 31,
                                       "G1ConcRSLogCacheSize");
    status = status && verify_interval(StringDeduplicationAgeThreshold, 1, markOopDesc::max_age,
                                       "StringDeduplicationAgeThreshold");
  }
  if (UseConcMarkSweepGC) {
    status = status && verify_min_value(CMSOldPLABNumRefills, 1, "CMSOldPLABNumRefills");
    status = status && verify_min_value(CMSOldPLABToleranceFactor, 1, "CMSOldPLABToleranceFactor");
    status = status && verify_min_value(CMSOldPLABMax, 1, "CMSOldPLABMax");
    status = status && verify_interval(CMSOldPLABMin, 1, CMSOldPLABMax, "CMSOldPLABMin");

    status = status && verify_min_value(CMSYoungGenPerWorker, 1, "CMSYoungGenPerWorker");

    status = status && verify_min_value(CMSSamplingGrain, 1, "CMSSamplingGrain");
    status = status && verify_interval(CMS_SweepWeight, 0, 100, "CMS_SweepWeight");
    status = status && verify_interval(CMS_FLSWeight, 0, 100, "CMS_FLSWeight");

    status = status && verify_interval(FLSCoalescePolicy, 0, 4, "FLSCoalescePolicy");

    status = status && verify_min_value(CMSRescanMultiple, 1, "CMSRescanMultiple");
    status = status && verify_min_value(CMSConcMarkMultiple, 1, "CMSConcMarkMultiple");

    status = status && verify_interval(CMSPrecleanIter, 0, 9, "CMSPrecleanIter");
    status = status && verify_min_value(CMSPrecleanDenominator, 1, "CMSPrecleanDenominator");
    status = status && verify_interval(CMSPrecleanNumerator, 0, CMSPrecleanDenominator - 1, "CMSPrecleanNumerator");

    status = status && verify_percentage(CMSBootstrapOccupancy, "CMSBootstrapOccupancy");

    status = status && verify_min_value(CMSPrecleanThreshold, 100, "CMSPrecleanThreshold");

    status = status && verify_percentage(CMSScheduleRemarkEdenPenetration, "CMSScheduleRemarkEdenPenetration");
    status = status && verify_min_value(CMSScheduleRemarkSamplingRatio, 1, "CMSScheduleRemarkSamplingRatio");
    status = status && verify_min_value(CMSBitMapYieldQuantum, 1, "CMSBitMapYieldQuantum");
    status = status && verify_percentage(CMSTriggerRatio, "CMSTriggerRatio");
    status = status && verify_percentage(CMSIsTooFullPercentage, "CMSIsTooFullPercentage");
  }

  if (UseParallelGC || UseParallelOldGC) {
    status = status && verify_interval(ParallelOldDeadWoodLimiterMean, 0, 100, "ParallelOldDeadWoodLimiterMean");
    status = status && verify_interval(ParallelOldDeadWoodLimiterStdDev, 0, 100, "ParallelOldDeadWoodLimiterStdDev");

    status = status && verify_percentage(YoungGenerationSizeIncrement, "YoungGenerationSizeIncrement");
    status = status && verify_percentage(TenuredGenerationSizeIncrement, "TenuredGenerationSizeIncrement");

    status = status && verify_min_value(YoungGenerationSizeSupplementDecay, 1, "YoungGenerationSizeSupplementDecay");
    status = status && verify_min_value(TenuredGenerationSizeSupplementDecay, 1, "TenuredGenerationSizeSupplementDecay");

    status = status && verify_min_value(ParGCCardsPerStrideChunk, 1, "ParGCCardsPerStrideChunk");

    status = status && verify_min_value(ParallelOldGCSplitInterval, 0, "ParallelOldGCSplitInterval");
  }
#endif // INCLUDE_ALL_GCS

  status = status && verify_interval(RefDiscoveryPolicy,
                                     ReferenceProcessor::DiscoveryPolicyMin,
                                     ReferenceProcessor::DiscoveryPolicyMax,
                                     "RefDiscoveryPolicy");

  // Limit the lower bound of this flag to 1 as it is used in a division
  // expression.
  status = status && verify_interval(TLABWasteTargetPercent,
                                     1, 100, "TLABWasteTargetPercent");

  status = status && verify_object_alignment();

  status = status && verify_interval(CompressedClassSpaceSize, 1*M, 3*G,
                                      "CompressedClassSpaceSize");

  status = status && verify_interval(MarkStackSizeMax,
                                  1, (max_jint - 1), "MarkStackSizeMax");
  status = status && verify_interval(NUMAChunkResizeWeight, 0, 100, "NUMAChunkResizeWeight");

  status = status && verify_min_value(LogEventsBufferEntries, 1, "LogEventsBufferEntries");

  status = status && verify_min_value(HeapSizePerGCThread, (uintx) os::vm_page_size(), "HeapSizePerGCThread");

  status = status && verify_min_value(GCTaskTimeStampEntries, 1, "GCTaskTimeStampEntries");

  status = status && verify_percentage(ParallelGCBufferWastePct, "ParallelGCBufferWastePct");
  status = status && verify_interval(TargetPLABWastePct, 1, 100, "TargetPLABWastePct");

  status = status && verify_min_value(ParGCStridesPerThread, 1, "ParGCStridesPerThread");

  status = status && verify_min_value(MinRAMFraction, 1, "MinRAMFraction");
  status = status && verify_min_value(InitialRAMFraction, 1, "InitialRAMFraction");
  status = status && verify_min_value(MaxRAMFraction, 1, "MaxRAMFraction");
  status = status && verify_min_value(DefaultMaxRAMFraction, 1, "DefaultMaxRAMFraction");

  status = status && verify_interval(AdaptiveTimeWeight, 0, 100, "AdaptiveTimeWeight");
  status = status && verify_min_value(AdaptiveSizeDecrementScaleFactor, 1, "AdaptiveSizeDecrementScaleFactor");

  status = status && verify_interval(TLABAllocationWeight, 0, 100, "TLABAllocationWeight");
  status = status && verify_min_value(MinTLABSize, 1, "MinTLABSize");
  status = status && verify_min_value(TLABRefillWasteFraction, 1, "TLABRefillWasteFraction");

  status = status && verify_percentage(YoungGenerationSizeSupplement, "YoungGenerationSizeSupplement");
  status = status && verify_percentage(TenuredGenerationSizeSupplement, "TenuredGenerationSizeSupplement");

  status = status && verify_interval(MaxTenuringThreshold, 0, markOopDesc::max_age + 1, "MaxTenuringThreshold");
  status = status && verify_interval(InitialTenuringThreshold, 0, MaxTenuringThreshold, "InitialTenuringThreshold");
  status = status && verify_percentage(TargetSurvivorRatio, "TargetSurvivorRatio");
  status = status && verify_percentage(MarkSweepDeadRatio, "MarkSweepDeadRatio");

  status = status && verify_min_value(MarkSweepAlwaysCompactCount, 1, "MarkSweepAlwaysCompactCount");

  if (PrintNMTStatistics) {
#if INCLUDE_NMT
    if (MemTracker::tracking_level() == MemTracker::NMT_off) {
#endif // INCLUDE_NMT
      warning("PrintNMTStatistics is disabled, because native memory tracking is not enabled");
      PrintNMTStatistics = false;
#if INCLUDE_NMT
    }
#endif
  }

  // Need to limit the extent of the padding to reasonable size.
  // 8K is well beyond the reasonable HW cache line size, even with the
  // aggressive prefetching, while still leaving the room for segregating
  // among the distinct pages.
  if (ContendedPaddingWidth < 0 || ContendedPaddingWidth > 8192) {
    jio_fprintf(defaultStream::error_stream(),
                "ContendedPaddingWidth=" INTX_FORMAT " must be in between %d and %d\n",
                ContendedPaddingWidth, 0, 8192);
    status = false;
  }

  // Need to enforce the padding not to break the existing field alignments.
  // It is sufficient to check against the largest type size.
  if ((ContendedPaddingWidth % BytesPerLong) != 0) {
    jio_fprintf(defaultStream::error_stream(),
                "ContendedPaddingWidth=" INTX_FORMAT " must be a multiple of %d\n",
                ContendedPaddingWidth, BytesPerLong);
    status = false;
  }

  // Check lower bounds of the code cache
  // Template Interpreter code is approximately 3X larger in debug builds.
  uint min_code_cache_size = (CodeCacheMinimumUseSpace DEBUG_ONLY(* 3)) + CodeCacheMinimumFreeSpace;
  if (InitialCodeCacheSize < (uintx)os::vm_page_size()) {
    jio_fprintf(defaultStream::error_stream(),
                "Invalid InitialCodeCacheSize=%dK. Must be at least %dK.\n", InitialCodeCacheSize/K,
                os::vm_page_size()/K);
    status = false;
  } else if (ReservedCodeCacheSize < InitialCodeCacheSize) {
    jio_fprintf(defaultStream::error_stream(),
                "Invalid ReservedCodeCacheSize: %dK. Must be at least InitialCodeCacheSize=%dK.\n",
                ReservedCodeCacheSize/K, InitialCodeCacheSize/K);
    status = false;
  } else if (ReservedCodeCacheSize < min_code_cache_size) {
    jio_fprintf(defaultStream::error_stream(),
                "Invalid ReservedCodeCacheSize=%dK. Must be at least %uK.\n", ReservedCodeCacheSize/K,
                min_code_cache_size/K);
    status = false;
  } else if (ReservedCodeCacheSize > 2*G) {
    // Code cache size larger than MAXINT is not supported.
    jio_fprintf(defaultStream::error_stream(),
                "Invalid ReservedCodeCacheSize=%dM. Must be at most %uM.\n", ReservedCodeCacheSize/M,
                (2*G)/M);
    status = false;
  }

  status &= verify_interval(NmethodSweepFraction, 1, ReservedCodeCacheSize/K, "NmethodSweepFraction");
  status &= verify_interval(NmethodSweepActivity, 0, 2000, "NmethodSweepActivity");
  status &= verify_interval(CodeCacheMinBlockLength, 1, 100, "CodeCacheMinBlockLength");
  status &= verify_interval(CodeCacheSegmentSize, 1, 1024, "CodeCacheSegmentSize");

  int min_number_of_compiler_threads = get_min_number_of_compiler_threads();
  // The default CICompilerCount's value is CI_COMPILER_COUNT.
  assert(min_number_of_compiler_threads <= CI_COMPILER_COUNT, "minimum should be less or equal default number");
  // Check the minimum number of compiler threads
  status &=verify_min_value(CICompilerCount, min_number_of_compiler_threads, "CICompilerCount");

  if (!FLAG_IS_DEFAULT(CICompilerCount) && !FLAG_IS_DEFAULT(CICompilerCountPerCPU) && CICompilerCountPerCPU) {
    warning("The VM option CICompilerCountPerCPU overrides CICompilerCount.");
  }

  return status;
}

bool Arguments::is_bad_option(const JavaVMOption* option, jboolean ignore,
  const char* option_type) {
  if (ignore) return false;

  const char* spacer = " ";
  if (option_type == NULL) {
    option_type = ++spacer; // Set both to the empty string.
  }

  if (os::obsolete_option(option)) {
    jio_fprintf(defaultStream::error_stream(),
                "Obsolete %s%soption: %s\n", option_type, spacer,
      option->optionString);
    return false;
  } else {
    jio_fprintf(defaultStream::error_stream(),
                "Unrecognized %s%soption: %s\n", option_type, spacer,
      option->optionString);
    return true;
  }
}

static const char* user_assertion_options[] = {
  "-da", "-ea", "-disableassertions", "-enableassertions", 0
};

static const char* system_assertion_options[] = {
  "-dsa", "-esa", "-disablesystemassertions", "-enablesystemassertions", 0
};

// Return true if any of the strings in null-terminated array 'names' matches.
// If tail_allowed is true, then the tail must begin with a colon; otherwise,
// the option must match exactly.
static bool match_option(const JavaVMOption* option, const char** names, const char** tail,
  bool tail_allowed) {
  for (/* empty */; *names != NULL; ++names) {
    if (match_option(option, *names, tail)) {
      if (**tail == '\0' || tail_allowed && **tail == ':') {
        return true;
      }
    }
  }
  return false;
}

bool Arguments::parse_uintx(const char* value,
                            uintx* uintx_arg,
                            uintx min_size) {

  // Check the sign first since atomull() parses only unsigned values.
  bool value_is_positive = !(*value == '-');

  if (value_is_positive) {
    julong n;
    bool good_return = atomull(value, &n);
    if (good_return) {
      bool above_minimum = n >= min_size;
      bool value_is_too_large = n > max_uintx;

      if (above_minimum && !value_is_too_large) {
        *uintx_arg = n;
        return true;
      }
    }
  }
  return false;
}

Arguments::ArgsRange Arguments::parse_memory_size(const char* s,
                                                  julong* long_arg,
                                                  julong min_size) {
  if (!atomull(s, long_arg)) return arg_unreadable;
  return check_memory_size(*long_arg, min_size);
}

// Parse JavaVMInitArgs structure

jint Arguments::parse_vm_init_args(const JavaVMInitArgs* args) {
  // For components of the system classpath.
  SysClassPath scp(Arguments::get_sysclasspath());
  bool scp_assembly_required = false;

  // Save default settings for some mode flags
  Arguments::_AlwaysCompileLoopMethods = AlwaysCompileLoopMethods;
  Arguments::_UseOnStackReplacement    = UseOnStackReplacement;
  Arguments::_ClipInlining             = ClipInlining;
  Arguments::_BackgroundCompilation    = BackgroundCompilation;

  // Setup flags for mixed which is the default
  set_mode_flags(_mixed);

  // Parse JAVA_TOOL_OPTIONS environment variable (if present)
  jint result = parse_java_tool_options_environment_variable(&scp, &scp_assembly_required);
  if (result != JNI_OK) {
    return result;
  }

  // Parse JavaVMInitArgs structure passed in
  result = parse_each_vm_init_arg(args, &scp, &scp_assembly_required, Flag::COMMAND_LINE);
  if (result != JNI_OK) {
    return result;
  }

  // Parse _JAVA_OPTIONS environment variable (if present) (mimics classic VM)
  result = parse_java_options_environment_variable(&scp, &scp_assembly_required);
  if (result != JNI_OK) {
    return result;
  }

  // Do final processing now that all arguments have been parsed
  result = finalize_vm_init_args(&scp, scp_assembly_required);
  if (result != JNI_OK) {
    return result;
  }

  return JNI_OK;
}

// Checks if name in command-line argument -agent{lib,path}:name[=options]
// represents a valid HPROF of JDWP agent.  is_path==true denotes that we
// are dealing with -agentpath (case where name is a path), otherwise with
// -agentlib
bool valid_hprof_or_jdwp_agent(char *name, bool is_path) {
  char *_name;
  const char *_hprof = "hprof", *_jdwp = "jdwp";
  size_t _len_hprof, _len_jdwp, _len_prefix;

  if (is_path) {
    if ((_name = strrchr(name, (int) *os::file_separator())) == NULL) {
      return false;
    }

    _name++;  // skip past last path separator
    _len_prefix = strlen(JNI_LIB_PREFIX);

    if (strncmp(_name, JNI_LIB_PREFIX, _len_prefix) != 0) {
      return false;
    }

    _name += _len_prefix;
    _len_hprof = strlen(_hprof);
    _len_jdwp = strlen(_jdwp);

    if (strncmp(_name, _hprof, _len_hprof) == 0) {
      _name += _len_hprof;
    }
    else if (strncmp(_name, _jdwp, _len_jdwp) == 0) {
      _name += _len_jdwp;
    }
    else {
      return false;
    }

    if (strcmp(_name, JNI_LIB_SUFFIX) != 0) {
      return false;
    }

    return true;
  }

  if (strcmp(name, _hprof) == 0 || strcmp(name, _jdwp) == 0) {
    return true;
  }

  return false;
}

jint Arguments::parse_each_vm_init_arg(const JavaVMInitArgs* args,
                                       SysClassPath* scp_p,
                                       bool* scp_assembly_required_p,
                                       Flag::Flags origin) {
  // Remaining part of option string
  const char* tail;

  // iterate over arguments
  for (int index = 0; index < args->nOptions; index++) {
    bool is_absolute_path = false;  // for -agentpath vs -agentlib

    const JavaVMOption* option = args->options + index;

    if (!match_option(option, "-Djava.class.path", &tail) &&
        !match_option(option, "-Dsun.java.command", &tail) &&
        !match_option(option, "-Dsun.java.launcher", &tail)) {

        // add all jvm options to the jvm_args string. This string
        // is used later to set the java.vm.args PerfData string constant.
        // the -Djava.class.path and the -Dsun.java.command options are
        // omitted from jvm_args string as each have their own PerfData
        // string constant object.
        build_jvm_args(option->optionString);
    }

    // -verbose:[class/gc/jni]
    if (match_option(option, "-verbose", &tail)) {
      if (!strcmp(tail, ":class") || !strcmp(tail, "")) {
        FLAG_SET_CMDLINE(bool, TraceClassLoading, true);
        FLAG_SET_CMDLINE(bool, TraceClassUnloading, true);
      } else if (!strcmp(tail, ":gc")) {
        FLAG_SET_CMDLINE(bool, PrintGC, true);
      } else if (!strcmp(tail, ":jni")) {
        FLAG_SET_CMDLINE(bool, PrintJNIResolving, true);
      }
    // -da / -ea / -disableassertions / -enableassertions
    // These accept an optional class/package name separated by a colon, e.g.,
    // -da:java.lang.Thread.
    } else if (match_option(option, user_assertion_options, &tail, true)) {
      bool enable = option->optionString[1] == 'e';     // char after '-' is 'e'
      if (*tail == '\0') {
        JavaAssertions::setUserClassDefault(enable);
      } else {
        assert(*tail == ':', "bogus match by match_option()");
        JavaAssertions::addOption(tail + 1, enable);
      }
    // -dsa / -esa / -disablesystemassertions / -enablesystemassertions
    } else if (match_option(option, system_assertion_options, &tail, false)) {
      bool enable = option->optionString[1] == 'e';     // char after '-' is 'e'
      JavaAssertions::setSystemClassDefault(enable);
    // -bootclasspath:
    } else if (match_option(option, "-Xbootclasspath:", &tail)) {
      scp_p->reset_path(tail);
      *scp_assembly_required_p = true;
    // -bootclasspath/a:
    } else if (match_option(option, "-Xbootclasspath/a:", &tail)) {
      scp_p->add_suffix(tail);
      *scp_assembly_required_p = true;
    // -bootclasspath/p:
    } else if (match_option(option, "-Xbootclasspath/p:", &tail)) {
      scp_p->add_prefix(tail);
      *scp_assembly_required_p = true;
    // -Xrun
    } else if (match_option(option, "-Xrun", &tail)) {
      if (tail != NULL) {
        const char* pos = strchr(tail, ':');
        size_t len = (pos == NULL) ? strlen(tail) : pos - tail;
        char* name = (char*)memcpy(NEW_C_HEAP_ARRAY(char, len + 1, mtInternal), tail, len);
        name[len] = '\0';

        char *options = NULL;
        if(pos != NULL) {
          size_t len2 = strlen(pos+1) + 1; // options start after ':'.  Final zero must be copied.
          options = (char*)memcpy(NEW_C_HEAP_ARRAY(char, len2, mtInternal), pos+1, len2);
        }
#if !INCLUDE_JVMTI
        if ((strcmp(name, "hprof") == 0) || (strcmp(name, "jdwp") == 0)) {
          jio_fprintf(defaultStream::error_stream(),
            "Profiling and debugging agents are not supported in this VM\n");
          return JNI_ERR;
        }
#endif // !INCLUDE_JVMTI
        add_init_library(name, options);
      }
    // -agentlib and -agentpath
    } else if (match_option(option, "-agentlib:", &tail) ||
          (is_absolute_path = match_option(option, "-agentpath:", &tail))) {
      if(tail != NULL) {
        const char* pos = strchr(tail, '=');
        size_t len = (pos == NULL) ? strlen(tail) : pos - tail;
        char* name = strncpy(NEW_C_HEAP_ARRAY(char, len + 1, mtInternal), tail, len);
        name[len] = '\0';

        char *options = NULL;
        if(pos != NULL) {
          options = strcpy(NEW_C_HEAP_ARRAY(char, strlen(pos + 1) + 1, mtInternal), pos + 1);
        }
#if !INCLUDE_JVMTI
        if (valid_hprof_or_jdwp_agent(name, is_absolute_path)) {
          jio_fprintf(defaultStream::error_stream(),
            "Profiling and debugging agents are not supported in this VM\n");
          return JNI_ERR;
        }
#endif // !INCLUDE_JVMTI
        add_init_agent(name, options, is_absolute_path);
      }
    // -javaagent
    } else if (match_option(option, "-javaagent:", &tail)) {
#if !INCLUDE_JVMTI
      jio_fprintf(defaultStream::error_stream(),
        "Instrumentation agents are not supported in this VM\n");
      return JNI_ERR;
#else
      if(tail != NULL) {
        char *options = strcpy(NEW_C_HEAP_ARRAY(char, strlen(tail) + 1, mtInternal), tail);
        add_init_agent("instrument", options, false);
      }
#endif // !INCLUDE_JVMTI
    // -Xnoclassgc
    } else if (match_option(option, "-Xnoclassgc", &tail)) {
      FLAG_SET_CMDLINE(bool, ClassUnloading, false);
    // -Xincgc: i-CMS
    } else if (match_option(option, "-Xincgc", &tail)) {
      FLAG_SET_CMDLINE(bool, UseConcMarkSweepGC, true);
      FLAG_SET_CMDLINE(bool, CMSIncrementalMode, true);
    // -Xnoincgc: no i-CMS
    } else if (match_option(option, "-Xnoincgc", &tail)) {
      FLAG_SET_CMDLINE(bool, UseConcMarkSweepGC, false);
      FLAG_SET_CMDLINE(bool, CMSIncrementalMode, false);
    // -Xconcgc
    } else if (match_option(option, "-Xconcgc", &tail)) {
      FLAG_SET_CMDLINE(bool, UseConcMarkSweepGC, true);
    // -Xnoconcgc
    } else if (match_option(option, "-Xnoconcgc", &tail)) {
      FLAG_SET_CMDLINE(bool, UseConcMarkSweepGC, false);
    // -Xbatch
    } else if (match_option(option, "-Xbatch", &tail)) {
      FLAG_SET_CMDLINE(bool, BackgroundCompilation, false);
    // -Xmn for compatibility with other JVM vendors
    } else if (match_option(option, "-Xmn", &tail)) {
      julong long_initial_young_size = 0;
      ArgsRange errcode = parse_memory_size(tail, &long_initial_young_size, 1);
      if (errcode != arg_in_range) {
        jio_fprintf(defaultStream::error_stream(),
                    "Invalid initial young generation size: %s\n", option->optionString);
        describe_range_error(errcode);
        return JNI_EINVAL;
      }
      FLAG_SET_CMDLINE(uintx, MaxNewSize, (uintx)long_initial_young_size);
      FLAG_SET_CMDLINE(uintx, NewSize, (uintx)long_initial_young_size);
    // -Xms
    } else if (match_option(option, "-Xms", &tail)) {
      julong long_initial_heap_size = 0;
      // an initial heap size of 0 means automatically determine
      ArgsRange errcode = parse_memory_size(tail, &long_initial_heap_size, 0);
      if (errcode != arg_in_range) {
        jio_fprintf(defaultStream::error_stream(),
                    "Invalid initial heap size: %s\n", option->optionString);
        describe_range_error(errcode);
        return JNI_EINVAL;
      }
      set_min_heap_size((uintx)long_initial_heap_size);
      // Currently the minimum size and the initial heap sizes are the same.
      // Can be overridden with -XX:InitialHeapSize.
      FLAG_SET_CMDLINE(uintx, InitialHeapSize, (uintx)long_initial_heap_size);
    // -Xmx
    } else if (match_option(option, "-Xmx", &tail) || match_option(option, "-XX:MaxHeapSize=", &tail)) {
      julong long_max_heap_size = 0;
      ArgsRange errcode = parse_memory_size(tail, &long_max_heap_size, 1);
      if (errcode != arg_in_range) {
        jio_fprintf(defaultStream::error_stream(),
                    "Invalid maximum heap size: %s\n", option->optionString);
        describe_range_error(errcode);
        return JNI_EINVAL;
      }
      FLAG_SET_CMDLINE(uintx, MaxHeapSize, (uintx)long_max_heap_size);
    // Xmaxf
    } else if (match_option(option, "-Xmaxf", &tail)) {
      char* err;
      int maxf = (int)(strtod(tail, &err) * 100);
      if (*err != '\0' || *tail == '\0' || maxf < 0 || maxf > 100) {
        jio_fprintf(defaultStream::error_stream(),
                    "Bad max heap free percentage size: %s\n",
                    option->optionString);
        return JNI_EINVAL;
      } else {
        FLAG_SET_CMDLINE(uintx, MaxHeapFreeRatio, maxf);
      }
    // Xminf
    } else if (match_option(option, "-Xminf", &tail)) {
      char* err;
      int minf = (int)(strtod(tail, &err) * 100);
      if (*err != '\0' || *tail == '\0' || minf < 0 || minf > 100) {
        jio_fprintf(defaultStream::error_stream(),
                    "Bad min heap free percentage size: %s\n",
                    option->optionString);
        return JNI_EINVAL;
      } else {
        FLAG_SET_CMDLINE(uintx, MinHeapFreeRatio, minf);
      }
    // -Xss
    } else if (match_option(option, "-Xss", &tail)) {
      julong long_ThreadStackSize = 0;
      ArgsRange errcode = parse_memory_size(tail, &long_ThreadStackSize, 1000);
      if (errcode != arg_in_range) {
        jio_fprintf(defaultStream::error_stream(),
                    "Invalid thread stack size: %s\n", option->optionString);
        describe_range_error(errcode);
        return JNI_EINVAL;
      }
      // Internally track ThreadStackSize in units of 1024 bytes.
      FLAG_SET_CMDLINE(intx, ThreadStackSize,
                              round_to((int)long_ThreadStackSize, K) / K);
    // -Xoss
    } else if (match_option(option, "-Xoss", &tail)) {
          // HotSpot does not have separate native and Java stacks, ignore silently for compatibility
    } else if (match_option(option, "-XX:CodeCacheExpansionSize=", &tail)) {
      julong long_CodeCacheExpansionSize = 0;
      ArgsRange errcode = parse_memory_size(tail, &long_CodeCacheExpansionSize, os::vm_page_size());
      if (errcode != arg_in_range) {
        jio_fprintf(defaultStream::error_stream(),
                   "Invalid argument: %s. Must be at least %luK.\n", option->optionString,
                   os::vm_page_size()/K);
        return JNI_EINVAL;
      }
      FLAG_SET_CMDLINE(uintx, CodeCacheExpansionSize, (uintx)long_CodeCacheExpansionSize);
    } else if (match_option(option, "-Xmaxjitcodesize", &tail) ||
               match_option(option, "-XX:ReservedCodeCacheSize=", &tail)) {
      julong long_ReservedCodeCacheSize = 0;

      ArgsRange errcode = parse_memory_size(tail, &long_ReservedCodeCacheSize, 1);
      if (errcode != arg_in_range) {
        jio_fprintf(defaultStream::error_stream(),
                    "Invalid maximum code cache size: %s.\n", option->optionString);
        return JNI_EINVAL;
      }
      FLAG_SET_CMDLINE(uintx, ReservedCodeCacheSize, (uintx)long_ReservedCodeCacheSize);
      //-XX:IncreaseFirstTierCompileThresholdAt=
      } else if (match_option(option, "-XX:IncreaseFirstTierCompileThresholdAt=", &tail)) {
        uintx uint_IncreaseFirstTierCompileThresholdAt = 0;
        if (!parse_uintx(tail, &uint_IncreaseFirstTierCompileThresholdAt, 0) || uint_IncreaseFirstTierCompileThresholdAt > 99) {
          jio_fprintf(defaultStream::error_stream(),
                      "Invalid value for IncreaseFirstTierCompileThresholdAt: %s. Should be between 0 and 99.\n",
                      option->optionString);
          return JNI_EINVAL;
        }
        FLAG_SET_CMDLINE(uintx, IncreaseFirstTierCompileThresholdAt, (uintx)uint_IncreaseFirstTierCompileThresholdAt);
    // -green
    } else if (match_option(option, "-green", &tail)) {
      jio_fprintf(defaultStream::error_stream(),
                  "Green threads support not available\n");
          return JNI_EINVAL;
    // -native
    } else if (match_option(option, "-native", &tail)) {
          // HotSpot always uses native threads, ignore silently for compatibility
    // -Xsqnopause
    } else if (match_option(option, "-Xsqnopause", &tail)) {
          // EVM option, ignore silently for compatibility
    // -Xrs
    } else if (match_option(option, "-Xrs", &tail)) {
          // Classic/EVM option, new functionality
      FLAG_SET_CMDLINE(bool, ReduceSignalUsage, true);
    } else if (match_option(option, "-Xusealtsigs", &tail)) {
          // change default internal VM signals used - lower case for back compat
      FLAG_SET_CMDLINE(bool, UseAltSigs, true);
    // -Xoptimize
    } else if (match_option(option, "-Xoptimize", &tail)) {
          // EVM option, ignore silently for compatibility
    // -Xprof
    } else if (match_option(option, "-Xprof", &tail)) {
#if INCLUDE_FPROF
      _has_profile = true;
#else // INCLUDE_FPROF
      jio_fprintf(defaultStream::error_stream(),
        "Flat profiling is not supported in this VM.\n");
      return JNI_ERR;
#endif // INCLUDE_FPROF
    // -Xconcurrentio
    } else if (match_option(option, "-Xconcurrentio", &tail)) {
      FLAG_SET_CMDLINE(bool, UseLWPSynchronization, true);
      FLAG_SET_CMDLINE(bool, BackgroundCompilation, false);
      FLAG_SET_CMDLINE(intx, DeferThrSuspendLoopCount, 1);
      FLAG_SET_CMDLINE(bool, UseTLAB, false);
      FLAG_SET_CMDLINE(uintx, NewSizeThreadIncrease, 16 * K);  // 20Kb per thread added to new generation

      // -Xinternalversion
    } else if (match_option(option, "-Xinternalversion", &tail)) {
      jio_fprintf(defaultStream::output_stream(), "%s\n",
                  VM_Version::internal_vm_info_string());
      vm_exit(0);
#ifndef PRODUCT
    // -Xprintflags
    } else if (match_option(option, "-Xprintflags", &tail)) {
      CommandLineFlags::printFlags(tty, false);
      vm_exit(0);
#endif
    // -D
    } else if (match_option(option, "-D", &tail)) {
      if (!add_property(tail)) {
        return JNI_ENOMEM;
      }
      // Out of the box management support
      if (match_option(option, "-Dcom.sun.management", &tail)) {
#if INCLUDE_MANAGEMENT
        FLAG_SET_CMDLINE(bool, ManagementServer, true);
#else
        jio_fprintf(defaultStream::output_stream(),
          "-Dcom.sun.management is not supported in this VM.\n");
        return JNI_ERR;
#endif
      }
    // -Xint
    } else if (match_option(option, "-Xint", &tail)) {
          set_mode_flags(_int);
    // -Xmixed
    } else if (match_option(option, "-Xmixed", &tail)) {
          set_mode_flags(_mixed);
    // -Xcomp
    } else if (match_option(option, "-Xcomp", &tail)) {
      // for testing the compiler; turn off all flags that inhibit compilation
          set_mode_flags(_comp);
    // -Xshare:dump
    } else if (match_option(option, "-Xshare:dump", &tail)) {
      FLAG_SET_CMDLINE(bool, DumpSharedSpaces, true);
      set_mode_flags(_int);     // Prevent compilation, which creates objects
    // -Xshare:on
    } else if (match_option(option, "-Xshare:on", &tail)) {
      FLAG_SET_CMDLINE(bool, UseSharedSpaces, true);
      FLAG_SET_CMDLINE(bool, RequireSharedSpaces, true);
    // -Xshare:auto
    } else if (match_option(option, "-Xshare:auto", &tail)) {
      FLAG_SET_CMDLINE(bool, UseSharedSpaces, true);
      FLAG_SET_CMDLINE(bool, RequireSharedSpaces, false);
    // -Xshare:off
    } else if (match_option(option, "-Xshare:off", &tail)) {
      FLAG_SET_CMDLINE(bool, UseSharedSpaces, false);
      FLAG_SET_CMDLINE(bool, RequireSharedSpaces, false);
    // -Xverify
    } else if (match_option(option, "-Xverify", &tail)) {
      if (strcmp(tail, ":all") == 0 || strcmp(tail, "") == 0) {
        FLAG_SET_CMDLINE(bool, BytecodeVerificationLocal, true);
        FLAG_SET_CMDLINE(bool, BytecodeVerificationRemote, true);
      } else if (strcmp(tail, ":remote") == 0) {
        FLAG_SET_CMDLINE(bool, BytecodeVerificationLocal, false);
        FLAG_SET_CMDLINE(bool, BytecodeVerificationRemote, true);
      } else if (strcmp(tail, ":none") == 0) {
        FLAG_SET_CMDLINE(bool, BytecodeVerificationLocal, false);
        FLAG_SET_CMDLINE(bool, BytecodeVerificationRemote, false);
      } else if (is_bad_option(option, args->ignoreUnrecognized, "verification")) {
        return JNI_EINVAL;
      }
    // -Xdebug
    } else if (match_option(option, "-Xdebug", &tail)) {
      // note this flag has been used, then ignore
      set_xdebug_mode(true);
    // -Xnoagent
    } else if (match_option(option, "-Xnoagent", &tail)) {
      // For compatibility with classic. HotSpot refuses to load the old style agent.dll.
    } else if (match_option(option, "-Xboundthreads", &tail)) {
      // Bind user level threads to kernel threads (Solaris only)
      FLAG_SET_CMDLINE(bool, UseBoundThreads, true);
    } else if (match_option(option, "-Xloggc:", &tail)) {
      // Redirect GC output to the file. -Xloggc:<filename>
      // ostream_init_log(), when called will use this filename
      // to initialize a fileStream.
      _gc_log_filename = strdup(tail);
     if (!is_filename_valid(_gc_log_filename)) {
       jio_fprintf(defaultStream::output_stream(),
                  "Invalid file name for use with -Xloggc: Filename can only contain the "
                  "characters [A-Z][a-z][0-9]-_.%%[p|t] but it has been %s\n"
                  "Note %%p or %%t can only be used once\n", _gc_log_filename);
        return JNI_EINVAL;
      }
      FLAG_SET_CMDLINE(bool, PrintGC, true);
      FLAG_SET_CMDLINE(bool, PrintGCTimeStamps, true);

    // JNI hooks
    } else if (match_option(option, "-Xcheck", &tail)) {
      if (!strcmp(tail, ":jni")) {
#if !INCLUDE_JNI_CHECK
        warning("JNI CHECKING is not supported in this VM");
#else
        CheckJNICalls = true;
#endif // INCLUDE_JNI_CHECK
      } else if (is_bad_option(option, args->ignoreUnrecognized,
                                     "check")) {
        return JNI_EINVAL;
      }
    } else if (match_option(option, "vfprintf", &tail)) {
      _vfprintf_hook = CAST_TO_FN_PTR(vfprintf_hook_t, option->extraInfo);
    } else if (match_option(option, "exit", &tail)) {
      _exit_hook = CAST_TO_FN_PTR(exit_hook_t, option->extraInfo);
    } else if (match_option(option, "abort", &tail)) {
      _abort_hook = CAST_TO_FN_PTR(abort_hook_t, option->extraInfo);
    // -XX:+AggressiveHeap
    } else if (match_option(option, "-XX:+AggressiveHeap", &tail)) {

      // This option inspects the machine and attempts to set various
      // parameters to be optimal for long-running, memory allocation
      // intensive jobs.  It is intended for machines with large
      // amounts of cpu and memory.

      // initHeapSize is needed since _initial_heap_size is 4 bytes on a 32 bit
      // VM, but we may not be able to represent the total physical memory
      // available (like having 8gb of memory on a box but using a 32bit VM).
      // Thus, we need to make sure we're using a julong for intermediate
      // calculations.
      julong initHeapSize;
      julong total_memory = os::physical_memory();

      if (total_memory < (julong)256*M) {
        jio_fprintf(defaultStream::error_stream(),
                    "You need at least 256mb of memory to use -XX:+AggressiveHeap\n");
        vm_exit(1);
      }

      // The heap size is half of available memory, or (at most)
      // all of possible memory less 160mb (leaving room for the OS
      // when using ISM).  This is the maximum; because adaptive sizing
      // is turned on below, the actual space used may be smaller.

      initHeapSize = MIN2(total_memory / (julong)2,
                          total_memory - (julong)160*M);

      initHeapSize = limit_by_allocatable_memory(initHeapSize);

      if (FLAG_IS_DEFAULT(MaxHeapSize)) {
         FLAG_SET_CMDLINE(uintx, MaxHeapSize, initHeapSize);
         FLAG_SET_CMDLINE(uintx, InitialHeapSize, initHeapSize);
         // Currently the minimum size and the initial heap sizes are the same.
         set_min_heap_size(initHeapSize);
      }
      if (FLAG_IS_DEFAULT(NewSize)) {
         // Make the young generation 3/8ths of the total heap.
         FLAG_SET_CMDLINE(uintx, NewSize,
                                ((julong)MaxHeapSize / (julong)8) * (julong)3);
         FLAG_SET_CMDLINE(uintx, MaxNewSize, NewSize);
      }

#ifndef _ALLBSD_SOURCE  // UseLargePages is not yet supported on BSD.
      FLAG_SET_DEFAULT(UseLargePages, true);
#endif

      // Increase some data structure sizes for efficiency
      FLAG_SET_CMDLINE(uintx, BaseFootPrintEstimate, MaxHeapSize);
      FLAG_SET_CMDLINE(bool, ResizeTLAB, false);
      FLAG_SET_CMDLINE(uintx, TLABSize, 256*K);

      // See the OldPLABSize comment below, but replace 'after promotion'
      // with 'after copying'.  YoungPLABSize is the size of the survivor
      // space per-gc-thread buffers.  The default is 4kw.
      FLAG_SET_CMDLINE(uintx, YoungPLABSize, 256*K);      // Note: this is in words

      // OldPLABSize is the size of the buffers in the old gen that
      // UseParallelGC uses to promote live data that doesn't fit in the
      // survivor spaces.  At any given time, there's one for each gc thread.
      // The default size is 1kw. These buffers are rarely used, since the
      // survivor spaces are usually big enough.  For specjbb, however, there
      // are occasions when there's lots of live data in the young gen
      // and we end up promoting some of it.  We don't have a definite
      // explanation for why bumping OldPLABSize helps, but the theory
      // is that a bigger PLAB results in retaining something like the
      // original allocation order after promotion, which improves mutator
      // locality.  A minor effect may be that larger PLABs reduce the
      // number of PLAB allocation events during gc.  The value of 8kw
      // was arrived at by experimenting with specjbb.
      FLAG_SET_CMDLINE(uintx, OldPLABSize, 8*K);  // Note: this is in words

      // Enable parallel GC and adaptive generation sizing
      FLAG_SET_CMDLINE(bool, UseParallelGC, true);
      FLAG_SET_DEFAULT(ParallelGCThreads,
                       Abstract_VM_Version::parallel_worker_threads());

      // Encourage steady state memory management
      FLAG_SET_CMDLINE(uintx, ThresholdTolerance, 100);

      // This appears to improve mutator locality
      FLAG_SET_CMDLINE(bool, ScavengeBeforeFullGC, false);

      // Get around early Solaris scheduling bug
      // (affinity vs other jobs on system)
      // but disallow DR and offlining (5008695).
      FLAG_SET_CMDLINE(bool, BindGCTaskThreadsToCPUs, true);

    // Need to keep consistency of MaxTenuringThreshold and AlwaysTenure/NeverTenure;
    // and the last option wins.
    } else if (match_option(option, "-XX:+NeverTenure", &tail)) {
      FLAG_SET_CMDLINE(bool, NeverTenure, true);
      FLAG_SET_CMDLINE(bool, AlwaysTenure, false);
      FLAG_SET_CMDLINE(uintx, MaxTenuringThreshold, markOopDesc::max_age + 1);
    } else if (match_option(option, "-XX:+AlwaysTenure", &tail)) {
      FLAG_SET_CMDLINE(bool, NeverTenure, false);
      FLAG_SET_CMDLINE(bool, AlwaysTenure, true);
      FLAG_SET_CMDLINE(uintx, MaxTenuringThreshold, 0);
    } else if (match_option(option, "-XX:MaxTenuringThreshold=", &tail)) {
      uintx max_tenuring_thresh = 0;
      if(!parse_uintx(tail, &max_tenuring_thresh, 0)) {
        jio_fprintf(defaultStream::error_stream(),
                    "Invalid MaxTenuringThreshold: %s\n", option->optionString);
      }
      FLAG_SET_CMDLINE(uintx, MaxTenuringThreshold, max_tenuring_thresh);

      if (MaxTenuringThreshold == 0) {
        FLAG_SET_CMDLINE(bool, NeverTenure, false);
        FLAG_SET_CMDLINE(bool, AlwaysTenure, true);
      } else {
        FLAG_SET_CMDLINE(bool, NeverTenure, false);
        FLAG_SET_CMDLINE(bool, AlwaysTenure, false);
      }
    } else if (match_option(option, "-XX:+CMSPermGenSweepingEnabled", &tail) ||
               match_option(option, "-XX:-CMSPermGenSweepingEnabled", &tail)) {
      jio_fprintf(defaultStream::error_stream(),
        "Please use CMSClassUnloadingEnabled in place of "
        "CMSPermGenSweepingEnabled in the future\n");
    } else if (match_option(option, "-XX:+UseGCTimeLimit", &tail)) {
      FLAG_SET_CMDLINE(bool, UseGCOverheadLimit, true);
      jio_fprintf(defaultStream::error_stream(),
        "Please use -XX:+UseGCOverheadLimit in place of "
        "-XX:+UseGCTimeLimit in the future\n");
    } else if (match_option(option, "-XX:-UseGCTimeLimit", &tail)) {
      FLAG_SET_CMDLINE(bool, UseGCOverheadLimit, false);
      jio_fprintf(defaultStream::error_stream(),
        "Please use -XX:-UseGCOverheadLimit in place of "
        "-XX:-UseGCTimeLimit in the future\n");
    // The TLE options are for compatibility with 1.3 and will be
    // removed without notice in a future release.  These options
    // are not to be documented.
    } else if (match_option(option, "-XX:MaxTLERatio=", &tail)) {
      // No longer used.
    } else if (match_option(option, "-XX:+ResizeTLE", &tail)) {
      FLAG_SET_CMDLINE(bool, ResizeTLAB, true);
    } else if (match_option(option, "-XX:-ResizeTLE", &tail)) {
      FLAG_SET_CMDLINE(bool, ResizeTLAB, false);
    } else if (match_option(option, "-XX:+PrintTLE", &tail)) {
      FLAG_SET_CMDLINE(bool, PrintTLAB, true);
    } else if (match_option(option, "-XX:-PrintTLE", &tail)) {
      FLAG_SET_CMDLINE(bool, PrintTLAB, false);
    } else if (match_option(option, "-XX:TLEFragmentationRatio=", &tail)) {
      // No longer used.
    } else if (match_option(option, "-XX:TLESize=", &tail)) {
      julong long_tlab_size = 0;
      ArgsRange errcode = parse_memory_size(tail, &long_tlab_size, 1);
      if (errcode != arg_in_range) {
        jio_fprintf(defaultStream::error_stream(),
                    "Invalid TLAB size: %s\n", option->optionString);
        describe_range_error(errcode);
        return JNI_EINVAL;
      }
      FLAG_SET_CMDLINE(uintx, TLABSize, long_tlab_size);
    } else if (match_option(option, "-XX:TLEThreadRatio=", &tail)) {
      // No longer used.
    } else if (match_option(option, "-XX:+UseTLE", &tail)) {
      FLAG_SET_CMDLINE(bool, UseTLAB, true);
    } else if (match_option(option, "-XX:-UseTLE", &tail)) {
      FLAG_SET_CMDLINE(bool, UseTLAB, false);
    } else if (match_option(option, "-XX:+DisplayVMOutputToStderr", &tail)) {
      FLAG_SET_CMDLINE(bool, DisplayVMOutputToStdout, false);
      FLAG_SET_CMDLINE(bool, DisplayVMOutputToStderr, true);
    } else if (match_option(option, "-XX:+DisplayVMOutputToStdout", &tail)) {
      FLAG_SET_CMDLINE(bool, DisplayVMOutputToStderr, false);
      FLAG_SET_CMDLINE(bool, DisplayVMOutputToStdout, true);
    } else if (match_option(option, "-XX:+ExtendedDTraceProbes", &tail)) {
#if defined(DTRACE_ENABLED)
      FLAG_SET_CMDLINE(bool, ExtendedDTraceProbes, true);
      FLAG_SET_CMDLINE(bool, DTraceMethodProbes, true);
      FLAG_SET_CMDLINE(bool, DTraceAllocProbes, true);
      FLAG_SET_CMDLINE(bool, DTraceMonitorProbes, true);
#else // defined(DTRACE_ENABLED)
      jio_fprintf(defaultStream::error_stream(),
                  "ExtendedDTraceProbes flag is not applicable for this configuration\n");
      return JNI_EINVAL;
#endif // defined(DTRACE_ENABLED)
#ifdef ASSERT
    } else if (match_option(option, "-XX:+FullGCALot", &tail)) {
      FLAG_SET_CMDLINE(bool, FullGCALot, true);
      // disable scavenge before parallel mark-compact
      FLAG_SET_CMDLINE(bool, ScavengeBeforeFullGC, false);
#endif
    } else if (match_option(option, "-XX:CMSParPromoteBlocksToClaim=", &tail)) {
      julong cms_blocks_to_claim = (julong)atol(tail);
      FLAG_SET_CMDLINE(uintx, CMSParPromoteBlocksToClaim, cms_blocks_to_claim);
      jio_fprintf(defaultStream::error_stream(),
        "Please use -XX:OldPLABSize in place of "
        "-XX:CMSParPromoteBlocksToClaim in the future\n");
    } else if (match_option(option, "-XX:ParCMSPromoteBlocksToClaim=", &tail)) {
      julong cms_blocks_to_claim = (julong)atol(tail);
      FLAG_SET_CMDLINE(uintx, CMSParPromoteBlocksToClaim, cms_blocks_to_claim);
      jio_fprintf(defaultStream::error_stream(),
        "Please use -XX:OldPLABSize in place of "
        "-XX:ParCMSPromoteBlocksToClaim in the future\n");
    } else if (match_option(option, "-XX:ParallelGCOldGenAllocBufferSize=", &tail)) {
      julong old_plab_size = 0;
      ArgsRange errcode = parse_memory_size(tail, &old_plab_size, 1);
      if (errcode != arg_in_range) {
        jio_fprintf(defaultStream::error_stream(),
                    "Invalid old PLAB size: %s\n", option->optionString);
        describe_range_error(errcode);
        return JNI_EINVAL;
      }
      FLAG_SET_CMDLINE(uintx, OldPLABSize, old_plab_size);
      jio_fprintf(defaultStream::error_stream(),
                  "Please use -XX:OldPLABSize in place of "
                  "-XX:ParallelGCOldGenAllocBufferSize in the future\n");
    } else if (match_option(option, "-XX:ParallelGCToSpaceAllocBufferSize=", &tail)) {
      julong young_plab_size = 0;
      ArgsRange errcode = parse_memory_size(tail, &young_plab_size, 1);
      if (errcode != arg_in_range) {
        jio_fprintf(defaultStream::error_stream(),
                    "Invalid young PLAB size: %s\n", option->optionString);
        describe_range_error(errcode);
        return JNI_EINVAL;
      }
      FLAG_SET_CMDLINE(uintx, YoungPLABSize, young_plab_size);
      jio_fprintf(defaultStream::error_stream(),
                  "Please use -XX:YoungPLABSize in place of "
                  "-XX:ParallelGCToSpaceAllocBufferSize in the future\n");
    } else if (match_option(option, "-XX:CMSMarkStackSize=", &tail) ||
               match_option(option, "-XX:G1MarkStackSize=", &tail)) {
      julong stack_size = 0;
      ArgsRange errcode = parse_memory_size(tail, &stack_size, 1);
      if (errcode != arg_in_range) {
        jio_fprintf(defaultStream::error_stream(),
                    "Invalid mark stack size: %s\n", option->optionString);
        describe_range_error(errcode);
        return JNI_EINVAL;
      }
      FLAG_SET_CMDLINE(uintx, MarkStackSize, stack_size);
    } else if (match_option(option, "-XX:CMSMarkStackSizeMax=", &tail)) {
      julong max_stack_size = 0;
      ArgsRange errcode = parse_memory_size(tail, &max_stack_size, 1);
      if (errcode != arg_in_range) {
        jio_fprintf(defaultStream::error_stream(),
                    "Invalid maximum mark stack size: %s\n",
                    option->optionString);
        describe_range_error(errcode);
        return JNI_EINVAL;
      }
      FLAG_SET_CMDLINE(uintx, MarkStackSizeMax, max_stack_size);
    } else if (match_option(option, "-XX:ParallelMarkingThreads=", &tail) ||
               match_option(option, "-XX:ParallelCMSThreads=", &tail)) {
      uintx conc_threads = 0;
      if (!parse_uintx(tail, &conc_threads, 1)) {
        jio_fprintf(defaultStream::error_stream(),
                    "Invalid concurrent threads: %s\n", option->optionString);
        return JNI_EINVAL;
      }
      FLAG_SET_CMDLINE(uintx, ConcGCThreads, conc_threads);
    } else if (match_option(option, "-XX:MaxDirectMemorySize=", &tail)) {
      julong max_direct_memory_size = 0;
      ArgsRange errcode = parse_memory_size(tail, &max_direct_memory_size, 0);
      if (errcode != arg_in_range) {
        jio_fprintf(defaultStream::error_stream(),
                    "Invalid maximum direct memory size: %s\n",
                    option->optionString);
        describe_range_error(errcode);
        return JNI_EINVAL;
      }
      FLAG_SET_CMDLINE(uintx, MaxDirectMemorySize, max_direct_memory_size);
#if !INCLUDE_MANAGEMENT
    } else if (match_option(option, "-XX:+ManagementServer", &tail)) {
        jio_fprintf(defaultStream::error_stream(),
          "ManagementServer is not supported in this VM.\n");
        return JNI_ERR;
#endif // INCLUDE_MANAGEMENT
    } else if (match_option(option, "-XX:", &tail)) { // -XX:xxxx
      // Skip -XX:Flags= since that case has already been handled
      if (strncmp(tail, "Flags=", strlen("Flags=")) != 0) {
        if (!process_argument(tail, args->ignoreUnrecognized, origin)) {
          return JNI_EINVAL;
        }
      }
    // Unknown option
    } else if (is_bad_option(option, args->ignoreUnrecognized)) {
      return JNI_ERR;
    }
  }

  // Change the default value for flags  which have different default values
  // when working with older JDKs.
#ifdef LINUX
 if (JDK_Version::current().compare_major(6) <= 0 &&
      FLAG_IS_DEFAULT(UseLinuxPosixThreadCPUClocks)) {
    FLAG_SET_DEFAULT(UseLinuxPosixThreadCPUClocks, false);
  }
#endif // LINUX
  return JNI_OK;
}

jint Arguments::finalize_vm_init_args(SysClassPath* scp_p, bool scp_assembly_required) {
  // This must be done after all -D arguments have been processed.
  scp_p->expand_endorsed();

  if (scp_assembly_required || scp_p->get_endorsed() != NULL) {
    // Assemble the bootclasspath elements into the final path.
    Arguments::set_sysclasspath(scp_p->combined_path());
  }

  // This must be done after all arguments have been processed.
  // java_compiler() true means set to "NONE" or empty.
  if (java_compiler() && !xdebug_mode()) {
    // For backwards compatibility, we switch to interpreted mode if
    // -Djava.compiler="NONE" or "" is specified AND "-Xdebug" was
    // not specified.
    set_mode_flags(_int);
  }
  if (CompileThreshold == 0) {
    set_mode_flags(_int);
  }

  // eventually fix up InitialTenuringThreshold if only MaxTenuringThreshold is set
  if (FLAG_IS_DEFAULT(InitialTenuringThreshold) && (InitialTenuringThreshold > MaxTenuringThreshold)) {
    FLAG_SET_ERGO(uintx, InitialTenuringThreshold, MaxTenuringThreshold);
  }

#ifndef COMPILER2
  // Don't degrade server performance for footprint
  if (FLAG_IS_DEFAULT(UseLargePages) &&
      MaxHeapSize < LargePageHeapSizeThreshold) {
    // No need for large granularity pages w/small heaps.
    // Note that large pages are enabled/disabled for both the
    // Java heap and the code cache.
    FLAG_SET_DEFAULT(UseLargePages, false);
  }

#else
  if (!FLAG_IS_DEFAULT(OptoLoopAlignment) && FLAG_IS_DEFAULT(MaxLoopPad)) {
    FLAG_SET_DEFAULT(MaxLoopPad, OptoLoopAlignment-1);
  }
#endif

#ifndef TIERED
  // Tiered compilation is undefined.
  UNSUPPORTED_OPTION(TieredCompilation, "TieredCompilation");
#endif

  // If we are running in a headless jre, force java.awt.headless property
  // to be true unless the property has already been set.
  // Also allow the OS environment variable JAVA_AWT_HEADLESS to set headless state.
  if (os::is_headless_jre()) {
    const char* headless = Arguments::get_property("java.awt.headless");
    if (headless == NULL) {
      char envbuffer[128];
      if (!os::getenv("JAVA_AWT_HEADLESS", envbuffer, sizeof(envbuffer))) {
        if (!add_property("java.awt.headless=true")) {
          return JNI_ENOMEM;
        }
      } else {
        char buffer[256];
        strcpy(buffer, "java.awt.headless=");
        strcat(buffer, envbuffer);
        if (!add_property(buffer)) {
          return JNI_ENOMEM;
        }
      }
    }
  }

  if (!check_vm_args_consistency()) {
    return JNI_ERR;
  }

  return JNI_OK;
}

jint Arguments::parse_java_options_environment_variable(SysClassPath* scp_p, bool* scp_assembly_required_p) {
  return parse_options_environment_variable("_JAVA_OPTIONS", scp_p,
                                            scp_assembly_required_p);
}

jint Arguments::parse_java_tool_options_environment_variable(SysClassPath* scp_p, bool* scp_assembly_required_p) {
  return parse_options_environment_variable("JAVA_TOOL_OPTIONS", scp_p,
                                            scp_assembly_required_p);
}

jint Arguments::parse_options_environment_variable(const char* name, SysClassPath* scp_p, bool* scp_assembly_required_p) {
  const int N_MAX_OPTIONS = 64;
  const int OPTION_BUFFER_SIZE = 1024;
  char buffer[OPTION_BUFFER_SIZE];

  // The variable will be ignored if it exceeds the length of the buffer.
  // Don't check this variable if user has special privileges
  // (e.g. unix su command).
  if (os::getenv(name, buffer, sizeof(buffer)) &&
      !os::have_special_privileges()) {
    JavaVMOption options[N_MAX_OPTIONS];      // Construct option array
    jio_fprintf(defaultStream::error_stream(),
                "Picked up %s: %s\n", name, buffer);
    char* rd = buffer;                        // pointer to the input string (rd)
    int i;
    for (i = 0; i < N_MAX_OPTIONS;) {         // repeat for all options in the input string
      while (isspace(*rd)) rd++;              // skip whitespace
      if (*rd == 0) break;                    // we re done when the input string is read completely

      // The output, option string, overwrites the input string.
      // Because of quoting, the pointer to the option string (wrt) may lag the pointer to
      // input string (rd).
      char* wrt = rd;

      options[i++].optionString = wrt;        // Fill in option
      while (*rd != 0 && !isspace(*rd)) {     // unquoted strings terminate with a space or NULL
        if (*rd == '\'' || *rd == '"') {      // handle a quoted string
          int quote = *rd;                    // matching quote to look for
          rd++;                               // don't copy open quote
          while (*rd != quote) {              // include everything (even spaces) up until quote
            if (*rd == 0) {                   // string termination means unmatched string
              jio_fprintf(defaultStream::error_stream(),
                          "Unmatched quote in %s\n", name);
              return JNI_ERR;
            }
            *wrt++ = *rd++;                   // copy to option string
          }
          rd++;                               // don't copy close quote
        } else {
          *wrt++ = *rd++;                     // copy to option string
        }
      }
      // Need to check if we're done before writing a NULL,
      // because the write could be to the byte that rd is pointing to.
      if (*rd++ == 0) {
        *wrt = 0;
        break;
      }
      *wrt = 0;                               // Zero terminate option
    }
    // Construct JavaVMInitArgs structure and parse as if it was part of the command line
    JavaVMInitArgs vm_args;
    vm_args.version = JNI_VERSION_1_2;
    vm_args.options = options;
    vm_args.nOptions = i;
    vm_args.ignoreUnrecognized = IgnoreUnrecognizedVMOptions;

    if (PrintVMOptions) {
      const char* tail;
      for (int i = 0; i < vm_args.nOptions; i++) {
        const JavaVMOption *option = vm_args.options + i;
        if (match_option(option, "-XX:", &tail)) {
          logOption(tail);
        }
      }
    }

    return(parse_each_vm_init_arg(&vm_args, scp_p, scp_assembly_required_p, Flag::ENVIRON_VAR));
  }
  return JNI_OK;
}

void Arguments::set_shared_spaces_flags() {
  if (DumpSharedSpaces) {
    if (RequireSharedSpaces) {
      warning("cannot dump shared archive while using shared archive");
    }
    UseSharedSpaces = false;
#ifdef _LP64
    if (!UseCompressedOops || !UseCompressedClassPointers) {
      vm_exit_during_initialization(
        "Cannot dump shared archive when UseCompressedOops or UseCompressedClassPointers is off.", NULL);
    }
  } else {
    // UseCompressedOops and UseCompressedClassPointers must be on for UseSharedSpaces.
    if (!UseCompressedOops || !UseCompressedClassPointers) {
      no_shared_spaces();
    }
#endif
  }
}

#if !INCLUDE_ALL_GCS
static void force_serial_gc() {
  FLAG_SET_DEFAULT(UseSerialGC, true);
  FLAG_SET_DEFAULT(CMSIncrementalMode, false);  // special CMS suboption
  UNSUPPORTED_GC_OPTION(UseG1GC);
  UNSUPPORTED_GC_OPTION(UseParallelGC);
  UNSUPPORTED_GC_OPTION(UseParallelOldGC);
  UNSUPPORTED_GC_OPTION(UseConcMarkSweepGC);
  UNSUPPORTED_GC_OPTION(UseParNewGC);
}
#endif // INCLUDE_ALL_GCS

// Sharing support
// Construct the path to the archive
static char* get_shared_archive_path() {
  char *shared_archive_path;
  if (SharedArchiveFile == NULL) {
    char jvm_path[JVM_MAXPATHLEN];
    os::jvm_path(jvm_path, sizeof(jvm_path));
    char *end = strrchr(jvm_path, *os::file_separator());
    if (end != NULL) *end = '\0';
    size_t jvm_path_len = strlen(jvm_path);
    size_t file_sep_len = strlen(os::file_separator());
    shared_archive_path = NEW_C_HEAP_ARRAY(char, jvm_path_len +
        file_sep_len + 20, mtInternal);
    if (shared_archive_path != NULL) {
      strncpy(shared_archive_path, jvm_path, jvm_path_len + 1);
      strncat(shared_archive_path, os::file_separator(), file_sep_len);
      strncat(shared_archive_path, "classes.jsa", 11);
    }
  } else {
    shared_archive_path = NEW_C_HEAP_ARRAY(char, strlen(SharedArchiveFile) + 1, mtInternal);
    if (shared_archive_path != NULL) {
      strncpy(shared_archive_path, SharedArchiveFile, strlen(SharedArchiveFile) + 1);
    }
  }
  return shared_archive_path;
}

#ifndef PRODUCT
// Determine whether LogVMOutput should be implicitly turned on.
static bool use_vm_log() {
  if (LogCompilation || !FLAG_IS_DEFAULT(LogFile) ||
      PrintCompilation || PrintInlining || PrintDependencies || PrintNativeNMethods ||
      PrintDebugInfo || PrintRelocations || PrintNMethods || PrintExceptionHandlers ||
      PrintAssembly || TraceDeoptimization || TraceDependencies ||
      (VerifyDependencies && FLAG_IS_CMDLINE(VerifyDependencies))) {
    return true;
  }

#ifdef COMPILER1
  if (PrintC1Statistics) {
    return true;
  }
#endif // COMPILER1

#ifdef COMPILER2
  if (PrintOptoAssembly || PrintOptoStatistics) {
    return true;
  }
#endif // COMPILER2

  return false;
}
#endif // PRODUCT

// Parse entry point called from JNI_CreateJavaVM

jint Arguments::parse(const JavaVMInitArgs* args) {

  // Remaining part of option string
  const char* tail;

  // If flag "-XX:Flags=flags-file" is used it will be the first option to be processed.
  const char* hotspotrc = ".hotspotrc";
  bool settings_file_specified = false;
  bool needs_hotspotrc_warning = false;

  const char* flags_file;
  int index;
  for (index = 0; index < args->nOptions; index++) {
    const JavaVMOption *option = args->options + index;
    if (match_option(option, "-XX:Flags=", &tail)) {
      flags_file = tail;
      settings_file_specified = true;
    }
    if (match_option(option, "-XX:+PrintVMOptions", &tail)) {
      PrintVMOptions = true;
    }
    if (match_option(option, "-XX:-PrintVMOptions", &tail)) {
      PrintVMOptions = false;
    }
    if (match_option(option, "-XX:+IgnoreUnrecognizedVMOptions", &tail)) {
      IgnoreUnrecognizedVMOptions = true;
    }
    if (match_option(option, "-XX:-IgnoreUnrecognizedVMOptions", &tail)) {
      IgnoreUnrecognizedVMOptions = false;
    }
    if (match_option(option, "-XX:+PrintFlagsInitial", &tail)) {
      CommandLineFlags::printFlags(tty, false);
      vm_exit(0);
    }
    if (match_option(option, "-XX:NativeMemoryTracking", &tail)) {
#if INCLUDE_NMT
      MemTracker::init_tracking_options(tail);
#else
      jio_fprintf(defaultStream::error_stream(),
        "Native Memory Tracking is not supported in this VM\n");
      return JNI_ERR;
#endif
    }


#ifndef PRODUCT
    if (match_option(option, "-XX:+PrintFlagsWithComments", &tail)) {
      CommandLineFlags::printFlags(tty, true);
      vm_exit(0);
    }
#endif
  }

  if (IgnoreUnrecognizedVMOptions) {
    // uncast const to modify the flag args->ignoreUnrecognized
    *(jboolean*)(&args->ignoreUnrecognized) = true;
  }

  // Parse specified settings file
  if (settings_file_specified) {
    if (!process_settings_file(flags_file, true, args->ignoreUnrecognized)) {
      return JNI_EINVAL;
    }
  } else {
#ifdef ASSERT
    // Parse default .hotspotrc settings file
    if (!process_settings_file(".hotspotrc", false, args->ignoreUnrecognized)) {
      return JNI_EINVAL;
    }
#else
    struct stat buf;
    if (os::stat(hotspotrc, &buf) == 0) {
      needs_hotspotrc_warning = true;
    }
#endif
  }

  if (PrintVMOptions) {
    for (index = 0; index < args->nOptions; index++) {
      const JavaVMOption *option = args->options + index;
      if (match_option(option, "-XX:", &tail)) {
        logOption(tail);
      }
    }
  }

  // Parse JavaVMInitArgs structure passed in, as well as JAVA_TOOL_OPTIONS and _JAVA_OPTIONS
  jint result = parse_vm_init_args(args);
  if (result != JNI_OK) {
    return result;
  }

  // Call get_shared_archive_path() here, after possible SharedArchiveFile option got parsed.
  SharedArchivePath = get_shared_archive_path();
  if (SharedArchivePath == NULL) {
    return JNI_ENOMEM;
  }

  // Delay warning until here so that we've had a chance to process
  // the -XX:-PrintWarnings flag
  if (needs_hotspotrc_warning) {
    warning("%s file is present but has been ignored.  "
            "Run with -XX:Flags=%s to load the file.",
            hotspotrc, hotspotrc);
  }

#ifdef _ALLBSD_SOURCE  // UseLargePages is not yet supported on BSD.
  UNSUPPORTED_OPTION(UseLargePages, "-XX:+UseLargePages");
#endif

#if INCLUDE_ALL_GCS
  #if (defined JAVASE_EMBEDDED || defined ARM)
    UNSUPPORTED_OPTION(UseG1GC, "G1 GC");
  #endif
#endif

#ifndef PRODUCT
  if (TraceBytecodesAt != 0) {
    TraceBytecodes = true;
  }
  if (CountCompiledCalls) {
    if (UseCounterDecay) {
      warning("UseCounterDecay disabled because CountCalls is set");
      UseCounterDecay = false;
    }
  }
#endif // PRODUCT

  if (ScavengeRootsInCode == 0) {
    if (!FLAG_IS_DEFAULT(ScavengeRootsInCode)) {
      warning("forcing ScavengeRootsInCode non-zero");
    }
    ScavengeRootsInCode = 1;
  }

  if (PrintGCDetails) {
    // Turn on -verbose:gc options as well
    PrintGC = true;
  }

  if (!JDK_Version::is_gte_jdk18x_version()) {
    // To avoid changing the log format for 7 updates this flag is only
    // true by default in JDK8 and above.
    if (FLAG_IS_DEFAULT(PrintGCCause)) {
      FLAG_SET_DEFAULT(PrintGCCause, false);
    }
  }

  // Set object alignment values.
  set_object_alignment();

#if !INCLUDE_ALL_GCS
  force_serial_gc();
#endif // INCLUDE_ALL_GCS
#if !INCLUDE_CDS
  if (DumpSharedSpaces || RequireSharedSpaces) {
    jio_fprintf(defaultStream::error_stream(),
      "Shared spaces are not supported in this VM\n");
    return JNI_ERR;
  }
  if ((UseSharedSpaces && FLAG_IS_CMDLINE(UseSharedSpaces)) || PrintSharedSpaces) {
    warning("Shared spaces are not supported in this VM");
    FLAG_SET_DEFAULT(UseSharedSpaces, false);
    FLAG_SET_DEFAULT(PrintSharedSpaces, false);
  }
  no_shared_spaces();
#endif // INCLUDE_CDS

  return JNI_OK;
}

jint Arguments::apply_ergo() {

  // Set flags based on ergonomics.
  set_ergonomics_flags();

  set_shared_spaces_flags();

  // Check the GC selections again.
  if (!check_gc_consistency()) {
    return JNI_EINVAL;
  }

  if (TieredCompilation) {
    set_tiered_flags();
  } else {
    // Check if the policy is valid. Policies 0 and 1 are valid for non-tiered setup.
    if (CompilationPolicyChoice >= 2) {
      vm_exit_during_initialization(
        "Incompatible compilation policy selected", NULL);
    }
  }
  // Set NmethodSweepFraction after the size of the code cache is adapted (in case of tiered)
  if (FLAG_IS_DEFAULT(NmethodSweepFraction)) {
    FLAG_SET_DEFAULT(NmethodSweepFraction, 1 + ReservedCodeCacheSize / (16 * M));
  }


  // Set heap size based on available physical memory
  set_heap_size();

#if INCLUDE_ALL_GCS
  // Set per-collector flags
  if (UseParallelGC || UseParallelOldGC) {
    set_parallel_gc_flags();
  } else if (UseConcMarkSweepGC) { // Should be done before ParNew check below
    set_cms_and_parnew_gc_flags();
  } else if (UseParNewGC) {  // Skipped if CMS is set above
    set_parnew_gc_flags();
  } else if (UseG1GC) {
    set_g1_gc_flags();
  }
  check_deprecated_gcs();
  check_deprecated_gc_flags();
  if (AssumeMP && !UseSerialGC) {
    if (FLAG_IS_DEFAULT(ParallelGCThreads) && ParallelGCThreads == 1) {
      warning("If the number of processors is expected to increase from one, then"
              " you should configure the number of parallel GC threads appropriately"
              " using -XX:ParallelGCThreads=N");
    }
  }
  if (MinHeapFreeRatio == 100) {
    // Keeping the heap 100% free is hard ;-) so limit it to 99%.
    FLAG_SET_ERGO(uintx, MinHeapFreeRatio, 99);
  }
#else // INCLUDE_ALL_GCS
  assert(verify_serial_gc_flags(), "SerialGC unset");
#endif // INCLUDE_ALL_GCS

  // Initialize Metaspace flags and alignments
  Metaspace::ergo_initialize();

  // Set bytecode rewriting flags
  set_bytecode_flags();

  // Set flags if Aggressive optimization flags (-XX:+AggressiveOpts) enabled
  set_aggressive_opts_flags();

  // Turn off biased locking for locking debug mode flags,
  // which are subtly different from each other but neither works with
  // biased locking
  if (UseHeavyMonitors
#ifdef COMPILER1
      || !UseFastLocking
#endif // COMPILER1
    ) {
    if (!FLAG_IS_DEFAULT(UseBiasedLocking) && UseBiasedLocking) {
      // flag set to true on command line; warn the user that they
      // can't enable biased locking here
      warning("Biased Locking is not supported with locking debug flags"
              "; ignoring UseBiasedLocking flag." );
    }
    UseBiasedLocking = false;
  }

#ifdef ZERO
  // Clear flags not supported on zero.
  FLAG_SET_DEFAULT(ProfileInterpreter, false);
  FLAG_SET_DEFAULT(UseBiasedLocking, false);
  LP64_ONLY(FLAG_SET_DEFAULT(UseCompressedOops, false));
  LP64_ONLY(FLAG_SET_DEFAULT(UseCompressedClassPointers, false));
#endif // CC_INTERP

#ifdef COMPILER2
  if (!EliminateLocks) {
    EliminateNestedLocks = false;
  }
  if (!Inline) {
    IncrementalInline = false;
  }
#ifndef PRODUCT
  if (!IncrementalInline) {
    AlwaysIncrementalInline = false;
  }
#endif
  if (!UseTypeSpeculation && FLAG_IS_DEFAULT(TypeProfileLevel)) {
    // nothing to use the profiling, turn if off
    FLAG_SET_DEFAULT(TypeProfileLevel, 0);
  }
  if (UseTypeSpeculation && FLAG_IS_DEFAULT(ReplaceInParentMaps)) {
    // Doing the replace in parent maps helps speculation
    FLAG_SET_DEFAULT(ReplaceInParentMaps, true);
  }
#endif

  if (PrintAssembly && FLAG_IS_DEFAULT(DebugNonSafepoints)) {
    warning("PrintAssembly is enabled; turning on DebugNonSafepoints to gain additional output");
    DebugNonSafepoints = true;
  }

  if (FLAG_IS_CMDLINE(CompressedClassSpaceSize) && !UseCompressedClassPointers) {
    warning("Setting CompressedClassSpaceSize has no effect when compressed class pointers are not used");
  }

#ifndef PRODUCT
  if (CompileTheWorld) {
    // Force NmethodSweeper to sweep whole CodeCache each time.
    if (FLAG_IS_DEFAULT(NmethodSweepFraction)) {
      NmethodSweepFraction = 1;
    }
  }

  if (!LogVMOutput && FLAG_IS_DEFAULT(LogVMOutput)) {
    if (use_vm_log()) {
      LogVMOutput = true;
    }
  }
#endif // PRODUCT

  if (PrintCommandLineFlags) {
    CommandLineFlags::printSetFlags(tty);
  }

  // Apply CPU specific policy for the BiasedLocking
  if (UseBiasedLocking) {
    if (!VM_Version::use_biased_locking() &&
        !(FLAG_IS_CMDLINE(UseBiasedLocking))) {
      UseBiasedLocking = false;
    }
  }
#ifdef COMPILER2
  if (!UseBiasedLocking || EmitSync != 0) {
    UseOptoBiasInlining = false;
  }
#endif

  return JNI_OK;
}

jint Arguments::adjust_after_os() {
  if (UseNUMA) {
    if (UseParallelGC || UseParallelOldGC) {
      if (FLAG_IS_DEFAULT(MinHeapDeltaBytes)) {
         FLAG_SET_DEFAULT(MinHeapDeltaBytes, 64*M);
      }
    }
    // UseNUMAInterleaving is set to ON for all collectors and
    // platforms when UseNUMA is set to ON. NUMA-aware collectors
    // such as the parallel collector for Linux and Solaris will
    // interleave old gen and survivor spaces on top of NUMA
    // allocation policy for the eden space.
    // Non NUMA-aware collectors such as CMS, G1 and Serial-GC on
    // all platforms and ParallelGC on Windows will interleave all
    // of the heap spaces across NUMA nodes.
    if (FLAG_IS_DEFAULT(UseNUMAInterleaving)) {
      FLAG_SET_ERGO(bool, UseNUMAInterleaving, true);
    }
  }
  return JNI_OK;
}

int Arguments::PropertyList_count(SystemProperty* pl) {
  int count = 0;
  while(pl != NULL) {
    count++;
    pl = pl->next();
  }
  return count;
}

const char* Arguments::PropertyList_get_value(SystemProperty *pl, const char* key) {
  assert(key != NULL, "just checking");
  SystemProperty* prop;
  for (prop = pl; prop != NULL; prop = prop->next()) {
    if (strcmp(key, prop->key()) == 0) return prop->value();
  }
  return NULL;
}

const char* Arguments::PropertyList_get_key_at(SystemProperty *pl, int index) {
  int count = 0;
  const char* ret_val = NULL;

  while(pl != NULL) {
    if(count >= index) {
      ret_val = pl->key();
      break;
    }
    count++;
    pl = pl->next();
  }

  return ret_val;
}

char* Arguments::PropertyList_get_value_at(SystemProperty* pl, int index) {
  int count = 0;
  char* ret_val = NULL;

  while(pl != NULL) {
    if(count >= index) {
      ret_val = pl->value();
      break;
    }
    count++;
    pl = pl->next();
  }

  return ret_val;
}

void Arguments::PropertyList_add(SystemProperty** plist, SystemProperty *new_p) {
  SystemProperty* p = *plist;
  if (p == NULL) {
    *plist = new_p;
  } else {
    while (p->next() != NULL) {
      p = p->next();
    }
    p->set_next(new_p);
  }
}

void Arguments::PropertyList_add(SystemProperty** plist, const char* k, char* v) {
  if (plist == NULL)
    return;

  SystemProperty* new_p = new SystemProperty(k, v, true);
  PropertyList_add(plist, new_p);
}

// This add maintains unique property key in the list.
void Arguments::PropertyList_unique_add(SystemProperty** plist, const char* k, char* v, jboolean append) {
  if (plist == NULL)
    return;

  // If property key exist then update with new value.
  SystemProperty* prop;
  for (prop = *plist; prop != NULL; prop = prop->next()) {
    if (strcmp(k, prop->key()) == 0) {
      if (append) {
        prop->append_value(v);
      } else {
        prop->set_value(v);
      }
      return;
    }
  }

  PropertyList_add(plist, k, v);
}

// Copies src into buf, replacing "%%" with "%" and "%p" with pid
// Returns true if all of the source pointed by src has been copied over to
// the destination buffer pointed by buf. Otherwise, returns false.
// Notes:
// 1. If the length (buflen) of the destination buffer excluding the
// NULL terminator character is not long enough for holding the expanded
// pid characters, it also returns false instead of returning the partially
// expanded one.
// 2. The passed in "buflen" should be large enough to hold the null terminator.
bool Arguments::copy_expand_pid(const char* src, size_t srclen,
                                char* buf, size_t buflen) {
  const char* p = src;
  char* b = buf;
  const char* src_end = &src[srclen];
  char* buf_end = &buf[buflen - 1];

  while (p < src_end && b < buf_end) {
    if (*p == '%') {
      switch (*(++p)) {
      case '%':         // "%%" ==> "%"
        *b++ = *p++;
        break;
      case 'p':  {       //  "%p" ==> current process id
        // buf_end points to the character before the last character so
        // that we could write '\0' to the end of the buffer.
        size_t buf_sz = buf_end - b + 1;
        int ret = jio_snprintf(b, buf_sz, "%d", os::current_process_id());

        // if jio_snprintf fails or the buffer is not long enough to hold
        // the expanded pid, returns false.
        if (ret < 0 || ret >= (int)buf_sz) {
          return false;
        } else {
          b += ret;
          assert(*b == '\0', "fail in copy_expand_pid");
          if (p == src_end && b == buf_end + 1) {
            // reach the end of the buffer.
            return true;
          }
        }
        p++;
        break;
      }
      default :
        *b++ = '%';
      }
    } else {
      *b++ = *p++;
    }
  }
  *b = '\0';
  return (p == src_end); // return false if not all of the source was copied
}<|MERGE_RESOLUTION|>--- conflicted
+++ resolved
@@ -311,13 +311,10 @@
   { "UseBoundThreads",               JDK_Version::jdk(9), JDK_Version::jdk(10) },
   { "DefaultThreadPriority",         JDK_Version::jdk(9), JDK_Version::jdk(10) },
   { "NoYieldsInMicrolock",           JDK_Version::jdk(9), JDK_Version::jdk(10) },
-<<<<<<< HEAD
   { "BackEdgeThreshold",             JDK_Version::jdk(9), JDK_Version::jdk(10) },
-=======
   { "UseNewReflection",              JDK_Version::jdk(9), JDK_Version::jdk(10) },
   { "ReflectionWrapResolutionErrors",JDK_Version::jdk(9), JDK_Version::jdk(10) },
   { "VerifyReflectionBytecodes",     JDK_Version::jdk(9), JDK_Version::jdk(10) },
->>>>>>> b09b32ae
   { NULL, JDK_Version(0), JDK_Version(0) }
 };
 
