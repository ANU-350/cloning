--- conflicted
+++ resolved
@@ -2221,13 +2221,6 @@
     status = false;
   }
 
-<<<<<<< HEAD
-  if (ReservedCodeCacheSize < InitialCodeCacheSize) {
-    jio_fprintf(defaultStream::error_stream(),
-                "Invalid ReservedCodeCacheSize: %dK. Should be greater than InitialCodeCacheSize=%dK\n",
-                ReservedCodeCacheSize/K, InitialCodeCacheSize/K);
-    status = false;
-=======
   // Check lower bounds of the code cache
   // Template Interpreter code is approximately 3X larger in debug builds.
   uint min_code_cache_size = (CodeCacheMinimumUseSpace DEBUG_ONLY(* 3)) + CodeCacheMinimumFreeSpace;
@@ -2246,7 +2239,6 @@
                 "Invalid ReservedCodeCacheSize=%dK. Must be at least %uK.\n", ReservedCodeCacheSize/K,
                 min_code_cache_size/K);
     status = false;
->>>>>>> 60d529ed
   }
 
   return status;
@@ -2660,10 +2652,7 @@
     } else if (match_option(option, "-Xmaxjitcodesize", &tail) ||
                match_option(option, "-XX:ReservedCodeCacheSize=", &tail)) {
       julong long_ReservedCodeCacheSize = 0;
-<<<<<<< HEAD
-=======
-
->>>>>>> 60d529ed
+
       ArgsRange errcode = parse_memory_size(tail, &long_ReservedCodeCacheSize, 1);
       if (errcode != arg_in_range) {
         jio_fprintf(defaultStream::error_stream(),
