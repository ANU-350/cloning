/*
 * Copyright (c) 1999, 2014, Oracle and/or its affiliates. All rights reserved.
 * DO NOT ALTER OR REMOVE COPYRIGHT NOTICES OR THIS FILE HEADER.
 *
 * This code is free software; you can redistribute it and/or modify it
 * under the terms of the GNU General Public License version 2 only, as
 * published by the Free Software Foundation.
 *
 * This code is distributed in the hope that it will be useful, but WITHOUT
 * ANY WARRANTY; without even the implied warranty of MERCHANTABILITY or
 * FITNESS FOR A PARTICULAR PURPOSE.  See the GNU General Public License
 * version 2 for more details (a copy is included in the LICENSE file that
 * accompanied this code).
 *
 * You should have received a copy of the GNU General Public License version
 * 2 along with this work; if not, write to the Free Software Foundation,
 * Inc., 51 Franklin St, Fifth Floor, Boston, MA 02110-1301 USA.
 *
 * Please contact Oracle, 500 Oracle Parkway, Redwood Shores, CA 94065 USA
 * or visit www.oracle.com if you need additional information or have any
 * questions.
 *
 */

// no precompiled headers
#include "classfile/classLoader.hpp"
#include "classfile/systemDictionary.hpp"
#include "classfile/vmSymbols.hpp"
#include "code/icBuffer.hpp"
#include "code/vtableStubs.hpp"
#include "compiler/compileBroker.hpp"
#include "compiler/disassembler.hpp"
#include "interpreter/interpreter.hpp"
#include "jvm_linux.h"
#include "memory/allocation.inline.hpp"
#include "memory/filemap.hpp"
#include "mutex_linux.inline.hpp"
#include "oops/oop.inline.hpp"
#include "os_linux.inline.hpp"
#include "os_share_linux.hpp"
#include "prims/jniFastGetField.hpp"
#include "prims/jvm.h"
#include "prims/jvm_misc.hpp"
#include "runtime/arguments.hpp"
#include "runtime/atomic.inline.hpp"
#include "runtime/extendedPC.hpp"
#include "runtime/globals.hpp"
#include "runtime/interfaceSupport.hpp"
#include "runtime/init.hpp"
#include "runtime/java.hpp"
#include "runtime/javaCalls.hpp"
#include "runtime/mutexLocker.hpp"
#include "runtime/objectMonitor.hpp"
#include "runtime/orderAccess.inline.hpp"
#include "runtime/osThread.hpp"
#include "runtime/perfMemory.hpp"
#include "runtime/sharedRuntime.hpp"
#include "runtime/statSampler.hpp"
#include "runtime/stubRoutines.hpp"
#include "runtime/thread.inline.hpp"
#include "runtime/threadCritical.hpp"
#include "runtime/timer.hpp"
#include "services/attachListener.hpp"
#include "services/memTracker.hpp"
#include "services/runtimeService.hpp"
#include "utilities/decoder.hpp"
#include "utilities/defaultStream.hpp"
#include "utilities/events.hpp"
#include "utilities/elfFile.hpp"
#include "utilities/growableArray.hpp"
#include "utilities/vmError.hpp"

// put OS-includes here
# include <sys/types.h>
# include <sys/mman.h>
# include <sys/stat.h>
# include <sys/select.h>
# include <pthread.h>
# include <signal.h>
# include <errno.h>
# include <dlfcn.h>
# include <stdio.h>
# include <unistd.h>
# include <sys/resource.h>
# include <pthread.h>
# include <sys/stat.h>
# include <sys/time.h>
# include <sys/times.h>
# include <sys/utsname.h>
# include <sys/socket.h>
# include <sys/wait.h>
# include <pwd.h>
# include <poll.h>
# include <semaphore.h>
# include <fcntl.h>
# include <string.h>
# include <syscall.h>
# include <sys/sysinfo.h>
# include <gnu/libc-version.h>
# include <sys/ipc.h>
# include <sys/shm.h>
# include <link.h>
# include <stdint.h>
# include <inttypes.h>
# include <sys/ioctl.h>

PRAGMA_FORMAT_MUTE_WARNINGS_FOR_GCC

// if RUSAGE_THREAD for getrusage() has not been defined, do it here. The code calling
// getrusage() is prepared to handle the associated failure.
#ifndef RUSAGE_THREAD
  #define RUSAGE_THREAD   (1)               /* only the calling thread */
#endif

#define MAX_PATH    (2 * K)

#define MAX_SECS 100000000

// for timer info max values which include all bits
#define ALL_64_BITS CONST64(0xFFFFFFFFFFFFFFFF)

#define LARGEPAGES_BIT (1 << 6)
////////////////////////////////////////////////////////////////////////////////
// global variables
julong os::Linux::_physical_memory = 0;

address   os::Linux::_initial_thread_stack_bottom = NULL;
uintptr_t os::Linux::_initial_thread_stack_size   = 0;

int (*os::Linux::_clock_gettime)(clockid_t, struct timespec *) = NULL;
int (*os::Linux::_pthread_getcpuclockid)(pthread_t, clockid_t *) = NULL;
Mutex* os::Linux::_createThread_lock = NULL;
pthread_t os::Linux::_main_thread;
int os::Linux::_page_size = -1;
const int os::Linux::_vm_default_page_size = (8 * K);
bool os::Linux::_is_floating_stack = false;
bool os::Linux::_is_NPTL = false;
bool os::Linux::_supports_fast_thread_cpu_time = false;
const char * os::Linux::_glibc_version = NULL;
const char * os::Linux::_libpthread_version = NULL;
pthread_condattr_t os::Linux::_condattr[1];

static jlong initial_time_count=0;

static int clock_tics_per_sec = 100;

// For diagnostics to print a message once. see run_periodic_checks
static sigset_t check_signal_done;
static bool check_signals = true;

static pid_t _initial_pid = 0;

// Signal number used to suspend/resume a thread

// do not use any signal number less than SIGSEGV, see 4355769
static int SR_signum = SIGUSR2;
sigset_t SR_sigset;

// Used to protect dlsym() calls
static pthread_mutex_t dl_mutex;

// Declarations
static void unpackTime(timespec* absTime, bool isAbsolute, jlong time);

#ifdef JAVASE_EMBEDDED
class MemNotifyThread: public Thread {
  friend class VMStructs;
 public:
  virtual void run();

 private:
  static MemNotifyThread* _memnotify_thread;
  int _fd;

 public:

  // Constructor
  MemNotifyThread(int fd);

  // Tester
  bool is_memnotify_thread() const { return true; }

  // Printing
  char* name() const { return (char*)"Linux MemNotify Thread"; }

  // Returns the single instance of the MemNotifyThread
  static MemNotifyThread* memnotify_thread() { return _memnotify_thread; }

  // Create and start the single instance of MemNotifyThread
  static void start();
};
#endif // JAVASE_EMBEDDED

// utility functions

static int SR_initialize();

julong os::available_memory() {
  return Linux::available_memory();
}

julong os::Linux::available_memory() {
  // values in struct sysinfo are "unsigned long"
  struct sysinfo si;
  sysinfo(&si);

  return (julong)si.freeram * si.mem_unit;
}

julong os::physical_memory() {
  return Linux::physical_memory();
}

////////////////////////////////////////////////////////////////////////////////
// environment support

bool os::getenv(const char* name, char* buf, int len) {
  const char* val = ::getenv(name);
  if (val != NULL && strlen(val) < (size_t)len) {
    strcpy(buf, val);
    return true;
  }
  if (len > 0) buf[0] = 0;  // return a null string
  return false;
}


// Return true if user is running as root.

bool os::have_special_privileges() {
  static bool init = false;
  static bool privileges = false;
  if (!init) {
    privileges = (getuid() != geteuid()) || (getgid() != getegid());
    init = true;
  }
  return privileges;
}


#ifndef SYS_gettid
// i386: 224, ia64: 1105, amd64: 186, sparc 143
  #ifdef __ia64__
    #define SYS_gettid 1105
  #elif __i386__
    #define SYS_gettid 224
  #elif __amd64__
    #define SYS_gettid 186
  #elif __sparc__
    #define SYS_gettid 143
  #else
    #error define gettid for the arch
  #endif
#endif

// Cpu architecture string
#if   defined(ZERO)
static char cpu_arch[] = ZERO_LIBARCH;
#elif defined(IA64)
static char cpu_arch[] = "ia64";
#elif defined(IA32)
static char cpu_arch[] = "i386";
#elif defined(AMD64)
static char cpu_arch[] = "amd64";
#elif defined(ARM)
static char cpu_arch[] = "arm";
#elif defined(PPC32)
static char cpu_arch[] = "ppc";
#elif defined(PPC64)
static char cpu_arch[] = "ppc64";
#elif defined(SPARC)
  #ifdef _LP64
static char cpu_arch[] = "sparcv9";
  #else
static char cpu_arch[] = "sparc";
  #endif
#else
  #error Add appropriate cpu_arch setting
#endif


// pid_t gettid()
//
// Returns the kernel thread id of the currently running thread. Kernel
// thread id is used to access /proc.
//
// (Note that getpid() on LinuxThreads returns kernel thread id too; but
// on NPTL, it returns the same pid for all threads, as required by POSIX.)
//
pid_t os::Linux::gettid() {
  int rslt = syscall(SYS_gettid);
  if (rslt == -1) {
    // old kernel, no NPTL support
    return getpid();
  } else {
    return (pid_t)rslt;
  }
}

// Most versions of linux have a bug where the number of processors are
// determined by looking at the /proc file system.  In a chroot environment,
// the system call returns 1.  This causes the VM to act as if it is
// a single processor and elide locking (see is_MP() call).
static bool unsafe_chroot_detected = false;
static const char *unstable_chroot_error = "/proc file system not found.\n"
                     "Java may be unstable running multithreaded in a chroot "
                     "environment on Linux when /proc filesystem is not mounted.";

void os::Linux::initialize_system_info() {
  set_processor_count(sysconf(_SC_NPROCESSORS_CONF));
  if (processor_count() == 1) {
    pid_t pid = os::Linux::gettid();
    char fname[32];
    jio_snprintf(fname, sizeof(fname), "/proc/%d", pid);
    FILE *fp = fopen(fname, "r");
    if (fp == NULL) {
      unsafe_chroot_detected = true;
    } else {
      fclose(fp);
    }
  }
  _physical_memory = (julong)sysconf(_SC_PHYS_PAGES) * (julong)sysconf(_SC_PAGESIZE);
  assert(processor_count() > 0, "linux error");
}

void os::init_system_properties_values() {
  // The next steps are taken in the product version:
  //
  // Obtain the JAVA_HOME value from the location of libjvm.so.
  // This library should be located at:
  // <JAVA_HOME>/jre/lib/<arch>/{client|server}/libjvm.so.
  //
  // If "/jre/lib/" appears at the right place in the path, then we
  // assume libjvm.so is installed in a JDK and we use this path.
  //
  // Otherwise exit with message: "Could not create the Java virtual machine."
  //
  // The following extra steps are taken in the debugging version:
  //
  // If "/jre/lib/" does NOT appear at the right place in the path
  // instead of exit check for $JAVA_HOME environment variable.
  //
  // If it is defined and we are able to locate $JAVA_HOME/jre/lib/<arch>,
  // then we append a fake suffix "hotspot/libjvm.so" to this path so
  // it looks like libjvm.so is installed there
  // <JAVA_HOME>/jre/lib/<arch>/hotspot/libjvm.so.
  //
  // Otherwise exit.
  //
  // Important note: if the location of libjvm.so changes this
  // code needs to be changed accordingly.

  // See ld(1):
  //      The linker uses the following search paths to locate required
  //      shared libraries:
  //        1: ...
  //        ...
  //        7: The default directories, normally /lib and /usr/lib.
#if defined(AMD64) || defined(_LP64) && (defined(SPARC) || defined(PPC) || defined(S390))
  #define DEFAULT_LIBPATH "/usr/lib64:/lib64:/lib:/usr/lib"
#else
  #define DEFAULT_LIBPATH "/lib:/usr/lib"
#endif

// Base path of extensions installed on the system.
#define SYS_EXT_DIR     "/usr/java/packages"
#define EXTENSIONS_DIR  "/lib/ext"
#define ENDORSED_DIR    "/lib/endorsed"

  // Buffer that fits several sprintfs.
  // Note that the space for the colon and the trailing null are provided
  // by the nulls included by the sizeof operator.
  const size_t bufsize =
    MAX3((size_t)MAXPATHLEN,  // For dll_dir & friends.
         (size_t)MAXPATHLEN + sizeof(EXTENSIONS_DIR) + sizeof(SYS_EXT_DIR) + sizeof(EXTENSIONS_DIR), // extensions dir
         (size_t)MAXPATHLEN + sizeof(ENDORSED_DIR)); // endorsed dir
  char *buf = (char *)NEW_C_HEAP_ARRAY(char, bufsize, mtInternal);

  // sysclasspath, java_home, dll_dir
  {
    char *pslash;
    os::jvm_path(buf, bufsize);

    // Found the full path to libjvm.so.
    // Now cut the path to <java_home>/jre if we can.
    *(strrchr(buf, '/')) = '\0'; // Get rid of /libjvm.so.
    pslash = strrchr(buf, '/');
    if (pslash != NULL) {
      *pslash = '\0';            // Get rid of /{client|server|hotspot}.
    }
    Arguments::set_dll_dir(buf);

    if (pslash != NULL) {
      pslash = strrchr(buf, '/');
      if (pslash != NULL) {
        *pslash = '\0';          // Get rid of /<arch>.
        pslash = strrchr(buf, '/');
        if (pslash != NULL) {
          *pslash = '\0';        // Get rid of /lib.
        }
      }
    }
    Arguments::set_java_home(buf);
    set_boot_path('/', ':');
  }

  // Where to look for native libraries.
  //
  // Note: Due to a legacy implementation, most of the library path
  // is set in the launcher. This was to accomodate linking restrictions
  // on legacy Linux implementations (which are no longer supported).
  // Eventually, all the library path setting will be done here.
  //
  // However, to prevent the proliferation of improperly built native
  // libraries, the new path component /usr/java/packages is added here.
  // Eventually, all the library path setting will be done here.
  {
    // Get the user setting of LD_LIBRARY_PATH, and prepended it. It
    // should always exist (until the legacy problem cited above is
    // addressed).
    const char *v = ::getenv("LD_LIBRARY_PATH");
    const char *v_colon = ":";
    if (v == NULL) { v = ""; v_colon = ""; }
    // That's +1 for the colon and +1 for the trailing '\0'.
    char *ld_library_path = (char *)NEW_C_HEAP_ARRAY(char,
                                                     strlen(v) + 1 +
                                                     sizeof(SYS_EXT_DIR) + sizeof("/lib/") + strlen(cpu_arch) + sizeof(DEFAULT_LIBPATH) + 1,
                                                     mtInternal);
    sprintf(ld_library_path, "%s%s" SYS_EXT_DIR "/lib/%s:" DEFAULT_LIBPATH, v, v_colon, cpu_arch);
    Arguments::set_library_path(ld_library_path);
    FREE_C_HEAP_ARRAY(char, ld_library_path, mtInternal);
  }

  // Extensions directories.
  sprintf(buf, "%s" EXTENSIONS_DIR ":" SYS_EXT_DIR EXTENSIONS_DIR, Arguments::get_java_home());
  Arguments::set_ext_dirs(buf);

  // Endorsed standards default directory.
  sprintf(buf, "%s" ENDORSED_DIR, Arguments::get_java_home());
  Arguments::set_endorsed_dirs(buf);

  FREE_C_HEAP_ARRAY(char, buf, mtInternal);

#undef DEFAULT_LIBPATH
#undef SYS_EXT_DIR
#undef EXTENSIONS_DIR
#undef ENDORSED_DIR
}

////////////////////////////////////////////////////////////////////////////////
// breakpoint support

void os::breakpoint() {
  BREAKPOINT;
}

extern "C" void breakpoint() {
  // use debugger to set breakpoint here
}

////////////////////////////////////////////////////////////////////////////////
// signal support

debug_only(static bool signal_sets_initialized = false);
static sigset_t unblocked_sigs, vm_sigs, allowdebug_blocked_sigs;

bool os::Linux::is_sig_ignored(int sig) {
  struct sigaction oact;
  sigaction(sig, (struct sigaction*)NULL, &oact);
  void* ohlr = oact.sa_sigaction ? CAST_FROM_FN_PTR(void*,  oact.sa_sigaction)
                                 : CAST_FROM_FN_PTR(void*,  oact.sa_handler);
  if (ohlr == CAST_FROM_FN_PTR(void*, SIG_IGN)) {
    return true;
  } else {
    return false;
  }
}

void os::Linux::signal_sets_init() {
  // Should also have an assertion stating we are still single-threaded.
  assert(!signal_sets_initialized, "Already initialized");
  // Fill in signals that are necessarily unblocked for all threads in
  // the VM. Currently, we unblock the following signals:
  // SHUTDOWN{1,2,3}_SIGNAL: for shutdown hooks support (unless over-ridden
  //                         by -Xrs (=ReduceSignalUsage));
  // BREAK_SIGNAL which is unblocked only by the VM thread and blocked by all
  // other threads. The "ReduceSignalUsage" boolean tells us not to alter
  // the dispositions or masks wrt these signals.
  // Programs embedding the VM that want to use the above signals for their
  // own purposes must, at this time, use the "-Xrs" option to prevent
  // interference with shutdown hooks and BREAK_SIGNAL thread dumping.
  // (See bug 4345157, and other related bugs).
  // In reality, though, unblocking these signals is really a nop, since
  // these signals are not blocked by default.
  sigemptyset(&unblocked_sigs);
  sigemptyset(&allowdebug_blocked_sigs);
  sigaddset(&unblocked_sigs, SIGILL);
  sigaddset(&unblocked_sigs, SIGSEGV);
  sigaddset(&unblocked_sigs, SIGBUS);
  sigaddset(&unblocked_sigs, SIGFPE);
#if defined(PPC64)
  sigaddset(&unblocked_sigs, SIGTRAP);
#endif
  sigaddset(&unblocked_sigs, SR_signum);

  if (!ReduceSignalUsage) {
    if (!os::Linux::is_sig_ignored(SHUTDOWN1_SIGNAL)) {
      sigaddset(&unblocked_sigs, SHUTDOWN1_SIGNAL);
      sigaddset(&allowdebug_blocked_sigs, SHUTDOWN1_SIGNAL);
    }
    if (!os::Linux::is_sig_ignored(SHUTDOWN2_SIGNAL)) {
      sigaddset(&unblocked_sigs, SHUTDOWN2_SIGNAL);
      sigaddset(&allowdebug_blocked_sigs, SHUTDOWN2_SIGNAL);
    }
    if (!os::Linux::is_sig_ignored(SHUTDOWN3_SIGNAL)) {
      sigaddset(&unblocked_sigs, SHUTDOWN3_SIGNAL);
      sigaddset(&allowdebug_blocked_sigs, SHUTDOWN3_SIGNAL);
    }
  }
  // Fill in signals that are blocked by all but the VM thread.
  sigemptyset(&vm_sigs);
  if (!ReduceSignalUsage) {
    sigaddset(&vm_sigs, BREAK_SIGNAL);
  }
  debug_only(signal_sets_initialized = true);

}

// These are signals that are unblocked while a thread is running Java.
// (For some reason, they get blocked by default.)
sigset_t* os::Linux::unblocked_signals() {
  assert(signal_sets_initialized, "Not initialized");
  return &unblocked_sigs;
}

// These are the signals that are blocked while a (non-VM) thread is
// running Java. Only the VM thread handles these signals.
sigset_t* os::Linux::vm_signals() {
  assert(signal_sets_initialized, "Not initialized");
  return &vm_sigs;
}

// These are signals that are blocked during cond_wait to allow debugger in
sigset_t* os::Linux::allowdebug_blocked_signals() {
  assert(signal_sets_initialized, "Not initialized");
  return &allowdebug_blocked_sigs;
}

void os::Linux::hotspot_sigmask(Thread* thread) {

  //Save caller's signal mask before setting VM signal mask
  sigset_t caller_sigmask;
  pthread_sigmask(SIG_BLOCK, NULL, &caller_sigmask);

  OSThread* osthread = thread->osthread();
  osthread->set_caller_sigmask(caller_sigmask);

  pthread_sigmask(SIG_UNBLOCK, os::Linux::unblocked_signals(), NULL);

  if (!ReduceSignalUsage) {
    if (thread->is_VM_thread()) {
      // Only the VM thread handles BREAK_SIGNAL ...
      pthread_sigmask(SIG_UNBLOCK, vm_signals(), NULL);
    } else {
      // ... all other threads block BREAK_SIGNAL
      pthread_sigmask(SIG_BLOCK, vm_signals(), NULL);
    }
  }
}

//////////////////////////////////////////////////////////////////////////////
// detecting pthread library

void os::Linux::libpthread_init() {
  // Save glibc and pthread version strings. Note that _CS_GNU_LIBC_VERSION
  // and _CS_GNU_LIBPTHREAD_VERSION are supported in glibc >= 2.3.2. Use a
  // generic name for earlier versions.
  // Define macros here so we can build HotSpot on old systems.
#ifndef _CS_GNU_LIBC_VERSION
  #define _CS_GNU_LIBC_VERSION 2
#endif
#ifndef _CS_GNU_LIBPTHREAD_VERSION
  #define _CS_GNU_LIBPTHREAD_VERSION 3
#endif

  size_t n = confstr(_CS_GNU_LIBC_VERSION, NULL, 0);
  if (n > 0) {
    char *str = (char *)malloc(n, mtInternal);
    confstr(_CS_GNU_LIBC_VERSION, str, n);
    os::Linux::set_glibc_version(str);
  } else {
    // _CS_GNU_LIBC_VERSION is not supported, try gnu_get_libc_version()
    static char _gnu_libc_version[32];
    jio_snprintf(_gnu_libc_version, sizeof(_gnu_libc_version),
                 "glibc %s %s", gnu_get_libc_version(), gnu_get_libc_release());
    os::Linux::set_glibc_version(_gnu_libc_version);
  }

  n = confstr(_CS_GNU_LIBPTHREAD_VERSION, NULL, 0);
  if (n > 0) {
    char *str = (char *)malloc(n, mtInternal);
    confstr(_CS_GNU_LIBPTHREAD_VERSION, str, n);
    // Vanilla RH-9 (glibc 2.3.2) has a bug that confstr() always tells
    // us "NPTL-0.29" even we are running with LinuxThreads. Check if this
    // is the case. LinuxThreads has a hard limit on max number of threads.
    // So sysconf(_SC_THREAD_THREADS_MAX) will return a positive value.
    // On the other hand, NPTL does not have such a limit, sysconf()
    // will return -1 and errno is not changed. Check if it is really NPTL.
    if (strcmp(os::Linux::glibc_version(), "glibc 2.3.2") == 0 &&
        strstr(str, "NPTL") &&
        sysconf(_SC_THREAD_THREADS_MAX) > 0) {
      free(str);
      os::Linux::set_libpthread_version("linuxthreads");
    } else {
      os::Linux::set_libpthread_version(str);
    }
  } else {
    // glibc before 2.3.2 only has LinuxThreads.
    os::Linux::set_libpthread_version("linuxthreads");
  }

  if (strstr(libpthread_version(), "NPTL")) {
    os::Linux::set_is_NPTL();
  } else {
    os::Linux::set_is_LinuxThreads();
  }

  // LinuxThreads have two flavors: floating-stack mode, which allows variable
  // stack size; and fixed-stack mode. NPTL is always floating-stack.
  if (os::Linux::is_NPTL() || os::Linux::supports_variable_stack_size()) {
    os::Linux::set_is_floating_stack();
  }
}

/////////////////////////////////////////////////////////////////////////////
// thread stack

// Force Linux kernel to expand current thread stack. If "bottom" is close
// to the stack guard, caller should block all signals.
//
// MAP_GROWSDOWN:
//   A special mmap() flag that is used to implement thread stacks. It tells
//   kernel that the memory region should extend downwards when needed. This
//   allows early versions of LinuxThreads to only mmap the first few pages
//   when creating a new thread. Linux kernel will automatically expand thread
//   stack as needed (on page faults).
//
//   However, because the memory region of a MAP_GROWSDOWN stack can grow on
//   demand, if a page fault happens outside an already mapped MAP_GROWSDOWN
//   region, it's hard to tell if the fault is due to a legitimate stack
//   access or because of reading/writing non-exist memory (e.g. buffer
//   overrun). As a rule, if the fault happens below current stack pointer,
//   Linux kernel does not expand stack, instead a SIGSEGV is sent to the
//   application (see Linux kernel fault.c).
//
//   This Linux feature can cause SIGSEGV when VM bangs thread stack for
//   stack overflow detection.
//
//   Newer version of LinuxThreads (since glibc-2.2, or, RH-7.x) and NPTL do
//   not use this flag. However, the stack of initial thread is not created
//   by pthread, it is still MAP_GROWSDOWN. Also it's possible (though
//   unlikely) that user code can create a thread with MAP_GROWSDOWN stack
//   and then attach the thread to JVM.
//
// To get around the problem and allow stack banging on Linux, we need to
// manually expand thread stack after receiving the SIGSEGV.
//
// There are two ways to expand thread stack to address "bottom", we used
// both of them in JVM before 1.5:
//   1. adjust stack pointer first so that it is below "bottom", and then
//      touch "bottom"
//   2. mmap() the page in question
//
// Now alternate signal stack is gone, it's harder to use 2. For instance,
// if current sp is already near the lower end of page 101, and we need to
// call mmap() to map page 100, it is possible that part of the mmap() frame
// will be placed in page 100. When page 100 is mapped, it is zero-filled.
// That will destroy the mmap() frame and cause VM to crash.
//
// The following code works by adjusting sp first, then accessing the "bottom"
// page to force a page fault. Linux kernel will then automatically expand the
// stack mapping.
//
// _expand_stack_to() assumes its frame size is less than page size, which
// should always be true if the function is not inlined.

#if __GNUC__ < 3    // gcc 2.x does not support noinline attribute
  #define NOINLINE
#else
  #define NOINLINE __attribute__ ((noinline))
#endif

static void _expand_stack_to(address bottom) NOINLINE;

static void _expand_stack_to(address bottom) {
  address sp;
  size_t size;
  volatile char *p;

  // Adjust bottom to point to the largest address within the same page, it
  // gives us a one-page buffer if alloca() allocates slightly more memory.
  bottom = (address)align_size_down((uintptr_t)bottom, os::Linux::page_size());
  bottom += os::Linux::page_size() - 1;

  // sp might be slightly above current stack pointer; if that's the case, we
  // will alloca() a little more space than necessary, which is OK. Don't use
  // os::current_stack_pointer(), as its result can be slightly below current
  // stack pointer, causing us to not alloca enough to reach "bottom".
  sp = (address)&sp;

  if (sp > bottom) {
    size = sp - bottom;
    p = (volatile char *)alloca(size);
    assert(p != NULL && p <= (volatile char *)bottom, "alloca problem?");
    p[0] = '\0';
  }
}

bool os::Linux::manually_expand_stack(JavaThread * t, address addr) {
  assert(t!=NULL, "just checking");
  assert(t->osthread()->expanding_stack(), "expand should be set");
  assert(t->stack_base() != NULL, "stack_base was not initialized");

  if (addr <  t->stack_base() && addr >= t->stack_yellow_zone_base()) {
    sigset_t mask_all, old_sigset;
    sigfillset(&mask_all);
    pthread_sigmask(SIG_SETMASK, &mask_all, &old_sigset);
    _expand_stack_to(addr);
    pthread_sigmask(SIG_SETMASK, &old_sigset, NULL);
    return true;
  }
  return false;
}

//////////////////////////////////////////////////////////////////////////////
// create new thread

static address highest_vm_reserved_address();

// check if it's safe to start a new thread
static bool _thread_safety_check(Thread* thread) {
  if (os::Linux::is_LinuxThreads() && !os::Linux::is_floating_stack()) {
    // Fixed stack LinuxThreads (SuSE Linux/x86, and some versions of Redhat)
    //   Heap is mmap'ed at lower end of memory space. Thread stacks are
    //   allocated (MAP_FIXED) from high address space. Every thread stack
    //   occupies a fixed size slot (usually 2Mbytes, but user can change
    //   it to other values if they rebuild LinuxThreads).
    //
    // Problem with MAP_FIXED is that mmap() can still succeed even part of
    // the memory region has already been mmap'ed. That means if we have too
    // many threads and/or very large heap, eventually thread stack will
    // collide with heap.
    //
    // Here we try to prevent heap/stack collision by comparing current
    // stack bottom with the highest address that has been mmap'ed by JVM
    // plus a safety margin for memory maps created by native code.
    //
    // This feature can be disabled by setting ThreadSafetyMargin to 0
    //
    if (ThreadSafetyMargin > 0) {
      address stack_bottom = os::current_stack_base() - os::current_stack_size();

      // not safe if our stack extends below the safety margin
      return stack_bottom - ThreadSafetyMargin >= highest_vm_reserved_address();
    } else {
      return true;
    }
  } else {
    // Floating stack LinuxThreads or NPTL:
    //   Unlike fixed stack LinuxThreads, thread stacks are not MAP_FIXED. When
    //   there's not enough space left, pthread_create() will fail. If we come
    //   here, that means enough space has been reserved for stack.
    return true;
  }
}

// Thread start routine for all newly created threads
static void *java_start(Thread *thread) {
  // Try to randomize the cache line index of hot stack frames.
  // This helps when threads of the same stack traces evict each other's
  // cache lines. The threads can be either from the same JVM instance, or
  // from different JVM instances. The benefit is especially true for
  // processors with hyperthreading technology.
  static int counter = 0;
  int pid = os::current_process_id();
  alloca(((pid ^ counter++) & 7) * 128);

  ThreadLocalStorage::set_thread(thread);

  OSThread* osthread = thread->osthread();
  Monitor* sync = osthread->startThread_lock();

  // non floating stack LinuxThreads needs extra check, see above
  if (!_thread_safety_check(thread)) {
    // notify parent thread
    MutexLockerEx ml(sync, Mutex::_no_safepoint_check_flag);
    osthread->set_state(ZOMBIE);
    sync->notify_all();
    return NULL;
  }

  // thread_id is kernel thread id (similar to Solaris LWP id)
  osthread->set_thread_id(os::Linux::gettid());

  if (UseNUMA) {
    int lgrp_id = os::numa_get_group_id();
    if (lgrp_id != -1) {
      thread->set_lgrp_id(lgrp_id);
    }
  }
  // initialize signal mask for this thread
  os::Linux::hotspot_sigmask(thread);

  // initialize floating point control register
  os::Linux::init_thread_fpu_state();

  // handshaking with parent thread
  {
    MutexLockerEx ml(sync, Mutex::_no_safepoint_check_flag);

    // notify parent thread
    osthread->set_state(INITIALIZED);
    sync->notify_all();

    // wait until os::start_thread()
    while (osthread->get_state() == INITIALIZED) {
      sync->wait(Mutex::_no_safepoint_check_flag);
    }
  }

  // call one more level start routine
  thread->run();

  return 0;
}

bool os::create_thread(Thread* thread, ThreadType thr_type,
                       size_t stack_size) {
  assert(thread->osthread() == NULL, "caller responsible");

  // Allocate the OSThread object
  OSThread* osthread = new OSThread(NULL, NULL);
  if (osthread == NULL) {
    return false;
  }

  // set the correct thread state
  osthread->set_thread_type(thr_type);

  // Initial state is ALLOCATED but not INITIALIZED
  osthread->set_state(ALLOCATED);

  thread->set_osthread(osthread);

  // init thread attributes
  pthread_attr_t attr;
  pthread_attr_init(&attr);
  pthread_attr_setdetachstate(&attr, PTHREAD_CREATE_DETACHED);

  // stack size
  if (os::Linux::supports_variable_stack_size()) {
    // calculate stack size if it's not specified by caller
    if (stack_size == 0) {
      stack_size = os::Linux::default_stack_size(thr_type);

      switch (thr_type) {
      case os::java_thread:
        // Java threads use ThreadStackSize which default value can be
        // changed with the flag -Xss
        assert(JavaThread::stack_size_at_create() > 0, "this should be set");
        stack_size = JavaThread::stack_size_at_create();
        break;
      case os::compiler_thread:
        if (CompilerThreadStackSize > 0) {
          stack_size = (size_t)(CompilerThreadStackSize * K);
          break;
        } // else fall through:
          // use VMThreadStackSize if CompilerThreadStackSize is not defined
      case os::vm_thread:
      case os::pgc_thread:
      case os::cgc_thread:
      case os::watcher_thread:
        if (VMThreadStackSize > 0) stack_size = (size_t)(VMThreadStackSize * K);
        break;
      }
    }

    stack_size = MAX2(stack_size, os::Linux::min_stack_allowed);
    pthread_attr_setstacksize(&attr, stack_size);
  } else {
    // let pthread_create() pick the default value.
  }

  // glibc guard page
  pthread_attr_setguardsize(&attr, os::Linux::default_guard_size(thr_type));

  ThreadState state;

  {
    // Serialize thread creation if we are running with fixed stack LinuxThreads
    bool lock = os::Linux::is_LinuxThreads() && !os::Linux::is_floating_stack();
    if (lock) {
      os::Linux::createThread_lock()->lock_without_safepoint_check();
    }

    pthread_t tid;
    int ret = pthread_create(&tid, &attr, (void* (*)(void*)) java_start, thread);

    pthread_attr_destroy(&attr);

    if (ret != 0) {
      if (PrintMiscellaneous && (Verbose || WizardMode)) {
        perror("pthread_create()");
      }
      // Need to clean up stuff we've allocated so far
      thread->set_osthread(NULL);
      delete osthread;
      if (lock) os::Linux::createThread_lock()->unlock();
      return false;
    }

    // Store pthread info into the OSThread
    osthread->set_pthread_id(tid);

    // Wait until child thread is either initialized or aborted
    {
      Monitor* sync_with_child = osthread->startThread_lock();
      MutexLockerEx ml(sync_with_child, Mutex::_no_safepoint_check_flag);
      while ((state = osthread->get_state()) == ALLOCATED) {
        sync_with_child->wait(Mutex::_no_safepoint_check_flag);
      }
    }

    if (lock) {
      os::Linux::createThread_lock()->unlock();
    }
  }

  // Aborted due to thread limit being reached
  if (state == ZOMBIE) {
    thread->set_osthread(NULL);
    delete osthread;
    return false;
  }

  // The thread is returned suspended (in state INITIALIZED),
  // and is started higher up in the call chain
  assert(state == INITIALIZED, "race condition");
  return true;
}

/////////////////////////////////////////////////////////////////////////////
// attach existing thread

// bootstrap the main thread
bool os::create_main_thread(JavaThread* thread) {
  assert(os::Linux::_main_thread == pthread_self(), "should be called inside main thread");
  return create_attached_thread(thread);
}

bool os::create_attached_thread(JavaThread* thread) {
#ifdef ASSERT
  thread->verify_not_published();
#endif

  // Allocate the OSThread object
  OSThread* osthread = new OSThread(NULL, NULL);

  if (osthread == NULL) {
    return false;
  }

  // Store pthread info into the OSThread
  osthread->set_thread_id(os::Linux::gettid());
  osthread->set_pthread_id(::pthread_self());

  // initialize floating point control register
  os::Linux::init_thread_fpu_state();

  // Initial thread state is RUNNABLE
  osthread->set_state(RUNNABLE);

  thread->set_osthread(osthread);

  if (UseNUMA) {
    int lgrp_id = os::numa_get_group_id();
    if (lgrp_id != -1) {
      thread->set_lgrp_id(lgrp_id);
    }
  }

  if (os::Linux::is_initial_thread()) {
    // If current thread is initial thread, its stack is mapped on demand,
    // see notes about MAP_GROWSDOWN. Here we try to force kernel to map
    // the entire stack region to avoid SEGV in stack banging.
    // It is also useful to get around the heap-stack-gap problem on SuSE
    // kernel (see 4821821 for details). We first expand stack to the top
    // of yellow zone, then enable stack yellow zone (order is significant,
    // enabling yellow zone first will crash JVM on SuSE Linux), so there
    // is no gap between the last two virtual memory regions.

    JavaThread *jt = (JavaThread *)thread;
    address addr = jt->stack_yellow_zone_base();
    assert(addr != NULL, "initialization problem?");
    assert(jt->stack_available(addr) > 0, "stack guard should not be enabled");

    osthread->set_expanding_stack();
    os::Linux::manually_expand_stack(jt, addr);
    osthread->clear_expanding_stack();
  }

  // initialize signal mask for this thread
  // and save the caller's signal mask
  os::Linux::hotspot_sigmask(thread);

  return true;
}

void os::pd_start_thread(Thread* thread) {
  OSThread * osthread = thread->osthread();
  assert(osthread->get_state() != INITIALIZED, "just checking");
  Monitor* sync_with_child = osthread->startThread_lock();
  MutexLockerEx ml(sync_with_child, Mutex::_no_safepoint_check_flag);
  sync_with_child->notify();
}

// Free Linux resources related to the OSThread
void os::free_thread(OSThread* osthread) {
  assert(osthread != NULL, "osthread not set");

  if (Thread::current()->osthread() == osthread) {
    // Restore caller's signal mask
    sigset_t sigmask = osthread->caller_sigmask();
    pthread_sigmask(SIG_SETMASK, &sigmask, NULL);
  }

  delete osthread;
}

//////////////////////////////////////////////////////////////////////////////
// thread local storage

// Restore the thread pointer if the destructor is called. This is in case
// someone from JNI code sets up a destructor with pthread_key_create to run
// detachCurrentThread on thread death. Unless we restore the thread pointer we
// will hang or crash. When detachCurrentThread is called the key will be set
// to null and we will not be called again. If detachCurrentThread is never
// called we could loop forever depending on the pthread implementation.
static void restore_thread_pointer(void* p) {
  Thread* thread = (Thread*) p;
  os::thread_local_storage_at_put(ThreadLocalStorage::thread_index(), thread);
}

int os::allocate_thread_local_storage() {
  pthread_key_t key;
  int rslt = pthread_key_create(&key, restore_thread_pointer);
  assert(rslt == 0, "cannot allocate thread local storage");
  return (int)key;
}

// Note: This is currently not used by VM, as we don't destroy TLS key
// on VM exit.
void os::free_thread_local_storage(int index) {
  int rslt = pthread_key_delete((pthread_key_t)index);
  assert(rslt == 0, "invalid index");
}

void os::thread_local_storage_at_put(int index, void* value) {
  int rslt = pthread_setspecific((pthread_key_t)index, value);
  assert(rslt == 0, "pthread_setspecific failed");
}

extern "C" Thread* get_thread() {
  return ThreadLocalStorage::thread();
}

//////////////////////////////////////////////////////////////////////////////
// initial thread

// Check if current thread is the initial thread, similar to Solaris thr_main.
bool os::Linux::is_initial_thread(void) {
  char dummy;
  // If called before init complete, thread stack bottom will be null.
  // Can be called if fatal error occurs before initialization.
  if (initial_thread_stack_bottom() == NULL) return false;
  assert(initial_thread_stack_bottom() != NULL &&
         initial_thread_stack_size()   != 0,
         "os::init did not locate initial thread's stack region");
  if ((address)&dummy >= initial_thread_stack_bottom() &&
      (address)&dummy < initial_thread_stack_bottom() + initial_thread_stack_size()) {
    return true;
  } else {
    return false;
  }
}

// Find the virtual memory area that contains addr
static bool find_vma(address addr, address* vma_low, address* vma_high) {
  FILE *fp = fopen("/proc/self/maps", "r");
  if (fp) {
    address low, high;
    while (!feof(fp)) {
      if (fscanf(fp, "%p-%p", &low, &high) == 2) {
        if (low <= addr && addr < high) {
          if (vma_low)  *vma_low  = low;
          if (vma_high) *vma_high = high;
          fclose(fp);
          return true;
        }
      }
      for (;;) {
        int ch = fgetc(fp);
        if (ch == EOF || ch == (int)'\n') break;
      }
    }
    fclose(fp);
  }
  return false;
}

// Locate initial thread stack. This special handling of initial thread stack
// is needed because pthread_getattr_np() on most (all?) Linux distros returns
// bogus value for initial thread.
void os::Linux::capture_initial_stack(size_t max_size) {
  // stack size is the easy part, get it from RLIMIT_STACK
  size_t stack_size;
  struct rlimit rlim;
  getrlimit(RLIMIT_STACK, &rlim);
  stack_size = rlim.rlim_cur;

  // 6308388: a bug in ld.so will relocate its own .data section to the
  //   lower end of primordial stack; reduce ulimit -s value a little bit
  //   so we won't install guard page on ld.so's data section.
  stack_size -= 2 * page_size();

  // 4441425: avoid crash with "unlimited" stack size on SuSE 7.1 or Redhat
  //   7.1, in both cases we will get 2G in return value.
  // 4466587: glibc 2.2.x compiled w/o "--enable-kernel=2.4.0" (RH 7.0,
  //   SuSE 7.2, Debian) can not handle alternate signal stack correctly
  //   for initial thread if its stack size exceeds 6M. Cap it at 2M,
  //   in case other parts in glibc still assumes 2M max stack size.
  // FIXME: alt signal stack is gone, maybe we can relax this constraint?
  // Problem still exists RH7.2 (IA64 anyway) but 2MB is a little small
  if (stack_size > 2 * K * K IA64_ONLY(*2)) {
    stack_size = 2 * K * K IA64_ONLY(*2);
  }
  // Try to figure out where the stack base (top) is. This is harder.
  //
  // When an application is started, glibc saves the initial stack pointer in
  // a global variable "__libc_stack_end", which is then used by system
  // libraries. __libc_stack_end should be pretty close to stack top. The
  // variable is available since the very early days. However, because it is
  // a private interface, it could disappear in the future.
  //
  // Linux kernel saves start_stack information in /proc/<pid>/stat. Similar
  // to __libc_stack_end, it is very close to stack top, but isn't the real
  // stack top. Note that /proc may not exist if VM is running as a chroot
  // program, so reading /proc/<pid>/stat could fail. Also the contents of
  // /proc/<pid>/stat could change in the future (though unlikely).
  //
  // We try __libc_stack_end first. If that doesn't work, look for
  // /proc/<pid>/stat. If neither of them works, we use current stack pointer
  // as a hint, which should work well in most cases.

  uintptr_t stack_start;

  // try __libc_stack_end first
  uintptr_t *p = (uintptr_t *)dlsym(RTLD_DEFAULT, "__libc_stack_end");
  if (p && *p) {
    stack_start = *p;
  } else {
    // see if we can get the start_stack field from /proc/self/stat
    FILE *fp;
    int pid;
    char state;
    int ppid;
    int pgrp;
    int session;
    int nr;
    int tpgrp;
    unsigned long flags;
    unsigned long minflt;
    unsigned long cminflt;
    unsigned long majflt;
    unsigned long cmajflt;
    unsigned long utime;
    unsigned long stime;
    long cutime;
    long cstime;
    long prio;
    long nice;
    long junk;
    long it_real;
    uintptr_t start;
    uintptr_t vsize;
    intptr_t rss;
    uintptr_t rsslim;
    uintptr_t scodes;
    uintptr_t ecode;
    int i;

    // Figure what the primordial thread stack base is. Code is inspired
    // by email from Hans Boehm. /proc/self/stat begins with current pid,
    // followed by command name surrounded by parentheses, state, etc.
    char stat[2048];
    int statlen;

    fp = fopen("/proc/self/stat", "r");
    if (fp) {
      statlen = fread(stat, 1, 2047, fp);
      stat[statlen] = '\0';
      fclose(fp);

      // Skip pid and the command string. Note that we could be dealing with
      // weird command names, e.g. user could decide to rename java launcher
      // to "java 1.4.2 :)", then the stat file would look like
      //                1234 (java 1.4.2 :)) R ... ...
      // We don't really need to know the command string, just find the last
      // occurrence of ")" and then start parsing from there. See bug 4726580.
      char * s = strrchr(stat, ')');

      i = 0;
      if (s) {
        // Skip blank chars
        do s++; while (isspace(*s));

#define _UFM UINTX_FORMAT
#define _DFM INTX_FORMAT

        //                                     1   1   1   1   1   1   1   1   1   1   2   2    2    2    2    2    2    2    2
        //              3  4  5  6  7  8   9   0   1   2   3   4   5   6   7   8   9   0   1    2    3    4    5    6    7    8
        i = sscanf(s, "%c %d %d %d %d %d %lu %lu %lu %lu %lu %lu %lu %ld %ld %ld %ld %ld %ld " _UFM _UFM _DFM _UFM _UFM _UFM _UFM,
                   &state,          // 3  %c
                   &ppid,           // 4  %d
                   &pgrp,           // 5  %d
                   &session,        // 6  %d
                   &nr,             // 7  %d
                   &tpgrp,          // 8  %d
                   &flags,          // 9  %lu
                   &minflt,         // 10 %lu
                   &cminflt,        // 11 %lu
                   &majflt,         // 12 %lu
                   &cmajflt,        // 13 %lu
                   &utime,          // 14 %lu
                   &stime,          // 15 %lu
                   &cutime,         // 16 %ld
                   &cstime,         // 17 %ld
                   &prio,           // 18 %ld
                   &nice,           // 19 %ld
                   &junk,           // 20 %ld
                   &it_real,        // 21 %ld
                   &start,          // 22 UINTX_FORMAT
                   &vsize,          // 23 UINTX_FORMAT
                   &rss,            // 24 INTX_FORMAT
                   &rsslim,         // 25 UINTX_FORMAT
                   &scodes,         // 26 UINTX_FORMAT
                   &ecode,          // 27 UINTX_FORMAT
                   &stack_start);   // 28 UINTX_FORMAT
      }

#undef _UFM
#undef _DFM

      if (i != 28 - 2) {
        assert(false, "Bad conversion from /proc/self/stat");
        // product mode - assume we are the initial thread, good luck in the
        // embedded case.
        warning("Can't detect initial thread stack location - bad conversion");
        stack_start = (uintptr_t) &rlim;
      }
    } else {
      // For some reason we can't open /proc/self/stat (for example, running on
      // FreeBSD with a Linux emulator, or inside chroot), this should work for
      // most cases, so don't abort:
      warning("Can't detect initial thread stack location - no /proc/self/stat");
      stack_start = (uintptr_t) &rlim;
    }
  }

  // Now we have a pointer (stack_start) very close to the stack top, the
  // next thing to do is to figure out the exact location of stack top. We
  // can find out the virtual memory area that contains stack_start by
  // reading /proc/self/maps, it should be the last vma in /proc/self/maps,
  // and its upper limit is the real stack top. (again, this would fail if
  // running inside chroot, because /proc may not exist.)

  uintptr_t stack_top;
  address low, high;
  if (find_vma((address)stack_start, &low, &high)) {
    // success, "high" is the true stack top. (ignore "low", because initial
    // thread stack grows on demand, its real bottom is high - RLIMIT_STACK.)
    stack_top = (uintptr_t)high;
  } else {
    // failed, likely because /proc/self/maps does not exist
    warning("Can't detect initial thread stack location - find_vma failed");
    // best effort: stack_start is normally within a few pages below the real
    // stack top, use it as stack top, and reduce stack size so we won't put
    // guard page outside stack.
    stack_top = stack_start;
    stack_size -= 16 * page_size();
  }

  // stack_top could be partially down the page so align it
  stack_top = align_size_up(stack_top, page_size());

  if (max_size && stack_size > max_size) {
    _initial_thread_stack_size = max_size;
  } else {
    _initial_thread_stack_size = stack_size;
  }

  _initial_thread_stack_size = align_size_down(_initial_thread_stack_size, page_size());
  _initial_thread_stack_bottom = (address)stack_top - _initial_thread_stack_size;
}

////////////////////////////////////////////////////////////////////////////////
// time support

// Time since start-up in seconds to a fine granularity.
// Used by VMSelfDestructTimer and the MemProfiler.
double os::elapsedTime() {

  return ((double)os::elapsed_counter()) / os::elapsed_frequency(); // nanosecond resolution
}

jlong os::elapsed_counter() {
  return javaTimeNanos() - initial_time_count;
}

jlong os::elapsed_frequency() {
  return NANOSECS_PER_SEC; // nanosecond resolution
}

bool os::supports_vtime() { return true; }
bool os::enable_vtime()   { return false; }
bool os::vtime_enabled()  { return false; }

double os::elapsedVTime() {
  struct rusage usage;
  int retval = getrusage(RUSAGE_THREAD, &usage);
  if (retval == 0) {
    return (double) (usage.ru_utime.tv_sec + usage.ru_stime.tv_sec) + (double) (usage.ru_utime.tv_usec + usage.ru_stime.tv_usec) / (1000 * 1000);
  } else {
    // better than nothing, but not much
    return elapsedTime();
  }
}

jlong os::javaTimeMillis() {
  timeval time;
  int status = gettimeofday(&time, NULL);
  assert(status != -1, "linux error");
  return jlong(time.tv_sec) * 1000  +  jlong(time.tv_usec / 1000);
}

#ifndef CLOCK_MONOTONIC
  #define CLOCK_MONOTONIC (1)
#endif

void os::Linux::clock_init() {
  // we do dlopen's in this particular order due to bug in linux
  // dynamical loader (see 6348968) leading to crash on exit
  void* handle = dlopen("librt.so.1", RTLD_LAZY);
  if (handle == NULL) {
    handle = dlopen("librt.so", RTLD_LAZY);
  }

  if (handle) {
    int (*clock_getres_func)(clockid_t, struct timespec*) =
           (int(*)(clockid_t, struct timespec*))dlsym(handle, "clock_getres");
    int (*clock_gettime_func)(clockid_t, struct timespec*) =
           (int(*)(clockid_t, struct timespec*))dlsym(handle, "clock_gettime");
    if (clock_getres_func && clock_gettime_func) {
      // See if monotonic clock is supported by the kernel. Note that some
      // early implementations simply return kernel jiffies (updated every
      // 1/100 or 1/1000 second). It would be bad to use such a low res clock
      // for nano time (though the monotonic property is still nice to have).
      // It's fixed in newer kernels, however clock_getres() still returns
      // 1/HZ. We check if clock_getres() works, but will ignore its reported
      // resolution for now. Hopefully as people move to new kernels, this
      // won't be a problem.
      struct timespec res;
      struct timespec tp;
      if (clock_getres_func (CLOCK_MONOTONIC, &res) == 0 &&
          clock_gettime_func(CLOCK_MONOTONIC, &tp)  == 0) {
        // yes, monotonic clock is supported
        _clock_gettime = clock_gettime_func;
        return;
      } else {
        // close librt if there is no monotonic clock
        dlclose(handle);
      }
    }
  }
  warning("No monotonic clock was available - timed services may " \
          "be adversely affected if the time-of-day clock changes");
}

#ifndef SYS_clock_getres
  #if defined(IA32) || defined(AMD64)
    #define SYS_clock_getres IA32_ONLY(266)  AMD64_ONLY(229)
    #define sys_clock_getres(x,y)  ::syscall(SYS_clock_getres, x, y)
  #else
    #warning "SYS_clock_getres not defined for this platform, disabling fast_thread_cpu_time"
    #define sys_clock_getres(x,y)  -1
  #endif
#else
  #define sys_clock_getres(x,y)  ::syscall(SYS_clock_getres, x, y)
#endif

void os::Linux::fast_thread_clock_init() {
  if (!UseLinuxPosixThreadCPUClocks) {
    return;
  }
  clockid_t clockid;
  struct timespec tp;
  int (*pthread_getcpuclockid_func)(pthread_t, clockid_t *) =
      (int(*)(pthread_t, clockid_t *)) dlsym(RTLD_DEFAULT, "pthread_getcpuclockid");

  // Switch to using fast clocks for thread cpu time if
  // the sys_clock_getres() returns 0 error code.
  // Note, that some kernels may support the current thread
  // clock (CLOCK_THREAD_CPUTIME_ID) but not the clocks
  // returned by the pthread_getcpuclockid().
  // If the fast Posix clocks are supported then the sys_clock_getres()
  // must return at least tp.tv_sec == 0 which means a resolution
  // better than 1 sec. This is extra check for reliability.

  if (pthread_getcpuclockid_func &&
      pthread_getcpuclockid_func(_main_thread, &clockid) == 0 &&
      sys_clock_getres(clockid, &tp) == 0 && tp.tv_sec == 0) {
    _supports_fast_thread_cpu_time = true;
    _pthread_getcpuclockid = pthread_getcpuclockid_func;
  }
}

jlong os::javaTimeNanos() {
  if (os::supports_monotonic_clock()) {
    struct timespec tp;
    int status = Linux::clock_gettime(CLOCK_MONOTONIC, &tp);
    assert(status == 0, "gettime error");
    jlong result = jlong(tp.tv_sec) * (1000 * 1000 * 1000) + jlong(tp.tv_nsec);
    return result;
  } else {
    timeval time;
    int status = gettimeofday(&time, NULL);
    assert(status != -1, "linux error");
    jlong usecs = jlong(time.tv_sec) * (1000 * 1000) + jlong(time.tv_usec);
    return 1000 * usecs;
  }
}

void os::javaTimeNanos_info(jvmtiTimerInfo *info_ptr) {
  if (os::supports_monotonic_clock()) {
    info_ptr->max_value = ALL_64_BITS;

    // CLOCK_MONOTONIC - amount of time since some arbitrary point in the past
    info_ptr->may_skip_backward = false;      // not subject to resetting or drifting
    info_ptr->may_skip_forward = false;       // not subject to resetting or drifting
  } else {
    // gettimeofday - based on time in seconds since the Epoch thus does not wrap
    info_ptr->max_value = ALL_64_BITS;

    // gettimeofday is a real time clock so it skips
    info_ptr->may_skip_backward = true;
    info_ptr->may_skip_forward = true;
  }

  info_ptr->kind = JVMTI_TIMER_ELAPSED;                // elapsed not CPU time
}

// Return the real, user, and system times in seconds from an
// arbitrary fixed point in the past.
bool os::getTimesSecs(double* process_real_time,
                      double* process_user_time,
                      double* process_system_time) {
  struct tms ticks;
  clock_t real_ticks = times(&ticks);

  if (real_ticks == (clock_t) (-1)) {
    return false;
  } else {
    double ticks_per_second = (double) clock_tics_per_sec;
    *process_user_time = ((double) ticks.tms_utime) / ticks_per_second;
    *process_system_time = ((double) ticks.tms_stime) / ticks_per_second;
    *process_real_time = ((double) real_ticks) / ticks_per_second;

    return true;
  }
}


char * os::local_time_string(char *buf, size_t buflen) {
  struct tm t;
  time_t long_time;
  time(&long_time);
  localtime_r(&long_time, &t);
  jio_snprintf(buf, buflen, "%d-%02d-%02d %02d:%02d:%02d",
               t.tm_year + 1900, t.tm_mon + 1, t.tm_mday,
               t.tm_hour, t.tm_min, t.tm_sec);
  return buf;
}

struct tm* os::localtime_pd(const time_t* clock, struct tm*  res) {
  return localtime_r(clock, res);
}

////////////////////////////////////////////////////////////////////////////////
// runtime exit support

// Note: os::shutdown() might be called very early during initialization, or
// called from signal handler. Before adding something to os::shutdown(), make
// sure it is async-safe and can handle partially initialized VM.
void os::shutdown() {

  // allow PerfMemory to attempt cleanup of any persistent resources
  perfMemory_exit();

  // needs to remove object in file system
  AttachListener::abort();

  // flush buffered output, finish log files
  ostream_abort();

  // Check for abort hook
  abort_hook_t abort_hook = Arguments::abort_hook();
  if (abort_hook != NULL) {
    abort_hook();
  }

}

// Note: os::abort() might be called very early during initialization, or
// called from signal handler. Before adding something to os::abort(), make
// sure it is async-safe and can handle partially initialized VM.
void os::abort(bool dump_core) {
  os::shutdown();
  if (dump_core) {
#ifndef PRODUCT
    fdStream out(defaultStream::output_fd());
    out.print_raw("Current thread is ");
    char buf[16];
    jio_snprintf(buf, sizeof(buf), UINTX_FORMAT, os::current_thread_id());
    out.print_raw_cr(buf);
    out.print_raw_cr("Dumping core ...");
#endif
    ::abort(); // dump core
  }

  ::exit(1);
}

// Die immediately, no exit hook, no abort hook, no cleanup.
void os::die() {
  // _exit() on LinuxThreads only kills current thread
  ::abort();
}


// This method is a copy of JDK's sysGetLastErrorString
// from src/solaris/hpi/src/system_md.c

size_t os::lasterror(char *buf, size_t len) {
  if (errno == 0)  return 0;

  const char *s = ::strerror(errno);
  size_t n = ::strlen(s);
  if (n >= len) {
    n = len - 1;
  }
  ::strncpy(buf, s, n);
  buf[n] = '\0';
  return n;
}

intx os::current_thread_id() { return (intx)pthread_self(); }
int os::current_process_id() {

  // Under the old linux thread library, linux gives each thread
  // its own process id. Because of this each thread will return
  // a different pid if this method were to return the result
  // of getpid(2). Linux provides no api that returns the pid
  // of the launcher thread for the vm. This implementation
  // returns a unique pid, the pid of the launcher thread
  // that starts the vm 'process'.

  // Under the NPTL, getpid() returns the same pid as the
  // launcher thread rather than a unique pid per thread.
  // Use gettid() if you want the old pre NPTL behaviour.

  // if you are looking for the result of a call to getpid() that
  // returns a unique pid for the calling thread, then look at the
  // OSThread::thread_id() method in osThread_linux.hpp file

  return (int)(_initial_pid ? _initial_pid : getpid());
}

// DLL functions

const char* os::dll_file_extension() { return ".so"; }

// This must be hard coded because it's the system's temporary
// directory not the java application's temp directory, ala java.io.tmpdir.
const char* os::get_temp_directory() { return "/tmp"; }

static bool file_exists(const char* filename) {
  struct stat statbuf;
  if (filename == NULL || strlen(filename) == 0) {
    return false;
  }
  return os::stat(filename, &statbuf) == 0;
}

bool os::dll_build_name(char* buffer, size_t buflen,
                        const char* pname, const char* fname) {
  bool retval = false;
  // Copied from libhpi
  const size_t pnamelen = pname ? strlen(pname) : 0;

  // Return error on buffer overflow.
  if (pnamelen + strlen(fname) + 10 > (size_t) buflen) {
    return retval;
  }

  if (pnamelen == 0) {
    snprintf(buffer, buflen, "lib%s.so", fname);
    retval = true;
  } else if (strchr(pname, *os::path_separator()) != NULL) {
    int n;
    char** pelements = split_path(pname, &n);
    if (pelements == NULL) {
      return false;
    }
    for (int i = 0; i < n; i++) {
      // Really shouldn't be NULL, but check can't hurt
      if (pelements[i] == NULL || strlen(pelements[i]) == 0) {
        continue; // skip the empty path values
      }
      snprintf(buffer, buflen, "%s/lib%s.so", pelements[i], fname);
      if (file_exists(buffer)) {
        retval = true;
        break;
      }
    }
    // release the storage
    for (int i = 0; i < n; i++) {
      if (pelements[i] != NULL) {
        FREE_C_HEAP_ARRAY(char, pelements[i], mtInternal);
      }
    }
    if (pelements != NULL) {
      FREE_C_HEAP_ARRAY(char*, pelements, mtInternal);
    }
  } else {
    snprintf(buffer, buflen, "%s/lib%s.so", pname, fname);
    retval = true;
  }
  return retval;
}

// check if addr is inside libjvm.so
bool os::address_is_in_vm(address addr) {
  static address libjvm_base_addr;
  Dl_info dlinfo;

  if (libjvm_base_addr == NULL) {
    if (dladdr(CAST_FROM_FN_PTR(void *, os::address_is_in_vm), &dlinfo) != 0) {
      libjvm_base_addr = (address)dlinfo.dli_fbase;
    }
    assert(libjvm_base_addr !=NULL, "Cannot obtain base address for libjvm");
  }

  if (dladdr((void *)addr, &dlinfo) != 0) {
    if (libjvm_base_addr == (address)dlinfo.dli_fbase) return true;
  }

  return false;
}

bool os::dll_address_to_function_name(address addr, char *buf,
                                      int buflen, int *offset) {
  // buf is not optional, but offset is optional
  assert(buf != NULL, "sanity check");

  Dl_info dlinfo;

  if (dladdr((void*)addr, &dlinfo) != 0) {
    // see if we have a matching symbol
    if (dlinfo.dli_saddr != NULL && dlinfo.dli_sname != NULL) {
      if (!Decoder::demangle(dlinfo.dli_sname, buf, buflen)) {
        jio_snprintf(buf, buflen, "%s", dlinfo.dli_sname);
      }
      if (offset != NULL) *offset = addr - (address)dlinfo.dli_saddr;
      return true;
    }
    // no matching symbol so try for just file info
    if (dlinfo.dli_fname != NULL && dlinfo.dli_fbase != NULL) {
      if (Decoder::decode((address)(addr - (address)dlinfo.dli_fbase),
                          buf, buflen, offset, dlinfo.dli_fname)) {
        return true;
      }
    }
  }

  buf[0] = '\0';
  if (offset != NULL) *offset = -1;
  return false;
}

struct _address_to_library_name {
  address addr;          // input : memory address
  size_t  buflen;        //         size of fname
  char*   fname;         // output: library name
  address base;          //         library base addr
};

static int address_to_library_name_callback(struct dl_phdr_info *info,
                                            size_t size, void *data) {
  int i;
  bool found = false;
  address libbase = NULL;
  struct _address_to_library_name * d = (struct _address_to_library_name *)data;

  // iterate through all loadable segments
  for (i = 0; i < info->dlpi_phnum; i++) {
    address segbase = (address)(info->dlpi_addr + info->dlpi_phdr[i].p_vaddr);
    if (info->dlpi_phdr[i].p_type == PT_LOAD) {
      // base address of a library is the lowest address of its loaded
      // segments.
      if (libbase == NULL || libbase > segbase) {
        libbase = segbase;
      }
      // see if 'addr' is within current segment
      if (segbase <= d->addr &&
          d->addr < segbase + info->dlpi_phdr[i].p_memsz) {
        found = true;
      }
    }
  }

  // dlpi_name is NULL or empty if the ELF file is executable, return 0
  // so dll_address_to_library_name() can fall through to use dladdr() which
  // can figure out executable name from argv[0].
  if (found && info->dlpi_name && info->dlpi_name[0]) {
    d->base = libbase;
    if (d->fname) {
      jio_snprintf(d->fname, d->buflen, "%s", info->dlpi_name);
    }
    return 1;
  }
  return 0;
}

bool os::dll_address_to_library_name(address addr, char* buf,
                                     int buflen, int* offset) {
  // buf is not optional, but offset is optional
  assert(buf != NULL, "sanity check");

  Dl_info dlinfo;
  struct _address_to_library_name data;

  // There is a bug in old glibc dladdr() implementation that it could resolve
  // to wrong library name if the .so file has a base address != NULL. Here
  // we iterate through the program headers of all loaded libraries to find
  // out which library 'addr' really belongs to. This workaround can be
  // removed once the minimum requirement for glibc is moved to 2.3.x.
  data.addr = addr;
  data.fname = buf;
  data.buflen = buflen;
  data.base = NULL;
  int rslt = dl_iterate_phdr(address_to_library_name_callback, (void *)&data);

  if (rslt) {
    // buf already contains library name
    if (offset) *offset = addr - data.base;
    return true;
  }
  if (dladdr((void*)addr, &dlinfo) != 0) {
    if (dlinfo.dli_fname != NULL) {
      jio_snprintf(buf, buflen, "%s", dlinfo.dli_fname);
    }
    if (dlinfo.dli_fbase != NULL && offset != NULL) {
      *offset = addr - (address)dlinfo.dli_fbase;
    }
    return true;
  }

  buf[0] = '\0';
  if (offset) *offset = -1;
  return false;
}

// Loads .dll/.so and
// in case of error it checks if .dll/.so was built for the
// same architecture as Hotspot is running on


// Remember the stack's state. The Linux dynamic linker will change
// the stack to 'executable' at most once, so we must safepoint only once.
bool os::Linux::_stack_is_executable = false;

// VM operation that loads a library.  This is necessary if stack protection
// of the Java stacks can be lost during loading the library.  If we
// do not stop the Java threads, they can stack overflow before the stacks
// are protected again.
class VM_LinuxDllLoad: public VM_Operation {
 private:
  const char *_filename;
  char *_ebuf;
  int _ebuflen;
  void *_lib;
 public:
  VM_LinuxDllLoad(const char *fn, char *ebuf, int ebuflen) :
    _filename(fn), _ebuf(ebuf), _ebuflen(ebuflen), _lib(NULL) {}
  VMOp_Type type() const { return VMOp_LinuxDllLoad; }
  void doit() {
    _lib = os::Linux::dll_load_in_vmthread(_filename, _ebuf, _ebuflen);
    os::Linux::_stack_is_executable = true;
  }
  void* loaded_library() { return _lib; }
};

void * os::dll_load(const char *filename, char *ebuf, int ebuflen) {
  void * result = NULL;
  bool load_attempted = false;

  // Check whether the library to load might change execution rights
  // of the stack. If they are changed, the protection of the stack
  // guard pages will be lost. We need a safepoint to fix this.
  //
  // See Linux man page execstack(8) for more info.
  if (os::uses_stack_guard_pages() && !os::Linux::_stack_is_executable) {
    ElfFile ef(filename);
    if (!ef.specifies_noexecstack()) {
      if (!is_init_completed()) {
        os::Linux::_stack_is_executable = true;
        // This is OK - No Java threads have been created yet, and hence no
        // stack guard pages to fix.
        //
        // This should happen only when you are building JDK7 using a very
        // old version of JDK6 (e.g., with JPRT) and running test_gamma.
        //
        // Dynamic loader will make all stacks executable after
        // this function returns, and will not do that again.
        assert(Threads::first() == NULL, "no Java threads should exist yet.");
      } else {
        warning("You have loaded library %s which might have disabled stack guard. "
                "The VM will try to fix the stack guard now.\n"
                "It's highly recommended that you fix the library with "
                "'execstack -c <libfile>', or link it with '-z noexecstack'.",
                filename);

        assert(Thread::current()->is_Java_thread(), "must be Java thread");
        JavaThread *jt = JavaThread::current();
        if (jt->thread_state() != _thread_in_native) {
          // This happens when a compiler thread tries to load a hsdis-<arch>.so file
          // that requires ExecStack. Cannot enter safe point. Let's give up.
          warning("Unable to fix stack guard. Giving up.");
        } else {
          if (!LoadExecStackDllInVMThread) {
            // This is for the case where the DLL has an static
            // constructor function that executes JNI code. We cannot
            // load such DLLs in the VMThread.
            result = os::Linux::dlopen_helper(filename, ebuf, ebuflen);
          }

          ThreadInVMfromNative tiv(jt);
          debug_only(VMNativeEntryWrapper vew;)

          VM_LinuxDllLoad op(filename, ebuf, ebuflen);
          VMThread::execute(&op);
          if (LoadExecStackDllInVMThread) {
            result = op.loaded_library();
          }
          load_attempted = true;
        }
      }
    }
  }

  if (!load_attempted) {
    result = os::Linux::dlopen_helper(filename, ebuf, ebuflen);
  }

  if (result != NULL) {
    // Successful loading
    return result;
  }

  Elf32_Ehdr elf_head;
  int diag_msg_max_length=ebuflen-strlen(ebuf);
  char* diag_msg_buf=ebuf+strlen(ebuf);

  if (diag_msg_max_length==0) {
    // No more space in ebuf for additional diagnostics message
    return NULL;
  }


  int file_descriptor= ::open(filename, O_RDONLY | O_NONBLOCK);

  if (file_descriptor < 0) {
    // Can't open library, report dlerror() message
    return NULL;
  }

  bool failed_to_read_elf_head=
    (sizeof(elf_head)!=
     (::read(file_descriptor, &elf_head,sizeof(elf_head))));

  ::close(file_descriptor);
  if (failed_to_read_elf_head) {
    // file i/o error - report dlerror() msg
    return NULL;
  }

  typedef struct {
    Elf32_Half  code;         // Actual value as defined in elf.h
    Elf32_Half  compat_class; // Compatibility of archs at VM's sense
    char        elf_class;    // 32 or 64 bit
    char        endianess;    // MSB or LSB
    char*       name;         // String representation
  } arch_t;

#ifndef EM_486
  #define EM_486          6               /* Intel 80486 */
#endif

  static const arch_t arch_array[]={
    {EM_386,         EM_386,     ELFCLASS32, ELFDATA2LSB, (char*)"IA 32"},
    {EM_486,         EM_386,     ELFCLASS32, ELFDATA2LSB, (char*)"IA 32"},
    {EM_IA_64,       EM_IA_64,   ELFCLASS64, ELFDATA2LSB, (char*)"IA 64"},
    {EM_X86_64,      EM_X86_64,  ELFCLASS64, ELFDATA2LSB, (char*)"AMD 64"},
    {EM_SPARC,       EM_SPARC,   ELFCLASS32, ELFDATA2MSB, (char*)"Sparc 32"},
    {EM_SPARC32PLUS, EM_SPARC,   ELFCLASS32, ELFDATA2MSB, (char*)"Sparc 32"},
    {EM_SPARCV9,     EM_SPARCV9, ELFCLASS64, ELFDATA2MSB, (char*)"Sparc v9 64"},
    {EM_PPC,         EM_PPC,     ELFCLASS32, ELFDATA2MSB, (char*)"Power PC 32"},
#if defined(VM_LITTLE_ENDIAN)
    {EM_PPC64,       EM_PPC64,   ELFCLASS64, ELFDATA2LSB, (char*)"Power PC 64"},
#else
    {EM_PPC64,       EM_PPC64,   ELFCLASS64, ELFDATA2MSB, (char*)"Power PC 64"},
#endif
    {EM_ARM,         EM_ARM,     ELFCLASS32,   ELFDATA2LSB, (char*)"ARM"},
    {EM_S390,        EM_S390,    ELFCLASSNONE, ELFDATA2MSB, (char*)"IBM System/390"},
    {EM_ALPHA,       EM_ALPHA,   ELFCLASS64, ELFDATA2LSB, (char*)"Alpha"},
    {EM_MIPS_RS3_LE, EM_MIPS_RS3_LE, ELFCLASS32, ELFDATA2LSB, (char*)"MIPSel"},
    {EM_MIPS,        EM_MIPS,    ELFCLASS32, ELFDATA2MSB, (char*)"MIPS"},
    {EM_PARISC,      EM_PARISC,  ELFCLASS32, ELFDATA2MSB, (char*)"PARISC"},
    {EM_68K,         EM_68K,     ELFCLASS32, ELFDATA2MSB, (char*)"M68k"}
  };

#if  (defined IA32)
  static  Elf32_Half running_arch_code=EM_386;
#elif   (defined AMD64)
  static  Elf32_Half running_arch_code=EM_X86_64;
#elif  (defined IA64)
  static  Elf32_Half running_arch_code=EM_IA_64;
#elif  (defined __sparc) && (defined _LP64)
  static  Elf32_Half running_arch_code=EM_SPARCV9;
#elif  (defined __sparc) && (!defined _LP64)
  static  Elf32_Half running_arch_code=EM_SPARC;
#elif  (defined __powerpc64__)
  static  Elf32_Half running_arch_code=EM_PPC64;
#elif  (defined __powerpc__)
  static  Elf32_Half running_arch_code=EM_PPC;
#elif  (defined ARM)
  static  Elf32_Half running_arch_code=EM_ARM;
#elif  (defined S390)
  static  Elf32_Half running_arch_code=EM_S390;
#elif  (defined ALPHA)
  static  Elf32_Half running_arch_code=EM_ALPHA;
#elif  (defined MIPSEL)
  static  Elf32_Half running_arch_code=EM_MIPS_RS3_LE;
#elif  (defined PARISC)
  static  Elf32_Half running_arch_code=EM_PARISC;
#elif  (defined MIPS)
  static  Elf32_Half running_arch_code=EM_MIPS;
#elif  (defined M68K)
  static  Elf32_Half running_arch_code=EM_68K;
#else
    #error Method os::dll_load requires that one of following is defined:\
         IA32, AMD64, IA64, __sparc, __powerpc__, ARM, S390, ALPHA, MIPS, MIPSEL, PARISC, M68K
#endif

  // Identify compatability class for VM's architecture and library's architecture
  // Obtain string descriptions for architectures

  arch_t lib_arch={elf_head.e_machine,0,elf_head.e_ident[EI_CLASS], elf_head.e_ident[EI_DATA], NULL};
  int running_arch_index=-1;

  for (unsigned int i=0; i < ARRAY_SIZE(arch_array); i++) {
    if (running_arch_code == arch_array[i].code) {
      running_arch_index    = i;
    }
    if (lib_arch.code == arch_array[i].code) {
      lib_arch.compat_class = arch_array[i].compat_class;
      lib_arch.name         = arch_array[i].name;
    }
  }

  assert(running_arch_index != -1,
         "Didn't find running architecture code (running_arch_code) in arch_array");
  if (running_arch_index == -1) {
    // Even though running architecture detection failed
    // we may still continue with reporting dlerror() message
    return NULL;
  }

  if (lib_arch.endianess != arch_array[running_arch_index].endianess) {
    ::snprintf(diag_msg_buf, diag_msg_max_length-1," (Possible cause: endianness mismatch)");
    return NULL;
  }

#ifndef S390
  if (lib_arch.elf_class != arch_array[running_arch_index].elf_class) {
    ::snprintf(diag_msg_buf, diag_msg_max_length-1," (Possible cause: architecture word width mismatch)");
    return NULL;
  }
#endif // !S390

  if (lib_arch.compat_class != arch_array[running_arch_index].compat_class) {
    if (lib_arch.name!=NULL) {
      ::snprintf(diag_msg_buf, diag_msg_max_length-1,
                 " (Possible cause: can't load %s-bit .so on a %s-bit platform)",
                 lib_arch.name, arch_array[running_arch_index].name);
    } else {
      ::snprintf(diag_msg_buf, diag_msg_max_length-1,
                 " (Possible cause: can't load this .so (machine code=0x%x) on a %s-bit platform)",
                 lib_arch.code,
                 arch_array[running_arch_index].name);
    }
  }

  return NULL;
}

void * os::Linux::dlopen_helper(const char *filename, char *ebuf,
                                int ebuflen) {
  void * result = ::dlopen(filename, RTLD_LAZY);
  if (result == NULL) {
    ::strncpy(ebuf, ::dlerror(), ebuflen - 1);
    ebuf[ebuflen-1] = '\0';
  }
  return result;
}

void * os::Linux::dll_load_in_vmthread(const char *filename, char *ebuf,
                                       int ebuflen) {
  void * result = NULL;
  if (LoadExecStackDllInVMThread) {
    result = dlopen_helper(filename, ebuf, ebuflen);
  }

  // Since 7019808, libjvm.so is linked with -noexecstack. If the VM loads a
  // library that requires an executable stack, or which does not have this
  // stack attribute set, dlopen changes the stack attribute to executable. The
  // read protection of the guard pages gets lost.
  //
  // Need to check _stack_is_executable again as multiple VM_LinuxDllLoad
  // may have been queued at the same time.

  if (!_stack_is_executable) {
    JavaThread *jt = Threads::first();

    while (jt) {
      if (!jt->stack_guard_zone_unused() &&        // Stack not yet fully initialized
          jt->stack_yellow_zone_enabled()) {       // No pending stack overflow exceptions
        if (!os::guard_memory((char *) jt->stack_red_zone_base() - jt->stack_red_zone_size(),
                              jt->stack_yellow_zone_size() + jt->stack_red_zone_size())) {
          warning("Attempt to reguard stack yellow zone failed.");
        }
      }
      jt = jt->next();
    }
  }

  return result;
}

// glibc-2.0 libdl is not MT safe.  If you are building with any glibc,
// chances are you might want to run the generated bits against glibc-2.0
// libdl.so, so always use locking for any version of glibc.
//
void* os::dll_lookup(void* handle, const char* name) {
  pthread_mutex_lock(&dl_mutex);
  void* res = dlsym(handle, name);
  pthread_mutex_unlock(&dl_mutex);
  return res;
}

void* os::get_default_process_handle() {
  return (void*)::dlopen(NULL, RTLD_LAZY);
}

static bool _print_ascii_file(const char* filename, outputStream* st) {
  int fd = ::open(filename, O_RDONLY);
  if (fd == -1) {
    return false;
  }

  char buf[32];
  int bytes;
  while ((bytes = ::read(fd, buf, sizeof(buf))) > 0) {
    st->print_raw(buf, bytes);
  }

  ::close(fd);

  return true;
}

void os::print_dll_info(outputStream *st) {
  st->print_cr("Dynamic libraries:");

  char fname[32];
  pid_t pid = os::Linux::gettid();

  jio_snprintf(fname, sizeof(fname), "/proc/%d/maps", pid);

  if (!_print_ascii_file(fname, st)) {
    st->print("Can not get library information for pid = %d\n", pid);
  }
}

int os::get_loaded_modules_info(os::LoadedModulesCallbackFunc callback, void *param) {
  FILE *procmapsFile = NULL;

  // Open the procfs maps file for the current process
  if ((procmapsFile = fopen("/proc/self/maps", "r")) != NULL) {
    // Allocate PATH_MAX for file name plus a reasonable size for other fields.
    char line[PATH_MAX + 100];

    // Read line by line from 'file'
    while (fgets(line, sizeof(line), procmapsFile) != NULL) {
      u8 base, top, offset, inode;
      char permissions[5];
      char device[6];
      char name[PATH_MAX + 1];

      // Parse fields from line
      sscanf(line, "%lx-%lx %4s %lx %5s %ld %s", &base, &top, permissions, &offset, device, &inode, name);

      // Filter by device id '00:00' so that we only get file system mapped files.
      if (strcmp(device, "00:00") != 0) {

        // Call callback with the fields of interest
        if(callback(name, (address)base, (address)top, param)) {
          // Oops abort, callback aborted
          fclose(procmapsFile);
          return 1;
        }
      }
    }
    fclose(procmapsFile);
  }
  return 0;
}

void os::print_os_info_brief(outputStream* st) {
  os::Linux::print_distro_info(st);

  os::Posix::print_uname_info(st);

  os::Linux::print_libversion_info(st);

}

void os::print_os_info(outputStream* st) {
  st->print("OS:");

  os::Linux::print_distro_info(st);

  os::Posix::print_uname_info(st);

  // Print warning if unsafe chroot environment detected
  if (unsafe_chroot_detected) {
    st->print("WARNING!! ");
    st->print_cr("%s", unstable_chroot_error);
  }

  os::Linux::print_libversion_info(st);

  os::Posix::print_rlimit_info(st);

  os::Posix::print_load_average(st);

  os::Linux::print_full_memory_info(st);
}

// Try to identify popular distros.
// Most Linux distributions have a /etc/XXX-release file, which contains
// the OS version string. Newer Linux distributions have a /etc/lsb-release
// file that also contains the OS version string. Some have more than one
// /etc/XXX-release file (e.g. Mandrake has both /etc/mandrake-release and
// /etc/redhat-release.), so the order is important.
// Any Linux that is based on Redhat (i.e. Oracle, Mandrake, Sun JDS...) have
// their own specific XXX-release file as well as a redhat-release file.
// Because of this the XXX-release file needs to be searched for before the
// redhat-release file.
// Since Red Hat has a lsb-release file that is not very descriptive the
// search for redhat-release needs to be before lsb-release.
// Since the lsb-release file is the new standard it needs to be searched
// before the older style release files.
// Searching system-release (Red Hat) and os-release (other Linuxes) are a
// next to last resort.  The os-release file is a new standard that contains
// distribution information and the system-release file seems to be an old
// standard that has been replaced by the lsb-release and os-release files.
// Searching for the debian_version file is the last resort.  It contains
// an informative string like "6.0.6" or "wheezy/sid". Because of this
// "Debian " is printed before the contents of the debian_version file.
void os::Linux::print_distro_info(outputStream* st) {
  if (!_print_ascii_file("/etc/oracle-release", st) &&
      !_print_ascii_file("/etc/mandriva-release", st) &&
      !_print_ascii_file("/etc/mandrake-release", st) &&
      !_print_ascii_file("/etc/sun-release", st) &&
      !_print_ascii_file("/etc/redhat-release", st) &&
      !_print_ascii_file("/etc/lsb-release", st) &&
      !_print_ascii_file("/etc/SuSE-release", st) &&
      !_print_ascii_file("/etc/turbolinux-release", st) &&
      !_print_ascii_file("/etc/gentoo-release", st) &&
      !_print_ascii_file("/etc/ltib-release", st) &&
      !_print_ascii_file("/etc/angstrom-version", st) &&
      !_print_ascii_file("/etc/system-release", st) &&
      !_print_ascii_file("/etc/os-release", st)) {

    if (file_exists("/etc/debian_version")) {
      st->print("Debian ");
      _print_ascii_file("/etc/debian_version", st);
    } else {
      st->print("Linux");
    }
  }
  st->cr();
}

void os::Linux::print_libversion_info(outputStream* st) {
  // libc, pthread
  st->print("libc:");
  st->print("%s ", os::Linux::glibc_version());
  st->print("%s ", os::Linux::libpthread_version());
  if (os::Linux::is_LinuxThreads()) {
    st->print("(%s stack)", os::Linux::is_floating_stack() ? "floating" : "fixed");
  }
  st->cr();
}

void os::Linux::print_full_memory_info(outputStream* st) {
  st->print("\n/proc/meminfo:\n");
  _print_ascii_file("/proc/meminfo", st);
  st->cr();
}

void os::print_memory_info(outputStream* st) {

  st->print("Memory:");
  st->print(" %dk page", os::vm_page_size()>>10);

  // values in struct sysinfo are "unsigned long"
  struct sysinfo si;
  sysinfo(&si);

  st->print(", physical " UINT64_FORMAT "k",
            os::physical_memory() >> 10);
  st->print("(" UINT64_FORMAT "k free)",
            os::available_memory() >> 10);
  st->print(", swap " UINT64_FORMAT "k",
            ((jlong)si.totalswap * si.mem_unit) >> 10);
  st->print("(" UINT64_FORMAT "k free)",
            ((jlong)si.freeswap * si.mem_unit) >> 10);
  st->cr();
}

void os::pd_print_cpu_info(outputStream* st) {
  st->print("\n/proc/cpuinfo:\n");
  if (!_print_ascii_file("/proc/cpuinfo", st)) {
    st->print("  <Not Available>");
  }
  st->cr();
}

void os::print_siginfo(outputStream* st, void* siginfo) {
  const siginfo_t* si = (const siginfo_t*)siginfo;

  os::Posix::print_siginfo_brief(st, si);
#if INCLUDE_CDS
  if (si && (si->si_signo == SIGBUS || si->si_signo == SIGSEGV) &&
      UseSharedSpaces) {
    FileMapInfo* mapinfo = FileMapInfo::current_info();
    if (mapinfo->is_in_shared_space(si->si_addr)) {
      st->print("\n\nError accessing class data sharing archive."   \
                " Mapped file inaccessible during execution, "      \
                " possible disk/network problem.");
    }
  }
#endif
  st->cr();
}


static void print_signal_handler(outputStream* st, int sig,
                                 char* buf, size_t buflen);

void os::print_signal_handlers(outputStream* st, char* buf, size_t buflen) {
  st->print_cr("Signal Handlers:");
  print_signal_handler(st, SIGSEGV, buf, buflen);
  print_signal_handler(st, SIGBUS , buf, buflen);
  print_signal_handler(st, SIGFPE , buf, buflen);
  print_signal_handler(st, SIGPIPE, buf, buflen);
  print_signal_handler(st, SIGXFSZ, buf, buflen);
  print_signal_handler(st, SIGILL , buf, buflen);
  print_signal_handler(st, INTERRUPT_SIGNAL, buf, buflen);
  print_signal_handler(st, SR_signum, buf, buflen);
  print_signal_handler(st, SHUTDOWN1_SIGNAL, buf, buflen);
  print_signal_handler(st, SHUTDOWN2_SIGNAL , buf, buflen);
  print_signal_handler(st, SHUTDOWN3_SIGNAL , buf, buflen);
  print_signal_handler(st, BREAK_SIGNAL, buf, buflen);
#if defined(PPC64)
  print_signal_handler(st, SIGTRAP, buf, buflen);
#endif
}

static char saved_jvm_path[MAXPATHLEN] = {0};

// Find the full path to the current module, libjvm.so
void os::jvm_path(char *buf, jint buflen) {
  // Error checking.
  if (buflen < MAXPATHLEN) {
    assert(false, "must use a large-enough buffer");
    buf[0] = '\0';
    return;
  }
  // Lazy resolve the path to current module.
  if (saved_jvm_path[0] != 0) {
    strcpy(buf, saved_jvm_path);
    return;
  }

  char dli_fname[MAXPATHLEN];
  bool ret = dll_address_to_library_name(
                                         CAST_FROM_FN_PTR(address, os::jvm_path),
                                         dli_fname, sizeof(dli_fname), NULL);
  assert(ret, "cannot locate libjvm");
  char *rp = NULL;
  if (ret && dli_fname[0] != '\0') {
    rp = realpath(dli_fname, buf);
  }
  if (rp == NULL) {
    return;
  }

  if (Arguments::sun_java_launcher_is_altjvm()) {
    // Support for the java launcher's '-XXaltjvm=<path>' option. Typical
    // value for buf is "<JAVA_HOME>/jre/lib/<arch>/<vmtype>/libjvm.so".
    // If "/jre/lib/" appears at the right place in the string, then
    // assume we are installed in a JDK and we're done. Otherwise, check
    // for a JAVA_HOME environment variable and fix up the path so it
    // looks like libjvm.so is installed there (append a fake suffix
    // hotspot/libjvm.so).
    const char *p = buf + strlen(buf) - 1;
    for (int count = 0; p > buf && count < 5; ++count) {
      for (--p; p > buf && *p != '/'; --p)
        /* empty */ ;
    }

    if (strncmp(p, "/jre/lib/", 9) != 0) {
      // Look for JAVA_HOME in the environment.
      char* java_home_var = ::getenv("JAVA_HOME");
      if (java_home_var != NULL && java_home_var[0] != 0) {
        char* jrelib_p;
        int len;

        // Check the current module name "libjvm.so".
        p = strrchr(buf, '/');
        assert(strstr(p, "/libjvm") == p, "invalid library name");

        rp = realpath(java_home_var, buf);
        if (rp == NULL) {
          return;
        }

        // determine if this is a legacy image or modules image
        // modules image doesn't have "jre" subdirectory
        len = strlen(buf);
        assert(len < buflen, "Ran out of buffer room");
        jrelib_p = buf + len;
        snprintf(jrelib_p, buflen-len, "/jre/lib/%s", cpu_arch);
        if (0 != access(buf, F_OK)) {
          snprintf(jrelib_p, buflen-len, "/lib/%s", cpu_arch);
        }

        if (0 == access(buf, F_OK)) {
          // Use current module name "libjvm.so"
          len = strlen(buf);
          snprintf(buf + len, buflen-len, "/hotspot/libjvm.so");
        } else {
          // Go back to path of .so
          rp = realpath(dli_fname, buf);
          if (rp == NULL) {
            return;
          }
        }
      }
    }
  }

  strncpy(saved_jvm_path, buf, MAXPATHLEN);
}

void os::print_jni_name_prefix_on(outputStream* st, int args_size) {
  // no prefix required, not even "_"
}

void os::print_jni_name_suffix_on(outputStream* st, int args_size) {
  // no suffix required
}

////////////////////////////////////////////////////////////////////////////////
// sun.misc.Signal support

static volatile jint sigint_count = 0;

static void UserHandler(int sig, void *siginfo, void *context) {
  // 4511530 - sem_post is serialized and handled by the manager thread. When
  // the program is interrupted by Ctrl-C, SIGINT is sent to every thread. We
  // don't want to flood the manager thread with sem_post requests.
  if (sig == SIGINT && Atomic::add(1, &sigint_count) > 1) {
    return;
  }

  // Ctrl-C is pressed during error reporting, likely because the error
  // handler fails to abort. Let VM die immediately.
  if (sig == SIGINT && is_error_reported()) {
    os::die();
  }

  os::signal_notify(sig);
}

void* os::user_handler() {
  return CAST_FROM_FN_PTR(void*, UserHandler);
}

class Semaphore : public StackObj {
 public:
  Semaphore();
  ~Semaphore();
  void signal();
  void wait();
  bool trywait();
  bool timedwait(unsigned int sec, int nsec);
 private:
  sem_t _semaphore;
};

Semaphore::Semaphore() {
  sem_init(&_semaphore, 0, 0);
}

Semaphore::~Semaphore() {
  sem_destroy(&_semaphore);
}

void Semaphore::signal() {
  sem_post(&_semaphore);
}

void Semaphore::wait() {
  sem_wait(&_semaphore);
}

bool Semaphore::trywait() {
  return sem_trywait(&_semaphore) == 0;
}

bool Semaphore::timedwait(unsigned int sec, int nsec) {

  struct timespec ts;
  // Semaphore's are always associated with CLOCK_REALTIME
  os::Linux::clock_gettime(CLOCK_REALTIME, &ts);
  // see unpackTime for discussion on overflow checking
  if (sec >= MAX_SECS) {
    ts.tv_sec += MAX_SECS;
    ts.tv_nsec = 0;
  } else {
    ts.tv_sec += sec;
    ts.tv_nsec += nsec;
    if (ts.tv_nsec >= NANOSECS_PER_SEC) {
      ts.tv_nsec -= NANOSECS_PER_SEC;
      ++ts.tv_sec; // note: this must be <= max_secs
    }
  }

  while (1) {
    int result = sem_timedwait(&_semaphore, &ts);
    if (result == 0) {
      return true;
    } else if (errno == EINTR) {
      continue;
    } else if (errno == ETIMEDOUT) {
      return false;
    } else {
      return false;
    }
  }
}

extern "C" {
  typedef void (*sa_handler_t)(int);
  typedef void (*sa_sigaction_t)(int, siginfo_t *, void *);
}

void* os::signal(int signal_number, void* handler) {
  struct sigaction sigAct, oldSigAct;

  sigfillset(&(sigAct.sa_mask));
  sigAct.sa_flags   = SA_RESTART|SA_SIGINFO;
  sigAct.sa_handler = CAST_TO_FN_PTR(sa_handler_t, handler);

  if (sigaction(signal_number, &sigAct, &oldSigAct)) {
    // -1 means registration failed
    return (void *)-1;
  }

  return CAST_FROM_FN_PTR(void*, oldSigAct.sa_handler);
}

void os::signal_raise(int signal_number) {
  ::raise(signal_number);
}

// The following code is moved from os.cpp for making this
// code platform specific, which it is by its very nature.

// Will be modified when max signal is changed to be dynamic
int os::sigexitnum_pd() {
  return NSIG;
}

// a counter for each possible signal value
static volatile jint pending_signals[NSIG+1] = { 0 };

// Linux(POSIX) specific hand shaking semaphore.
static sem_t sig_sem;
static Semaphore sr_semaphore;

void os::signal_init_pd() {
  // Initialize signal structures
  ::memset((void*)pending_signals, 0, sizeof(pending_signals));

  // Initialize signal semaphore
  ::sem_init(&sig_sem, 0, 0);
}

void os::signal_notify(int sig) {
  Atomic::inc(&pending_signals[sig]);
  ::sem_post(&sig_sem);
}

static int check_pending_signals(bool wait) {
  Atomic::store(0, &sigint_count);
  for (;;) {
    for (int i = 0; i < NSIG + 1; i++) {
      jint n = pending_signals[i];
      if (n > 0 && n == Atomic::cmpxchg(n - 1, &pending_signals[i], n)) {
        return i;
      }
    }
    if (!wait) {
      return -1;
    }
    JavaThread *thread = JavaThread::current();
    ThreadBlockInVM tbivm(thread);

    bool threadIsSuspended;
    do {
      thread->set_suspend_equivalent();
      // cleared by handle_special_suspend_equivalent_condition() or java_suspend_self()
      ::sem_wait(&sig_sem);

      // were we externally suspended while we were waiting?
      threadIsSuspended = thread->handle_special_suspend_equivalent_condition();
      if (threadIsSuspended) {
        // The semaphore has been incremented, but while we were waiting
        // another thread suspended us. We don't want to continue running
        // while suspended because that would surprise the thread that
        // suspended us.
        ::sem_post(&sig_sem);

        thread->java_suspend_self();
      }
    } while (threadIsSuspended);
  }
}

int os::signal_lookup() {
  return check_pending_signals(false);
}

int os::signal_wait() {
  return check_pending_signals(true);
}

////////////////////////////////////////////////////////////////////////////////
// Virtual Memory

int os::vm_page_size() {
  // Seems redundant as all get out
  assert(os::Linux::page_size() != -1, "must call os::init");
  return os::Linux::page_size();
}

// Solaris allocates memory by pages.
int os::vm_allocation_granularity() {
  assert(os::Linux::page_size() != -1, "must call os::init");
  return os::Linux::page_size();
}

// Rationale behind this function:
//  current (Mon Apr 25 20:12:18 MSD 2005) oprofile drops samples without executable
//  mapping for address (see lookup_dcookie() in the kernel module), thus we cannot get
//  samples for JITted code. Here we create private executable mapping over the code cache
//  and then we can use standard (well, almost, as mapping can change) way to provide
//  info for the reporting script by storing timestamp and location of symbol
void linux_wrap_code(char* base, size_t size) {
  static volatile jint cnt = 0;

  if (!UseOprofile) {
    return;
  }

  char buf[PATH_MAX+1];
  int num = Atomic::add(1, &cnt);

  snprintf(buf, sizeof(buf), "%s/hs-vm-%d-%d",
           os::get_temp_directory(), os::current_process_id(), num);
  unlink(buf);

  int fd = ::open(buf, O_CREAT | O_RDWR, S_IRWXU);

  if (fd != -1) {
    off_t rv = ::lseek(fd, size-2, SEEK_SET);
    if (rv != (off_t)-1) {
      if (::write(fd, "", 1) == 1) {
        mmap(base, size,
             PROT_READ|PROT_WRITE|PROT_EXEC,
             MAP_PRIVATE|MAP_FIXED|MAP_NORESERVE, fd, 0);
      }
    }
    ::close(fd);
    unlink(buf);
  }
}

static bool recoverable_mmap_error(int err) {
  // See if the error is one we can let the caller handle. This
  // list of errno values comes from JBS-6843484. I can't find a
  // Linux man page that documents this specific set of errno
  // values so while this list currently matches Solaris, it may
  // change as we gain experience with this failure mode.
  switch (err) {
  case EBADF:
  case EINVAL:
  case ENOTSUP:
    // let the caller deal with these errors
    return true;

  default:
    // Any remaining errors on this OS can cause our reserved mapping
    // to be lost. That can cause confusion where different data
    // structures think they have the same memory mapped. The worst
    // scenario is if both the VM and a library think they have the
    // same memory mapped.
    return false;
  }
}

static void warn_fail_commit_memory(char* addr, size_t size, bool exec,
                                    int err) {
  warning("INFO: os::commit_memory(" PTR_FORMAT ", " SIZE_FORMAT
          ", %d) failed; error='%s' (errno=%d)", addr, size, exec,
          strerror(err), err);
}

static void warn_fail_commit_memory(char* addr, size_t size,
                                    size_t alignment_hint, bool exec,
                                    int err) {
  warning("INFO: os::commit_memory(" PTR_FORMAT ", " SIZE_FORMAT
          ", " SIZE_FORMAT ", %d) failed; error='%s' (errno=%d)", addr, size,
          alignment_hint, exec, strerror(err), err);
}

// NOTE: Linux kernel does not really reserve the pages for us.
//       All it does is to check if there are enough free pages
//       left at the time of mmap(). This could be a potential
//       problem.
int os::Linux::commit_memory_impl(char* addr, size_t size, bool exec) {
  int prot = exec ? PROT_READ|PROT_WRITE|PROT_EXEC : PROT_READ|PROT_WRITE;
  uintptr_t res = (uintptr_t) ::mmap(addr, size, prot,
                                     MAP_PRIVATE|MAP_FIXED|MAP_ANONYMOUS, -1, 0);
  if (res != (uintptr_t) MAP_FAILED) {
    if (UseNUMAInterleaving) {
      numa_make_global(addr, size);
    }
    return 0;
  }

  int err = errno;  // save errno from mmap() call above

  if (!recoverable_mmap_error(err)) {
    warn_fail_commit_memory(addr, size, exec, err);
    vm_exit_out_of_memory(size, OOM_MMAP_ERROR, "committing reserved memory.");
  }

  return err;
}

bool os::pd_commit_memory(char* addr, size_t size, bool exec) {
  return os::Linux::commit_memory_impl(addr, size, exec) == 0;
}

void os::pd_commit_memory_or_exit(char* addr, size_t size, bool exec,
                                  const char* mesg) {
  assert(mesg != NULL, "mesg must be specified");
  int err = os::Linux::commit_memory_impl(addr, size, exec);
  if (err != 0) {
    // the caller wants all commit errors to exit with the specified mesg:
    warn_fail_commit_memory(addr, size, exec, err);
    vm_exit_out_of_memory(size, OOM_MMAP_ERROR, mesg);
  }
}

// Define MAP_HUGETLB here so we can build HotSpot on old systems.
#ifndef MAP_HUGETLB
  #define MAP_HUGETLB 0x40000
#endif

// Define MADV_HUGEPAGE here so we can build HotSpot on old systems.
#ifndef MADV_HUGEPAGE
  #define MADV_HUGEPAGE 14
#endif

int os::Linux::commit_memory_impl(char* addr, size_t size,
                                  size_t alignment_hint, bool exec) {
  int err = os::Linux::commit_memory_impl(addr, size, exec);
  if (err == 0) {
    realign_memory(addr, size, alignment_hint);
  }
  return err;
}

bool os::pd_commit_memory(char* addr, size_t size, size_t alignment_hint,
                          bool exec) {
  return os::Linux::commit_memory_impl(addr, size, alignment_hint, exec) == 0;
}

void os::pd_commit_memory_or_exit(char* addr, size_t size,
                                  size_t alignment_hint, bool exec,
                                  const char* mesg) {
  assert(mesg != NULL, "mesg must be specified");
  int err = os::Linux::commit_memory_impl(addr, size, alignment_hint, exec);
  if (err != 0) {
    // the caller wants all commit errors to exit with the specified mesg:
    warn_fail_commit_memory(addr, size, alignment_hint, exec, err);
    vm_exit_out_of_memory(size, OOM_MMAP_ERROR, mesg);
  }
}

void os::pd_realign_memory(char *addr, size_t bytes, size_t alignment_hint) {
  if (UseTransparentHugePages && alignment_hint > (size_t)vm_page_size()) {
    // We don't check the return value: madvise(MADV_HUGEPAGE) may not
    // be supported or the memory may already be backed by huge pages.
    ::madvise(addr, bytes, MADV_HUGEPAGE);
  }
}

void os::pd_free_memory(char *addr, size_t bytes, size_t alignment_hint) {
  // This method works by doing an mmap over an existing mmaping and effectively discarding
  // the existing pages. However it won't work for SHM-based large pages that cannot be
  // uncommitted at all. We don't do anything in this case to avoid creating a segment with
  // small pages on top of the SHM segment. This method always works for small pages, so we
  // allow that in any case.
  if (alignment_hint <= (size_t)os::vm_page_size() || can_commit_large_page_memory()) {
    commit_memory(addr, bytes, alignment_hint, !ExecMem);
  }
}

void os::numa_make_global(char *addr, size_t bytes) {
  Linux::numa_interleave_memory(addr, bytes);
}

// Define for numa_set_bind_policy(int). Setting the argument to 0 will set the
// bind policy to MPOL_PREFERRED for the current thread.
#define USE_MPOL_PREFERRED 0

void os::numa_make_local(char *addr, size_t bytes, int lgrp_hint) {
  // To make NUMA and large pages more robust when both enabled, we need to ease
  // the requirements on where the memory should be allocated. MPOL_BIND is the
  // default policy and it will force memory to be allocated on the specified
  // node. Changing this to MPOL_PREFERRED will prefer to allocate the memory on
  // the specified node, but will not force it. Using this policy will prevent
  // getting SIGBUS when trying to allocate large pages on NUMA nodes with no
  // free large pages.
  Linux::numa_set_bind_policy(USE_MPOL_PREFERRED);
  Linux::numa_tonode_memory(addr, bytes, lgrp_hint);
}

bool os::numa_topology_changed() { return false; }

size_t os::numa_get_groups_num() {
  int max_node = Linux::numa_max_node();
  return max_node > 0 ? max_node + 1 : 1;
}

int os::numa_get_group_id() {
  int cpu_id = Linux::sched_getcpu();
  if (cpu_id != -1) {
    int lgrp_id = Linux::get_node_by_cpu(cpu_id);
    if (lgrp_id != -1) {
      return lgrp_id;
    }
  }
  return 0;
}

size_t os::numa_get_leaf_groups(int *ids, size_t size) {
  for (size_t i = 0; i < size; i++) {
    ids[i] = i;
  }
  return size;
}

bool os::get_page_info(char *start, page_info* info) {
  return false;
}

char *os::scan_pages(char *start, char* end, page_info* page_expected,
                     page_info* page_found) {
  return end;
}


int os::Linux::sched_getcpu_syscall(void) {
  unsigned int cpu;
  int retval = -1;

#if defined(IA32)
  #ifndef SYS_getcpu
    #define SYS_getcpu 318
  #endif
  retval = syscall(SYS_getcpu, &cpu, NULL, NULL);
#elif defined(AMD64)
// Unfortunately we have to bring all these macros here from vsyscall.h
// to be able to compile on old linuxes.
  #define __NR_vgetcpu 2
  #define VSYSCALL_START (-10UL << 20)
  #define VSYSCALL_SIZE 1024
  #define VSYSCALL_ADDR(vsyscall_nr) (VSYSCALL_START+VSYSCALL_SIZE*(vsyscall_nr))
  typedef long (*vgetcpu_t)(unsigned int *cpu, unsigned int *node, unsigned long *tcache);
  vgetcpu_t vgetcpu = (vgetcpu_t)VSYSCALL_ADDR(__NR_vgetcpu);
  retval = vgetcpu(&cpu, NULL, NULL);
#endif

  return (retval == -1) ? retval : cpu;
}

// Something to do with the numa-aware allocator needs these symbols
extern "C" JNIEXPORT void numa_warn(int number, char *where, ...) { }
extern "C" JNIEXPORT void numa_error(char *where) { }
extern "C" JNIEXPORT int fork1() { return fork(); }


// If we are running with libnuma version > 2, then we should
// be trying to use symbols with versions 1.1
// If we are running with earlier version, which did not have symbol versions,
// we should use the base version.
void* os::Linux::libnuma_dlsym(void* handle, const char *name) {
  void *f = dlvsym(handle, name, "libnuma_1.1");
  if (f == NULL) {
    f = dlsym(handle, name);
  }
  return f;
}

bool os::Linux::libnuma_init() {
  // sched_getcpu() should be in libc.
  set_sched_getcpu(CAST_TO_FN_PTR(sched_getcpu_func_t,
                                  dlsym(RTLD_DEFAULT, "sched_getcpu")));

  // If it's not, try a direct syscall.
  if (sched_getcpu() == -1) {
    set_sched_getcpu(CAST_TO_FN_PTR(sched_getcpu_func_t,
                                    (void*)&sched_getcpu_syscall));
  }

  if (sched_getcpu() != -1) { // Does it work?
    void *handle = dlopen("libnuma.so.1", RTLD_LAZY);
    if (handle != NULL) {
      set_numa_node_to_cpus(CAST_TO_FN_PTR(numa_node_to_cpus_func_t,
                                           libnuma_dlsym(handle, "numa_node_to_cpus")));
      set_numa_max_node(CAST_TO_FN_PTR(numa_max_node_func_t,
                                       libnuma_dlsym(handle, "numa_max_node")));
      set_numa_available(CAST_TO_FN_PTR(numa_available_func_t,
                                        libnuma_dlsym(handle, "numa_available")));
      set_numa_tonode_memory(CAST_TO_FN_PTR(numa_tonode_memory_func_t,
                                            libnuma_dlsym(handle, "numa_tonode_memory")));
      set_numa_interleave_memory(CAST_TO_FN_PTR(numa_interleave_memory_func_t,
                                                libnuma_dlsym(handle, "numa_interleave_memory")));
      set_numa_set_bind_policy(CAST_TO_FN_PTR(numa_set_bind_policy_func_t,
                                              libnuma_dlsym(handle, "numa_set_bind_policy")));


      if (numa_available() != -1) {
        set_numa_all_nodes((unsigned long*)libnuma_dlsym(handle, "numa_all_nodes"));
        // Create a cpu -> node mapping
        _cpu_to_node = new (ResourceObj::C_HEAP, mtInternal) GrowableArray<int>(0, true);
        rebuild_cpu_to_node_map();
        return true;
      }
    }
  }
  return false;
}

// rebuild_cpu_to_node_map() constructs a table mapping cpud id to node id.
// The table is later used in get_node_by_cpu().
void os::Linux::rebuild_cpu_to_node_map() {
  const size_t NCPUS = 32768; // Since the buffer size computation is very obscure
                              // in libnuma (possible values are starting from 16,
                              // and continuing up with every other power of 2, but less
                              // than the maximum number of CPUs supported by kernel), and
                              // is a subject to change (in libnuma version 2 the requirements
                              // are more reasonable) we'll just hardcode the number they use
                              // in the library.
  const size_t BitsPerCLong = sizeof(long) * CHAR_BIT;

  size_t cpu_num = os::active_processor_count();
  size_t cpu_map_size = NCPUS / BitsPerCLong;
  size_t cpu_map_valid_size =
    MIN2((cpu_num + BitsPerCLong - 1) / BitsPerCLong, cpu_map_size);

  cpu_to_node()->clear();
  cpu_to_node()->at_grow(cpu_num - 1);
  size_t node_num = numa_get_groups_num();

  unsigned long *cpu_map = NEW_C_HEAP_ARRAY(unsigned long, cpu_map_size, mtInternal);
  for (size_t i = 0; i < node_num; i++) {
    if (numa_node_to_cpus(i, cpu_map, cpu_map_size * sizeof(unsigned long)) != -1) {
      for (size_t j = 0; j < cpu_map_valid_size; j++) {
        if (cpu_map[j] != 0) {
          for (size_t k = 0; k < BitsPerCLong; k++) {
            if (cpu_map[j] & (1UL << k)) {
              cpu_to_node()->at_put(j * BitsPerCLong + k, i);
            }
          }
        }
      }
    }
  }
  FREE_C_HEAP_ARRAY(unsigned long, cpu_map, mtInternal);
}

int os::Linux::get_node_by_cpu(int cpu_id) {
  if (cpu_to_node() != NULL && cpu_id >= 0 && cpu_id < cpu_to_node()->length()) {
    return cpu_to_node()->at(cpu_id);
  }
  return -1;
}

GrowableArray<int>* os::Linux::_cpu_to_node;
os::Linux::sched_getcpu_func_t os::Linux::_sched_getcpu;
os::Linux::numa_node_to_cpus_func_t os::Linux::_numa_node_to_cpus;
os::Linux::numa_max_node_func_t os::Linux::_numa_max_node;
os::Linux::numa_available_func_t os::Linux::_numa_available;
os::Linux::numa_tonode_memory_func_t os::Linux::_numa_tonode_memory;
os::Linux::numa_interleave_memory_func_t os::Linux::_numa_interleave_memory;
os::Linux::numa_set_bind_policy_func_t os::Linux::_numa_set_bind_policy;
unsigned long* os::Linux::_numa_all_nodes;

bool os::pd_uncommit_memory(char* addr, size_t size) {
  uintptr_t res = (uintptr_t) ::mmap(addr, size, PROT_NONE,
                                     MAP_PRIVATE|MAP_FIXED|MAP_NORESERVE|MAP_ANONYMOUS, -1, 0);
  return res  != (uintptr_t) MAP_FAILED;
}

static address get_stack_commited_bottom(address bottom, size_t size) {
  address nbot = bottom;
  address ntop = bottom + size;

  size_t page_sz = os::vm_page_size();
  unsigned pages = size / page_sz;

  unsigned char vec[1];
  unsigned imin = 1, imax = pages + 1, imid;
  int mincore_return_value = 0;

  assert(imin <= imax, "Unexpected page size");

  while (imin < imax) {
    imid = (imax + imin) / 2;
    nbot = ntop - (imid * page_sz);

    // Use a trick with mincore to check whether the page is mapped or not.
    // mincore sets vec to 1 if page resides in memory and to 0 if page
    // is swapped output but if page we are asking for is unmapped
    // it returns -1,ENOMEM
    mincore_return_value = mincore(nbot, page_sz, vec);

    if (mincore_return_value == -1) {
      // Page is not mapped go up
      // to find first mapped page
      if (errno != EAGAIN) {
        assert(errno == ENOMEM, "Unexpected mincore errno");
        imax = imid;
      }
    } else {
      // Page is mapped go down
      // to find first not mapped page
      imin = imid + 1;
    }
  }

  nbot = nbot + page_sz;

  // Adjust stack bottom one page up if last checked page is not mapped
  if (mincore_return_value == -1) {
    nbot = nbot + page_sz;
  }

  return nbot;
}


// Linux uses a growable mapping for the stack, and if the mapping for
// the stack guard pages is not removed when we detach a thread the
// stack cannot grow beyond the pages where the stack guard was
// mapped.  If at some point later in the process the stack expands to
// that point, the Linux kernel cannot expand the stack any further
// because the guard pages are in the way, and a segfault occurs.
//
// However, it's essential not to split the stack region by unmapping
// a region (leaving a hole) that's already part of the stack mapping,
// so if the stack mapping has already grown beyond the guard pages at
// the time we create them, we have to truncate the stack mapping.
// So, we need to know the extent of the stack mapping when
// create_stack_guard_pages() is called.

// We only need this for stacks that are growable: at the time of
// writing thread stacks don't use growable mappings (i.e. those
// creeated with MAP_GROWSDOWN), and aren't marked "[stack]", so this
// only applies to the main thread.

// If the (growable) stack mapping already extends beyond the point
// where we're going to put our guard pages, truncate the mapping at
// that point by munmap()ping it.  This ensures that when we later
// munmap() the guard pages we don't leave a hole in the stack
// mapping. This only affects the main/initial thread

bool os::pd_create_stack_guard_pages(char* addr, size_t size) {
  if (os::Linux::is_initial_thread()) {
    // As we manually grow stack up to bottom inside create_attached_thread(),
    // it's likely that os::Linux::initial_thread_stack_bottom is mapped and
    // we don't need to do anything special.
    // Check it first, before calling heavy function.
    uintptr_t stack_extent = (uintptr_t) os::Linux::initial_thread_stack_bottom();
    unsigned char vec[1];

    if (mincore((address)stack_extent, os::vm_page_size(), vec) == -1) {
      // Fallback to slow path on all errors, including EAGAIN
      stack_extent = (uintptr_t) get_stack_commited_bottom(
                                                           os::Linux::initial_thread_stack_bottom(),
                                                           (size_t)addr - stack_extent);
    }

    if (stack_extent < (uintptr_t)addr) {
      ::munmap((void*)stack_extent, (uintptr_t)(addr - stack_extent));
    }
  }

  return os::commit_memory(addr, size, !ExecMem);
}

// If this is a growable mapping, remove the guard pages entirely by
// munmap()ping them.  If not, just call uncommit_memory(). This only
// affects the main/initial thread, but guard against future OS changes
// It's safe to always unmap guard pages for initial thread because we
// always place it right after end of the mapped region

bool os::remove_stack_guard_pages(char* addr, size_t size) {
  uintptr_t stack_extent, stack_base;

  if (os::Linux::is_initial_thread()) {
    return ::munmap(addr, size) == 0;
  }

  return os::uncommit_memory(addr, size);
}

static address _highest_vm_reserved_address = NULL;

// If 'fixed' is true, anon_mmap() will attempt to reserve anonymous memory
// at 'requested_addr'. If there are existing memory mappings at the same
// location, however, they will be overwritten. If 'fixed' is false,
// 'requested_addr' is only treated as a hint, the return value may or
// may not start from the requested address. Unlike Linux mmap(), this
// function returns NULL to indicate failure.
static char* anon_mmap(char* requested_addr, size_t bytes, bool fixed) {
  char * addr;
  int flags;

  flags = MAP_PRIVATE | MAP_NORESERVE | MAP_ANONYMOUS;
  if (fixed) {
    assert((uintptr_t)requested_addr % os::Linux::page_size() == 0, "unaligned address");
    flags |= MAP_FIXED;
  }

  // Map reserved/uncommitted pages PROT_NONE so we fail early if we
  // touch an uncommitted page. Otherwise, the read/write might
  // succeed if we have enough swap space to back the physical page.
  addr = (char*)::mmap(requested_addr, bytes, PROT_NONE,
                       flags, -1, 0);

  if (addr != MAP_FAILED) {
    // anon_mmap() should only get called during VM initialization,
    // don't need lock (actually we can skip locking even it can be called
    // from multiple threads, because _highest_vm_reserved_address is just a
    // hint about the upper limit of non-stack memory regions.)
    if ((address)addr + bytes > _highest_vm_reserved_address) {
      _highest_vm_reserved_address = (address)addr + bytes;
    }
  }

  return addr == MAP_FAILED ? NULL : addr;
}

// Don't update _highest_vm_reserved_address, because there might be memory
// regions above addr + size. If so, releasing a memory region only creates
// a hole in the address space, it doesn't help prevent heap-stack collision.
//
static int anon_munmap(char * addr, size_t size) {
  return ::munmap(addr, size) == 0;
}

char* os::pd_reserve_memory(size_t bytes, char* requested_addr,
                            size_t alignment_hint) {
  return anon_mmap(requested_addr, bytes, (requested_addr != NULL));
}

bool os::pd_release_memory(char* addr, size_t size) {
  return anon_munmap(addr, size);
}

static address highest_vm_reserved_address() {
  return _highest_vm_reserved_address;
}

static bool linux_mprotect(char* addr, size_t size, int prot) {
  // Linux wants the mprotect address argument to be page aligned.
  char* bottom = (char*)align_size_down((intptr_t)addr, os::Linux::page_size());

  // According to SUSv3, mprotect() should only be used with mappings
  // established by mmap(), and mmap() always maps whole pages. Unaligned
  // 'addr' likely indicates problem in the VM (e.g. trying to change
  // protection of malloc'ed or statically allocated memory). Check the
  // caller if you hit this assert.
  assert(addr == bottom, "sanity check");

  size = align_size_up(pointer_delta(addr, bottom, 1) + size, os::Linux::page_size());
  return ::mprotect(bottom, size, prot) == 0;
}

// Set protections specified
bool os::protect_memory(char* addr, size_t bytes, ProtType prot,
                        bool is_committed) {
  unsigned int p = 0;
  switch (prot) {
  case MEM_PROT_NONE: p = PROT_NONE; break;
  case MEM_PROT_READ: p = PROT_READ; break;
  case MEM_PROT_RW:   p = PROT_READ|PROT_WRITE; break;
  case MEM_PROT_RWX:  p = PROT_READ|PROT_WRITE|PROT_EXEC; break;
  default:
    ShouldNotReachHere();
  }
  // is_committed is unused.
  return linux_mprotect(addr, bytes, p);
}

bool os::guard_memory(char* addr, size_t size) {
  return linux_mprotect(addr, size, PROT_NONE);
}

bool os::unguard_memory(char* addr, size_t size) {
  return linux_mprotect(addr, size, PROT_READ|PROT_WRITE);
}

bool os::Linux::transparent_huge_pages_sanity_check(bool warn,
                                                    size_t page_size) {
  bool result = false;
  void *p = mmap(NULL, page_size * 2, PROT_READ|PROT_WRITE,
                 MAP_ANONYMOUS|MAP_PRIVATE,
                 -1, 0);
  if (p != MAP_FAILED) {
    void *aligned_p = align_ptr_up(p, page_size);

    result = madvise(aligned_p, page_size, MADV_HUGEPAGE) == 0;

    munmap(p, page_size * 2);
  }

  if (warn && !result) {
    warning("TransparentHugePages is not supported by the operating system.");
  }

  return result;
}

bool os::Linux::hugetlbfs_sanity_check(bool warn, size_t page_size) {
  bool result = false;
  void *p = mmap(NULL, page_size, PROT_READ|PROT_WRITE,
                 MAP_ANONYMOUS|MAP_PRIVATE|MAP_HUGETLB,
                 -1, 0);

  if (p != MAP_FAILED) {
    // We don't know if this really is a huge page or not.
    FILE *fp = fopen("/proc/self/maps", "r");
    if (fp) {
      while (!feof(fp)) {
        char chars[257];
        long x = 0;
        if (fgets(chars, sizeof(chars), fp)) {
          if (sscanf(chars, "%lx-%*x", &x) == 1
              && x == (long)p) {
            if (strstr (chars, "hugepage")) {
              result = true;
              break;
            }
          }
        }
      }
      fclose(fp);
    }
    munmap(p, page_size);
  }

  if (warn && !result) {
    warning("HugeTLBFS is not supported by the operating system.");
  }

  return result;
}

// Set the coredump_filter bits to include largepages in core dump (bit 6)
//
// From the coredump_filter documentation:
//
// - (bit 0) anonymous private memory
// - (bit 1) anonymous shared memory
// - (bit 2) file-backed private memory
// - (bit 3) file-backed shared memory
// - (bit 4) ELF header pages in file-backed private memory areas (it is
//           effective only if the bit 2 is cleared)
// - (bit 5) hugetlb private memory
// - (bit 6) hugetlb shared memory
//
static void set_coredump_filter(void) {
  FILE *f;
  long cdm;

  if ((f = fopen("/proc/self/coredump_filter", "r+")) == NULL) {
    return;
  }

  if (fscanf(f, "%lx", &cdm) != 1) {
    fclose(f);
    return;
  }

  rewind(f);

  if ((cdm & LARGEPAGES_BIT) == 0) {
    cdm |= LARGEPAGES_BIT;
    fprintf(f, "%#lx", cdm);
  }

  fclose(f);
}

// Large page support

static size_t _large_page_size = 0;

size_t os::Linux::find_large_page_size() {
  size_t large_page_size = 0;

  // large_page_size on Linux is used to round up heap size. x86 uses either
  // 2M or 4M page, depending on whether PAE (Physical Address Extensions)
  // mode is enabled. AMD64/EM64T uses 2M page in 64bit mode. IA64 can use
  // page as large as 256M.
  //
  // Here we try to figure out page size by parsing /proc/meminfo and looking
  // for a line with the following format:
  //    Hugepagesize:     2048 kB
  //
  // If we can't determine the value (e.g. /proc is not mounted, or the text
  // format has been changed), we'll use the largest page size supported by
  // the processor.

#ifndef ZERO
  large_page_size = IA32_ONLY(4 * M) AMD64_ONLY(2 * M) IA64_ONLY(256 * M) SPARC_ONLY(4 * M)
                     ARM_ONLY(2 * M) PPC_ONLY(4 * M);
#endif // ZERO

  FILE *fp = fopen("/proc/meminfo", "r");
  if (fp) {
    while (!feof(fp)) {
      int x = 0;
      char buf[16];
      if (fscanf(fp, "Hugepagesize: %d", &x) == 1) {
        if (x && fgets(buf, sizeof(buf), fp) && strcmp(buf, " kB\n") == 0) {
          large_page_size = x * K;
          break;
        }
      } else {
        // skip to next line
        for (;;) {
          int ch = fgetc(fp);
          if (ch == EOF || ch == (int)'\n') break;
        }
      }
    }
    fclose(fp);
  }

  if (!FLAG_IS_DEFAULT(LargePageSizeInBytes) && LargePageSizeInBytes != large_page_size) {
    warning("Setting LargePageSizeInBytes has no effect on this OS. Large page size is "
            SIZE_FORMAT "%s.", byte_size_in_proper_unit(large_page_size),
            proper_unit_for_byte_size(large_page_size));
  }

  return large_page_size;
}

size_t os::Linux::setup_large_page_size() {
  _large_page_size = Linux::find_large_page_size();
  const size_t default_page_size = (size_t)Linux::page_size();
  if (_large_page_size > default_page_size) {
    _page_sizes[0] = _large_page_size;
    _page_sizes[1] = default_page_size;
    _page_sizes[2] = 0;
  }

  return _large_page_size;
}

bool os::Linux::setup_large_page_type(size_t page_size) {
  if (FLAG_IS_DEFAULT(UseHugeTLBFS) &&
      FLAG_IS_DEFAULT(UseSHM) &&
      FLAG_IS_DEFAULT(UseTransparentHugePages)) {

    // The type of large pages has not been specified by the user.

    // Try UseHugeTLBFS and then UseSHM.
    UseHugeTLBFS = UseSHM = true;

    // Don't try UseTransparentHugePages since there are known
    // performance issues with it turned on. This might change in the future.
    UseTransparentHugePages = false;
  }

  if (UseTransparentHugePages) {
    bool warn_on_failure = !FLAG_IS_DEFAULT(UseTransparentHugePages);
    if (transparent_huge_pages_sanity_check(warn_on_failure, page_size)) {
      UseHugeTLBFS = false;
      UseSHM = false;
      return true;
    }
    UseTransparentHugePages = false;
  }

  if (UseHugeTLBFS) {
    bool warn_on_failure = !FLAG_IS_DEFAULT(UseHugeTLBFS);
    if (hugetlbfs_sanity_check(warn_on_failure, page_size)) {
      UseSHM = false;
      return true;
    }
    UseHugeTLBFS = false;
  }

  return UseSHM;
}

void os::large_page_init() {
  if (!UseLargePages &&
      !UseTransparentHugePages &&
      !UseHugeTLBFS &&
      !UseSHM) {
    // Not using large pages.
    return;
  }

  if (!FLAG_IS_DEFAULT(UseLargePages) && !UseLargePages) {
    // The user explicitly turned off large pages.
    // Ignore the rest of the large pages flags.
    UseTransparentHugePages = false;
    UseHugeTLBFS = false;
    UseSHM = false;
    return;
  }

  size_t large_page_size = Linux::setup_large_page_size();
  UseLargePages          = Linux::setup_large_page_type(large_page_size);

  set_coredump_filter();
}

#ifndef SHM_HUGETLB
  #define SHM_HUGETLB 04000
#endif

char* os::Linux::reserve_memory_special_shm(size_t bytes, size_t alignment,
                                            char* req_addr, bool exec) {
  // "exec" is passed in but not used.  Creating the shared image for
  // the code cache doesn't have an SHM_X executable permission to check.
  assert(UseLargePages && UseSHM, "only for SHM large pages");
  assert(is_ptr_aligned(req_addr, os::large_page_size()), "Unaligned address");

  if (!is_size_aligned(bytes, os::large_page_size()) || alignment > os::large_page_size()) {
    return NULL; // Fallback to small pages.
  }

  key_t key = IPC_PRIVATE;
  char *addr;

  bool warn_on_failure = UseLargePages &&
                        (!FLAG_IS_DEFAULT(UseLargePages) ||
                         !FLAG_IS_DEFAULT(UseSHM) ||
                         !FLAG_IS_DEFAULT(LargePageSizeInBytes));
  char msg[128];

  // Create a large shared memory region to attach to based on size.
  // Currently, size is the total size of the heap
  int shmid = shmget(key, bytes, SHM_HUGETLB|IPC_CREAT|SHM_R|SHM_W);
  if (shmid == -1) {
    // Possible reasons for shmget failure:
    // 1. shmmax is too small for Java heap.
    //    > check shmmax value: cat /proc/sys/kernel/shmmax
    //    > increase shmmax value: echo "0xffffffff" > /proc/sys/kernel/shmmax
    // 2. not enough large page memory.
    //    > check available large pages: cat /proc/meminfo
    //    > increase amount of large pages:
    //          echo new_value > /proc/sys/vm/nr_hugepages
    //      Note 1: different Linux may use different name for this property,
    //            e.g. on Redhat AS-3 it is "hugetlb_pool".
    //      Note 2: it's possible there's enough physical memory available but
    //            they are so fragmented after a long run that they can't
    //            coalesce into large pages. Try to reserve large pages when
    //            the system is still "fresh".
    if (warn_on_failure) {
      jio_snprintf(msg, sizeof(msg), "Failed to reserve shared memory (errno = %d).", errno);
      warning("%s", msg);
    }
    return NULL;
  }

  // attach to the region
  addr = (char*)shmat(shmid, req_addr, 0);
  int err = errno;

  // Remove shmid. If shmat() is successful, the actual shared memory segment
  // will be deleted when it's detached by shmdt() or when the process
  // terminates. If shmat() is not successful this will remove the shared
  // segment immediately.
  shmctl(shmid, IPC_RMID, NULL);

  if ((intptr_t)addr == -1) {
    if (warn_on_failure) {
      jio_snprintf(msg, sizeof(msg), "Failed to attach shared memory (errno = %d).", err);
      warning("%s", msg);
    }
    return NULL;
  }

  return addr;
}

static void warn_on_large_pages_failure(char* req_addr, size_t bytes,
                                        int error) {
  assert(error == ENOMEM, "Only expect to fail if no memory is available");

  bool warn_on_failure = UseLargePages &&
      (!FLAG_IS_DEFAULT(UseLargePages) ||
       !FLAG_IS_DEFAULT(UseHugeTLBFS) ||
       !FLAG_IS_DEFAULT(LargePageSizeInBytes));

  if (warn_on_failure) {
    char msg[128];
    jio_snprintf(msg, sizeof(msg), "Failed to reserve large pages memory req_addr: "
                 PTR_FORMAT " bytes: " SIZE_FORMAT " (errno = %d).", req_addr, bytes, error);
    warning("%s", msg);
  }
}

char* os::Linux::reserve_memory_special_huge_tlbfs_only(size_t bytes,
                                                        char* req_addr,
                                                        bool exec) {
  assert(UseLargePages && UseHugeTLBFS, "only for Huge TLBFS large pages");
  assert(is_size_aligned(bytes, os::large_page_size()), "Unaligned size");
  assert(is_ptr_aligned(req_addr, os::large_page_size()), "Unaligned address");

  int prot = exec ? PROT_READ|PROT_WRITE|PROT_EXEC : PROT_READ|PROT_WRITE;
  char* addr = (char*)::mmap(req_addr, bytes, prot,
                             MAP_PRIVATE|MAP_ANONYMOUS|MAP_HUGETLB,
                             -1, 0);

  if (addr == MAP_FAILED) {
    warn_on_large_pages_failure(req_addr, bytes, errno);
    return NULL;
  }

  assert(is_ptr_aligned(addr, os::large_page_size()), "Must be");

  return addr;
}

char* os::Linux::reserve_memory_special_huge_tlbfs_mixed(size_t bytes,
                                                         size_t alignment,
                                                         char* req_addr,
                                                         bool exec) {
  size_t large_page_size = os::large_page_size();

  assert(bytes >= large_page_size, "Shouldn't allocate large pages for small sizes");

  // Allocate small pages.

  char* start;
  if (req_addr != NULL) {
    assert(is_ptr_aligned(req_addr, alignment), "Must be");
    assert(is_size_aligned(bytes, alignment), "Must be");
    start = os::reserve_memory(bytes, req_addr);
    assert(start == NULL || start == req_addr, "Must be");
  } else {
    start = os::reserve_memory_aligned(bytes, alignment);
  }

  if (start == NULL) {
    return NULL;
  }

  assert(is_ptr_aligned(start, alignment), "Must be");

  if (MemTracker::tracking_level() > NMT_minimal) {
    // os::reserve_memory_special will record this memory area.
    // Need to release it here to prevent overlapping reservations.
    Tracker tkr = MemTracker::get_virtual_memory_release_tracker();
    tkr.record((address)start, bytes);
  }

  char* end = start + bytes;

  // Find the regions of the allocated chunk that can be promoted to large pages.
  char* lp_start = (char*)align_ptr_up(start, large_page_size);
  char* lp_end   = (char*)align_ptr_down(end, large_page_size);

  size_t lp_bytes = lp_end - lp_start;

  assert(is_size_aligned(lp_bytes, large_page_size), "Must be");

  if (lp_bytes == 0) {
    // The mapped region doesn't even span the start and the end of a large page.
    // Fall back to allocate a non-special area.
    ::munmap(start, end - start);
    return NULL;
  }

  int prot = exec ? PROT_READ|PROT_WRITE|PROT_EXEC : PROT_READ|PROT_WRITE;


  void* result;

  if (start != lp_start) {
    result = ::mmap(start, lp_start - start, prot,
                    MAP_PRIVATE|MAP_ANONYMOUS|MAP_FIXED,
                    -1, 0);
    if (result == MAP_FAILED) {
      ::munmap(lp_start, end - lp_start);
      return NULL;
    }
  }

  result = ::mmap(lp_start, lp_bytes, prot,
                  MAP_PRIVATE|MAP_ANONYMOUS|MAP_FIXED|MAP_HUGETLB,
                  -1, 0);
  if (result == MAP_FAILED) {
    warn_on_large_pages_failure(req_addr, bytes, errno);
    // If the mmap above fails, the large pages region will be unmapped and we
    // have regions before and after with small pages. Release these regions.
    //
    // |  mapped  |  unmapped  |  mapped  |
    // ^          ^            ^          ^
    // start      lp_start     lp_end     end
    //
    ::munmap(start, lp_start - start);
    ::munmap(lp_end, end - lp_end);
    return NULL;
  }

  if (lp_end != end) {
    result = ::mmap(lp_end, end - lp_end, prot,
                    MAP_PRIVATE|MAP_ANONYMOUS|MAP_FIXED,
                    -1, 0);
    if (result == MAP_FAILED) {
      ::munmap(start, lp_end - start);
      return NULL;
    }
  }

  return start;
}

char* os::Linux::reserve_memory_special_huge_tlbfs(size_t bytes,
                                                   size_t alignment,
                                                   char* req_addr,
                                                   bool exec) {
  assert(UseLargePages && UseHugeTLBFS, "only for Huge TLBFS large pages");
  assert(is_ptr_aligned(req_addr, alignment), "Must be");
  assert(is_power_of_2(alignment), "Must be");
  assert(is_power_of_2(os::large_page_size()), "Must be");
  assert(bytes >= os::large_page_size(), "Shouldn't allocate large pages for small sizes");

  if (is_size_aligned(bytes, os::large_page_size()) && alignment <= os::large_page_size()) {
    return reserve_memory_special_huge_tlbfs_only(bytes, req_addr, exec);
  } else {
    return reserve_memory_special_huge_tlbfs_mixed(bytes, alignment, req_addr, exec);
  }
}

char* os::reserve_memory_special(size_t bytes, size_t alignment,
                                 char* req_addr, bool exec) {
  assert(UseLargePages, "only for large pages");

  char* addr;
  if (UseSHM) {
    addr = os::Linux::reserve_memory_special_shm(bytes, alignment, req_addr, exec);
  } else {
    assert(UseHugeTLBFS, "must be");
    addr = os::Linux::reserve_memory_special_huge_tlbfs(bytes, alignment, req_addr, exec);
  }

  if (addr != NULL) {
    if (UseNUMAInterleaving) {
      numa_make_global(addr, bytes);
    }

    // The memory is committed
    MemTracker::record_virtual_memory_reserve_and_commit((address)addr, bytes, CALLER_PC);
  }

  return addr;
}

bool os::Linux::release_memory_special_shm(char* base, size_t bytes) {
  // detaching the SHM segment will also delete it, see reserve_memory_special_shm()
  return shmdt(base) == 0;
}

bool os::Linux::release_memory_special_huge_tlbfs(char* base, size_t bytes) {
  return pd_release_memory(base, bytes);
}

bool os::release_memory_special(char* base, size_t bytes) {
  bool res;
  if (MemTracker::tracking_level() > NMT_minimal) {
    Tracker tkr = MemTracker::get_virtual_memory_release_tracker();
    res = os::Linux::release_memory_special_impl(base, bytes);
    if (res) {
      tkr.record((address)base, bytes);
    }

  } else {
    res = os::Linux::release_memory_special_impl(base, bytes);
  }
  return res;
}

bool os::Linux::release_memory_special_impl(char* base, size_t bytes) {
  assert(UseLargePages, "only for large pages");
  bool res;

  if (UseSHM) {
    res = os::Linux::release_memory_special_shm(base, bytes);
  } else {
    assert(UseHugeTLBFS, "must be");
    res = os::Linux::release_memory_special_huge_tlbfs(base, bytes);
  }
  return res;
}

size_t os::large_page_size() {
  return _large_page_size;
}

// With SysV SHM the entire memory region must be allocated as shared
// memory.
// HugeTLBFS allows application to commit large page memory on demand.
// However, when committing memory with HugeTLBFS fails, the region
// that was supposed to be committed will lose the old reservation
// and allow other threads to steal that memory region. Because of this
// behavior we can't commit HugeTLBFS memory.
bool os::can_commit_large_page_memory() {
  return UseTransparentHugePages;
}

bool os::can_execute_large_page_memory() {
  return UseTransparentHugePages || UseHugeTLBFS;
}

// Reserve memory at an arbitrary address, only if that area is
// available (and not reserved for something else).

char* os::pd_attempt_reserve_memory_at(size_t bytes, char* requested_addr) {
  const int max_tries = 10;
  char* base[max_tries];
  size_t size[max_tries];
  const size_t gap = 0x000000;

  // Assert only that the size is a multiple of the page size, since
  // that's all that mmap requires, and since that's all we really know
  // about at this low abstraction level.  If we need higher alignment,
  // we can either pass an alignment to this method or verify alignment
  // in one of the methods further up the call chain.  See bug 5044738.
  assert(bytes % os::vm_page_size() == 0, "reserving unexpected size block");

  // Repeatedly allocate blocks until the block is allocated at the
  // right spot. Give up after max_tries. Note that reserve_memory() will
  // automatically update _highest_vm_reserved_address if the call is
  // successful. The variable tracks the highest memory address every reserved
  // by JVM. It is used to detect heap-stack collision if running with
  // fixed-stack LinuxThreads. Because here we may attempt to reserve more
  // space than needed, it could confuse the collision detecting code. To
  // solve the problem, save current _highest_vm_reserved_address and
  // calculate the correct value before return.
  address old_highest = _highest_vm_reserved_address;

  // Linux mmap allows caller to pass an address as hint; give it a try first,
  // if kernel honors the hint then we can return immediately.
  char * addr = anon_mmap(requested_addr, bytes, false);
  if (addr == requested_addr) {
    return requested_addr;
  }

  if (addr != NULL) {
    // mmap() is successful but it fails to reserve at the requested address
    anon_munmap(addr, bytes);
  }

  int i;
  for (i = 0; i < max_tries; ++i) {
    base[i] = reserve_memory(bytes);

    if (base[i] != NULL) {
      // Is this the block we wanted?
      if (base[i] == requested_addr) {
        size[i] = bytes;
        break;
      }

      // Does this overlap the block we wanted? Give back the overlapped
      // parts and try again.

      size_t top_overlap = requested_addr + (bytes + gap) - base[i];
      if (top_overlap >= 0 && top_overlap < bytes) {
        unmap_memory(base[i], top_overlap);
        base[i] += top_overlap;
        size[i] = bytes - top_overlap;
      } else {
        size_t bottom_overlap = base[i] + bytes - requested_addr;
        if (bottom_overlap >= 0 && bottom_overlap < bytes) {
          unmap_memory(requested_addr, bottom_overlap);
          size[i] = bytes - bottom_overlap;
        } else {
          size[i] = bytes;
        }
      }
    }
  }

  // Give back the unused reserved pieces.

  for (int j = 0; j < i; ++j) {
    if (base[j] != NULL) {
      unmap_memory(base[j], size[j]);
    }
  }

  if (i < max_tries) {
    _highest_vm_reserved_address = MAX2(old_highest, (address)requested_addr + bytes);
    return requested_addr;
  } else {
    _highest_vm_reserved_address = old_highest;
    return NULL;
  }
}

size_t os::read(int fd, void *buf, unsigned int nBytes) {
  return ::read(fd, buf, nBytes);
}

// Short sleep, direct OS call.
//
// Note: certain versions of Linux CFS scheduler (since 2.6.23) do not guarantee
// sched_yield(2) will actually give up the CPU:
//
//   * Alone on this pariticular CPU, keeps running.
//   * Before the introduction of "skip_buddy" with "compat_yield" disabled
//     (pre 2.6.39).
//
// So calling this with 0 is an alternative.
//
void os::naked_short_sleep(jlong ms) {
  struct timespec req;

  assert(ms < 1000, "Un-interruptable sleep, short time use only");
  req.tv_sec = 0;
  if (ms > 0) {
    req.tv_nsec = (ms % 1000) * 1000000;
  } else {
    req.tv_nsec = 1;
  }

  nanosleep(&req, NULL);

  return;
}

// Sleep forever; naked call to OS-specific sleep; use with CAUTION
void os::infinite_sleep() {
  while (true) {    // sleep forever ...
    ::sleep(100);   // ... 100 seconds at a time
  }
}

// Used to convert frequent JVM_Yield() to nops
bool os::dont_yield() {
  return DontYieldALot;
}

void os::naked_yield() {
  sched_yield();
}

////////////////////////////////////////////////////////////////////////////////
// thread priority support

// Note: Normal Linux applications are run with SCHED_OTHER policy. SCHED_OTHER
// only supports dynamic priority, static priority must be zero. For real-time
// applications, Linux supports SCHED_RR which allows static priority (1-99).
// However, for large multi-threaded applications, SCHED_RR is not only slower
// than SCHED_OTHER, but also very unstable (my volano tests hang hard 4 out
// of 5 runs - Sep 2005).
//
// The following code actually changes the niceness of kernel-thread/LWP. It
// has an assumption that setpriority() only modifies one kernel-thread/LWP,
// not the entire user process, and user level threads are 1:1 mapped to kernel
// threads. It has always been the case, but could change in the future. For
// this reason, the code should not be used as default (ThreadPriorityPolicy=0).
// It is only used when ThreadPriorityPolicy=1 and requires root privilege.

int os::java_to_os_priority[CriticalPriority + 1] = {
  19,              // 0 Entry should never be used

   4,              // 1 MinPriority
   3,              // 2
   2,              // 3

   1,              // 4
   0,              // 5 NormPriority
  -1,              // 6

  -2,              // 7
  -3,              // 8
  -4,              // 9 NearMaxPriority

  -5,              // 10 MaxPriority

  -5               // 11 CriticalPriority
};

static int prio_init() {
  if (ThreadPriorityPolicy == 1) {
    // Only root can raise thread priority. Don't allow ThreadPriorityPolicy=1
    // if effective uid is not root. Perhaps, a more elegant way of doing
    // this is to test CAP_SYS_NICE capability, but that will require libcap.so
    if (geteuid() != 0) {
      if (!FLAG_IS_DEFAULT(ThreadPriorityPolicy)) {
        warning("-XX:ThreadPriorityPolicy requires root privilege on Linux");
      }
      ThreadPriorityPolicy = 0;
    }
  }
  if (UseCriticalJavaThreadPriority) {
    os::java_to_os_priority[MaxPriority] = os::java_to_os_priority[CriticalPriority];
  }
  return 0;
}

OSReturn os::set_native_priority(Thread* thread, int newpri) {
  if (!UseThreadPriorities || ThreadPriorityPolicy == 0) return OS_OK;

  int ret = setpriority(PRIO_PROCESS, thread->osthread()->thread_id(), newpri);
  return (ret == 0) ? OS_OK : OS_ERR;
}

OSReturn os::get_native_priority(const Thread* const thread,
                                 int *priority_ptr) {
  if (!UseThreadPriorities || ThreadPriorityPolicy == 0) {
    *priority_ptr = java_to_os_priority[NormPriority];
    return OS_OK;
  }

  errno = 0;
  *priority_ptr = getpriority(PRIO_PROCESS, thread->osthread()->thread_id());
  return (*priority_ptr != -1 || errno == 0 ? OS_OK : OS_ERR);
}

// Hint to the underlying OS that a task switch would not be good.
// Void return because it's a hint and can fail.
void os::hint_no_preempt() {}

////////////////////////////////////////////////////////////////////////////////
// suspend/resume support

//  the low-level signal-based suspend/resume support is a remnant from the
//  old VM-suspension that used to be for java-suspension, safepoints etc,
//  within hotspot. Now there is a single use-case for this:
//    - calling get_thread_pc() on the VMThread by the flat-profiler task
//      that runs in the watcher thread.
//  The remaining code is greatly simplified from the more general suspension
//  code that used to be used.
//
//  The protocol is quite simple:
//  - suspend:
//      - sends a signal to the target thread
//      - polls the suspend state of the osthread using a yield loop
//      - target thread signal handler (SR_handler) sets suspend state
//        and blocks in sigsuspend until continued
//  - resume:
//      - sets target osthread state to continue
//      - sends signal to end the sigsuspend loop in the SR_handler
//
//  Note that the SR_lock plays no role in this suspend/resume protocol.

static void resume_clear_context(OSThread *osthread) {
  osthread->set_ucontext(NULL);
  osthread->set_siginfo(NULL);
}

static void suspend_save_context(OSThread *osthread, siginfo_t* siginfo,
                                 ucontext_t* context) {
  osthread->set_ucontext(context);
  osthread->set_siginfo(siginfo);
}

// Handler function invoked when a thread's execution is suspended or
// resumed. We have to be careful that only async-safe functions are
// called here (Note: most pthread functions are not async safe and
// should be avoided.)
//
// Note: sigwait() is a more natural fit than sigsuspend() from an
// interface point of view, but sigwait() prevents the signal hander
// from being run. libpthread would get very confused by not having
// its signal handlers run and prevents sigwait()'s use with the
// mutex granting granting signal.
//
// Currently only ever called on the VMThread and JavaThreads (PC sampling)
//
static void SR_handler(int sig, siginfo_t* siginfo, ucontext_t* context) {
  // Save and restore errno to avoid confusing native code with EINTR
  // after sigsuspend.
  int old_errno = errno;

  Thread* thread = Thread::current();
  OSThread* osthread = thread->osthread();
  assert(thread->is_VM_thread() || thread->is_Java_thread(), "Must be VMThread or JavaThread");

  os::SuspendResume::State current = osthread->sr.state();
  if (current == os::SuspendResume::SR_SUSPEND_REQUEST) {
    suspend_save_context(osthread, siginfo, context);

    // attempt to switch the state, we assume we had a SUSPEND_REQUEST
    os::SuspendResume::State state = osthread->sr.suspended();
    if (state == os::SuspendResume::SR_SUSPENDED) {
      sigset_t suspend_set;  // signals for sigsuspend()

      // get current set of blocked signals and unblock resume signal
      pthread_sigmask(SIG_BLOCK, NULL, &suspend_set);
      sigdelset(&suspend_set, SR_signum);

      sr_semaphore.signal();
      // wait here until we are resumed
      while (1) {
        sigsuspend(&suspend_set);

        os::SuspendResume::State result = osthread->sr.running();
        if (result == os::SuspendResume::SR_RUNNING) {
          sr_semaphore.signal();
          break;
        }
      }

    } else if (state == os::SuspendResume::SR_RUNNING) {
      // request was cancelled, continue
    } else {
      ShouldNotReachHere();
    }

    resume_clear_context(osthread);
  } else if (current == os::SuspendResume::SR_RUNNING) {
    // request was cancelled, continue
  } else if (current == os::SuspendResume::SR_WAKEUP_REQUEST) {
    // ignore
  } else {
    // ignore
  }

  errno = old_errno;
}


static int SR_initialize() {
  struct sigaction act;
  char *s;
  // Get signal number to use for suspend/resume
  if ((s = ::getenv("_JAVA_SR_SIGNUM")) != 0) {
    int sig = ::strtol(s, 0, 10);
    if (sig > 0 || sig < _NSIG) {
      SR_signum = sig;
    }
  }

  assert(SR_signum > SIGSEGV && SR_signum > SIGBUS,
         "SR_signum must be greater than max(SIGSEGV, SIGBUS), see 4355769");

  sigemptyset(&SR_sigset);
  sigaddset(&SR_sigset, SR_signum);

  // Set up signal handler for suspend/resume
  act.sa_flags = SA_RESTART|SA_SIGINFO;
  act.sa_handler = (void (*)(int)) SR_handler;

  // SR_signum is blocked by default.
  // 4528190 - We also need to block pthread restart signal (32 on all
  // supported Linux platforms). Note that LinuxThreads need to block
  // this signal for all threads to work properly. So we don't have
  // to use hard-coded signal number when setting up the mask.
  pthread_sigmask(SIG_BLOCK, NULL, &act.sa_mask);

  if (sigaction(SR_signum, &act, 0) == -1) {
    return -1;
  }

  // Save signal flag
  os::Linux::set_our_sigflags(SR_signum, act.sa_flags);
  return 0;
}

static int sr_notify(OSThread* osthread) {
  int status = pthread_kill(osthread->pthread_id(), SR_signum);
  assert_status(status == 0, status, "pthread_kill");
  return status;
}

// "Randomly" selected value for how long we want to spin
// before bailing out on suspending a thread, also how often
// we send a signal to a thread we want to resume
static const int RANDOMLY_LARGE_INTEGER = 1000000;
static const int RANDOMLY_LARGE_INTEGER2 = 100;

// returns true on success and false on error - really an error is fatal
// but this seems the normal response to library errors
static bool do_suspend(OSThread* osthread) {
  assert(osthread->sr.is_running(), "thread should be running");
  assert(!sr_semaphore.trywait(), "semaphore has invalid state");

  // mark as suspended and send signal
  if (osthread->sr.request_suspend() != os::SuspendResume::SR_SUSPEND_REQUEST) {
    // failed to switch, state wasn't running?
    ShouldNotReachHere();
    return false;
  }

  if (sr_notify(osthread) != 0) {
    ShouldNotReachHere();
  }

  // managed to send the signal and switch to SUSPEND_REQUEST, now wait for SUSPENDED
  while (true) {
    if (sr_semaphore.timedwait(0, 2 * NANOSECS_PER_MILLISEC)) {
      break;
    } else {
      // timeout
      os::SuspendResume::State cancelled = osthread->sr.cancel_suspend();
      if (cancelled == os::SuspendResume::SR_RUNNING) {
        return false;
      } else if (cancelled == os::SuspendResume::SR_SUSPENDED) {
        // make sure that we consume the signal on the semaphore as well
        sr_semaphore.wait();
        break;
      } else {
        ShouldNotReachHere();
        return false;
      }
    }
  }

  guarantee(osthread->sr.is_suspended(), "Must be suspended");
  return true;
}

static void do_resume(OSThread* osthread) {
  assert(osthread->sr.is_suspended(), "thread should be suspended");
  assert(!sr_semaphore.trywait(), "invalid semaphore state");

  if (osthread->sr.request_wakeup() != os::SuspendResume::SR_WAKEUP_REQUEST) {
    // failed to switch to WAKEUP_REQUEST
    ShouldNotReachHere();
    return;
  }

  while (true) {
    if (sr_notify(osthread) == 0) {
      if (sr_semaphore.timedwait(0, 2 * NANOSECS_PER_MILLISEC)) {
        if (osthread->sr.is_running()) {
          return;
        }
      }
    } else {
      ShouldNotReachHere();
    }
  }

  guarantee(osthread->sr.is_running(), "Must be running!");
}

///////////////////////////////////////////////////////////////////////////////////
// signal handling (except suspend/resume)

// This routine may be used by user applications as a "hook" to catch signals.
// The user-defined signal handler must pass unrecognized signals to this
// routine, and if it returns true (non-zero), then the signal handler must
// return immediately.  If the flag "abort_if_unrecognized" is true, then this
// routine will never retun false (zero), but instead will execute a VM panic
// routine kill the process.
//
// If this routine returns false, it is OK to call it again.  This allows
// the user-defined signal handler to perform checks either before or after
// the VM performs its own checks.  Naturally, the user code would be making
// a serious error if it tried to handle an exception (such as a null check
// or breakpoint) that the VM was generating for its own correct operation.
//
// This routine may recognize any of the following kinds of signals:
//    SIGBUS, SIGSEGV, SIGILL, SIGFPE, SIGQUIT, SIGPIPE, SIGXFSZ, SIGUSR1.
// It should be consulted by handlers for any of those signals.
//
// The caller of this routine must pass in the three arguments supplied
// to the function referred to in the "sa_sigaction" (not the "sa_handler")
// field of the structure passed to sigaction().  This routine assumes that
// the sa_flags field passed to sigaction() includes SA_SIGINFO and SA_RESTART.
//
// Note that the VM will print warnings if it detects conflicting signal
// handlers, unless invoked with the option "-XX:+AllowUserSignalHandlers".
//
extern "C" JNIEXPORT int JVM_handle_linux_signal(int signo,
                                                 siginfo_t* siginfo,
                                                 void* ucontext,
                                                 int abort_if_unrecognized);

void signalHandler(int sig, siginfo_t* info, void* uc) {
  assert(info != NULL && uc != NULL, "it must be old kernel");
  int orig_errno = errno;  // Preserve errno value over signal handler.
  JVM_handle_linux_signal(sig, info, uc, true);
  errno = orig_errno;
}


// This boolean allows users to forward their own non-matching signals
// to JVM_handle_linux_signal, harmlessly.
bool os::Linux::signal_handlers_are_installed = false;

// For signal-chaining
struct sigaction os::Linux::sigact[MAXSIGNUM];
unsigned int os::Linux::sigs = 0;
bool os::Linux::libjsig_is_loaded = false;
typedef struct sigaction *(*get_signal_t)(int);
get_signal_t os::Linux::get_signal_action = NULL;

struct sigaction* os::Linux::get_chained_signal_action(int sig) {
  struct sigaction *actp = NULL;

  if (libjsig_is_loaded) {
    // Retrieve the old signal handler from libjsig
    actp = (*get_signal_action)(sig);
  }
  if (actp == NULL) {
    // Retrieve the preinstalled signal handler from jvm
    actp = get_preinstalled_handler(sig);
  }

  return actp;
}

static bool call_chained_handler(struct sigaction *actp, int sig,
                                 siginfo_t *siginfo, void *context) {
  // Call the old signal handler
  if (actp->sa_handler == SIG_DFL) {
    // It's more reasonable to let jvm treat it as an unexpected exception
    // instead of taking the default action.
    return false;
  } else if (actp->sa_handler != SIG_IGN) {
    if ((actp->sa_flags & SA_NODEFER) == 0) {
      // automaticlly block the signal
      sigaddset(&(actp->sa_mask), sig);
    }

    sa_handler_t hand;
    sa_sigaction_t sa;
    bool siginfo_flag_set = (actp->sa_flags & SA_SIGINFO) != 0;
    // retrieve the chained handler
    if (siginfo_flag_set) {
      sa = actp->sa_sigaction;
    } else {
      hand = actp->sa_handler;
    }

    if ((actp->sa_flags & SA_RESETHAND) != 0) {
      actp->sa_handler = SIG_DFL;
    }

    // try to honor the signal mask
    sigset_t oset;
    pthread_sigmask(SIG_SETMASK, &(actp->sa_mask), &oset);

    // call into the chained handler
    if (siginfo_flag_set) {
      (*sa)(sig, siginfo, context);
    } else {
      (*hand)(sig);
    }

    // restore the signal mask
    pthread_sigmask(SIG_SETMASK, &oset, 0);
  }
  // Tell jvm's signal handler the signal is taken care of.
  return true;
}

bool os::Linux::chained_handler(int sig, siginfo_t* siginfo, void* context) {
  bool chained = false;
  // signal-chaining
  if (UseSignalChaining) {
    struct sigaction *actp = get_chained_signal_action(sig);
    if (actp != NULL) {
      chained = call_chained_handler(actp, sig, siginfo, context);
    }
  }
  return chained;
}

struct sigaction* os::Linux::get_preinstalled_handler(int sig) {
  if ((((unsigned int)1 << sig) & sigs) != 0) {
    return &sigact[sig];
  }
  return NULL;
}

void os::Linux::save_preinstalled_handler(int sig, struct sigaction& oldAct) {
  assert(sig > 0 && sig < MAXSIGNUM, "vm signal out of expected range");
  sigact[sig] = oldAct;
  sigs |= (unsigned int)1 << sig;
}

// for diagnostic
int os::Linux::sigflags[MAXSIGNUM];

int os::Linux::get_our_sigflags(int sig) {
  assert(sig > 0 && sig < MAXSIGNUM, "vm signal out of expected range");
  return sigflags[sig];
}

void os::Linux::set_our_sigflags(int sig, int flags) {
  assert(sig > 0 && sig < MAXSIGNUM, "vm signal out of expected range");
  sigflags[sig] = flags;
}

void os::Linux::set_signal_handler(int sig, bool set_installed) {
  // Check for overwrite.
  struct sigaction oldAct;
  sigaction(sig, (struct sigaction*)NULL, &oldAct);

  void* oldhand = oldAct.sa_sigaction
                ? CAST_FROM_FN_PTR(void*,  oldAct.sa_sigaction)
                : CAST_FROM_FN_PTR(void*,  oldAct.sa_handler);
  if (oldhand != CAST_FROM_FN_PTR(void*, SIG_DFL) &&
      oldhand != CAST_FROM_FN_PTR(void*, SIG_IGN) &&
      oldhand != CAST_FROM_FN_PTR(void*, (sa_sigaction_t)signalHandler)) {
    if (AllowUserSignalHandlers || !set_installed) {
      // Do not overwrite; user takes responsibility to forward to us.
      return;
    } else if (UseSignalChaining) {
      // save the old handler in jvm
      save_preinstalled_handler(sig, oldAct);
      // libjsig also interposes the sigaction() call below and saves the
      // old sigaction on it own.
    } else {
      fatal(err_msg("Encountered unexpected pre-existing sigaction handler "
                    "%#lx for signal %d.", (long)oldhand, sig));
    }
  }

  struct sigaction sigAct;
  sigfillset(&(sigAct.sa_mask));
  sigAct.sa_handler = SIG_DFL;
  if (!set_installed) {
    sigAct.sa_flags = SA_SIGINFO|SA_RESTART;
  } else {
    sigAct.sa_sigaction = signalHandler;
    sigAct.sa_flags = SA_SIGINFO|SA_RESTART;
  }
  // Save flags, which are set by ours
  assert(sig > 0 && sig < MAXSIGNUM, "vm signal out of expected range");
  sigflags[sig] = sigAct.sa_flags;

  int ret = sigaction(sig, &sigAct, &oldAct);
  assert(ret == 0, "check");

  void* oldhand2  = oldAct.sa_sigaction
                  ? CAST_FROM_FN_PTR(void*, oldAct.sa_sigaction)
                  : CAST_FROM_FN_PTR(void*, oldAct.sa_handler);
  assert(oldhand2 == oldhand, "no concurrent signal handler installation");
}

// install signal handlers for signals that HotSpot needs to
// handle in order to support Java-level exception handling.

void os::Linux::install_signal_handlers() {
  if (!signal_handlers_are_installed) {
    signal_handlers_are_installed = true;

    // signal-chaining
    typedef void (*signal_setting_t)();
    signal_setting_t begin_signal_setting = NULL;
    signal_setting_t end_signal_setting = NULL;
    begin_signal_setting = CAST_TO_FN_PTR(signal_setting_t,
                                          dlsym(RTLD_DEFAULT, "JVM_begin_signal_setting"));
    if (begin_signal_setting != NULL) {
      end_signal_setting = CAST_TO_FN_PTR(signal_setting_t,
                                          dlsym(RTLD_DEFAULT, "JVM_end_signal_setting"));
      get_signal_action = CAST_TO_FN_PTR(get_signal_t,
                                         dlsym(RTLD_DEFAULT, "JVM_get_signal_action"));
      libjsig_is_loaded = true;
      assert(UseSignalChaining, "should enable signal-chaining");
    }
    if (libjsig_is_loaded) {
      // Tell libjsig jvm is setting signal handlers
      (*begin_signal_setting)();
    }

    set_signal_handler(SIGSEGV, true);
    set_signal_handler(SIGPIPE, true);
    set_signal_handler(SIGBUS, true);
    set_signal_handler(SIGILL, true);
    set_signal_handler(SIGFPE, true);
#if defined(PPC64)
    set_signal_handler(SIGTRAP, true);
#endif
    set_signal_handler(SIGXFSZ, true);

    if (libjsig_is_loaded) {
      // Tell libjsig jvm finishes setting signal handlers
      (*end_signal_setting)();
    }

    // We don't activate signal checker if libjsig is in place, we trust ourselves
    // and if UserSignalHandler is installed all bets are off.
    // Log that signal checking is off only if -verbose:jni is specified.
    if (CheckJNICalls) {
      if (libjsig_is_loaded) {
        if (PrintJNIResolving) {
          tty->print_cr("Info: libjsig is activated, all active signal checking is disabled");
        }
        check_signals = false;
      }
      if (AllowUserSignalHandlers) {
        if (PrintJNIResolving) {
          tty->print_cr("Info: AllowUserSignalHandlers is activated, all active signal checking is disabled");
        }
        check_signals = false;
      }
    }
  }
}

// This is the fastest way to get thread cpu time on Linux.
// Returns cpu time (user+sys) for any thread, not only for current.
// POSIX compliant clocks are implemented in the kernels 2.6.16+.
// It might work on 2.6.10+ with a special kernel/glibc patch.
// For reference, please, see IEEE Std 1003.1-2004:
//   http://www.unix.org/single_unix_specification

jlong os::Linux::fast_thread_cpu_time(clockid_t clockid) {
  struct timespec tp;
  int rc = os::Linux::clock_gettime(clockid, &tp);
  assert(rc == 0, "clock_gettime is expected to return 0 code");

  return (tp.tv_sec * NANOSECS_PER_SEC) + tp.tv_nsec;
}

/////
// glibc on Linux platform uses non-documented flag
// to indicate, that some special sort of signal
// trampoline is used.
// We will never set this flag, and we should
// ignore this flag in our diagnostic
#ifdef SIGNIFICANT_SIGNAL_MASK
  #undef SIGNIFICANT_SIGNAL_MASK
#endif
#define SIGNIFICANT_SIGNAL_MASK (~0x04000000)

static const char* get_signal_handler_name(address handler,
                                           char* buf, int buflen) {
  int offset;
  bool found = os::dll_address_to_library_name(handler, buf, buflen, &offset);
  if (found) {
    // skip directory names
    const char *p1, *p2;
    p1 = buf;
    size_t len = strlen(os::file_separator());
    while ((p2 = strstr(p1, os::file_separator())) != NULL) p1 = p2 + len;
    jio_snprintf(buf, buflen, "%s+0x%x", p1, offset);
  } else {
    jio_snprintf(buf, buflen, PTR_FORMAT, handler);
  }
  return buf;
}

static void print_signal_handler(outputStream* st, int sig,
                                 char* buf, size_t buflen) {
  struct sigaction sa;

  sigaction(sig, NULL, &sa);

  // See comment for SIGNIFICANT_SIGNAL_MASK define
  sa.sa_flags &= SIGNIFICANT_SIGNAL_MASK;

  st->print("%s: ", os::exception_name(sig, buf, buflen));

  address handler = (sa.sa_flags & SA_SIGINFO)
    ? CAST_FROM_FN_PTR(address, sa.sa_sigaction)
    : CAST_FROM_FN_PTR(address, sa.sa_handler);

  if (handler == CAST_FROM_FN_PTR(address, SIG_DFL)) {
    st->print("SIG_DFL");
  } else if (handler == CAST_FROM_FN_PTR(address, SIG_IGN)) {
    st->print("SIG_IGN");
  } else {
    st->print("[%s]", get_signal_handler_name(handler, buf, buflen));
  }

  st->print(", sa_mask[0]=");
  os::Posix::print_signal_set_short(st, &sa.sa_mask);

  address rh = VMError::get_resetted_sighandler(sig);
  // May be, handler was resetted by VMError?
  if (rh != NULL) {
    handler = rh;
    sa.sa_flags = VMError::get_resetted_sigflags(sig) & SIGNIFICANT_SIGNAL_MASK;
  }

  st->print(", sa_flags=");
  os::Posix::print_sa_flags(st, sa.sa_flags);

  // Check: is it our handler?
  if (handler == CAST_FROM_FN_PTR(address, (sa_sigaction_t)signalHandler) ||
      handler == CAST_FROM_FN_PTR(address, (sa_sigaction_t)SR_handler)) {
    // It is our signal handler
    // check for flags, reset system-used one!
    if ((int)sa.sa_flags != os::Linux::get_our_sigflags(sig)) {
      st->print(
                ", flags was changed from " PTR32_FORMAT ", consider using jsig library",
                os::Linux::get_our_sigflags(sig));
    }
  }
  st->cr();
}


#define DO_SIGNAL_CHECK(sig)                      \
  do {                                            \
    if (!sigismember(&check_signal_done, sig)) {  \
      os::Linux::check_signal_handler(sig);       \
    }                                             \
  } while (0)

// This method is a periodic task to check for misbehaving JNI applications
// under CheckJNI, we can add any periodic checks here

void os::run_periodic_checks() {
  if (check_signals == false) return;

  // SEGV and BUS if overridden could potentially prevent
  // generation of hs*.log in the event of a crash, debugging
  // such a case can be very challenging, so we absolutely
  // check the following for a good measure:
  DO_SIGNAL_CHECK(SIGSEGV);
  DO_SIGNAL_CHECK(SIGILL);
  DO_SIGNAL_CHECK(SIGFPE);
  DO_SIGNAL_CHECK(SIGBUS);
  DO_SIGNAL_CHECK(SIGPIPE);
  DO_SIGNAL_CHECK(SIGXFSZ);
#if defined(PPC64)
  DO_SIGNAL_CHECK(SIGTRAP);
#endif

  // ReduceSignalUsage allows the user to override these handlers
  // see comments at the very top and jvm_solaris.h
  if (!ReduceSignalUsage) {
    DO_SIGNAL_CHECK(SHUTDOWN1_SIGNAL);
    DO_SIGNAL_CHECK(SHUTDOWN2_SIGNAL);
    DO_SIGNAL_CHECK(SHUTDOWN3_SIGNAL);
    DO_SIGNAL_CHECK(BREAK_SIGNAL);
  }

  DO_SIGNAL_CHECK(SR_signum);
  DO_SIGNAL_CHECK(INTERRUPT_SIGNAL);
}

typedef int (*os_sigaction_t)(int, const struct sigaction *, struct sigaction *);

static os_sigaction_t os_sigaction = NULL;

void os::Linux::check_signal_handler(int sig) {
  char buf[O_BUFLEN];
  address jvmHandler = NULL;


  struct sigaction act;
  if (os_sigaction == NULL) {
    // only trust the default sigaction, in case it has been interposed
    os_sigaction = (os_sigaction_t)dlsym(RTLD_DEFAULT, "sigaction");
    if (os_sigaction == NULL) return;
  }

  os_sigaction(sig, (struct sigaction*)NULL, &act);


  act.sa_flags &= SIGNIFICANT_SIGNAL_MASK;

  address thisHandler = (act.sa_flags & SA_SIGINFO)
    ? CAST_FROM_FN_PTR(address, act.sa_sigaction)
    : CAST_FROM_FN_PTR(address, act.sa_handler);


  switch (sig) {
  case SIGSEGV:
  case SIGBUS:
  case SIGFPE:
  case SIGPIPE:
  case SIGILL:
  case SIGXFSZ:
    jvmHandler = CAST_FROM_FN_PTR(address, (sa_sigaction_t)signalHandler);
    break;

  case SHUTDOWN1_SIGNAL:
  case SHUTDOWN2_SIGNAL:
  case SHUTDOWN3_SIGNAL:
  case BREAK_SIGNAL:
    jvmHandler = (address)user_handler();
    break;

  case INTERRUPT_SIGNAL:
    jvmHandler = CAST_FROM_FN_PTR(address, SIG_DFL);
    break;

  default:
    if (sig == SR_signum) {
      jvmHandler = CAST_FROM_FN_PTR(address, (sa_sigaction_t)SR_handler);
    } else {
      return;
    }
    break;
  }

  if (thisHandler != jvmHandler) {
    tty->print("Warning: %s handler ", exception_name(sig, buf, O_BUFLEN));
    tty->print("expected:%s", get_signal_handler_name(jvmHandler, buf, O_BUFLEN));
    tty->print_cr("  found:%s", get_signal_handler_name(thisHandler, buf, O_BUFLEN));
    // No need to check this sig any longer
    sigaddset(&check_signal_done, sig);
    // Running under non-interactive shell, SHUTDOWN2_SIGNAL will be reassigned SIG_IGN
    if (sig == SHUTDOWN2_SIGNAL && !isatty(fileno(stdin))) {
      tty->print_cr("Running in non-interactive shell, %s handler is replaced by shell",
                    exception_name(sig, buf, O_BUFLEN));
    }
  } else if(os::Linux::get_our_sigflags(sig) != 0 && (int)act.sa_flags != os::Linux::get_our_sigflags(sig)) {
    tty->print("Warning: %s handler flags ", exception_name(sig, buf, O_BUFLEN));
    tty->print("expected:" PTR32_FORMAT, os::Linux::get_our_sigflags(sig));
    tty->print_cr("  found:" PTR32_FORMAT, act.sa_flags);
    // No need to check this sig any longer
    sigaddset(&check_signal_done, sig);
  }

  // Dump all the signal
  if (sigismember(&check_signal_done, sig)) {
    print_signal_handlers(tty, buf, O_BUFLEN);
  }
}

extern void report_error(char* file_name, int line_no, char* title,
                         char* format, ...);

extern bool signal_name(int signo, char* buf, size_t len);

const char* os::exception_name(int exception_code, char* buf, size_t size) {
  if (0 < exception_code && exception_code <= SIGRTMAX) {
    // signal
    if (!signal_name(exception_code, buf, size)) {
      jio_snprintf(buf, size, "SIG%d", exception_code);
    }
    return buf;
  } else {
    return NULL;
  }
}

// this is called _before_ the most of global arguments have been parsed
void os::init(void) {
  char dummy;   // used to get a guess on initial stack address
//  first_hrtime = gethrtime();

  // With LinuxThreads the JavaMain thread pid (primordial thread)
  // is different than the pid of the java launcher thread.
  // So, on Linux, the launcher thread pid is passed to the VM
  // via the sun.java.launcher.pid property.
  // Use this property instead of getpid() if it was correctly passed.
  // See bug 6351349.
  pid_t java_launcher_pid = (pid_t) Arguments::sun_java_launcher_pid();

  _initial_pid = (java_launcher_pid > 0) ? java_launcher_pid : getpid();

  clock_tics_per_sec = sysconf(_SC_CLK_TCK);

  init_random(1234567);

  ThreadCritical::initialize();

  Linux::set_page_size(sysconf(_SC_PAGESIZE));
  if (Linux::page_size() == -1) {
    fatal(err_msg("os_linux.cpp: os::init: sysconf failed (%s)",
                  strerror(errno)));
  }
  init_page_sizes((size_t) Linux::page_size());

  Linux::initialize_system_info();

  // main_thread points to the aboriginal thread
  Linux::_main_thread = pthread_self();

  Linux::clock_init();
  initial_time_count = javaTimeNanos();

  // pthread_condattr initialization for monotonic clock
  int status;
  pthread_condattr_t* _condattr = os::Linux::condAttr();
  if ((status = pthread_condattr_init(_condattr)) != 0) {
    fatal(err_msg("pthread_condattr_init: %s", strerror(status)));
  }
  // Only set the clock if CLOCK_MONOTONIC is available
  if (os::supports_monotonic_clock()) {
    if ((status = pthread_condattr_setclock(_condattr, CLOCK_MONOTONIC)) != 0) {
      if (status == EINVAL) {
        warning("Unable to use monotonic clock with relative timed-waits" \
                " - changes to the time-of-day clock may have adverse affects");
      } else {
        fatal(err_msg("pthread_condattr_setclock: %s", strerror(status)));
      }
    }
  }
  // else it defaults to CLOCK_REALTIME

  pthread_mutex_init(&dl_mutex, NULL);

  // If the pagesize of the VM is greater than 8K determine the appropriate
  // number of initial guard pages.  The user can change this with the
  // command line arguments, if needed.
  if (vm_page_size() > (int)Linux::vm_default_page_size()) {
    StackYellowPages = 1;
    StackRedPages = 1;
    StackShadowPages = round_to((StackShadowPages*Linux::vm_default_page_size()), vm_page_size()) / vm_page_size();
  }
}

// To install functions for atexit system call
extern "C" {
  static void perfMemory_exit_helper() {
    perfMemory_exit();
  }
}

// this is called _after_ the global arguments have been parsed
jint os::init_2(void) {
  Linux::fast_thread_clock_init();

  // Allocate a single page and mark it as readable for safepoint polling
  address polling_page = (address) ::mmap(NULL, Linux::page_size(), PROT_READ, MAP_PRIVATE|MAP_ANONYMOUS, -1, 0);
  guarantee(polling_page != MAP_FAILED, "os::init_2: failed to allocate polling page");

  os::set_polling_page(polling_page);

#ifndef PRODUCT
  if (Verbose && PrintMiscellaneous) {
    tty->print("[SafePoint Polling address: " INTPTR_FORMAT "]\n",
               (intptr_t)polling_page);
  }
#endif

  if (!UseMembar) {
    address mem_serialize_page = (address) ::mmap(NULL, Linux::page_size(), PROT_READ | PROT_WRITE, MAP_PRIVATE|MAP_ANONYMOUS, -1, 0);
    guarantee(mem_serialize_page != MAP_FAILED, "mmap Failed for memory serialize page");
    os::set_memory_serialize_page(mem_serialize_page);

#ifndef PRODUCT
    if (Verbose && PrintMiscellaneous) {
      tty->print("[Memory Serialize  Page address: " INTPTR_FORMAT "]\n",
                 (intptr_t)mem_serialize_page);
    }
#endif
  }

  // initialize suspend/resume support - must do this before signal_sets_init()
  if (SR_initialize() != 0) {
    perror("SR_initialize failed");
    return JNI_ERR;
  }

  Linux::signal_sets_init();
  Linux::install_signal_handlers();

  // Check minimum allowable stack size for thread creation and to initialize
  // the java system classes, including StackOverflowError - depends on page
  // size.  Add a page for compiler2 recursion in main thread.
  // Add in 2*BytesPerWord times page size to account for VM stack during
  // class initialization depending on 32 or 64 bit VM.
  os::Linux::min_stack_allowed = MAX2(os::Linux::min_stack_allowed,
                                      (size_t)(StackYellowPages+StackRedPages+StackShadowPages) * Linux::page_size() +
                                      (2*BytesPerWord COMPILER2_PRESENT(+1)) * Linux::vm_default_page_size());

  size_t threadStackSizeInBytes = ThreadStackSize * K;
  if (threadStackSizeInBytes != 0 &&
      threadStackSizeInBytes < os::Linux::min_stack_allowed) {
    tty->print_cr("\nThe stack size specified is too small, "
                  "Specify at least %dk",
                  os::Linux::min_stack_allowed/ K);
    return JNI_ERR;
  }

  // Make the stack size a multiple of the page size so that
  // the yellow/red zones can be guarded.
  JavaThread::set_stack_size_at_create(round_to(threadStackSizeInBytes,
                                                vm_page_size()));

  Linux::capture_initial_stack(JavaThread::stack_size_at_create());

#if defined(IA32)
  workaround_expand_exec_shield_cs_limit();
#endif

  Linux::libpthread_init();
  if (PrintMiscellaneous && (Verbose || WizardMode)) {
    tty->print_cr("[HotSpot is running with %s, %s(%s)]\n",
                  Linux::glibc_version(), Linux::libpthread_version(),
                  Linux::is_floating_stack() ? "floating stack" : "fixed stack");
  }

  if (UseNUMA) {
    if (!Linux::libnuma_init()) {
      UseNUMA = false;
    } else {
      if ((Linux::numa_max_node() < 1)) {
        // There's only one node(they start from 0), disable NUMA.
        UseNUMA = false;
      }
    }
    // With SHM and HugeTLBFS large pages we cannot uncommit a page, so there's no way
    // we can make the adaptive lgrp chunk resizing work. If the user specified
    // both UseNUMA and UseLargePages (or UseSHM/UseHugeTLBFS) on the command line - warn and
    // disable adaptive resizing.
    if (UseNUMA && UseLargePages && !can_commit_large_page_memory()) {
      if (FLAG_IS_DEFAULT(UseNUMA)) {
        UseNUMA = false;
      } else {
        if (FLAG_IS_DEFAULT(UseLargePages) &&
            FLAG_IS_DEFAULT(UseSHM) &&
            FLAG_IS_DEFAULT(UseHugeTLBFS)) {
          UseLargePages = false;
        } else {
          warning("UseNUMA is not fully compatible with SHM/HugeTLBFS large pages, disabling adaptive resizing");
          UseAdaptiveSizePolicy = false;
          UseAdaptiveNUMAChunkSizing = false;
        }
      }
    }
    if (!UseNUMA && ForceNUMA) {
      UseNUMA = true;
    }
  }

  if (MaxFDLimit) {
    // set the number of file descriptors to max. print out error
    // if getrlimit/setrlimit fails but continue regardless.
    struct rlimit nbr_files;
    int status = getrlimit(RLIMIT_NOFILE, &nbr_files);
    if (status != 0) {
      if (PrintMiscellaneous && (Verbose || WizardMode)) {
        perror("os::init_2 getrlimit failed");
      }
    } else {
      nbr_files.rlim_cur = nbr_files.rlim_max;
      status = setrlimit(RLIMIT_NOFILE, &nbr_files);
      if (status != 0) {
        if (PrintMiscellaneous && (Verbose || WizardMode)) {
          perror("os::init_2 setrlimit failed");
        }
      }
    }
  }

  // Initialize lock used to serialize thread creation (see os::create_thread)
  Linux::set_createThread_lock(new Mutex(Mutex::leaf, "createThread_lock", false));

  // at-exit methods are called in the reverse order of their registration.
  // atexit functions are called on return from main or as a result of a
  // call to exit(3C). There can be only 32 of these functions registered
  // and atexit() does not set errno.

  if (PerfAllowAtExitRegistration) {
    // only register atexit functions if PerfAllowAtExitRegistration is set.
    // atexit functions can be delayed until process exit time, which
    // can be problematic for embedded VM situations. Embedded VMs should
    // call DestroyJavaVM() to assure that VM resources are released.

    // note: perfMemory_exit_helper atexit function may be removed in
    // the future if the appropriate cleanup code can be added to the
    // VM_Exit VMOperation's doit method.
    if (atexit(perfMemory_exit_helper) != 0) {
      warning("os::init_2 atexit(perfMemory_exit_helper) failed");
    }
  }

  // initialize thread priority policy
  prio_init();

  return JNI_OK;
}

// this is called at the end of vm_initialization
void os::init_3(void) {
#ifdef JAVASE_EMBEDDED
  // Start the MemNotifyThread
  if (LowMemoryProtection) {
    MemNotifyThread::start();
  }
  return;
#endif
}

// Mark the polling page as unreadable
void os::make_polling_page_unreadable(void) {
  if (!guard_memory((char*)_polling_page, Linux::page_size())) {
    fatal("Could not disable polling page");
  }
}

// Mark the polling page as readable
void os::make_polling_page_readable(void) {
  if (!linux_mprotect((char *)_polling_page, Linux::page_size(), PROT_READ)) {
    fatal("Could not enable polling page");
  }
}

int os::active_processor_count() {
  // Linux doesn't yet have a (official) notion of processor sets,
  // so just return the number of online processors.
  int online_cpus = ::sysconf(_SC_NPROCESSORS_ONLN);
  assert(online_cpus > 0 && online_cpus <= processor_count(), "sanity check");
  return online_cpus;
}

void os::set_native_thread_name(const char *name) {
  // Not yet implemented.
  return;
}

bool os::distribute_processes(uint length, uint* distribution) {
  // Not yet implemented.
  return false;
}

bool os::bind_to_processor(uint processor_id) {
  // Not yet implemented.
  return false;
}

///

void os::SuspendedThreadTask::internal_do_task() {
  if (do_suspend(_thread->osthread())) {
    SuspendedThreadTaskContext context(_thread, _thread->osthread()->ucontext());
    do_task(context);
    do_resume(_thread->osthread());
  }
}

class PcFetcher : public os::SuspendedThreadTask {
 public:
  PcFetcher(Thread* thread) : os::SuspendedThreadTask(thread) {}
  ExtendedPC result();
 protected:
  void do_task(const os::SuspendedThreadTaskContext& context);
 private:
  ExtendedPC _epc;
};

ExtendedPC PcFetcher::result() {
  guarantee(is_done(), "task is not done yet.");
  return _epc;
}

void PcFetcher::do_task(const os::SuspendedThreadTaskContext& context) {
  Thread* thread = context.thread();
  OSThread* osthread = thread->osthread();
  if (osthread->ucontext() != NULL) {
    _epc = os::Linux::ucontext_get_pc((ucontext_t *) context.ucontext());
  } else {
    // NULL context is unexpected, double-check this is the VMThread
    guarantee(thread->is_VM_thread(), "can only be called for VMThread");
  }
}

// Suspends the target using the signal mechanism and then grabs the PC before
// resuming the target. Used by the flat-profiler only
ExtendedPC os::get_thread_pc(Thread* thread) {
  // Make sure that it is called by the watcher for the VMThread
  assert(Thread::current()->is_Watcher_thread(), "Must be watcher");
  assert(thread->is_VM_thread(), "Can only be called for VMThread");

  PcFetcher fetcher(thread);
  fetcher.run();
  return fetcher.result();
}

int os::Linux::safe_cond_timedwait(pthread_cond_t *_cond,
                                   pthread_mutex_t *_mutex,
                                   const struct timespec *_abstime) {
  if (is_NPTL()) {
    return pthread_cond_timedwait(_cond, _mutex, _abstime);
  } else {
    // 6292965: LinuxThreads pthread_cond_timedwait() resets FPU control
    // word back to default 64bit precision if condvar is signaled. Java
    // wants 53bit precision.  Save and restore current value.
    int fpu = get_fpu_control_word();
    int status = pthread_cond_timedwait(_cond, _mutex, _abstime);
    set_fpu_control_word(fpu);
    return status;
  }
}

////////////////////////////////////////////////////////////////////////////////
// debug support

bool os::find(address addr, outputStream* st) {
  Dl_info dlinfo;
  memset(&dlinfo, 0, sizeof(dlinfo));
  if (dladdr(addr, &dlinfo) != 0) {
    st->print(PTR_FORMAT ": ", addr);
    if (dlinfo.dli_sname != NULL && dlinfo.dli_saddr != NULL) {
      st->print("%s+%#x", dlinfo.dli_sname,
                addr - (intptr_t)dlinfo.dli_saddr);
    } else if (dlinfo.dli_fbase != NULL) {
      st->print("<offset %#x>", addr - (intptr_t)dlinfo.dli_fbase);
    } else {
      st->print("<absolute address>");
    }
    if (dlinfo.dli_fname != NULL) {
      st->print(" in %s", dlinfo.dli_fname);
    }
    if (dlinfo.dli_fbase != NULL) {
      st->print(" at " PTR_FORMAT, dlinfo.dli_fbase);
    }
    st->cr();

    if (Verbose) {
      // decode some bytes around the PC
      address begin = clamp_address_in_page(addr-40, addr, os::vm_page_size());
      address end   = clamp_address_in_page(addr+40, addr, os::vm_page_size());
      address       lowest = (address) dlinfo.dli_sname;
      if (!lowest)  lowest = (address) dlinfo.dli_fbase;
      if (begin < lowest)  begin = lowest;
      Dl_info dlinfo2;
      if (dladdr(end, &dlinfo2) != 0 && dlinfo2.dli_saddr != dlinfo.dli_saddr
          && end > dlinfo2.dli_saddr && dlinfo2.dli_saddr > begin) {
        end = (address) dlinfo2.dli_saddr;
      }
      Disassembler::decode(begin, end, st);
    }
    return true;
  }
  return false;
}

////////////////////////////////////////////////////////////////////////////////
// misc

// This does not do anything on Linux. This is basically a hook for being
// able to use structured exception handling (thread-local exception filters)
// on, e.g., Win32.
void
os::os_exception_wrapper(java_call_t f, JavaValue* value, methodHandle* method,
                         JavaCallArguments* args, Thread* thread) {
  f(value, method, args, thread);
}

void os::print_statistics() {
}

int os::message_box(const char* title, const char* message) {
  int i;
  fdStream err(defaultStream::error_fd());
  for (i = 0; i < 78; i++) err.print_raw("=");
  err.cr();
  err.print_raw_cr(title);
  for (i = 0; i < 78; i++) err.print_raw("-");
  err.cr();
  err.print_raw_cr(message);
  for (i = 0; i < 78; i++) err.print_raw("=");
  err.cr();

  char buf[16];
  // Prevent process from exiting upon "read error" without consuming all CPU
  while (::read(0, buf, sizeof(buf)) <= 0) { ::sleep(100); }

  return buf[0] == 'y' || buf[0] == 'Y';
}

int os::stat(const char *path, struct stat *sbuf) {
  char pathbuf[MAX_PATH];
  if (strlen(path) > MAX_PATH - 1) {
    errno = ENAMETOOLONG;
    return -1;
  }
  os::native_path(strcpy(pathbuf, path));
  return ::stat(pathbuf, sbuf);
}

bool os::check_heap(bool force) {
  return true;
}

<<<<<<< HEAD
int local_vsnprintf(char* buf, size_t count, const char* format,
                    va_list args) {
  return ::vsnprintf(buf, count, format, args);
}

=======
>>>>>>> 453129f7
// Is a (classpath) directory empty?
bool os::dir_is_empty(const char* path) {
  DIR *dir = NULL;
  struct dirent *ptr;

  dir = opendir(path);
  if (dir == NULL) return true;

  // Scan the directory
  bool result = true;
  char buf[sizeof(struct dirent) + MAX_PATH];
  while (result && (ptr = ::readdir(dir)) != NULL) {
    if (strcmp(ptr->d_name, ".") != 0 && strcmp(ptr->d_name, "..") != 0) {
      result = false;
    }
  }
  closedir(dir);
  return result;
}

// This code originates from JDK's sysOpen and open64_w
// from src/solaris/hpi/src/system_md.c

#ifndef O_DELETE
  #define O_DELETE 0x10000
#endif

// Open a file. Unlink the file immediately after open returns
// if the specified oflag has the O_DELETE flag set.
// O_DELETE is used only in j2se/src/share/native/java/util/zip/ZipFile.c

int os::open(const char *path, int oflag, int mode) {
  if (strlen(path) > MAX_PATH - 1) {
    errno = ENAMETOOLONG;
    return -1;
  }
  int fd;
  int o_delete = (oflag & O_DELETE);
  oflag = oflag & ~O_DELETE;

  fd = ::open64(path, oflag, mode);
  if (fd == -1) return -1;

  //If the open succeeded, the file might still be a directory
  {
    struct stat64 buf64;
    int ret = ::fstat64(fd, &buf64);
    int st_mode = buf64.st_mode;

    if (ret != -1) {
      if ((st_mode & S_IFMT) == S_IFDIR) {
        errno = EISDIR;
        ::close(fd);
        return -1;
      }
    } else {
      ::close(fd);
      return -1;
    }
  }

  // All file descriptors that are opened in the JVM and not
  // specifically destined for a subprocess should have the
  // close-on-exec flag set.  If we don't set it, then careless 3rd
  // party native code might fork and exec without closing all
  // appropriate file descriptors (e.g. as we do in closeDescriptors in
  // UNIXProcess.c), and this in turn might:
  //
  // - cause end-of-file to fail to be detected on some file
  //   descriptors, resulting in mysterious hangs, or
  //
  // - might cause an fopen in the subprocess to fail on a system
  //   suffering from bug 1085341.
  //
  // (Yes, the default setting of the close-on-exec flag is a Unix
  // design flaw)
  //
  // See:
  // 1085341: 32-bit stdio routines should support file descriptors >255
  // 4843136: (process) pipe file descriptor from Runtime.exec not being closed
  // 6339493: (process) Runtime.exec does not close all file descriptors on Solaris 9
  //
#ifdef FD_CLOEXEC
  {
    int flags = ::fcntl(fd, F_GETFD);
    if (flags != -1) {
      ::fcntl(fd, F_SETFD, flags | FD_CLOEXEC);
    }
  }
#endif

  if (o_delete != 0) {
    ::unlink(path);
  }
  return fd;
}


// create binary file, rewriting existing file if required
int os::create_binary_file(const char* path, bool rewrite_existing) {
  int oflags = O_WRONLY | O_CREAT;
  if (!rewrite_existing) {
    oflags |= O_EXCL;
  }
  return ::open64(path, oflags, S_IREAD | S_IWRITE);
}

// return current position of file pointer
jlong os::current_file_offset(int fd) {
  return (jlong)::lseek64(fd, (off64_t)0, SEEK_CUR);
}

// move file pointer to the specified offset
jlong os::seek_to_file_offset(int fd, jlong offset) {
  return (jlong)::lseek64(fd, (off64_t)offset, SEEK_SET);
}

// This code originates from JDK's sysAvailable
// from src/solaris/hpi/src/native_threads/src/sys_api_td.c

int os::available(int fd, jlong *bytes) {
  jlong cur, end;
  int mode;
  struct stat64 buf64;

  if (::fstat64(fd, &buf64) >= 0) {
    mode = buf64.st_mode;
    if (S_ISCHR(mode) || S_ISFIFO(mode) || S_ISSOCK(mode)) {
      // XXX: is the following call interruptible? If so, this might
      // need to go through the INTERRUPT_IO() wrapper as for other
      // blocking, interruptible calls in this file.
      int n;
      if (::ioctl(fd, FIONREAD, &n) >= 0) {
        *bytes = n;
        return 1;
      }
    }
  }
  if ((cur = ::lseek64(fd, 0L, SEEK_CUR)) == -1) {
    return 0;
  } else if ((end = ::lseek64(fd, 0L, SEEK_END)) == -1) {
    return 0;
  } else if (::lseek64(fd, cur, SEEK_SET) == -1) {
    return 0;
  }
  *bytes = end - cur;
  return 1;
}

int os::socket_available(int fd, jint *pbytes) {
  // Linux doc says EINTR not returned, unlike Solaris
  int ret = ::ioctl(fd, FIONREAD, pbytes);

  //%% note ioctl can return 0 when successful, JVM_SocketAvailable
  // is expected to return 0 on failure and 1 on success to the jdk.
  return (ret < 0) ? 0 : 1;
}

// Map a block of memory.
char* os::pd_map_memory(int fd, const char* file_name, size_t file_offset,
                        char *addr, size_t bytes, bool read_only,
                        bool allow_exec) {
  int prot;
  int flags = MAP_PRIVATE;

  if (read_only) {
    prot = PROT_READ;
  } else {
    prot = PROT_READ | PROT_WRITE;
  }

  if (allow_exec) {
    prot |= PROT_EXEC;
  }

  if (addr != NULL) {
    flags |= MAP_FIXED;
  }

  char* mapped_address = (char*)mmap(addr, (size_t)bytes, prot, flags,
                                     fd, file_offset);
  if (mapped_address == MAP_FAILED) {
    return NULL;
  }
  return mapped_address;
}


// Remap a block of memory.
char* os::pd_remap_memory(int fd, const char* file_name, size_t file_offset,
                          char *addr, size_t bytes, bool read_only,
                          bool allow_exec) {
  // same as map_memory() on this OS
  return os::map_memory(fd, file_name, file_offset, addr, bytes, read_only,
                        allow_exec);
}


// Unmap a block of memory.
bool os::pd_unmap_memory(char* addr, size_t bytes) {
  return munmap(addr, bytes) == 0;
}

static jlong slow_thread_cpu_time(Thread *thread, bool user_sys_cpu_time);

static clockid_t thread_cpu_clockid(Thread* thread) {
  pthread_t tid = thread->osthread()->pthread_id();
  clockid_t clockid;

  // Get thread clockid
  int rc = os::Linux::pthread_getcpuclockid(tid, &clockid);
  assert(rc == 0, "pthread_getcpuclockid is expected to return 0 code");
  return clockid;
}

// current_thread_cpu_time(bool) and thread_cpu_time(Thread*, bool)
// are used by JVM M&M and JVMTI to get user+sys or user CPU time
// of a thread.
//
// current_thread_cpu_time() and thread_cpu_time(Thread*) returns
// the fast estimate available on the platform.

jlong os::current_thread_cpu_time() {
  if (os::Linux::supports_fast_thread_cpu_time()) {
    return os::Linux::fast_thread_cpu_time(CLOCK_THREAD_CPUTIME_ID);
  } else {
    // return user + sys since the cost is the same
    return slow_thread_cpu_time(Thread::current(), true /* user + sys */);
  }
}

jlong os::thread_cpu_time(Thread* thread) {
  // consistent with what current_thread_cpu_time() returns
  if (os::Linux::supports_fast_thread_cpu_time()) {
    return os::Linux::fast_thread_cpu_time(thread_cpu_clockid(thread));
  } else {
    return slow_thread_cpu_time(thread, true /* user + sys */);
  }
}

jlong os::current_thread_cpu_time(bool user_sys_cpu_time) {
  if (user_sys_cpu_time && os::Linux::supports_fast_thread_cpu_time()) {
    return os::Linux::fast_thread_cpu_time(CLOCK_THREAD_CPUTIME_ID);
  } else {
    return slow_thread_cpu_time(Thread::current(), user_sys_cpu_time);
  }
}

jlong os::thread_cpu_time(Thread *thread, bool user_sys_cpu_time) {
  if (user_sys_cpu_time && os::Linux::supports_fast_thread_cpu_time()) {
    return os::Linux::fast_thread_cpu_time(thread_cpu_clockid(thread));
  } else {
    return slow_thread_cpu_time(thread, user_sys_cpu_time);
  }
}

//  -1 on error.
static jlong slow_thread_cpu_time(Thread *thread, bool user_sys_cpu_time) {
  pid_t  tid = thread->osthread()->thread_id();
  char *s;
  char stat[2048];
  int statlen;
  char proc_name[64];
  int count;
  long sys_time, user_time;
  char cdummy;
  int idummy;
  long ldummy;
  FILE *fp;

  snprintf(proc_name, 64, "/proc/self/task/%d/stat", tid);
  fp = fopen(proc_name, "r");
  if (fp == NULL) return -1;
  statlen = fread(stat, 1, 2047, fp);
  stat[statlen] = '\0';
  fclose(fp);

  // Skip pid and the command string. Note that we could be dealing with
  // weird command names, e.g. user could decide to rename java launcher
  // to "java 1.4.2 :)", then the stat file would look like
  //                1234 (java 1.4.2 :)) R ... ...
  // We don't really need to know the command string, just find the last
  // occurrence of ")" and then start parsing from there. See bug 4726580.
  s = strrchr(stat, ')');
  if (s == NULL) return -1;

  // Skip blank chars
  do s++; while (isspace(*s));

  count = sscanf(s,"%c %d %d %d %d %d %lu %lu %lu %lu %lu %lu %lu",
                 &cdummy, &idummy, &idummy, &idummy, &idummy, &idummy,
                 &ldummy, &ldummy, &ldummy, &ldummy, &ldummy,
                 &user_time, &sys_time);
  if (count != 13) return -1;
  if (user_sys_cpu_time) {
    return ((jlong)sys_time + (jlong)user_time) * (1000000000 / clock_tics_per_sec);
  } else {
    return (jlong)user_time * (1000000000 / clock_tics_per_sec);
  }
}

void os::current_thread_cpu_time_info(jvmtiTimerInfo *info_ptr) {
  info_ptr->max_value = ALL_64_BITS;       // will not wrap in less than 64 bits
  info_ptr->may_skip_backward = false;     // elapsed time not wall time
  info_ptr->may_skip_forward = false;      // elapsed time not wall time
  info_ptr->kind = JVMTI_TIMER_TOTAL_CPU;  // user+system time is returned
}

void os::thread_cpu_time_info(jvmtiTimerInfo *info_ptr) {
  info_ptr->max_value = ALL_64_BITS;       // will not wrap in less than 64 bits
  info_ptr->may_skip_backward = false;     // elapsed time not wall time
  info_ptr->may_skip_forward = false;      // elapsed time not wall time
  info_ptr->kind = JVMTI_TIMER_TOTAL_CPU;  // user+system time is returned
}

bool os::is_thread_cpu_time_supported() {
  return true;
}

// System loadavg support.  Returns -1 if load average cannot be obtained.
// Linux doesn't yet have a (official) notion of processor sets,
// so just return the system wide load average.
int os::loadavg(double loadavg[], int nelem) {
  return ::getloadavg(loadavg, nelem);
}

void os::pause() {
  char filename[MAX_PATH];
  if (PauseAtStartupFile && PauseAtStartupFile[0]) {
    jio_snprintf(filename, MAX_PATH, PauseAtStartupFile);
  } else {
    jio_snprintf(filename, MAX_PATH, "./vm.paused.%d", current_process_id());
  }

  int fd = ::open(filename, O_WRONLY | O_CREAT | O_TRUNC, 0666);
  if (fd != -1) {
    struct stat buf;
    ::close(fd);
    while (::stat(filename, &buf) == 0) {
      (void)::poll(NULL, 0, 100);
    }
  } else {
    jio_fprintf(stderr,
                "Could not open pause file '%s', continuing immediately.\n", filename);
  }
}


// Refer to the comments in os_solaris.cpp park-unpark.
//
// Beware -- Some versions of NPTL embody a flaw where pthread_cond_timedwait() can
// hang indefinitely.  For instance NPTL 0.60 on 2.4.21-4ELsmp is vulnerable.
// For specifics regarding the bug see GLIBC BUGID 261237 :
//    http://www.mail-archive.com/debian-glibc@lists.debian.org/msg10837.html.
// Briefly, pthread_cond_timedwait() calls with an expiry time that's not in the future
// will either hang or corrupt the condvar, resulting in subsequent hangs if the condvar
// is used.  (The simple C test-case provided in the GLIBC bug report manifests the
// hang).  The JVM is vulernable via sleep(), Object.wait(timo), LockSupport.parkNanos()
// and monitorenter when we're using 1-0 locking.  All those operations may result in
// calls to pthread_cond_timedwait().  Using LD_ASSUME_KERNEL to use an older version
// of libpthread avoids the problem, but isn't practical.
//
// Possible remedies:
//
// 1.   Establish a minimum relative wait time.  50 to 100 msecs seems to work.
//      This is palliative and probabilistic, however.  If the thread is preempted
//      between the call to compute_abstime() and pthread_cond_timedwait(), more
//      than the minimum period may have passed, and the abstime may be stale (in the
//      past) resultin in a hang.   Using this technique reduces the odds of a hang
//      but the JVM is still vulnerable, particularly on heavily loaded systems.
//
// 2.   Modify park-unpark to use per-thread (per ParkEvent) pipe-pairs instead
//      of the usual flag-condvar-mutex idiom.  The write side of the pipe is set
//      NDELAY. unpark() reduces to write(), park() reduces to read() and park(timo)
//      reduces to poll()+read().  This works well, but consumes 2 FDs per extant
//      thread.
//
// 3.   Embargo pthread_cond_timedwait() and implement a native "chron" thread
//      that manages timeouts.  We'd emulate pthread_cond_timedwait() by enqueuing
//      a timeout request to the chron thread and then blocking via pthread_cond_wait().
//      This also works well.  In fact it avoids kernel-level scalability impediments
//      on certain platforms that don't handle lots of active pthread_cond_timedwait()
//      timers in a graceful fashion.
//
// 4.   When the abstime value is in the past it appears that control returns
//      correctly from pthread_cond_timedwait(), but the condvar is left corrupt.
//      Subsequent timedwait/wait calls may hang indefinitely.  Given that, we
//      can avoid the problem by reinitializing the condvar -- by cond_destroy()
//      followed by cond_init() -- after all calls to pthread_cond_timedwait().
//      It may be possible to avoid reinitialization by checking the return
//      value from pthread_cond_timedwait().  In addition to reinitializing the
//      condvar we must establish the invariant that cond_signal() is only called
//      within critical sections protected by the adjunct mutex.  This prevents
//      cond_signal() from "seeing" a condvar that's in the midst of being
//      reinitialized or that is corrupt.  Sadly, this invariant obviates the
//      desirable signal-after-unlock optimization that avoids futile context switching.
//
//      I'm also concerned that some versions of NTPL might allocate an auxilliary
//      structure when a condvar is used or initialized.  cond_destroy()  would
//      release the helper structure.  Our reinitialize-after-timedwait fix
//      put excessive stress on malloc/free and locks protecting the c-heap.
//
// We currently use (4).  See the WorkAroundNTPLTimedWaitHang flag.
// It may be possible to refine (4) by checking the kernel and NTPL verisons
// and only enabling the work-around for vulnerable environments.

// utility to compute the abstime argument to timedwait:
// millis is the relative timeout time
// abstime will be the absolute timeout time
// TODO: replace compute_abstime() with unpackTime()

static struct timespec* compute_abstime(timespec* abstime, jlong millis) {
  if (millis < 0)  millis = 0;

  jlong seconds = millis / 1000;
  millis %= 1000;
  if (seconds > 50000000) { // see man cond_timedwait(3T)
    seconds = 50000000;
  }

  if (os::supports_monotonic_clock()) {
    struct timespec now;
    int status = os::Linux::clock_gettime(CLOCK_MONOTONIC, &now);
    assert_status(status == 0, status, "clock_gettime");
    abstime->tv_sec = now.tv_sec  + seconds;
    long nanos = now.tv_nsec + millis * NANOSECS_PER_MILLISEC;
    if (nanos >= NANOSECS_PER_SEC) {
      abstime->tv_sec += 1;
      nanos -= NANOSECS_PER_SEC;
    }
    abstime->tv_nsec = nanos;
  } else {
    struct timeval now;
    int status = gettimeofday(&now, NULL);
    assert(status == 0, "gettimeofday");
    abstime->tv_sec = now.tv_sec  + seconds;
    long usec = now.tv_usec + millis * 1000;
    if (usec >= 1000000) {
      abstime->tv_sec += 1;
      usec -= 1000000;
    }
    abstime->tv_nsec = usec * 1000;
  }
  return abstime;
}

void os::PlatformEvent::park() {       // AKA "down()"
  // Invariant: Only the thread associated with the Event/PlatformEvent
  // may call park().
  // TODO: assert that _Assoc != NULL or _Assoc == Self
  assert(_nParked == 0, "invariant");

  int v;
  for (;;) {
    v = _Event;
    if (Atomic::cmpxchg(v-1, &_Event, v) == v) break;
  }
  guarantee(v >= 0, "invariant");
  if (v == 0) {
    // Do this the hard way by blocking ...
    int status = pthread_mutex_lock(_mutex);
    assert_status(status == 0, status, "mutex_lock");
    guarantee(_nParked == 0, "invariant");
    ++_nParked;
    while (_Event < 0) {
      status = pthread_cond_wait(_cond, _mutex);
      // for some reason, under 2.7 lwp_cond_wait() may return ETIME ...
      // Treat this the same as if the wait was interrupted
      if (status == ETIME) { status = EINTR; }
      assert_status(status == 0 || status == EINTR, status, "cond_wait");
    }
    --_nParked;

    _Event = 0;
    status = pthread_mutex_unlock(_mutex);
    assert_status(status == 0, status, "mutex_unlock");
    // Paranoia to ensure our locked and lock-free paths interact
    // correctly with each other.
    OrderAccess::fence();
  }
  guarantee(_Event >= 0, "invariant");
}

int os::PlatformEvent::park(jlong millis) {
  guarantee(_nParked == 0, "invariant");

  int v;
  for (;;) {
    v = _Event;
    if (Atomic::cmpxchg(v-1, &_Event, v) == v) break;
  }
  guarantee(v >= 0, "invariant");
  if (v != 0) return OS_OK;

  // We do this the hard way, by blocking the thread.
  // Consider enforcing a minimum timeout value.
  struct timespec abst;
  compute_abstime(&abst, millis);

  int ret = OS_TIMEOUT;
  int status = pthread_mutex_lock(_mutex);
  assert_status(status == 0, status, "mutex_lock");
  guarantee(_nParked == 0, "invariant");
  ++_nParked;

  // Object.wait(timo) will return because of
  // (a) notification
  // (b) timeout
  // (c) thread.interrupt
  //
  // Thread.interrupt and object.notify{All} both call Event::set.
  // That is, we treat thread.interrupt as a special case of notification.
  // We ignore spurious OS wakeups unless FilterSpuriousWakeups is false.
  // We assume all ETIME returns are valid.
  //
  // TODO: properly differentiate simultaneous notify+interrupt.
  // In that case, we should propagate the notify to another waiter.

  while (_Event < 0) {
    status = os::Linux::safe_cond_timedwait(_cond, _mutex, &abst);
    if (status != 0 && WorkAroundNPTLTimedWaitHang) {
      pthread_cond_destroy(_cond);
      pthread_cond_init(_cond, os::Linux::condAttr());
    }
    assert_status(status == 0 || status == EINTR ||
                  status == ETIME || status == ETIMEDOUT,
                  status, "cond_timedwait");
    if (!FilterSpuriousWakeups) break;                 // previous semantics
    if (status == ETIME || status == ETIMEDOUT) break;
    // We consume and ignore EINTR and spurious wakeups.
  }
  --_nParked;
  if (_Event >= 0) {
    ret = OS_OK;
  }
  _Event = 0;
  status = pthread_mutex_unlock(_mutex);
  assert_status(status == 0, status, "mutex_unlock");
  assert(_nParked == 0, "invariant");
  // Paranoia to ensure our locked and lock-free paths interact
  // correctly with each other.
  OrderAccess::fence();
  return ret;
}

void os::PlatformEvent::unpark() {
  // Transitions for _Event:
  //    0 :=> 1
  //    1 :=> 1
  //   -1 :=> either 0 or 1; must signal target thread
  //          That is, we can safely transition _Event from -1 to either
  //          0 or 1.
  // See also: "Semaphores in Plan 9" by Mullender & Cox
  //
  // Note: Forcing a transition from "-1" to "1" on an unpark() means
  // that it will take two back-to-back park() calls for the owning
  // thread to block. This has the benefit of forcing a spurious return
  // from the first park() call after an unpark() call which will help
  // shake out uses of park() and unpark() without condition variables.

  if (Atomic::xchg(1, &_Event) >= 0) return;

  // Wait for the thread associated with the event to vacate
  int status = pthread_mutex_lock(_mutex);
  assert_status(status == 0, status, "mutex_lock");
  int AnyWaiters = _nParked;
  assert(AnyWaiters == 0 || AnyWaiters == 1, "invariant");
  if (AnyWaiters != 0 && WorkAroundNPTLTimedWaitHang) {
    AnyWaiters = 0;
    pthread_cond_signal(_cond);
  }
  status = pthread_mutex_unlock(_mutex);
  assert_status(status == 0, status, "mutex_unlock");
  if (AnyWaiters != 0) {
    status = pthread_cond_signal(_cond);
    assert_status(status == 0, status, "cond_signal");
  }

  // Note that we signal() _after dropping the lock for "immortal" Events.
  // This is safe and avoids a common class of  futile wakeups.  In rare
  // circumstances this can cause a thread to return prematurely from
  // cond_{timed}wait() but the spurious wakeup is benign and the victim will
  // simply re-test the condition and re-park itself.
}


// JSR166
// -------------------------------------------------------

// The solaris and linux implementations of park/unpark are fairly
// conservative for now, but can be improved. They currently use a
// mutex/condvar pair, plus a a count.
// Park decrements count if > 0, else does a condvar wait.  Unpark
// sets count to 1 and signals condvar.  Only one thread ever waits
// on the condvar. Contention seen when trying to park implies that someone
// is unparking you, so don't wait. And spurious returns are fine, so there
// is no need to track notifications.

// This code is common to linux and solaris and will be moved to a
// common place in dolphin.
//
// The passed in time value is either a relative time in nanoseconds
// or an absolute time in milliseconds. Either way it has to be unpacked
// into suitable seconds and nanoseconds components and stored in the
// given timespec structure.
// Given time is a 64-bit value and the time_t used in the timespec is only
// a signed-32-bit value (except on 64-bit Linux) we have to watch for
// overflow if times way in the future are given. Further on Solaris versions
// prior to 10 there is a restriction (see cond_timedwait) that the specified
// number of seconds, in abstime, is less than current_time  + 100,000,000.
// As it will be 28 years before "now + 100000000" will overflow we can
// ignore overflow and just impose a hard-limit on seconds using the value
// of "now + 100,000,000". This places a limit on the timeout of about 3.17
// years from "now".

static void unpackTime(timespec* absTime, bool isAbsolute, jlong time) {
  assert(time > 0, "convertTime");
  time_t max_secs = 0;

  if (!os::supports_monotonic_clock() || isAbsolute) {
    struct timeval now;
    int status = gettimeofday(&now, NULL);
    assert(status == 0, "gettimeofday");

    max_secs = now.tv_sec + MAX_SECS;

    if (isAbsolute) {
      jlong secs = time / 1000;
      if (secs > max_secs) {
        absTime->tv_sec = max_secs;
      } else {
        absTime->tv_sec = secs;
      }
      absTime->tv_nsec = (time % 1000) * NANOSECS_PER_MILLISEC;
    } else {
      jlong secs = time / NANOSECS_PER_SEC;
      if (secs >= MAX_SECS) {
        absTime->tv_sec = max_secs;
        absTime->tv_nsec = 0;
      } else {
        absTime->tv_sec = now.tv_sec + secs;
        absTime->tv_nsec = (time % NANOSECS_PER_SEC) + now.tv_usec*1000;
        if (absTime->tv_nsec >= NANOSECS_PER_SEC) {
          absTime->tv_nsec -= NANOSECS_PER_SEC;
          ++absTime->tv_sec; // note: this must be <= max_secs
        }
      }
    }
  } else {
    // must be relative using monotonic clock
    struct timespec now;
    int status = os::Linux::clock_gettime(CLOCK_MONOTONIC, &now);
    assert_status(status == 0, status, "clock_gettime");
    max_secs = now.tv_sec + MAX_SECS;
    jlong secs = time / NANOSECS_PER_SEC;
    if (secs >= MAX_SECS) {
      absTime->tv_sec = max_secs;
      absTime->tv_nsec = 0;
    } else {
      absTime->tv_sec = now.tv_sec + secs;
      absTime->tv_nsec = (time % NANOSECS_PER_SEC) + now.tv_nsec;
      if (absTime->tv_nsec >= NANOSECS_PER_SEC) {
        absTime->tv_nsec -= NANOSECS_PER_SEC;
        ++absTime->tv_sec; // note: this must be <= max_secs
      }
    }
  }
  assert(absTime->tv_sec >= 0, "tv_sec < 0");
  assert(absTime->tv_sec <= max_secs, "tv_sec > max_secs");
  assert(absTime->tv_nsec >= 0, "tv_nsec < 0");
  assert(absTime->tv_nsec < NANOSECS_PER_SEC, "tv_nsec >= nanos_per_sec");
}

void Parker::park(bool isAbsolute, jlong time) {
  // Ideally we'd do something useful while spinning, such
  // as calling unpackTime().

  // Optional fast-path check:
  // Return immediately if a permit is available.
  // We depend on Atomic::xchg() having full barrier semantics
  // since we are doing a lock-free update to _counter.
  if (Atomic::xchg(0, &_counter) > 0) return;

  Thread* thread = Thread::current();
  assert(thread->is_Java_thread(), "Must be JavaThread");
  JavaThread *jt = (JavaThread *)thread;

  // Optional optimization -- avoid state transitions if there's an interrupt pending.
  // Check interrupt before trying to wait
  if (Thread::is_interrupted(thread, false)) {
    return;
  }

  // Next, demultiplex/decode time arguments
  timespec absTime;
  if (time < 0 || (isAbsolute && time == 0)) { // don't wait at all
    return;
  }
  if (time > 0) {
    unpackTime(&absTime, isAbsolute, time);
  }


  // Enter safepoint region
  // Beware of deadlocks such as 6317397.
  // The per-thread Parker:: mutex is a classic leaf-lock.
  // In particular a thread must never block on the Threads_lock while
  // holding the Parker:: mutex.  If safepoints are pending both the
  // the ThreadBlockInVM() CTOR and DTOR may grab Threads_lock.
  ThreadBlockInVM tbivm(jt);

  // Don't wait if cannot get lock since interference arises from
  // unblocking.  Also. check interrupt before trying wait
  if (Thread::is_interrupted(thread, false) || pthread_mutex_trylock(_mutex) != 0) {
    return;
  }

  int status;
  if (_counter > 0)  { // no wait needed
    _counter = 0;
    status = pthread_mutex_unlock(_mutex);
    assert(status == 0, "invariant");
    // Paranoia to ensure our locked and lock-free paths interact
    // correctly with each other and Java-level accesses.
    OrderAccess::fence();
    return;
  }

#ifdef ASSERT
  // Don't catch signals while blocked; let the running threads have the signals.
  // (This allows a debugger to break into the running thread.)
  sigset_t oldsigs;
  sigset_t* allowdebug_blocked = os::Linux::allowdebug_blocked_signals();
  pthread_sigmask(SIG_BLOCK, allowdebug_blocked, &oldsigs);
#endif

  OSThreadWaitState osts(thread->osthread(), false /* not Object.wait() */);
  jt->set_suspend_equivalent();
  // cleared by handle_special_suspend_equivalent_condition() or java_suspend_self()

  assert(_cur_index == -1, "invariant");
  if (time == 0) {
    _cur_index = REL_INDEX; // arbitrary choice when not timed
    status = pthread_cond_wait(&_cond[_cur_index], _mutex);
  } else {
    _cur_index = isAbsolute ? ABS_INDEX : REL_INDEX;
    status = os::Linux::safe_cond_timedwait(&_cond[_cur_index], _mutex, &absTime);
    if (status != 0 && WorkAroundNPTLTimedWaitHang) {
      pthread_cond_destroy(&_cond[_cur_index]);
      pthread_cond_init(&_cond[_cur_index], isAbsolute ? NULL : os::Linux::condAttr());
    }
  }
  _cur_index = -1;
  assert_status(status == 0 || status == EINTR ||
                status == ETIME || status == ETIMEDOUT,
                status, "cond_timedwait");

#ifdef ASSERT
  pthread_sigmask(SIG_SETMASK, &oldsigs, NULL);
#endif

  _counter = 0;
  status = pthread_mutex_unlock(_mutex);
  assert_status(status == 0, status, "invariant");
  // Paranoia to ensure our locked and lock-free paths interact
  // correctly with each other and Java-level accesses.
  OrderAccess::fence();

  // If externally suspended while waiting, re-suspend
  if (jt->handle_special_suspend_equivalent_condition()) {
    jt->java_suspend_self();
  }
}

void Parker::unpark() {
  int status = pthread_mutex_lock(_mutex);
  assert(status == 0, "invariant");
  const int s = _counter;
  _counter = 1;
  if (s < 1) {
    // thread might be parked
    if (_cur_index != -1) {
      // thread is definitely parked
      if (WorkAroundNPTLTimedWaitHang) {
        status = pthread_cond_signal(&_cond[_cur_index]);
        assert(status == 0, "invariant");
        status = pthread_mutex_unlock(_mutex);
        assert(status == 0, "invariant");
      } else {
        status = pthread_mutex_unlock(_mutex);
        assert(status == 0, "invariant");
        status = pthread_cond_signal(&_cond[_cur_index]);
        assert(status == 0, "invariant");
      }
    } else {
      pthread_mutex_unlock(_mutex);
      assert(status == 0, "invariant");
    }
  } else {
    pthread_mutex_unlock(_mutex);
    assert(status == 0, "invariant");
  }
}


extern char** environ;

#ifndef __NR_fork
  #define __NR_fork IA32_ONLY(2) IA64_ONLY(not defined) AMD64_ONLY(57)
#endif

#ifndef __NR_execve
  #define __NR_execve IA32_ONLY(11) IA64_ONLY(1033) AMD64_ONLY(59)
#endif

// Run the specified command in a separate process. Return its exit value,
// or -1 on failure (e.g. can't fork a new process).
// Unlike system(), this function can be called from signal handler. It
// doesn't block SIGINT et al.
int os::fork_and_exec(char* cmd) {
  const char * argv[4] = {"sh", "-c", cmd, NULL};

  // fork() in LinuxThreads/NPTL is not async-safe. It needs to run
  // pthread_atfork handlers and reset pthread library. All we need is a
  // separate process to execve. Make a direct syscall to fork process.
  // On IA64 there's no fork syscall, we have to use fork() and hope for
  // the best...
  pid_t pid = NOT_IA64(syscall(__NR_fork);)
  IA64_ONLY(fork();)

  if (pid < 0) {
    // fork failed
    return -1;

  } else if (pid == 0) {
    // child process

    // execve() in LinuxThreads will call pthread_kill_other_threads_np()
    // first to kill every thread on the thread list. Because this list is
    // not reset by fork() (see notes above), execve() will instead kill
    // every thread in the parent process. We know this is the only thread
    // in the new process, so make a system call directly.
    // IA64 should use normal execve() from glibc to match the glibc fork()
    // above.
    NOT_IA64(syscall(__NR_execve, "/bin/sh", argv, environ);)
    IA64_ONLY(execve("/bin/sh", (char* const*)argv, environ);)

    // execve failed
    _exit(-1);

  } else  {
    // copied from J2SE ..._waitForProcessExit() in UNIXProcess_md.c; we don't
    // care about the actual exit code, for now.

    int status;

    // Wait for the child process to exit.  This returns immediately if
    // the child has already exited. */
    while (waitpid(pid, &status, 0) < 0) {
      switch (errno) {
      case ECHILD: return 0;
      case EINTR: break;
      default: return -1;
      }
    }

    if (WIFEXITED(status)) {
      // The child exited normally; get its exit code.
      return WEXITSTATUS(status);
    } else if (WIFSIGNALED(status)) {
      // The child exited because of a signal
      // The best value to return is 0x80 + signal number,
      // because that is what all Unix shells do, and because
      // it allows callers to distinguish between process exit and
      // process death by signal.
      return 0x80 + WTERMSIG(status);
    } else {
      // Unknown exit code; pass it through
      return status;
    }
  }
}

// is_headless_jre()
//
// Test for the existence of xawt/libmawt.so or libawt_xawt.so
// in order to report if we are running in a headless jre
//
// Since JDK8 xawt/libmawt.so was moved into the same directory
// as libawt.so, and renamed libawt_xawt.so
//
bool os::is_headless_jre() {
  struct stat statbuf;
  char buf[MAXPATHLEN];
  char libmawtpath[MAXPATHLEN];
  const char *xawtstr  = "/xawt/libmawt.so";
  const char *new_xawtstr = "/libawt_xawt.so";
  char *p;

  // Get path to libjvm.so
  os::jvm_path(buf, sizeof(buf));

  // Get rid of libjvm.so
  p = strrchr(buf, '/');
  if (p == NULL) {
    return false;
  } else {
    *p = '\0';
  }

  // Get rid of client or server
  p = strrchr(buf, '/');
  if (p == NULL) {
    return false;
  } else {
    *p = '\0';
  }

  // check xawt/libmawt.so
  strcpy(libmawtpath, buf);
  strcat(libmawtpath, xawtstr);
  if (::stat(libmawtpath, &statbuf) == 0) return false;

  // check libawt_xawt.so
  strcpy(libmawtpath, buf);
  strcat(libmawtpath, new_xawtstr);
  if (::stat(libmawtpath, &statbuf) == 0) return false;

  return true;
}

// Get the default path to the core file
// Returns the length of the string
int os::get_core_path(char* buffer, size_t bufferSize) {
  const char* p = get_current_directory(buffer, bufferSize);

  if (p == NULL) {
    assert(p != NULL, "failed to get current directory");
    return 0;
  }

  return strlen(buffer);
}

#ifdef JAVASE_EMBEDDED
//
// A thread to watch the '/dev/mem_notify' device, which will tell us when the OS is running low on memory.
//
MemNotifyThread* MemNotifyThread::_memnotify_thread = NULL;

// ctor
//
MemNotifyThread::MemNotifyThread(int fd): Thread() {
  assert(memnotify_thread() == NULL, "we can only allocate one MemNotifyThread");
  _fd = fd;

  if (os::create_thread(this, os::os_thread)) {
    _memnotify_thread = this;
    os::set_priority(this, NearMaxPriority);
    os::start_thread(this);
  }
}

// Where all the work gets done
//
void MemNotifyThread::run() {
  assert(this == memnotify_thread(), "expected the singleton MemNotifyThread");

  // Set up the select arguments
  fd_set rfds;
  if (_fd != -1) {
    FD_ZERO(&rfds);
    FD_SET(_fd, &rfds);
  }

  // Now wait for the mem_notify device to wake up
  while (1) {
    // Wait for the mem_notify device to signal us..
    int rc = select(_fd+1, _fd != -1 ? &rfds : NULL, NULL, NULL, NULL);
    if (rc == -1) {
      perror("select!\n");
      break;
    } else if (rc) {
      //ssize_t free_before = os::available_memory();
      //tty->print ("Notified: Free: %dK \n",os::available_memory()/1024);

      // The kernel is telling us there is not much memory left...
      // try to do something about that

      // If we are not already in a GC, try one.
      if (!Universe::heap()->is_gc_active()) {
        Universe::heap()->collect(GCCause::_allocation_failure);

        //ssize_t free_after = os::available_memory();
        //tty->print ("Post-Notify: Free: %dK\n",free_after/1024);
        //tty->print ("GC freed: %dK\n", (free_after - free_before)/1024);
      }
      // We might want to do something like the following if we find the GC's are not helping...
      // Universe::heap()->size_policy()->set_gc_time_limit_exceeded(true);
    }
  }
}

// See if the /dev/mem_notify device exists, and if so, start a thread to monitor it.
//
void MemNotifyThread::start() {
  int fd;
  fd = open("/dev/mem_notify", O_RDONLY, 0);
  if (fd < 0) {
    return;
  }

  if (memnotify_thread() == NULL) {
    new MemNotifyThread(fd);
  }
}

#endif // JAVASE_EMBEDDED


/////////////// Unit tests ///////////////

#ifndef PRODUCT

#define test_log(...)              \
  do {                             \
    if (VerboseInternalVMTests) {  \
      tty->print_cr(__VA_ARGS__);  \
      tty->flush();                \
    }                              \
  } while (false)

class TestReserveMemorySpecial : AllStatic {
 public:
  static void small_page_write(void* addr, size_t size) {
    size_t page_size = os::vm_page_size();

    char* end = (char*)addr + size;
    for (char* p = (char*)addr; p < end; p += page_size) {
      *p = 1;
    }
  }

  static void test_reserve_memory_special_huge_tlbfs_only(size_t size) {
    if (!UseHugeTLBFS) {
      return;
    }

    test_log("test_reserve_memory_special_huge_tlbfs_only(" SIZE_FORMAT ")", size);

    char* addr = os::Linux::reserve_memory_special_huge_tlbfs_only(size, NULL, false);

    if (addr != NULL) {
      small_page_write(addr, size);

      os::Linux::release_memory_special_huge_tlbfs(addr, size);
    }
  }

  static void test_reserve_memory_special_huge_tlbfs_only() {
    if (!UseHugeTLBFS) {
      return;
    }

    size_t lp = os::large_page_size();

    for (size_t size = lp; size <= lp * 10; size += lp) {
      test_reserve_memory_special_huge_tlbfs_only(size);
    }
  }

  static void test_reserve_memory_special_huge_tlbfs_mixed(size_t size, size_t alignment) {
    if (!UseHugeTLBFS) {
      return;
    }

    test_log("test_reserve_memory_special_huge_tlbfs_mixed(" SIZE_FORMAT ", " SIZE_FORMAT ")",
             size, alignment);

    assert(size >= os::large_page_size(), "Incorrect input to test");

    char* addr = os::Linux::reserve_memory_special_huge_tlbfs_mixed(size, alignment, NULL, false);

    if (addr != NULL) {
      small_page_write(addr, size);

      os::Linux::release_memory_special_huge_tlbfs(addr, size);
    }
  }

  static void test_reserve_memory_special_huge_tlbfs_mixed_all_alignments(size_t size) {
    size_t lp = os::large_page_size();
    size_t ag = os::vm_allocation_granularity();

    for (size_t alignment = ag; is_size_aligned(size, alignment); alignment *= 2) {
      test_reserve_memory_special_huge_tlbfs_mixed(size, alignment);
    }
  }

  static void test_reserve_memory_special_huge_tlbfs_mixed() {
    size_t lp = os::large_page_size();
    size_t ag = os::vm_allocation_granularity();

    test_reserve_memory_special_huge_tlbfs_mixed_all_alignments(lp);
    test_reserve_memory_special_huge_tlbfs_mixed_all_alignments(lp + ag);
    test_reserve_memory_special_huge_tlbfs_mixed_all_alignments(lp + lp / 2);
    test_reserve_memory_special_huge_tlbfs_mixed_all_alignments(lp * 2);
    test_reserve_memory_special_huge_tlbfs_mixed_all_alignments(lp * 2 + ag);
    test_reserve_memory_special_huge_tlbfs_mixed_all_alignments(lp * 2 - ag);
    test_reserve_memory_special_huge_tlbfs_mixed_all_alignments(lp * 2 + lp / 2);
    test_reserve_memory_special_huge_tlbfs_mixed_all_alignments(lp * 10);
    test_reserve_memory_special_huge_tlbfs_mixed_all_alignments(lp * 10 + lp / 2);
  }

  static void test_reserve_memory_special_huge_tlbfs() {
    if (!UseHugeTLBFS) {
      return;
    }

    test_reserve_memory_special_huge_tlbfs_only();
    test_reserve_memory_special_huge_tlbfs_mixed();
  }

  static void test_reserve_memory_special_shm(size_t size, size_t alignment) {
    if (!UseSHM) {
      return;
    }

    test_log("test_reserve_memory_special_shm(" SIZE_FORMAT ", " SIZE_FORMAT ")", size, alignment);

    char* addr = os::Linux::reserve_memory_special_shm(size, alignment, NULL, false);

    if (addr != NULL) {
      assert(is_ptr_aligned(addr, alignment), "Check");
      assert(is_ptr_aligned(addr, os::large_page_size()), "Check");

      small_page_write(addr, size);

      os::Linux::release_memory_special_shm(addr, size);
    }
  }

  static void test_reserve_memory_special_shm() {
    size_t lp = os::large_page_size();
    size_t ag = os::vm_allocation_granularity();

    for (size_t size = ag; size < lp * 3; size += ag) {
      for (size_t alignment = ag; is_size_aligned(size, alignment); alignment *= 2) {
        test_reserve_memory_special_shm(size, alignment);
      }
    }
  }

  static void test() {
    test_reserve_memory_special_huge_tlbfs();
    test_reserve_memory_special_shm();
  }
};

void TestReserveMemorySpecial_test() {
  TestReserveMemorySpecial::test();
}

#endif<|MERGE_RESOLUTION|>--- conflicted
+++ resolved
@@ -5063,14 +5063,6 @@
   return true;
 }
 
-<<<<<<< HEAD
-int local_vsnprintf(char* buf, size_t count, const char* format,
-                    va_list args) {
-  return ::vsnprintf(buf, count, format, args);
-}
-
-=======
->>>>>>> 453129f7
 // Is a (classpath) directory empty?
 bool os::dir_is_empty(const char* path) {
   DIR *dir = NULL;
