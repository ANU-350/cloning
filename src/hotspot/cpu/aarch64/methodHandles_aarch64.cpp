--- conflicted
+++ resolved
@@ -322,12 +322,7 @@
         __ null_check(receiver_reg);
       } else {
         // load receiver klass itself
-<<<<<<< HEAD
-        __ null_check(receiver_reg, oopDesc::mark_offset_in_bytes());
-        __ load_klass(temp1_recv_klass, receiver_reg);
-=======
         __ load_klass_check_null(temp1_recv_klass, receiver_reg);
->>>>>>> 6e19387f
         __ verify_klass_ptr(temp1_recv_klass);
       }
       BLOCK_COMMENT("check_receiver {");
