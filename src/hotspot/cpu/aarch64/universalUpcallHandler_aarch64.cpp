/*
 * Copyright (c) 2019, 2020, Oracle and/or its affiliates. All rights reserved.
 * Copyright (c) 2019, Arm Limited. All rights reserved.
 * DO NOT ALTER OR REMOVE COPYRIGHT NOTICES OR THIS FILE HEADER.
 *
 * This code is free software; you can redistribute it and/or modify it
 * under the terms of the GNU General Public License version 2 only, as
 * published by the Free Software Foundation.
 *
 * This code is distributed in the hope that it will be useful, but WITHOUT
 * ANY WARRANTY; without even the implied warranty of MERCHANTABILITY or
 * FITNESS FOR A PARTICULAR PURPOSE.  See the GNU General Public License
 * version 2 for more details (a copy is included in the LICENSE file that
 * accompanied this code).
 *
 * You should have received a copy of the GNU General Public License version
 * 2 along with this work; if not, write to the Free Software Foundation,
 * Inc., 51 Franklin St, Fifth Floor, Boston, MA 02110-1301 USA.
 *
 * Please contact Oracle, 500 Oracle Parkway, Redwood Shores, CA 94065 USA
 * or visit www.oracle.com if you need additional information or have any
 * questions.
 */

#include "precompiled.hpp"
#include "asm/macroAssembler.hpp"
#include "classfile/javaClasses.inline.hpp"
#include "classfile/symbolTable.hpp"
#include "include/jvm.h"
#include "jni.h"
#include "logging/log.hpp"
#include "logging/logStream.hpp"
#include "memory/allocation.inline.hpp"
#include "memory/resourceArea.hpp"
#include "oops/arrayOop.inline.hpp"
#include "prims/universalUpcallHandler.hpp"
#include "runtime/interfaceSupport.inline.hpp"
#include "runtime/javaCalls.hpp"
#include "runtime/jniHandles.inline.hpp"

static constexpr CodeBuffer::csize_t upcall_stub_size = 1024;

extern struct JavaVM_ main_vm;

static struct {
  bool inited;
  struct {
    Klass* klass;
    Symbol* name;
    Symbol* sig;
  } upcall_method;  // jdk.internal.foreign.abi.UniversalUpcallHandler::invoke
} upcall_info;

// FIXME: This should be initialized explicitly instead of lazily/racily
static void upcall_init() {
#if 0
  fprintf(stderr, "upcall_init()\n");
#endif

  TRAPS = Thread::current();
  ResourceMark rm;

  const char* cname = "jdk/internal/foreign/abi/ProgrammableUpcallHandler";
  const char* mname = "invoke";
  const char* mdesc = "(Ljdk/internal/foreign/abi/ProgrammableUpcallHandler;J)V";
  Symbol* cname_sym = SymbolTable::new_symbol(cname, (int)strlen(cname));
  Symbol* mname_sym = SymbolTable::new_symbol(mname, (int)strlen(mname));
  Symbol* mdesc_sym = SymbolTable::new_symbol(mdesc, (int)strlen(mdesc));

#if 0
  ::fprintf(stderr, "cname_sym: %p\n", cname_sym);
  ::fprintf(stderr, "mname_sym: %p\n", mname_sym);
  ::fprintf(stderr, "mdesc_sym: %p\n", mdesc_sym);
#endif

  Klass* k = SystemDictionary::resolve_or_null(cname_sym, THREAD);
#if 0
  ::fprintf(stderr, "Klass: %p\n", k);
#endif

  Method* method = k->lookup_method(mname_sym, mdesc_sym);
#if 0
  ::fprintf(stderr, "Method: %p\n", method);
#endif

  upcall_info.upcall_method.klass = k;
  upcall_info.upcall_method.name = mname_sym;
  upcall_info.upcall_method.sig = mdesc_sym;

  upcall_info.inited = true;
}

static void upcall_helper(jobject rec, address buff) {
  void *p_env = NULL;

  Thread* thread = Thread::current_or_null();
  if (thread == NULL) {
    JavaVM_ *vm = (JavaVM *)(&main_vm);
    vm -> functions -> AttachCurrentThreadAsDaemon(vm, &p_env, NULL);
    thread = Thread::current();
  }

  assert(thread->is_Java_thread(), "really?");

  ThreadInVMfromNative __tiv((JavaThread *)thread);

  if (!upcall_info.inited) {
    upcall_init();
  }

  ResourceMark rm;
  JavaValue result(T_VOID);
  JavaCallArguments args(2); // long = 2 slots

  args.push_jobject(rec);
  args.push_long((jlong) buff);

  JavaCalls::call_static(&result, upcall_info.upcall_method.klass,
                         upcall_info.upcall_method.name, upcall_info.upcall_method.sig,
                         &args, thread);
}

addres ProgrammableUpcallHandler::generate_upcall_stub(jobject rec, jobject jabi, jobject jlayout) {
  const ABIDescriptor abi = ForeignGlobals::parse_abi_descriptor(jabi);
  const BufferLayout layout = ForeignGlobals::parse_buffer_layout(jlayout);

  ResourceMark rm;
  CodeBuffer buffer("upcall_stub", 1024, upcall_stub_size);

  MacroAssembler* _masm = new MacroAssembler(&buffer);

  // stub code
  __ enter();

  // save pointer to JNI receiver handle into constant segment
  Address rec_adr = InternalAddress(__ address_constant((address)rec));

  assert(abi._stack_alignment_bytes % 16 == 0, "stack must be 16 byte aligned");

  __ sub(sp, sp, (int) align_up(layout.buffer_size, abi._stack_alignment_bytes));

  // TODO: This stub only uses registers which are caller-save in the
  //       standard C ABI. If this is called from a different ABI then
  //       we need to save registers here according to abi.is_volatile_reg.

  for (int i = 0; i < abi._integer_argument_registers.length(); i++) {
    Register reg = abi._integer_argument_registers.at(i);
    ssize_t offset = layout.arguments_integer + i * sizeof(uintptr_t);
    __ str(reg, Address(sp, offset));
  }

  for (int i = 0; i < abi._vector_argument_registers.length(); i++) {
    FloatRegister reg = abi._vector_argument_registers.at(i);
    ssize_t offset = layout.arguments_vector + i * sizeof(VectorRegister);
    __ strq(reg, Address(sp, offset));
  }

  // Capture prev stack pointer (stack arguments base)
  __ add(rscratch1, rfp, 16);   // Skip saved FP and LR
  __ str(rscratch1, Address(sp, layout.stack_args));

  // Call upcall helper
  __ ldr(c_rarg0, rec_adr);
  __ mov(c_rarg1, sp);
  __ movptr(rscratch1, CAST_FROM_FN_PTR(uint64_t, upcall_helper));
  __ blr(rscratch1);

  for (int i = 0; i < abi._integer_return_registers.length(); i++) {
    ssize_t offs = layout.returns_integer + i * sizeof(uintptr_t);
    __ ldr(abi._integer_return_registers.at(i), Address(sp, offs));
  }

  for (int i = 0; i < abi._vector_return_registers.length(); i++) {
    FloatRegister reg = abi._vector_return_registers.at(i);
    ssize_t offs = layout.returns_vector + i * sizeof(VectorRegister);
    __ ldrq(reg, Address(sp, offs));
  }

  __ leave();
  __ ret(lr);

  __ flush();

  BufferBlob* blob = BufferBlob::create("upcall_stub", &buffer);

  return blob->code_begin();
<<<<<<< HEAD
=======
}

jlong ProgrammableUpcallHandler::generate_upcall_stub(jobject rec, jobject jabi, jobject jlayout) {
  ResourceMark rm;
  const ABIDescriptor abi = ForeignGlobals::parseABIDescriptor(jabi);
  const BufferLayout layout = ForeignGlobals::parseBufferLayout(jlayout);

  return (jlong) ::generate_upcall_stub(rec, abi, layout);
>>>>>>> 21f50872
}<|MERGE_RESOLUTION|>--- conflicted
+++ resolved
@@ -121,10 +121,10 @@
 }
 
 addres ProgrammableUpcallHandler::generate_upcall_stub(jobject rec, jobject jabi, jobject jlayout) {
+  ResourceMark rm;
   const ABIDescriptor abi = ForeignGlobals::parse_abi_descriptor(jabi);
   const BufferLayout layout = ForeignGlobals::parse_buffer_layout(jlayout);
-
-  ResourceMark rm;
+  
   CodeBuffer buffer("upcall_stub", 1024, upcall_stub_size);
 
   MacroAssembler* _masm = new MacroAssembler(&buffer);
@@ -184,15 +184,4 @@
   BufferBlob* blob = BufferBlob::create("upcall_stub", &buffer);
 
   return blob->code_begin();
-<<<<<<< HEAD
-=======
-}
-
-jlong ProgrammableUpcallHandler::generate_upcall_stub(jobject rec, jobject jabi, jobject jlayout) {
-  ResourceMark rm;
-  const ABIDescriptor abi = ForeignGlobals::parseABIDescriptor(jabi);
-  const BufferLayout layout = ForeignGlobals::parseBufferLayout(jlayout);
-
-  return (jlong) ::generate_upcall_stub(rec, abi, layout);
->>>>>>> 21f50872
 }