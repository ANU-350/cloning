--- conflicted
+++ resolved
@@ -958,14 +958,9 @@
 
 // Pack the lowest-numbered bit of each mask element in src into a long value
 // in dst, at most the first 64 lane elements.
-// pgtmp would not be used if UseSVE=2 and the hardware supports FEAT_BITPERM.
-// Clobbers: rscratch1 if hardware not supports FEAT_BITPERM.
+// Clobbers: rscratch1 if hardware doesn't support FEAT_BITPERM.
 void C2_MacroAssembler::sve_vmask_tolong(Register dst, PRegister src, BasicType bt, int lane_cnt,
-<<<<<<< HEAD
-                                         FloatRegister vtmp1, FloatRegister vtmp2, PRegister pgtmp) {
-=======
                                          FloatRegister vtmp1, FloatRegister vtmp2) {
->>>>>>> d3ea4b7b
   assert(lane_cnt <= 64 && is_power_of_2(lane_cnt), "Unsupported lane count");
   assert_different_registers(dst, rscratch1);
   assert_different_registers(vtmp1, vtmp2);
@@ -981,9 +976,7 @@
     sve_vector_narrow(vtmp1, B, vtmp1, size, vtmp2);
   }
 
-<<<<<<< HEAD
   if (UseSVE > 0 && !VM_Version::supports_svebitperm()) {
-    assert(pgtmp->is_governing(), "This register has to be a governing predicate register.");
     // Compress the lowest 8 bytes.
     fmovd(dst, vtmp1);
     bytemask_compress(dst);
@@ -992,12 +985,18 @@
     // Repeat on higher bytes and join the results.
     // Compress 8 bytes in each iteration.
     for (int idx = 1; idx < (lane_cnt / 8); idx++) {
-      idx == 1 ? fmovhid(rscratch1, vtmp1) : sve_extract(rscratch1, D, pgtmp, vtmp1, idx);
+      sve_extract_integral(rscratch1, D, vtmp1, idx, /* is_signed */ false, vtmp2);
       bytemask_compress(rscratch1);
       orr(dst, dst, rscratch1, Assembler::LSL, idx << 3);
     }
   } else if (UseSVE == 2 && VM_Version::supports_svebitperm()) {
-    // The second source input of BEXT, initialized with byte 0x01 in each lane.
+    // Given by the vector with value 0x00 or 0x01 in each byte, the basic idea
+    // is to compress each significant bit of the byte in a cross-lane way. Due
+    // to the lack of cross-lane bit-compress instruction, here we use BEXT
+    // (bit-compress in each lane) with the biggest lane size (T = D) and
+    // concatenates the results then.
+
+    // The second source input of BEXT, initialized with 0x01 in each byte.
     // vtmp2 = 0x01010101 0x01010101 0x01010101 0x01010101
     sve_dup(vtmp2, B, 1);
 
@@ -1008,7 +1007,8 @@
     // vtmp1 = 0x0000000000000065 | 0x000000000000008D
     sve_bext(vtmp1, D, vtmp1, vtmp2);
 
-    // Concatenate the lowest significant 8 bits in each lane(T=D), and extract the result to dst.
+    // Concatenate the lowest significant 8 bits in each 8 bytes, and extract the
+    // result to dst.
     // vtmp1 = 0x0000000000000000 | 0x000000000000658D
     // dst   = 0x658D
     if (lane_cnt <= 8) {
@@ -1018,27 +1018,14 @@
       ins(vtmp1, B, vtmp1, 1, 8);
       umov(dst, vtmp1, H, 0);
     } else {
-      // As the lane count is LE 64, the final expected value must be in lane[0] after
-      // narrowing vtmp1 from D to B.
+      // As the lane count is 64 at most, the final expected value must be in
+      // the lowest 64 bits after narrowing vtmp1 from D to B.
       sve_vector_narrow(vtmp1, B, vtmp1, D, vtmp2);
       umov(dst, vtmp1, D, 0);
     }
   } else {
     assert(false, "unsupported");
     ShouldNotReachHere();
-=======
-  // Compress the lowest 8 bytes.
-  fmovd(dst, vtmp1);
-  bytemask_compress(dst);
-  if (lane_cnt <= 8) return;
-
-  // Repeat on higher bytes and join the results.
-  // Compress 8 bytes in each iteration.
-  for (int idx = 1; idx < (lane_cnt / 8); idx++) {
-    sve_extract_integral(rscratch1, D, vtmp1, idx, /* is_signed */ false, vtmp2);
-    bytemask_compress(rscratch1);
-    orr(dst, dst, rscratch1, Assembler::LSL, idx << 3);
->>>>>>> d3ea4b7b
   }
 }
 
