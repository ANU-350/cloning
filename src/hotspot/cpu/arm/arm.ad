//
// Copyright (c) 2008, 2021, Oracle and/or its affiliates. All rights reserved.
// DO NOT ALTER OR REMOVE COPYRIGHT NOTICES OR THIS FILE HEADER.
//
// This code is free software; you can redistribute it and/or modify it
// under the terms of the GNU General Public License version 2 only, as
// published by the Free Software Foundation.
//
// This code is distributed in the hope that it will be useful, but WITHOUT
// ANY WARRANTY; without even the implied warranty of MERCHANTABILITY or
// FITNESS FOR A PARTICULAR PURPOSE.  See the GNU General Public License
// version 2 for more details (a copy is included in the LICENSE file that
// accompanied this code).
//
// You should have received a copy of the GNU General Public License version
// 2 along with this work; if not, write to the Free Software Foundation,
// Inc., 51 Franklin St, Fifth Floor, Boston, MA 02110-1301 USA.
//
// Please contact Oracle, 500 Oracle Parkway, Redwood Shores, CA 94065 USA
// or visit www.oracle.com if you need additional information or have any
// questions.
//

// ARM Architecture Description File

//----------DEFINITION BLOCK---------------------------------------------------
// Define name --> value mappings to inform the ADLC of an integer valued name
// Current support includes integer values in the range [0, 0x7FFFFFFF]
// Format:
//        int_def  <name>         ( <int_value>, <expression>);
// Generated Code in ad_<arch>.hpp
//        #define  <name>   (<expression>)
//        // value == <int_value>
// Generated code in ad_<arch>.cpp adlc_verification()
//        assert( <name> == <int_value>, "Expect (<expression>) to equal <int_value>");
//
definitions %{
// The default cost (of an ALU instruction).
  int_def DEFAULT_COST      (    100,     100);
  int_def HUGE_COST         (1000000, 1000000);

// Memory refs are twice as expensive as run-of-the-mill.
  int_def MEMORY_REF_COST   (    200, DEFAULT_COST * 2);

// Branches are even more expensive.
  int_def BRANCH_COST       (    300, DEFAULT_COST * 3);
  int_def CALL_COST         (    300, DEFAULT_COST * 3);
%}


//----------SOURCE BLOCK-------------------------------------------------------
// This is a block of C++ code which provides values, functions, and
// definitions necessary in the rest of the architecture description
source_hpp %{
// Header information of the source block.
// Method declarations/definitions which are used outside
// the ad-scope can conveniently be defined here.
//
// To keep related declarations/definitions/uses close together,
// we switch between source %{ }% and source_hpp %{ }% freely as needed.

// Does destination need to be loaded in a register then passed to a
// branch instruction?
extern bool maybe_far_call(const CallNode *n);
extern bool maybe_far_call(const MachCallNode *n);
static inline bool cache_reachable() {
  return MacroAssembler::_cache_fully_reachable();
}

#define ldr_32 ldr
#define str_32 str
#define tst_32 tst
#define teq_32 teq
#if 1
extern bool PrintOptoAssembly;
#endif

class c2 {
public:
  static OptoRegPair return_value(int ideal_reg);
};

class CallStubImpl {

  //--------------------------------------------------------------
  //---<  Used for optimization in Compile::Shorten_branches  >---
  //--------------------------------------------------------------

 public:
  // Size of call trampoline stub.
  static uint size_call_trampoline() {
    return 0; // no call trampolines on this platform
  }

  // number of relocations needed by a call trampoline stub
  static uint reloc_call_trampoline() {
    return 0; // no call trampolines on this platform
  }
};

class HandlerImpl {

 public:

  static int emit_exception_handler(CodeBuffer &cbuf);
  static int emit_deopt_handler(CodeBuffer& cbuf);

  static uint size_exception_handler() {
    return ( 3 * 4 );
  }


  static uint size_deopt_handler() {
    return ( 9 * 4 );
  }

};

class Node::PD {
public:
  enum NodeFlags {
    _last_flag = Node::_last_flag
  };
};

%}

source %{
#define __ _masm.

static FloatRegister reg_to_FloatRegister_object(int register_encoding);
static Register reg_to_register_object(int register_encoding);

void PhaseOutput::pd_perform_mach_node_analysis() {
}

int MachNode::pd_alignment_required() const {
  return 1;
}

int MachNode::compute_padding(int current_offset) const {
  return 0;
}

// ****************************************************************************

// REQUIRED FUNCTIONALITY

// emit an interrupt that is caught by the debugger (for debugging compiler)
void emit_break(CodeBuffer &cbuf) {
  C2_MacroAssembler _masm(&cbuf);
  __ breakpoint();
}

#ifndef PRODUCT
void MachBreakpointNode::format( PhaseRegAlloc *, outputStream *st ) const {
  st->print("TA");
}
#endif

void MachBreakpointNode::emit(CodeBuffer &cbuf, PhaseRegAlloc *ra_) const {
  emit_break(cbuf);
}

uint MachBreakpointNode::size(PhaseRegAlloc *ra_) const {
  return MachNode::size(ra_);
}


void emit_nop(CodeBuffer &cbuf) {
  C2_MacroAssembler _masm(&cbuf);
  __ nop();
}


void emit_call_reloc(CodeBuffer &cbuf, const MachCallNode *n, MachOper *m, RelocationHolder const& rspec) {
  int ret_addr_offset0 = n->as_MachCall()->ret_addr_offset();
  int call_site_offset = cbuf.insts()->mark_off();
  C2_MacroAssembler _masm(&cbuf);
  __ set_inst_mark(); // needed in emit_to_interp_stub() to locate the call
  address target = (address)m->method();
  assert(n->as_MachCall()->entry_point() == target, "sanity");
  assert(maybe_far_call(n) == !__ reachable_from_cache(target), "sanity");
  assert(cache_reachable() == __ cache_fully_reachable(), "sanity");

  assert(target != NULL, "need real address");

  int ret_addr_offset = -1;
  if (rspec.type() == relocInfo::runtime_call_type) {
    __ call(target, rspec);
    ret_addr_offset = __ offset();
  } else {
    // scratches Rtemp
    ret_addr_offset = __ patchable_call(target, rspec, true);
  }
  assert(ret_addr_offset - call_site_offset == ret_addr_offset0, "fix ret_addr_offset()");
}

//=============================================================================
// REQUIRED FUNCTIONALITY for encoding
void emit_lo(CodeBuffer &cbuf, int val) {  }
void emit_hi(CodeBuffer &cbuf, int val) {  }


//=============================================================================
const RegMask& MachConstantBaseNode::_out_RegMask = PTR_REG_mask();

int ConstantTable::calculate_table_base_offset() const {
  int offset = -(size() / 2);
  // flds, fldd: 8-bit  offset multiplied by 4: +/- 1024
  // ldr, ldrb : 12-bit offset:                 +/- 4096
  if (!Assembler::is_simm10(offset)) {
    offset = Assembler::min_simm10;
  }
  return offset;
}

bool MachConstantBaseNode::requires_postalloc_expand() const { return false; }
void MachConstantBaseNode::postalloc_expand(GrowableArray <Node *> *nodes, PhaseRegAlloc *ra_) {
  ShouldNotReachHere();
}

void MachConstantBaseNode::emit(CodeBuffer& cbuf, PhaseRegAlloc* ra_) const {
  Compile* C = ra_->C;
  ConstantTable& constant_table = C->output()->constant_table();
  C2_MacroAssembler _masm(&cbuf);

  Register r = as_Register(ra_->get_encode(this));
  CodeSection* consts_section = __ code()->consts();
  int consts_size = consts_section->align_at_start(consts_section->size());
  assert(constant_table.size() == consts_size, "must be: %d == %d", constant_table.size(), consts_size);

  // Materialize the constant table base.
  address baseaddr = consts_section->start() + -(constant_table.table_base_offset());
  RelocationHolder rspec = internal_word_Relocation::spec(baseaddr);
  __ mov_address(r, baseaddr, rspec);
}

uint MachConstantBaseNode::size(PhaseRegAlloc*) const {
  return 8;
}

#ifndef PRODUCT
void MachConstantBaseNode::format(PhaseRegAlloc* ra_, outputStream* st) const {
  char reg[128];
  ra_->dump_register(this, reg);
  st->print("MOV_SLOW    &constanttable,%s\t! constant table base", reg);
}
#endif

#ifndef PRODUCT
void MachPrologNode::format( PhaseRegAlloc *ra_, outputStream *st ) const {
  Compile* C = ra_->C;

  for (int i = 0; i < OptoPrologueNops; i++) {
    st->print_cr("NOP"); st->print("\t");
  }

  size_t framesize = C->output()->frame_size_in_bytes();
  assert((framesize & (StackAlignmentInBytes-1)) == 0, "frame size not aligned");
  int bangsize = C->output()->bang_size_in_bytes();
  // Remove two words for return addr and rbp,
  framesize -= 2*wordSize;
  bangsize -= 2*wordSize;

  // Calls to C2R adapters often do not accept exceptional returns.
  // We require that their callers must bang for them.  But be careful, because
  // some VM calls (such as call site linkage) can use several kilobytes of
  // stack.  But the stack safety zone should account for that.
  // See bugs 4446381, 4468289, 4497237.
  if (C->output()->need_stack_bang(bangsize)) {
    st->print_cr("! stack bang (%d bytes)", bangsize); st->print("\t");
  }
  st->print_cr("PUSH   R_FP|R_LR_LR"); st->print("\t");
  if (framesize != 0) {
    st->print   ("SUB    R_SP, R_SP, " SIZE_FORMAT,framesize);
  }
}
#endif

void MachPrologNode::emit(CodeBuffer &cbuf, PhaseRegAlloc *ra_) const {
  Compile* C = ra_->C;
  C2_MacroAssembler _masm(&cbuf);

  for (int i = 0; i < OptoPrologueNops; i++) {
    __ nop();
  }

  size_t framesize = C->output()->frame_size_in_bytes();
  assert((framesize & (StackAlignmentInBytes-1)) == 0, "frame size not aligned");
  int bangsize = C->output()->bang_size_in_bytes();
  // Remove two words for return addr and fp,
  framesize -= 2*wordSize;
  bangsize -= 2*wordSize;

  // Calls to C2R adapters often do not accept exceptional returns.
  // We require that their callers must bang for them.  But be careful, because
  // some VM calls (such as call site linkage) can use several kilobytes of
  // stack.  But the stack safety zone should account for that.
  // See bugs 4446381, 4468289, 4497237.
  if (C->output()->need_stack_bang(bangsize)) {
    __ arm_stack_overflow_check(bangsize, Rtemp);
  }

  __ raw_push(FP, LR);
  if (framesize != 0) {
    __ sub_slow(SP, SP, framesize);
  }

  // offset from scratch buffer is not valid
  if (strcmp(cbuf.name(), "Compile::Fill_buffer") == 0) {
    C->output()->set_frame_complete( __ offset() );
  }

  if (C->has_mach_constant_base_node()) {
    // NOTE: We set the table base offset here because users might be
    // emitted before MachConstantBaseNode.
    ConstantTable& constant_table = C->output()->constant_table();
    constant_table.set_table_base_offset(constant_table.calculate_table_base_offset());
  }
}

uint MachPrologNode::size(PhaseRegAlloc *ra_) const {
  return MachNode::size(ra_);
}

int MachPrologNode::reloc() const {
  return 10; // a large enough number
}

//=============================================================================
#ifndef PRODUCT
void MachEpilogNode::format( PhaseRegAlloc *ra_, outputStream *st ) const {
  Compile* C = ra_->C;

  size_t framesize = C->output()->frame_size_in_bytes();
  framesize -= 2*wordSize;

  if (framesize != 0) {
    st->print("ADD    R_SP, R_SP, " SIZE_FORMAT "\n\t",framesize);
  }
  st->print("POP    R_FP|R_LR_LR");

  if (do_polling() && ra_->C->is_method_compilation()) {
    st->print("\n\t");
    st->print("MOV    Rtemp, #PollAddr\t! Load Polling address\n\t");
    st->print("LDR    Rtemp,[Rtemp]\t!Poll for Safepointing");
  }
}
#endif

void MachEpilogNode::emit(CodeBuffer &cbuf, PhaseRegAlloc *ra_) const {
  C2_MacroAssembler _masm(&cbuf);
  Compile* C = ra_->C;

  size_t framesize = C->output()->frame_size_in_bytes();
  framesize -= 2*wordSize;
  if (framesize != 0) {
    __ add_slow(SP, SP, framesize);
  }
  __ raw_pop(FP, LR);

  // If this does safepoint polling, then do it here
  if (do_polling() && ra_->C->is_method_compilation()) {
    __ read_polling_page(Rtemp, relocInfo::poll_return_type);
  }
}

uint MachEpilogNode::size(PhaseRegAlloc *ra_) const {
  return MachNode::size(ra_);
}

int MachEpilogNode::reloc() const {
  return 16; // a large enough number
}

const Pipeline * MachEpilogNode::pipeline() const {
  return MachNode::pipeline_class();
}

//=============================================================================

// Figure out which register class each belongs in: rc_int, rc_float, rc_stack
enum RC { rc_bad, rc_int, rc_float, rc_stack };
static enum RC rc_class( OptoReg::Name reg ) {
  if (!OptoReg::is_valid(reg)) return rc_bad;
  if (OptoReg::is_stack(reg)) return rc_stack;
  VMReg r = OptoReg::as_VMReg(reg);
  if (r->is_Register()) return rc_int;
  assert(r->is_FloatRegister(), "must be");
  return rc_float;
}

static inline bool is_iRegLd_memhd(OptoReg::Name src_first, OptoReg::Name src_second, int offset) {
  int rlo = Matcher::_regEncode[src_first];
  int rhi = Matcher::_regEncode[src_second];
  if (!((rlo&1)==0 && (rlo+1 == rhi))) {
    tty->print_cr("CAUGHT BAD LDRD/STRD");
  }
  return (rlo&1)==0 && (rlo+1 == rhi) && is_memoryHD(offset);
}

uint MachSpillCopyNode::implementation( CodeBuffer *cbuf,
                                        PhaseRegAlloc *ra_,
                                        bool do_size,
                                        outputStream* st ) const {
  // Get registers to move
  OptoReg::Name src_second = ra_->get_reg_second(in(1));
  OptoReg::Name src_first = ra_->get_reg_first(in(1));
  OptoReg::Name dst_second = ra_->get_reg_second(this );
  OptoReg::Name dst_first = ra_->get_reg_first(this );

  enum RC src_second_rc = rc_class(src_second);
  enum RC src_first_rc = rc_class(src_first);
  enum RC dst_second_rc = rc_class(dst_second);
  enum RC dst_first_rc = rc_class(dst_first);

  assert( OptoReg::is_valid(src_first) && OptoReg::is_valid(dst_first), "must move at least 1 register" );

  // Generate spill code!
  int size = 0;

  if (src_first == dst_first && src_second == dst_second)
    return size;            // Self copy, no move

#ifdef TODO
  if (bottom_type()->isa_vect() != NULL) {
  }
#endif

  // Shared code does not expect instruction set capability based bailouts here.
  // Handle offset unreachable bailout with minimal change in shared code.
  // Bailout only for real instruction emit.
  // This requires a single comment change in shared code. ( see output.cpp "Normal" instruction case )

  C2_MacroAssembler _masm(cbuf);

  // --------------------------------------
  // Check for mem-mem move.  Load into unused float registers and fall into
  // the float-store case.
  if (src_first_rc == rc_stack && dst_first_rc == rc_stack) {
    int offset = ra_->reg2offset(src_first);
    if (cbuf && !is_memoryfp(offset)) {
      ra_->C->record_method_not_compilable("unable to handle large constant offsets");
      return 0;
    } else {
      if (src_second_rc != rc_bad) {
        assert((src_first&1)==0 && src_first+1 == src_second, "pair of registers must be aligned/contiguous");
        src_first     = OptoReg::Name(R_mem_copy_lo_num);
        src_second    = OptoReg::Name(R_mem_copy_hi_num);
        src_first_rc  = rc_float;
        src_second_rc = rc_float;
        if (cbuf) {
          __ ldr_double(Rmemcopy, Address(SP, offset));
        } else if (!do_size) {
          st->print(LDR_DOUBLE "   R_%s,[R_SP + #%d]\t! spill",OptoReg::regname(src_first),offset);
        }
      } else {
        src_first     = OptoReg::Name(R_mem_copy_lo_num);
        src_first_rc  = rc_float;
        if (cbuf) {
          __ ldr_float(Rmemcopy, Address(SP, offset));
        } else if (!do_size) {
          st->print(LDR_FLOAT "   R_%s,[R_SP + #%d]\t! spill",OptoReg::regname(src_first),offset);
        }
      }
      size += 4;
    }
  }

  if (src_second_rc == rc_stack && dst_second_rc == rc_stack) {
    Unimplemented();
  }

  // --------------------------------------
  // Check for integer reg-reg copy
  if (src_first_rc == rc_int && dst_first_rc == rc_int) {
    // Else normal reg-reg copy
    assert( src_second != dst_first, "smashed second before evacuating it" );
    if (cbuf) {
      __ mov(reg_to_register_object(Matcher::_regEncode[dst_first]), reg_to_register_object(Matcher::_regEncode[src_first]));
#ifndef PRODUCT
    } else if (!do_size) {
      st->print("MOV    R_%s, R_%s\t# spill",
                Matcher::regName[dst_first],
                Matcher::regName[src_first]);
#endif
    }
    size += 4;
  }

  // Check for integer store
  if (src_first_rc == rc_int && dst_first_rc == rc_stack) {
    int offset = ra_->reg2offset(dst_first);
    if (cbuf && !is_memoryI(offset)) {
      ra_->C->record_method_not_compilable("unable to handle large constant offsets");
      return 0;
    } else {
      if (src_second_rc != rc_bad && is_iRegLd_memhd(src_first, src_second, offset)) {
        assert((src_first&1)==0 && src_first+1 == src_second, "pair of registers must be aligned/contiguous");
        if (cbuf) {
          __ str_64(reg_to_register_object(Matcher::_regEncode[src_first]), Address(SP, offset));
#ifndef PRODUCT
        } else if (!do_size) {
          if (size != 0) st->print("\n\t");
          st->print(STR_64 "   R_%s,[R_SP + #%d]\t! spill",OptoReg::regname(src_first), offset);
#endif
        }
        return size + 4;
      } else {
        if (cbuf) {
          __ str_32(reg_to_register_object(Matcher::_regEncode[src_first]), Address(SP, offset));
#ifndef PRODUCT
        } else if (!do_size) {
          if (size != 0) st->print("\n\t");
          st->print(STR_32 "   R_%s,[R_SP + #%d]\t! spill",OptoReg::regname(src_first), offset);
#endif
        }
      }
    }
    size += 4;
  }

  // Check for integer load
  if (dst_first_rc == rc_int && src_first_rc == rc_stack) {
    int offset = ra_->reg2offset(src_first);
    if (cbuf && !is_memoryI(offset)) {
      ra_->C->record_method_not_compilable("unable to handle large constant offsets");
      return 0;
    } else {
      if (src_second_rc != rc_bad && is_iRegLd_memhd(dst_first, dst_second, offset)) {
        assert((src_first&1)==0 && src_first+1 == src_second, "pair of registers must be aligned/contiguous");
        if (cbuf) {
          __ ldr_64(reg_to_register_object(Matcher::_regEncode[dst_first]), Address(SP, offset));
#ifndef PRODUCT
        } else if (!do_size) {
          if (size != 0) st->print("\n\t");
          st->print(LDR_64 "   R_%s,[R_SP + #%d]\t! spill",OptoReg::regname(dst_first), offset);
#endif
        }
        return size + 4;
      } else {
        if (cbuf) {
          __ ldr_32(reg_to_register_object(Matcher::_regEncode[dst_first]), Address(SP, offset));
#ifndef PRODUCT
        } else if (!do_size) {
          if (size != 0) st->print("\n\t");
          st->print(LDR_32 "   R_%s,[R_SP + #%d]\t! spill",OptoReg::regname(dst_first), offset);
#endif
        }
      }
    }
    size += 4;
  }

  // Check for float reg-reg copy
  if (src_first_rc == rc_float && dst_first_rc == rc_float) {
    if (src_second_rc != rc_bad) {
      assert((src_first&1)==0 && src_first+1 == src_second && (dst_first&1)==0 && dst_first+1 == dst_second, "pairs of registers must be aligned/contiguous");
      if (cbuf) {
      __ mov_double(reg_to_FloatRegister_object(Matcher::_regEncode[dst_first]), reg_to_FloatRegister_object(Matcher::_regEncode[src_first]));
#ifndef PRODUCT
      } else if (!do_size) {
        st->print(MOV_DOUBLE "    R_%s, R_%s\t# spill",
                  Matcher::regName[dst_first],
                  Matcher::regName[src_first]);
#endif
      }
      return 4;
    }
    if (cbuf) {
      __ mov_float(reg_to_FloatRegister_object(Matcher::_regEncode[dst_first]), reg_to_FloatRegister_object(Matcher::_regEncode[src_first]));
#ifndef PRODUCT
    } else if (!do_size) {
      st->print(MOV_FLOAT "    R_%s, R_%s\t# spill",
                Matcher::regName[dst_first],
                Matcher::regName[src_first]);
#endif
    }
    size = 4;
  }

  // Check for float store
  if (src_first_rc == rc_float && dst_first_rc == rc_stack) {
    int offset = ra_->reg2offset(dst_first);
    if (cbuf && !is_memoryfp(offset)) {
      ra_->C->record_method_not_compilable("unable to handle large constant offsets");
      return 0;
    } else {
      // Further check for aligned-adjacent pair, so we can use a double store
      if (src_second_rc != rc_bad) {
        assert((src_first&1)==0 && src_first+1 == src_second && (dst_first&1)==0 && dst_first+1 == dst_second, "pairs of registers and stack slots must be aligned/contiguous");
        if (cbuf) {
          __ str_double(reg_to_FloatRegister_object(Matcher::_regEncode[src_first]), Address(SP, offset));
#ifndef PRODUCT
        } else if (!do_size) {
          if (size != 0) st->print("\n\t");
          st->print(STR_DOUBLE "   R_%s,[R_SP + #%d]\t! spill",OptoReg::regname(src_first),offset);
#endif
        }
        return size + 4;
      } else {
        if (cbuf) {
          __ str_float(reg_to_FloatRegister_object(Matcher::_regEncode[src_first]), Address(SP, offset));
#ifndef PRODUCT
        } else if (!do_size) {
          if (size != 0) st->print("\n\t");
          st->print(STR_FLOAT "   R_%s,[R_SP + #%d]\t! spill",OptoReg::regname(src_first),offset);
#endif
        }
      }
    }
    size += 4;
  }

  // Check for float load
  if (dst_first_rc == rc_float && src_first_rc == rc_stack) {
    int offset = ra_->reg2offset(src_first);
    if (cbuf && !is_memoryfp(offset)) {
      ra_->C->record_method_not_compilable("unable to handle large constant offsets");
      return 0;
    } else {
      // Further check for aligned-adjacent pair, so we can use a double store
      if (src_second_rc != rc_bad) {
        assert((src_first&1)==0 && src_first+1 == src_second && (dst_first&1)==0 && dst_first+1 == dst_second, "pairs of registers and stack slots must be aligned/contiguous");
        if (cbuf) {
          __ ldr_double(reg_to_FloatRegister_object(Matcher::_regEncode[dst_first]), Address(SP, offset));
#ifndef PRODUCT
        } else if (!do_size) {
          if (size != 0) st->print("\n\t");
          st->print(LDR_DOUBLE "   R_%s,[R_SP + #%d]\t! spill",OptoReg::regname(dst_first),offset);
#endif
        }
        return size + 4;
      } else {
        if (cbuf) {
          __ ldr_float(reg_to_FloatRegister_object(Matcher::_regEncode[dst_first]), Address(SP, offset));
#ifndef PRODUCT
        } else if (!do_size) {
          if (size != 0) st->print("\n\t");
          st->print(LDR_FLOAT "   R_%s,[R_SP + #%d]\t! spill",OptoReg::regname(dst_first),offset);
#endif
        }
      }
    }
    size += 4;
  }

  // check for int reg -> float reg move
  if (src_first_rc == rc_int && dst_first_rc == rc_float) {
    // Further check for aligned-adjacent pair, so we can use a single instruction
    if (src_second_rc != rc_bad) {
      assert((dst_first&1)==0 && dst_first+1 == dst_second, "pairs of registers must be aligned/contiguous");
      assert((src_first&1)==0 && src_first+1 == src_second, "pairs of registers must be aligned/contiguous");
      assert(src_second_rc == rc_int && dst_second_rc == rc_float, "unsupported");
      if (cbuf) {
        __ fmdrr(reg_to_FloatRegister_object(Matcher::_regEncode[dst_first]), reg_to_register_object(Matcher::_regEncode[src_first]), reg_to_register_object(Matcher::_regEncode[src_second]));
#ifndef PRODUCT
      } else if (!do_size) {
        if (size != 0) st->print("\n\t");
        st->print("FMDRR   R_%s, R_%s, R_%s\t! spill",OptoReg::regname(dst_first), OptoReg::regname(src_first), OptoReg::regname(src_second));
#endif
      }
      return size + 4;
    } else {
      if (cbuf) {
        __ fmsr(reg_to_FloatRegister_object(Matcher::_regEncode[dst_first]), reg_to_register_object(Matcher::_regEncode[src_first]));
#ifndef PRODUCT
      } else if (!do_size) {
        if (size != 0) st->print("\n\t");
        st->print(FMSR "   R_%s, R_%s\t! spill",OptoReg::regname(dst_first), OptoReg::regname(src_first));
#endif
      }
      size += 4;
    }
  }

  // check for float reg -> int reg move
  if (src_first_rc == rc_float && dst_first_rc == rc_int) {
    // Further check for aligned-adjacent pair, so we can use a single instruction
    if (src_second_rc != rc_bad) {
      assert((src_first&1)==0 && src_first+1 == src_second, "pairs of registers must be aligned/contiguous");
      assert((dst_first&1)==0 && dst_first+1 == dst_second, "pairs of registers must be aligned/contiguous");
      assert(src_second_rc == rc_float && dst_second_rc == rc_int, "unsupported");
      if (cbuf) {
        __ fmrrd(reg_to_register_object(Matcher::_regEncode[dst_first]), reg_to_register_object(Matcher::_regEncode[dst_second]), reg_to_FloatRegister_object(Matcher::_regEncode[src_first]));
#ifndef PRODUCT
      } else if (!do_size) {
        if (size != 0) st->print("\n\t");
        st->print("FMRRD   R_%s, R_%s, R_%s\t! spill",OptoReg::regname(dst_first), OptoReg::regname(dst_second), OptoReg::regname(src_first));
#endif
      }
      return size + 4;
    } else {
      if (cbuf) {
        __ fmrs(reg_to_register_object(Matcher::_regEncode[dst_first]), reg_to_FloatRegister_object(Matcher::_regEncode[src_first]));
#ifndef PRODUCT
      } else if (!do_size) {
        if (size != 0) st->print("\n\t");
        st->print(FMRS "   R_%s, R_%s\t! spill",OptoReg::regname(dst_first), OptoReg::regname(src_first));
#endif
      }
      size += 4;
    }
  }

  // --------------------------------------------------------------------
  // Check for hi bits still needing moving.  Only happens for misaligned
  // arguments to native calls.
  if (src_second == dst_second)
    return size;               // Self copy; no move
  assert( src_second_rc != rc_bad && dst_second_rc != rc_bad, "src_second & dst_second cannot be Bad" );

  // Check for integer reg-reg copy.  Hi bits are stuck up in the top
  // 32-bits of a 64-bit register, but are needed in low bits of another
  // register (else it's a hi-bits-to-hi-bits copy which should have
  // happened already as part of a 64-bit move)
  if (src_second_rc == rc_int && dst_second_rc == rc_int) {
    if (cbuf) {
      __ mov(reg_to_register_object(Matcher::_regEncode[dst_second]), reg_to_register_object(Matcher::_regEncode[src_second]));
#ifndef PRODUCT
    } else if (!do_size) {
      if (size != 0) st->print("\n\t");
      st->print("MOV    R_%s, R_%s\t# spill high",
                Matcher::regName[dst_second],
                Matcher::regName[src_second]);
#endif
    }
    return size+4;
  }

  // Check for high word integer store
  if (src_second_rc == rc_int && dst_second_rc == rc_stack) {
    int offset = ra_->reg2offset(dst_second);

    if (cbuf && !is_memoryP(offset)) {
      ra_->C->record_method_not_compilable("unable to handle large constant offsets");
      return 0;
    } else {
      if (cbuf) {
        __ str(reg_to_register_object(Matcher::_regEncode[src_second]), Address(SP, offset));
#ifndef PRODUCT
      } else if (!do_size) {
        if (size != 0) st->print("\n\t");
        st->print("STR   R_%s,[R_SP + #%d]\t! spill",OptoReg::regname(src_second), offset);
#endif
      }
    }
    return size + 4;
  }

  // Check for high word integer load
  if (dst_second_rc == rc_int && src_second_rc == rc_stack) {
    int offset = ra_->reg2offset(src_second);
    if (cbuf && !is_memoryP(offset)) {
      ra_->C->record_method_not_compilable("unable to handle large constant offsets");
      return 0;
    } else {
      if (cbuf) {
        __ ldr(reg_to_register_object(Matcher::_regEncode[dst_second]), Address(SP, offset));
#ifndef PRODUCT
      } else if (!do_size) {
        if (size != 0) st->print("\n\t");
        st->print("LDR   R_%s,[R_SP + #%d]\t! spill",OptoReg::regname(dst_second), offset);
#endif
      }
    }
    return size + 4;
  }

  Unimplemented();
  return 0; // Mute compiler
}

#ifndef PRODUCT
void MachSpillCopyNode::format( PhaseRegAlloc *ra_, outputStream *st ) const {
  implementation( NULL, ra_, false, st );
}
#endif

void MachSpillCopyNode::emit(CodeBuffer &cbuf, PhaseRegAlloc *ra_) const {
  implementation( &cbuf, ra_, false, NULL );
}

uint MachSpillCopyNode::size(PhaseRegAlloc *ra_) const {
  return implementation( NULL, ra_, true, NULL );
}

//=============================================================================
#ifndef PRODUCT
void MachNopNode::format( PhaseRegAlloc *, outputStream *st ) const {
  st->print("NOP \t# %d bytes pad for loops and calls", 4 * _count);
}
#endif

void MachNopNode::emit(CodeBuffer &cbuf, PhaseRegAlloc * ) const {
  C2_MacroAssembler _masm(&cbuf);
  for(int i = 0; i < _count; i += 1) {
    __ nop();
  }
}

uint MachNopNode::size(PhaseRegAlloc *ra_) const {
  return 4 * _count;
}


//=============================================================================
#ifndef PRODUCT
void BoxLockNode::format( PhaseRegAlloc *ra_, outputStream *st ) const {
  int offset = ra_->reg2offset(in_RegMask(0).find_first_elem());
  int reg = ra_->get_reg_first(this);
  st->print("ADD    %s,R_SP+#%d",Matcher::regName[reg], offset);
}
#endif

void BoxLockNode::emit(CodeBuffer &cbuf, PhaseRegAlloc *ra_) const {
  C2_MacroAssembler _masm(&cbuf);
  int offset = ra_->reg2offset(in_RegMask(0).find_first_elem());
  int reg = ra_->get_encode(this);
  Register dst = reg_to_register_object(reg);

  if (is_aimm(offset)) {
    __ add(dst, SP, offset);
  } else {
    __ mov_slow(dst, offset);
    __ add(dst, SP, dst);
  }
}

uint BoxLockNode::size(PhaseRegAlloc *ra_) const {
  // BoxLockNode is not a MachNode, so we can't just call MachNode::size(ra_)
  assert(ra_ == ra_->C->regalloc(), "sanity");
  return ra_->C->output()->scratch_emit_size(this);
}

//=============================================================================
#ifndef PRODUCT
#define R_RTEMP "R_R12"
void MachUEPNode::format( PhaseRegAlloc *ra_, outputStream *st ) const {
  st->print_cr("\nUEP:");
  if (UseCompressedClassPointers) {
    st->print_cr("\tLDR_w " R_RTEMP ",[R_R0 + oopDesc::klass_offset_in_bytes]\t! Inline cache check");
    st->print_cr("\tdecode_klass " R_RTEMP);
  } else {
    st->print_cr("\tLDR   " R_RTEMP ",[R_R0 + oopDesc::klass_offset_in_bytes]\t! Inline cache check");
  }
  st->print_cr("\tCMP   " R_RTEMP ",R_R8" );
  st->print   ("\tB.NE  SharedRuntime::handle_ic_miss_stub");
}
#endif

void MachUEPNode::emit(CodeBuffer &cbuf, PhaseRegAlloc *ra_) const {
  C2_MacroAssembler _masm(&cbuf);
  Register iCache  = reg_to_register_object(Matcher::inline_cache_reg_encode());
  assert(iCache == Ricklass, "should be");
  Register receiver = R0;

  __ load_klass(Rtemp, receiver);
  __ cmp(Rtemp, iCache);
  __ jump(SharedRuntime::get_ic_miss_stub(), relocInfo::runtime_call_type, noreg, ne);
}

uint MachUEPNode::size(PhaseRegAlloc *ra_) const {
  return MachNode::size(ra_);
}


//=============================================================================

// Emit exception handler code.
int HandlerImpl::emit_exception_handler(CodeBuffer& cbuf) {
  C2_MacroAssembler _masm(&cbuf);

  address base = __ start_a_stub(size_exception_handler());
  if (base == NULL) {
    ciEnv::current()->record_failure("CodeCache is full");
    return 0;  // CodeBuffer::expand failed
  }

  int offset = __ offset();

  // OK to trash LR, because exception blob will kill it
  __ jump(OptoRuntime::exception_blob()->entry_point(), relocInfo::runtime_call_type, LR_tmp);

  assert(__ offset() - offset <= (int) size_exception_handler(), "overflow");

  __ end_a_stub();

  return offset;
}

int HandlerImpl::emit_deopt_handler(CodeBuffer& cbuf) {
  // Can't use any of the current frame's registers as we may have deopted
  // at a poll and everything can be live.
  C2_MacroAssembler _masm(&cbuf);

  address base = __ start_a_stub(size_deopt_handler());
  if (base == NULL) {
    ciEnv::current()->record_failure("CodeCache is full");
    return 0;  // CodeBuffer::expand failed
  }

  int offset = __ offset();
  address deopt_pc = __ pc();

  __ sub(SP, SP, wordSize); // make room for saved PC
  __ push(LR); // save LR that may be live when we get here
  __ mov_relative_address(LR, deopt_pc);
  __ str(LR, Address(SP, wordSize)); // save deopt PC
  __ pop(LR); // restore LR
  __ jump(SharedRuntime::deopt_blob()->unpack(), relocInfo::runtime_call_type, noreg);

  assert(__ offset() - offset <= (int) size_deopt_handler(), "overflow");

  __ end_a_stub();
  return offset;
}

const bool Matcher::match_rule_supported(int opcode) {
  if (!has_match_rule(opcode))
    return false;

  switch (opcode) {
  case Op_PopCountI:
  case Op_PopCountL:
    if (!UsePopCountInstruction)
      return false;
    break;
  case Op_LShiftCntV:
  case Op_RShiftCntV:
  case Op_AddVB:
  case Op_AddVS:
  case Op_AddVI:
  case Op_AddVL:
  case Op_SubVB:
  case Op_SubVS:
  case Op_SubVI:
  case Op_SubVL:
  case Op_MulVS:
  case Op_MulVI:
  case Op_LShiftVB:
  case Op_LShiftVS:
  case Op_LShiftVI:
  case Op_LShiftVL:
  case Op_RShiftVB:
  case Op_RShiftVS:
  case Op_RShiftVI:
  case Op_RShiftVL:
  case Op_URShiftVB:
  case Op_URShiftVS:
  case Op_URShiftVI:
  case Op_URShiftVL:
  case Op_AndV:
  case Op_OrV:
  case Op_XorV:
    return VM_Version::has_simd();
  case Op_LoadVector:
  case Op_StoreVector:
  case Op_AddVF:
  case Op_SubVF:
  case Op_MulVF:
    return VM_Version::has_vfp() || VM_Version::has_simd();
  case Op_AddVD:
  case Op_SubVD:
  case Op_MulVD:
  case Op_DivVF:
  case Op_DivVD:
    return VM_Version::has_vfp();
  }

  return true;  // Per default match rules are supported.
}

const bool Matcher::match_rule_supported_vector(int opcode, int vlen, BasicType bt) {

  // TODO
  // identify extra cases that we might want to provide match rules for
  // e.g. Op_ vector nodes and other intrinsics while guarding with vlen
  bool ret_value = match_rule_supported(opcode);
  // Add rules here.

  return ret_value;  // Per default match rules are supported.
}

const RegMask* Matcher::predicate_reg_mask(void) {
  return NULL;
}

const TypeVect* Matcher::predicate_reg_type(const Type* elemTy, int length) {
  return NULL;
}

const int Matcher::float_pressure(int default_pressure_threshold) {
  return default_pressure_threshold;
}

// Vector width in bytes
const int Matcher::vector_width_in_bytes(BasicType bt) {
  return MaxVectorSize;
}

const int Matcher::scalable_vector_reg_size(const BasicType bt) {
  return -1;
}

// Vector ideal reg corresponding to specified size in bytes
const uint Matcher::vector_ideal_reg(int size) {
  assert(MaxVectorSize >= size, "");
  switch(size) {
    case  8: return Op_VecD;
    case 16: return Op_VecX;
  }
  ShouldNotReachHere();
  return 0;
}

// Limits on vector size (number of elements) loaded into vector.
const int Matcher::max_vector_size(const BasicType bt) {
  assert(is_java_primitive(bt), "only primitive type vectors");
  return vector_width_in_bytes(bt)/type2aelembytes(bt);
}

const int Matcher::min_vector_size(const BasicType bt) {
  assert(is_java_primitive(bt), "only primitive type vectors");
  return 8/type2aelembytes(bt);
}

// Is this branch offset short enough that a short branch can be used?
//
// NOTE: If the platform does not provide any short branch variants, then
//       this method should return false for offset 0.
bool Matcher::is_short_branch_offset(int rule, int br_size, int offset) {
  // The passed offset is relative to address of the branch.
  // On ARM a branch displacement is calculated relative to address
  // of the branch + 8.
  //
  // offset -= 8;
  // return (Assembler::is_simm24(offset));
  return false;
}

MachOper* Matcher::pd_specialize_generic_vector_operand(MachOper* original_opnd, uint ideal_reg, bool is_temp) {
  ShouldNotReachHere(); // generic vector operands not supported
  return NULL;
}

bool Matcher::is_generic_reg2reg_move(MachNode* m) {
  ShouldNotReachHere();  // generic vector operands not supported
  return false;
}

bool Matcher::is_generic_vector(MachOper* opnd)  {
  ShouldNotReachHere();  // generic vector operands not supported
  return false;
}

// Should the matcher clone input 'm' of node 'n'?
bool Matcher::pd_clone_node(Node* n, Node* m, Matcher::MStack& mstack) {
  if (is_vshift_con_pattern(n, m)) { // ShiftV src (ShiftCntV con)
    mstack.push(m, Visit);           // m = ShiftCntV
    return true;
  }
  return false;
}

// Should the Matcher clone shifts on addressing modes, expecting them
// to be subsumed into complex addressing expressions or compute them
// into registers?
bool Matcher::pd_clone_address_expressions(AddPNode* m, Matcher::MStack& mstack, VectorSet& address_visited) {
  return clone_base_plus_offset_address(m, mstack, address_visited);
}

<<<<<<< HEAD
void Compile::reshape_address(AddPNode* addp) {
}

=======
bool Matcher::narrow_oop_use_complex_address() {
  NOT_LP64(ShouldNotCallThis());
  assert(UseCompressedOops, "only for compressed oops code");
  return false;
}

bool Matcher::narrow_klass_use_complex_address() {
  NOT_LP64(ShouldNotCallThis());
  assert(UseCompressedClassPointers, "only for compressed klass code");
  return false;
}

bool Matcher::const_oop_prefer_decode() {
  NOT_LP64(ShouldNotCallThis());
  return true;
}

bool Matcher::const_klass_prefer_decode() {
  NOT_LP64(ShouldNotCallThis());
  return true;
}

// Is it better to copy float constants, or load them directly from memory?
// Intel can load a float constant from a direct address, requiring no
// extra registers.  Most RISCs will have to materialize an address into a
// register first, so they would do better to copy the constant from stack.
const bool Matcher::rematerialize_float_constants = false;

// If CPU can load and store mis-aligned doubles directly then no fixup is
// needed.  Else we split the double into 2 integer pieces and move it
// piece-by-piece.  Only happens when passing doubles into C code as the
// Java calling convention forces doubles to be aligned.
const bool Matcher::misaligned_doubles_ok = false;

// Advertise here if the CPU requires explicit rounding operations to implement strictfp mode.
const bool Matcher::strict_fp_requires_explicit_rounding = false;

// Are floats converted to double when stored to stack during deoptimization?
// ARM does not handle callee-save floats.
bool Matcher::float_in_double() {
  return false;
}

// Do ints take an entire long register or just half?
// Note that we if-def off of _LP64.
// The relevant question is how the int is callee-saved.  In _LP64
// the whole long is written but de-opt'ing will have to extract
// the relevant 32 bits, in not-_LP64 only the low 32 bits is written.
#ifdef _LP64
const bool Matcher::int_in_long = true;
#else
const bool Matcher::int_in_long = false;
#endif

>>>>>>> 301095c8
// Return whether or not this register is ever used as an argument.  This
// function is used on startup to build the trampoline stubs in generateOptoStub.
// Registers not mentioned will be killed by the VM call in the trampoline, and
// arguments in those registers not be available to the callee.
bool Matcher::can_be_java_arg( int reg ) {
  if (reg == R_R0_num ||
      reg == R_R1_num ||
      reg == R_R2_num ||
      reg == R_R3_num) return true;

  if (reg >= R_S0_num &&
      reg <= R_S13_num) return true;
  return false;
}

bool Matcher::is_spillable_arg( int reg ) {
  return can_be_java_arg(reg);
}

bool Matcher::use_asm_for_ldiv_by_con( jlong divisor ) {
  return false;
}

// Register for DIVI projection of divmodI
RegMask Matcher::divI_proj_mask() {
  ShouldNotReachHere();
  return RegMask();
}

// Register for MODI projection of divmodI
RegMask Matcher::modI_proj_mask() {
  ShouldNotReachHere();
  return RegMask();
}

// Register for DIVL projection of divmodL
RegMask Matcher::divL_proj_mask() {
  ShouldNotReachHere();
  return RegMask();
}

// Register for MODL projection of divmodL
RegMask Matcher::modL_proj_mask() {
  ShouldNotReachHere();
  return RegMask();
}

const RegMask Matcher::method_handle_invoke_SP_save_mask() {
  return FP_REGP_mask();
}

bool maybe_far_call(const CallNode *n) {
  return !MacroAssembler::_reachable_from_cache(n->as_Call()->entry_point());
}

bool maybe_far_call(const MachCallNode *n) {
  return !MacroAssembler::_reachable_from_cache(n->as_MachCall()->entry_point());
}

%}

//----------ENCODING BLOCK-----------------------------------------------------
// This block specifies the encoding classes used by the compiler to output
// byte streams.  Encoding classes are parameterized macros used by
// Machine Instruction Nodes in order to generate the bit encoding of the
// instruction.  Operands specify their base encoding interface with the
// interface keyword.  There are currently supported four interfaces,
// REG_INTER, CONST_INTER, MEMORY_INTER, & COND_INTER.  REG_INTER causes an
// operand to generate a function which returns its register number when
// queried.   CONST_INTER causes an operand to generate a function which
// returns the value of the constant when queried.  MEMORY_INTER causes an
// operand to generate four functions which return the Base Register, the
// Index Register, the Scale Value, and the Offset Value of the operand when
// queried.  COND_INTER causes an operand to generate six functions which
// return the encoding code (ie - encoding bits for the instruction)
// associated with each basic boolean condition for a conditional instruction.
//
// Instructions specify two basic values for encoding.  Again, a function
// is available to check if the constant displacement is an oop. They use the
// ins_encode keyword to specify their encoding classes (which must be
// a sequence of enc_class names, and their parameters, specified in
// the encoding block), and they use the
// opcode keyword to specify, in order, their primary, secondary, and
// tertiary opcode.  Only the opcode sections which a particular instruction
// needs for encoding need to be specified.
encode %{
  enc_class call_epilog %{
    // nothing
  %}

  enc_class Java_To_Runtime (method meth) %{
    // CALL directly to the runtime
    emit_call_reloc(cbuf, as_MachCall(), $meth, runtime_call_Relocation::spec());
  %}

  enc_class Java_Static_Call (method meth) %{
    // CALL to fixup routine.  Fixup routine uses ScopeDesc info to determine
    // who we intended to call.

    if ( !_method) {
      emit_call_reloc(cbuf, as_MachCall(), $meth, runtime_call_Relocation::spec());
    } else {
      int method_index = resolved_method_index(cbuf);
      RelocationHolder rspec = _optimized_virtual ? opt_virtual_call_Relocation::spec(method_index)
                                                  : static_call_Relocation::spec(method_index);
      emit_call_reloc(cbuf, as_MachCall(), $meth, rspec);

      // Emit stubs for static call.
      address stub = CompiledStaticCall::emit_to_interp_stub(cbuf);
      if (stub == NULL) {
        ciEnv::current()->record_failure("CodeCache is full");
        return;
      }
    }
  %}

  enc_class save_last_PC %{
    // preserve mark
    address mark = cbuf.insts()->mark();
    debug_only(int off0 = cbuf.insts_size());
    C2_MacroAssembler _masm(&cbuf);
    int ret_addr_offset = as_MachCall()->ret_addr_offset();
    __ adr(LR, mark + ret_addr_offset);
    __ str(LR, Address(Rthread, JavaThread::last_Java_pc_offset()));
    debug_only(int off1 = cbuf.insts_size());
    assert(off1 - off0 == 2 * Assembler::InstructionSize, "correct size prediction");
    // restore mark
    cbuf.insts()->set_mark(mark);
  %}

  enc_class preserve_SP %{
    // preserve mark
    address mark = cbuf.insts()->mark();
    debug_only(int off0 = cbuf.insts_size());
    C2_MacroAssembler _masm(&cbuf);
    // FP is preserved across all calls, even compiled calls.
    // Use it to preserve SP in places where the callee might change the SP.
    __ mov(Rmh_SP_save, SP);
    debug_only(int off1 = cbuf.insts_size());
    assert(off1 - off0 == 4, "correct size prediction");
    // restore mark
    cbuf.insts()->set_mark(mark);
  %}

  enc_class restore_SP %{
    C2_MacroAssembler _masm(&cbuf);
    __ mov(SP, Rmh_SP_save);
  %}

  enc_class Java_Dynamic_Call (method meth) %{
    C2_MacroAssembler _masm(&cbuf);
    Register R8_ic_reg = reg_to_register_object(Matcher::inline_cache_reg_encode());
    assert(R8_ic_reg == Ricklass, "should be");
    __ set_inst_mark();
    __ movw(R8_ic_reg, ((unsigned int)Universe::non_oop_word()) & 0xffff);
    __ movt(R8_ic_reg, ((unsigned int)Universe::non_oop_word()) >> 16);
    address  virtual_call_oop_addr = __ inst_mark();
    // CALL to fixup routine.  Fixup routine uses ScopeDesc info to determine
    // who we intended to call.
    int method_index = resolved_method_index(cbuf);
    __ relocate(virtual_call_Relocation::spec(virtual_call_oop_addr, method_index));
    emit_call_reloc(cbuf, as_MachCall(), $meth, RelocationHolder::none);
  %}

  enc_class LdReplImmI(immI src, regD dst, iRegI tmp, int cnt, int wth) %{
    // FIXME: load from constant table?
    // Load a constant replicated "count" times with width "width"
    int count = $cnt$$constant;
    int width = $wth$$constant;
    assert(count*width == 4, "sanity");
    int val = $src$$constant;
    if (width < 4) {
      int bit_width = width * 8;
      val &= (((int)1) << bit_width) - 1; // mask off sign bits
      for (int i = 0; i < count - 1; i++) {
        val |= (val << bit_width);
      }
    }
    C2_MacroAssembler _masm(&cbuf);

    if (val == -1) {
      __ mvn($tmp$$Register, 0);
    } else if (val == 0) {
      __ mov($tmp$$Register, 0);
    } else {
      __ movw($tmp$$Register, val & 0xffff);
      __ movt($tmp$$Register, (unsigned int)val >> 16);
    }
    __ fmdrr($dst$$FloatRegister, $tmp$$Register, $tmp$$Register);
  %}

  enc_class LdReplImmF(immF src, regD dst, iRegI tmp) %{
    // Replicate float con 2 times and pack into vector (8 bytes) in regD.
    float fval = $src$$constant;
    int val = *((int*)&fval);
    C2_MacroAssembler _masm(&cbuf);

    if (val == -1) {
      __ mvn($tmp$$Register, 0);
    } else if (val == 0) {
      __ mov($tmp$$Register, 0);
    } else {
      __ movw($tmp$$Register, val & 0xffff);
      __ movt($tmp$$Register, (unsigned int)val >> 16);
    }
    __ fmdrr($dst$$FloatRegister, $tmp$$Register, $tmp$$Register);
  %}

  enc_class enc_String_Compare(R0RegP str1, R1RegP str2, R2RegI cnt1, R3RegI cnt2, iRegI result, iRegI tmp1, iRegI tmp2) %{
    Label Ldone, Lloop;
    C2_MacroAssembler _masm(&cbuf);

    Register   str1_reg = $str1$$Register;
    Register   str2_reg = $str2$$Register;
    Register   cnt1_reg = $cnt1$$Register; // int
    Register   cnt2_reg = $cnt2$$Register; // int
    Register   tmp1_reg = $tmp1$$Register;
    Register   tmp2_reg = $tmp2$$Register;
    Register result_reg = $result$$Register;

    assert_different_registers(str1_reg, str2_reg, cnt1_reg, cnt2_reg, tmp1_reg, tmp2_reg);

    // Compute the minimum of the string lengths(str1_reg) and the
    // difference of the string lengths (stack)

    // See if the lengths are different, and calculate min in str1_reg.
    // Stash diff in tmp2 in case we need it for a tie-breaker.
    __ subs_32(tmp2_reg, cnt1_reg, cnt2_reg);
    __ mov(cnt1_reg, AsmOperand(cnt1_reg, lsl, exact_log2(sizeof(jchar)))); // scale the limit
    __ mov(cnt1_reg, AsmOperand(cnt2_reg, lsl, exact_log2(sizeof(jchar))), pl); // scale the limit

    // reallocate cnt1_reg, cnt2_reg, result_reg
    // Note:  limit_reg holds the string length pre-scaled by 2
    Register limit_reg = cnt1_reg;
    Register  chr2_reg = cnt2_reg;
    Register  chr1_reg = tmp1_reg;
    // str{12} are the base pointers

    // Is the minimum length zero?
    __ cmp_32(limit_reg, 0);
    if (result_reg != tmp2_reg) {
      __ mov(result_reg, tmp2_reg, eq);
    }
    __ b(Ldone, eq);

    // Load first characters
    __ ldrh(chr1_reg, Address(str1_reg, 0));
    __ ldrh(chr2_reg, Address(str2_reg, 0));

    // Compare first characters
    __ subs(chr1_reg, chr1_reg, chr2_reg);
    if (result_reg != chr1_reg) {
      __ mov(result_reg, chr1_reg, ne);
    }
    __ b(Ldone, ne);

    {
      // Check after comparing first character to see if strings are equivalent
      // Check if the strings start at same location
      __ cmp(str1_reg, str2_reg);
      // Check if the length difference is zero
      __ cond_cmp(tmp2_reg, 0, eq);
      __ mov(result_reg, 0, eq); // result is zero
      __ b(Ldone, eq);
      // Strings might not be equal
    }

    __ subs(chr1_reg, limit_reg, 1 * sizeof(jchar));
    if (result_reg != tmp2_reg) {
      __ mov(result_reg, tmp2_reg, eq);
    }
    __ b(Ldone, eq);

    // Shift str1_reg and str2_reg to the end of the arrays, negate limit
    __ add(str1_reg, str1_reg, limit_reg);
    __ add(str2_reg, str2_reg, limit_reg);
    __ neg(limit_reg, chr1_reg);  // limit = -(limit-2)

    // Compare the rest of the characters
    __ bind(Lloop);
    __ ldrh(chr1_reg, Address(str1_reg, limit_reg));
    __ ldrh(chr2_reg, Address(str2_reg, limit_reg));
    __ subs(chr1_reg, chr1_reg, chr2_reg);
    if (result_reg != chr1_reg) {
      __ mov(result_reg, chr1_reg, ne);
    }
    __ b(Ldone, ne);

    __ adds(limit_reg, limit_reg, sizeof(jchar));
    __ b(Lloop, ne);

    // If strings are equal up to min length, return the length difference.
    if (result_reg != tmp2_reg) {
      __ mov(result_reg, tmp2_reg);
    }

    // Otherwise, return the difference between the first mismatched chars.
    __ bind(Ldone);
  %}

  enc_class enc_String_Equals(R0RegP str1, R1RegP str2, R2RegI cnt, iRegI result, iRegI tmp1, iRegI tmp2) %{
    Label Lchar, Lchar_loop, Ldone, Lequal;
    C2_MacroAssembler _masm(&cbuf);

    Register   str1_reg = $str1$$Register;
    Register   str2_reg = $str2$$Register;
    Register    cnt_reg = $cnt$$Register; // int
    Register   tmp1_reg = $tmp1$$Register;
    Register   tmp2_reg = $tmp2$$Register;
    Register result_reg = $result$$Register;

    assert_different_registers(str1_reg, str2_reg, cnt_reg, tmp1_reg, tmp2_reg, result_reg);

    __ cmp(str1_reg, str2_reg); //same char[] ?
    __ b(Lequal, eq);

    __ cbz_32(cnt_reg, Lequal); // count == 0

    //rename registers
    Register limit_reg = cnt_reg;
    Register  chr1_reg = tmp1_reg;
    Register  chr2_reg = tmp2_reg;

    __ logical_shift_left(limit_reg, limit_reg, exact_log2(sizeof(jchar)));

    //check for alignment and position the pointers to the ends
    __ orr(chr1_reg, str1_reg, str2_reg);
    __ tst(chr1_reg, 0x3);

    // notZero means at least one not 4-byte aligned.
    // We could optimize the case when both arrays are not aligned
    // but it is not frequent case and it requires additional checks.
    __ b(Lchar, ne);

    // Compare char[] arrays aligned to 4 bytes.
    __ char_arrays_equals(str1_reg, str2_reg, limit_reg, result_reg,
                          chr1_reg, chr2_reg, Ldone);

    __ b(Lequal); // equal

    // char by char compare
    __ bind(Lchar);
    __ mov(result_reg, 0);
    __ add(str1_reg, limit_reg, str1_reg);
    __ add(str2_reg, limit_reg, str2_reg);
    __ neg(limit_reg, limit_reg); //negate count

    // Lchar_loop
    __ bind(Lchar_loop);
    __ ldrh(chr1_reg, Address(str1_reg, limit_reg));
    __ ldrh(chr2_reg, Address(str2_reg, limit_reg));
    __ cmp(chr1_reg, chr2_reg);
    __ b(Ldone, ne);
    __ adds(limit_reg, limit_reg, sizeof(jchar));
    __ b(Lchar_loop, ne);

    __ bind(Lequal);
    __ mov(result_reg, 1);  //equal

    __ bind(Ldone);
  %}

  enc_class enc_Array_Equals(R0RegP ary1, R1RegP ary2, iRegI tmp1, iRegI tmp2, iRegI tmp3, iRegI result) %{
    Label Ldone, Lloop, Lequal;
    C2_MacroAssembler _masm(&cbuf);

    Register   ary1_reg = $ary1$$Register;
    Register   ary2_reg = $ary2$$Register;
    Register   tmp1_reg = $tmp1$$Register;
    Register   tmp2_reg = $tmp2$$Register;
    Register   tmp3_reg = $tmp3$$Register;
    Register result_reg = $result$$Register;

    assert_different_registers(ary1_reg, ary2_reg, tmp1_reg, tmp2_reg, tmp3_reg, result_reg);

    int length_offset  = arrayOopDesc::length_offset_in_bytes();
    int base_offset    = arrayOopDesc::base_offset_in_bytes(T_CHAR);

    // return true if the same array
    __ teq(ary1_reg, ary2_reg);
    __ mov(result_reg, 1, eq);
    __ b(Ldone, eq); // equal

    __ tst(ary1_reg, ary1_reg);
    __ mov(result_reg, 0, eq);
    __ b(Ldone, eq);    // not equal

    __ tst(ary2_reg, ary2_reg);
    __ mov(result_reg, 0, eq);
    __ b(Ldone, eq);    // not equal

    //load the lengths of arrays
    __ ldr_s32(tmp1_reg, Address(ary1_reg, length_offset)); // int
    __ ldr_s32(tmp2_reg, Address(ary2_reg, length_offset)); // int

    // return false if the two arrays are not equal length
    __ teq_32(tmp1_reg, tmp2_reg);
    __ mov(result_reg, 0, ne);
    __ b(Ldone, ne);    // not equal

    __ tst(tmp1_reg, tmp1_reg);
    __ mov(result_reg, 1, eq);
    __ b(Ldone, eq);    // zero-length arrays are equal

    // load array addresses
    __ add(ary1_reg, ary1_reg, base_offset);
    __ add(ary2_reg, ary2_reg, base_offset);

    // renaming registers
    Register chr1_reg  =  tmp3_reg;   // for characters in ary1
    Register chr2_reg  =  tmp2_reg;   // for characters in ary2
    Register limit_reg =  tmp1_reg;   // length

    // set byte count
    __ logical_shift_left_32(limit_reg, limit_reg, exact_log2(sizeof(jchar)));

    // Compare char[] arrays aligned to 4 bytes.
    __ char_arrays_equals(ary1_reg, ary2_reg, limit_reg, result_reg,
                          chr1_reg, chr2_reg, Ldone);
    __ bind(Lequal);
    __ mov(result_reg, 1);  //equal

    __ bind(Ldone);
    %}
%}

//----------FRAME--------------------------------------------------------------
// Definition of frame structure and management information.
//
//  S T A C K   L A Y O U T    Allocators stack-slot number
//                             |   (to get allocators register number
//  G  Owned by    |        |  v    add VMRegImpl::stack0)
//  r   CALLER     |        |
//  o     |        +--------+      pad to even-align allocators stack-slot
//  w     V        |  pad0  |        numbers; owned by CALLER
//  t   -----------+--------+----> Matcher::_in_arg_limit, unaligned
//  h     ^        |   in   |  5
//        |        |  args  |  4   Holes in incoming args owned by SELF
//  |     |        |        |  3
//  |     |        +--------+
//  V     |        | old out|      Empty on Intel, window on Sparc
//        |    old |preserve|      Must be even aligned.
//        |     SP-+--------+----> Matcher::_old_SP, 8 (or 16 in LP64)-byte aligned
//        |        |   in   |  3   area for Intel ret address
//     Owned by    |preserve|      Empty on Sparc.
//       SELF      +--------+
//        |        |  pad2  |  2   pad to align old SP
//        |        +--------+  1
//        |        | locks  |  0
//        |        +--------+----> VMRegImpl::stack0, 8 (or 16 in LP64)-byte aligned
//        |        |  pad1  | 11   pad to align new SP
//        |        +--------+
//        |        |        | 10
//        |        | spills |  9   spills
//        V        |        |  8   (pad0 slot for callee)
//      -----------+--------+----> Matcher::_out_arg_limit, unaligned
//        ^        |  out   |  7
//        |        |  args  |  6   Holes in outgoing args owned by CALLEE
//     Owned by    +--------+
//      CALLEE     | new out|  6   Empty on Intel, window on Sparc
//        |    new |preserve|      Must be even-aligned.
//        |     SP-+--------+----> Matcher::_new_SP, even aligned
//        |        |        |
//
// Note 1: Only region 8-11 is determined by the allocator.  Region 0-5 is
//         known from SELF's arguments and the Java calling convention.
//         Region 6-7 is determined per call site.
// Note 2: If the calling convention leaves holes in the incoming argument
//         area, those holes are owned by SELF.  Holes in the outgoing area
//         are owned by the CALLEE.  Holes should not be nessecary in the
//         incoming area, as the Java calling convention is completely under
//         the control of the AD file.  Doubles can be sorted and packed to
//         avoid holes.  Holes in the outgoing arguments may be nessecary for
//         varargs C calling conventions.
// Note 3: Region 0-3 is even aligned, with pad2 as needed.  Region 3-5 is
//         even aligned with pad0 as needed.
//         Region 6 is even aligned.  Region 6-7 is NOT even aligned;
//         region 6-11 is even aligned; it may be padded out more so that
//         the region from SP to FP meets the minimum stack alignment.

frame %{
  // These two registers define part of the calling convention
  // between compiled code and the interpreter.
  inline_cache_reg(R_Ricklass);          // Inline Cache Register or Method* for I2C

  // Optional: name the operand used by cisc-spilling to access [stack_pointer + offset]
  cisc_spilling_operand_name(indOffset);

  // Number of stack slots consumed by a Monitor enter
  sync_stack_slots(1 * VMRegImpl::slots_per_word);

  // Compiled code's Frame Pointer
  frame_pointer(R_R13);

  // Stack alignment requirement
  stack_alignment(StackAlignmentInBytes);
  //  LP64: Alignment size in bytes (128-bit -> 16 bytes)
  // !LP64: Alignment size in bytes (64-bit  ->  8 bytes)

  // Number of outgoing stack slots killed above the out_preserve_stack_slots
  // for calls to C.  Supports the var-args backing area for register parms.
  // ADLC doesn't support parsing expressions, so I folded the math by hand.
  varargs_C_out_slots_killed( 0);

  // The after-PROLOG location of the return address.  Location of
  // return address specifies a type (REG or STACK) and a number
  // representing the register number (i.e. - use a register name) or
  // stack slot.
  // Ret Addr is on stack in slot 0 if no locks or verification or alignment.
  // Otherwise, it is above the locks and verification slot and alignment word
  return_addr(STACK - 1*VMRegImpl::slots_per_word +
              align_up((Compile::current()->in_preserve_stack_slots() +
                        Compile::current()->fixed_slots()),
                       stack_alignment_in_slots()));

  // Location of compiled Java return values.  Same as C
  return_value %{
    return c2::return_value(ideal_reg);
  %}

%}

//----------ATTRIBUTES---------------------------------------------------------
//----------Instruction Attributes---------------------------------------------
ins_attrib ins_cost(DEFAULT_COST); // Required cost attribute
ins_attrib ins_size(32);           // Required size attribute (in bits)
ins_attrib ins_short_branch(0);    // Required flag: is this instruction a
                                   // non-matching short branch variant of some
                                                            // long branch?

//----------OPERANDS-----------------------------------------------------------
// Operand definitions must precede instruction definitions for correct parsing
// in the ADLC because operands constitute user defined types which are used in
// instruction definitions.

//----------Simple Operands----------------------------------------------------
// Immediate Operands
// Integer Immediate: 32-bit
operand immI() %{
  match(ConI);

  op_cost(0);
  // formats are generated automatically for constants and base registers
  format %{ %}
  interface(CONST_INTER);
%}

// Integer Immediate: 8-bit unsigned - for VMOV
operand immU8() %{
  predicate(0 <= n->get_int() && (n->get_int() <= 255));
  match(ConI);
  op_cost(0);

  format %{ %}
  interface(CONST_INTER);
%}

// Integer Immediate: 16-bit
operand immI16() %{
  predicate((n->get_int() >> 16) == 0 && VM_Version::supports_movw());
  match(ConI);
  op_cost(0);

  format %{ %}
  interface(CONST_INTER);
%}

// Integer Immediate: offset for half and double word loads and stores
operand immIHD() %{
  predicate(is_memoryHD(n->get_int()));
  match(ConI);
  op_cost(0);
  format %{ %}
  interface(CONST_INTER);
%}

// Integer Immediate: offset for fp loads and stores
operand immIFP() %{
  predicate(is_memoryfp(n->get_int()) && ((n->get_int() & 3) == 0));
  match(ConI);
  op_cost(0);

  format %{ %}
  interface(CONST_INTER);
%}

// Valid scale values for addressing modes and shifts
operand immU5() %{
  predicate(0 <= n->get_int() && (n->get_int() <= 31));
  match(ConI);
  op_cost(0);

  format %{ %}
  interface(CONST_INTER);
%}

// Integer Immediate: 6-bit
operand immU6Big() %{
  predicate(n->get_int() >= 32 && n->get_int() <= 63);
  match(ConI);
  op_cost(0);
  format %{ %}
  interface(CONST_INTER);
%}

// Integer Immediate: 0-bit
operand immI0() %{
  predicate(n->get_int() == 0);
  match(ConI);
  op_cost(0);

  format %{ %}
  interface(CONST_INTER);
%}

// Integer Immediate: the value 1
operand immI_1() %{
  predicate(n->get_int() == 1);
  match(ConI);
  op_cost(0);

  format %{ %}
  interface(CONST_INTER);
%}

// Integer Immediate: the value 2
operand immI_2() %{
  predicate(n->get_int() == 2);
  match(ConI);
  op_cost(0);

  format %{ %}
  interface(CONST_INTER);
%}

// Integer Immediate: the value 3
operand immI_3() %{
  predicate(n->get_int() == 3);
  match(ConI);
  op_cost(0);

  format %{ %}
  interface(CONST_INTER);
%}

// Integer Immediate: the value 4
operand immI_4() %{
  predicate(n->get_int() == 4);
  match(ConI);
  op_cost(0);

  format %{ %}
  interface(CONST_INTER);
%}

// Integer Immediate: the value 8
operand immI_8() %{
  predicate(n->get_int() == 8);
  match(ConI);
  op_cost(0);

  format %{ %}
  interface(CONST_INTER);
%}

// Int Immediate non-negative
operand immU31()
%{
  predicate(n->get_int() >= 0);
  match(ConI);

  op_cost(0);
  format %{ %}
  interface(CONST_INTER);
%}

// Integer Immediate: the values 32-63
operand immI_32_63() %{
  predicate(n->get_int() >= 32 && n->get_int() <= 63);
  match(ConI);
  op_cost(0);

  format %{ %}
  interface(CONST_INTER);
%}

// Immediates for special shifts (sign extend)

// Integer Immediate: the value 16
operand immI_16() %{
  predicate(n->get_int() == 16);
  match(ConI);
  op_cost(0);

  format %{ %}
  interface(CONST_INTER);
%}

// Integer Immediate: the value 24
operand immI_24() %{
  predicate(n->get_int() == 24);
  match(ConI);
  op_cost(0);

  format %{ %}
  interface(CONST_INTER);
%}

// Integer Immediate: the value 255
operand immI_255() %{
  predicate( n->get_int() == 255 );
  match(ConI);
  op_cost(0);

  format %{ %}
  interface(CONST_INTER);
%}

// Integer Immediate: the value 65535
operand immI_65535() %{
  predicate(n->get_int() == 65535);
  match(ConI);
  op_cost(0);

  format %{ %}
  interface(CONST_INTER);
%}

// Integer Immediates for arithmetic instructions

operand aimmI() %{
  predicate(is_aimm(n->get_int()));
  match(ConI);
  op_cost(0);

  format %{ %}
  interface(CONST_INTER);
%}

operand aimmIneg() %{
  predicate(is_aimm(-n->get_int()));
  match(ConI);
  op_cost(0);

  format %{ %}
  interface(CONST_INTER);
%}

operand aimmU31() %{
  predicate((0 <= n->get_int()) && is_aimm(n->get_int()));
  match(ConI);
  op_cost(0);

  format %{ %}
  interface(CONST_INTER);
%}

// Integer Immediates for logical instructions

operand limmI() %{
  predicate(is_limmI(n->get_int()));
  match(ConI);
  op_cost(0);

  format %{ %}
  interface(CONST_INTER);
%}

operand limmIlow8() %{
  predicate(is_limmI_low(n->get_int(), 8));
  match(ConI);
  op_cost(0);

  format %{ %}
  interface(CONST_INTER);
%}

operand limmU31() %{
  predicate(0 <= n->get_int() && is_limmI(n->get_int()));
  match(ConI);
  op_cost(0);

  format %{ %}
  interface(CONST_INTER);
%}

operand limmIn() %{
  predicate(is_limmI(~n->get_int()));
  match(ConI);
  op_cost(0);

  format %{ %}
  interface(CONST_INTER);
%}


// Long Immediate: the value FF
operand immL_FF() %{
  predicate( n->get_long() == 0xFFL );
  match(ConL);
  op_cost(0);

  format %{ %}
  interface(CONST_INTER);
%}

// Long Immediate: the value FFFF
operand immL_FFFF() %{
  predicate( n->get_long() == 0xFFFFL );
  match(ConL);
  op_cost(0);

  format %{ %}
  interface(CONST_INTER);
%}

// Pointer Immediate: 32 or 64-bit
operand immP() %{
  match(ConP);

  op_cost(5);
  // formats are generated automatically for constants and base registers
  format %{ %}
  interface(CONST_INTER);
%}

operand immP0() %{
  predicate(n->get_ptr() == 0);
  match(ConP);
  op_cost(0);

  format %{ %}
  interface(CONST_INTER);
%}

// Pointer Immediate
operand immN()
%{
  match(ConN);

  op_cost(10);
  format %{ %}
  interface(CONST_INTER);
%}

operand immNKlass()
%{
  match(ConNKlass);

  op_cost(10);
  format %{ %}
  interface(CONST_INTER);
%}

// NULL Pointer Immediate
operand immN0()
%{
  predicate(n->get_narrowcon() == 0);
  match(ConN);

  op_cost(0);
  format %{ %}
  interface(CONST_INTER);
%}

operand immL() %{
  match(ConL);
  op_cost(40);
  // formats are generated automatically for constants and base registers
  format %{ %}
  interface(CONST_INTER);
%}

operand immL0() %{
  predicate(n->get_long() == 0L);
  match(ConL);
  op_cost(0);
  // formats are generated automatically for constants and base registers
  format %{ %}
  interface(CONST_INTER);
%}

// Long Immediate: 16-bit
operand immL16() %{
  predicate(n->get_long() >= 0 && n->get_long() < (1<<16)  && VM_Version::supports_movw());
  match(ConL);
  op_cost(0);

  format %{ %}
  interface(CONST_INTER);
%}

// Long Immediate: low 32-bit mask
operand immL_32bits() %{
  predicate(n->get_long() == 0xFFFFFFFFL);
  match(ConL);
  op_cost(0);

  format %{ %}
  interface(CONST_INTER);
%}

// Double Immediate
operand immD() %{
  match(ConD);

  op_cost(40);
  format %{ %}
  interface(CONST_INTER);
%}

// Double Immediate: +0.0d.
operand immD0() %{
  predicate(jlong_cast(n->getd()) == 0);

  match(ConD);
  op_cost(0);
  format %{ %}
  interface(CONST_INTER);
%}

operand imm8D() %{
  predicate(Assembler::double_num(n->getd()).can_be_imm8());
  match(ConD);

  op_cost(0);
  format %{ %}
  interface(CONST_INTER);
%}

// Float Immediate
operand immF() %{
  match(ConF);

  op_cost(20);
  format %{ %}
  interface(CONST_INTER);
%}

// Float Immediate: +0.0f
operand immF0() %{
  predicate(jint_cast(n->getf()) == 0);
  match(ConF);

  op_cost(0);
  format %{ %}
  interface(CONST_INTER);
%}

// Float Immediate: encoded as 8 bits
operand imm8F() %{
  predicate(Assembler::float_num(n->getf()).can_be_imm8());
  match(ConF);

  op_cost(0);
  format %{ %}
  interface(CONST_INTER);
%}

// Integer Register Operands
// Integer Register
operand iRegI() %{
  constraint(ALLOC_IN_RC(int_reg));
  match(RegI);
  match(R0RegI);
  match(R1RegI);
  match(R2RegI);
  match(R3RegI);
  match(R12RegI);

  format %{ %}
  interface(REG_INTER);
%}

// Pointer Register
operand iRegP() %{
  constraint(ALLOC_IN_RC(ptr_reg));
  match(RegP);
  match(R0RegP);
  match(R1RegP);
  match(R2RegP);
  match(RExceptionRegP);
  match(R8RegP);
  match(R9RegP);
  match(RthreadRegP); // FIXME: move to sp_ptr_RegP?
  match(R12RegP);
  match(LRRegP);

  match(sp_ptr_RegP);
  match(store_ptr_RegP);

  format %{ %}
  interface(REG_INTER);
%}

// GPRs + Rthread + SP
operand sp_ptr_RegP() %{
  constraint(ALLOC_IN_RC(sp_ptr_reg));
  match(RegP);
  match(iRegP);
  match(SPRegP); // FIXME: check cost

  format %{ %}
  interface(REG_INTER);
%}


operand R0RegP() %{
  constraint(ALLOC_IN_RC(R0_regP));
  match(iRegP);

  format %{ %}
  interface(REG_INTER);
%}

operand R1RegP() %{
  constraint(ALLOC_IN_RC(R1_regP));
  match(iRegP);

  format %{ %}
  interface(REG_INTER);
%}

operand R8RegP() %{
  constraint(ALLOC_IN_RC(R8_regP));
  match(iRegP);

  format %{ %}
  interface(REG_INTER);
%}

operand R9RegP() %{
  constraint(ALLOC_IN_RC(R9_regP));
  match(iRegP);

  format %{ %}
  interface(REG_INTER);
%}

operand R12RegP() %{
  constraint(ALLOC_IN_RC(R12_regP));
  match(iRegP);

  format %{ %}
  interface(REG_INTER);
%}

operand R2RegP() %{
  constraint(ALLOC_IN_RC(R2_regP));
  match(iRegP);

  format %{ %}
  interface(REG_INTER);
%}

operand RExceptionRegP() %{
  constraint(ALLOC_IN_RC(Rexception_regP));
  match(iRegP);

  format %{ %}
  interface(REG_INTER);
%}

operand RthreadRegP() %{
  constraint(ALLOC_IN_RC(Rthread_regP));
  match(iRegP);

  format %{ %}
  interface(REG_INTER);
%}

operand IPRegP() %{
  constraint(ALLOC_IN_RC(IP_regP));
  match(iRegP);

  format %{ %}
  interface(REG_INTER);
%}

operand SPRegP() %{
  constraint(ALLOC_IN_RC(SP_regP));
  match(iRegP);

  format %{ %}
  interface(REG_INTER);
%}

operand LRRegP() %{
  constraint(ALLOC_IN_RC(LR_regP));
  match(iRegP);

  format %{ %}
  interface(REG_INTER);
%}

operand R0RegI() %{
  constraint(ALLOC_IN_RC(R0_regI));
  match(iRegI);

  format %{ %}
  interface(REG_INTER);
%}

operand R1RegI() %{
  constraint(ALLOC_IN_RC(R1_regI));
  match(iRegI);

  format %{ %}
  interface(REG_INTER);
%}

operand R2RegI() %{
  constraint(ALLOC_IN_RC(R2_regI));
  match(iRegI);

  format %{ %}
  interface(REG_INTER);
%}

operand R3RegI() %{
  constraint(ALLOC_IN_RC(R3_regI));
  match(iRegI);

  format %{ %}
  interface(REG_INTER);
%}

operand R12RegI() %{
  constraint(ALLOC_IN_RC(R12_regI));
  match(iRegI);

  format %{ %}
  interface(REG_INTER);
%}

// Long Register
operand iRegL() %{
  constraint(ALLOC_IN_RC(long_reg));
  match(RegL);
  match(R0R1RegL);
  match(R2R3RegL);
//match(iRegLex);

  format %{ %}
  interface(REG_INTER);
%}

operand iRegLd() %{
  constraint(ALLOC_IN_RC(long_reg_align));
  match(iRegL); // FIXME: allows unaligned R11/R12?

  format %{ %}
  interface(REG_INTER);
%}

// first long arg, or return value
operand R0R1RegL() %{
  constraint(ALLOC_IN_RC(R0R1_regL));
  match(iRegL);

  format %{ %}
  interface(REG_INTER);
%}

operand R2R3RegL() %{
  constraint(ALLOC_IN_RC(R2R3_regL));
  match(iRegL);

  format %{ %}
  interface(REG_INTER);
%}

// Condition Code Flag Register
operand flagsReg() %{
  constraint(ALLOC_IN_RC(int_flags));
  match(RegFlags);

  format %{ "apsr" %}
  interface(REG_INTER);
%}

// Result of compare to 0 (TST)
operand flagsReg_EQNELTGE() %{
  constraint(ALLOC_IN_RC(int_flags));
  match(RegFlags);

  format %{ "apsr_EQNELTGE" %}
  interface(REG_INTER);
%}

// Condition Code Register, unsigned comparisons.
operand flagsRegU() %{
  constraint(ALLOC_IN_RC(int_flags));
  match(RegFlags);
#ifdef TODO
  match(RegFlagsP);
#endif

  format %{ "apsr_U" %}
  interface(REG_INTER);
%}

// Condition Code Register, pointer comparisons.
operand flagsRegP() %{
  constraint(ALLOC_IN_RC(int_flags));
  match(RegFlags);

  format %{ "apsr_P" %}
  interface(REG_INTER);
%}

// Condition Code Register, long comparisons.
operand flagsRegL_LTGE() %{
  constraint(ALLOC_IN_RC(int_flags));
  match(RegFlags);

  format %{ "apsr_L_LTGE" %}
  interface(REG_INTER);
%}

operand flagsRegL_EQNE() %{
  constraint(ALLOC_IN_RC(int_flags));
  match(RegFlags);

  format %{ "apsr_L_EQNE" %}
  interface(REG_INTER);
%}

operand flagsRegL_LEGT() %{
  constraint(ALLOC_IN_RC(int_flags));
  match(RegFlags);

  format %{ "apsr_L_LEGT" %}
  interface(REG_INTER);
%}

operand flagsRegUL_LTGE() %{
  constraint(ALLOC_IN_RC(int_flags));
  match(RegFlags);

  format %{ "apsr_UL_LTGE" %}
  interface(REG_INTER);
%}

operand flagsRegUL_EQNE() %{
  constraint(ALLOC_IN_RC(int_flags));
  match(RegFlags);

  format %{ "apsr_UL_EQNE" %}
  interface(REG_INTER);
%}

operand flagsRegUL_LEGT() %{
  constraint(ALLOC_IN_RC(int_flags));
  match(RegFlags);

  format %{ "apsr_UL_LEGT" %}
  interface(REG_INTER);
%}

// Condition Code Register, floating comparisons, unordered same as "less".
operand flagsRegF() %{
  constraint(ALLOC_IN_RC(float_flags));
  match(RegFlags);

  format %{ "fpscr_F" %}
  interface(REG_INTER);
%}

// Vectors
operand vecD() %{
  constraint(ALLOC_IN_RC(actual_dflt_reg));
  match(VecD);

  format %{ %}
  interface(REG_INTER);
%}

operand vecX() %{
  constraint(ALLOC_IN_RC(vectorx_reg));
  match(VecX);

  format %{ %}
  interface(REG_INTER);
%}

operand regD() %{
  constraint(ALLOC_IN_RC(actual_dflt_reg));
  match(RegD);
  match(regD_low);

  format %{ %}
  interface(REG_INTER);
%}

operand regF() %{
  constraint(ALLOC_IN_RC(sflt_reg));
  match(RegF);

  format %{ %}
  interface(REG_INTER);
%}

operand regD_low() %{
  constraint(ALLOC_IN_RC(dflt_low_reg));
  match(RegD);

  format %{ %}
  interface(REG_INTER);
%}

// Special Registers

// Method Register
operand inline_cache_regP(iRegP reg) %{
  constraint(ALLOC_IN_RC(Ricklass_regP));
  match(reg);
  format %{ %}
  interface(REG_INTER);
%}

//----------Complex Operands---------------------------------------------------
// Indirect Memory Reference
operand indirect(sp_ptr_RegP reg) %{
  constraint(ALLOC_IN_RC(sp_ptr_reg));
  match(reg);

  op_cost(100);
  format %{ "[$reg]" %}
  interface(MEMORY_INTER) %{
    base($reg);
    index(0xf); // PC => no index
    scale(0x0);
    disp(0x0);
  %}
%}


// Indirect with Offset in ]-4096, 4096[
operand indOffset12(sp_ptr_RegP reg, immI12 offset) %{
  constraint(ALLOC_IN_RC(sp_ptr_reg));
  match(AddP reg offset);

  op_cost(100);
  format %{ "[$reg + $offset]" %}
  interface(MEMORY_INTER) %{
    base($reg);
    index(0xf); // PC => no index
    scale(0x0);
    disp($offset);
  %}
%}

// Indirect with offset for float load/store
operand indOffsetFP(sp_ptr_RegP reg, immIFP offset) %{
  constraint(ALLOC_IN_RC(sp_ptr_reg));
  match(AddP reg offset);

  op_cost(100);
  format %{ "[$reg + $offset]" %}
  interface(MEMORY_INTER) %{
    base($reg);
    index(0xf); // PC => no index
    scale(0x0);
    disp($offset);
  %}
%}

// Indirect with Offset for half and double words
operand indOffsetHD(sp_ptr_RegP reg, immIHD offset) %{
  constraint(ALLOC_IN_RC(sp_ptr_reg));
  match(AddP reg offset);

  op_cost(100);
  format %{ "[$reg + $offset]" %}
  interface(MEMORY_INTER) %{
    base($reg);
    index(0xf); // PC => no index
    scale(0x0);
    disp($offset);
  %}
%}

// Indirect with Offset and Offset+4 in ]-1024, 1024[
operand indOffsetFPx2(sp_ptr_RegP reg, immX10x2 offset) %{
  constraint(ALLOC_IN_RC(sp_ptr_reg));
  match(AddP reg offset);

  op_cost(100);
  format %{ "[$reg + $offset]" %}
  interface(MEMORY_INTER) %{
    base($reg);
    index(0xf); // PC => no index
    scale(0x0);
    disp($offset);
  %}
%}

// Indirect with Offset and Offset+4 in ]-4096, 4096[
operand indOffset12x2(sp_ptr_RegP reg, immI12x2 offset) %{
  constraint(ALLOC_IN_RC(sp_ptr_reg));
  match(AddP reg offset);

  op_cost(100);
  format %{ "[$reg + $offset]" %}
  interface(MEMORY_INTER) %{
    base($reg);
    index(0xf); // PC => no index
    scale(0x0);
    disp($offset);
  %}
%}

// Indirect with Register Index
operand indIndex(iRegP addr, iRegX index) %{
  constraint(ALLOC_IN_RC(ptr_reg));
  match(AddP addr index);

  op_cost(100);
  format %{ "[$addr + $index]" %}
  interface(MEMORY_INTER) %{
    base($addr);
    index($index);
    scale(0x0);
    disp(0x0);
  %}
%}

// Indirect Memory Times Scale Plus Index Register
operand indIndexScale(iRegP addr, iRegX index, immU5 scale) %{
  constraint(ALLOC_IN_RC(ptr_reg));
  match(AddP addr (LShiftX index scale));

  op_cost(100);
  format %{"[$addr + $index << $scale]" %}
  interface(MEMORY_INTER) %{
    base($addr);
    index($index);
    scale($scale);
    disp(0x0);
  %}
%}

// Operands for expressing Control Flow
// NOTE:  Label is a predefined operand which should not be redefined in
//        the AD file.  It is generically handled within the ADLC.

//----------Conditional Branch Operands----------------------------------------
// Comparison Op  - This is the operation of the comparison, and is limited to
//                  the following set of codes:
//                  L (<), LE (<=), G (>), GE (>=), E (==), NE (!=)
//
// Other attributes of the comparison, such as unsignedness, are specified
// by the comparison instruction that sets a condition code flags register.
// That result is represented by a flags operand whose subtype is appropriate
// to the unsignedness (etc.) of the comparison.
//
// Later, the instruction which matches both the Comparison Op (a Bool) and
// the flags (produced by the Cmp) specifies the coding of the comparison op
// by matching a specific subtype of Bool operand below, such as cmpOpU.

operand cmpOp() %{
  match(Bool);

  format %{ "" %}
  interface(COND_INTER) %{
    equal(0x0);
    not_equal(0x1);
    less(0xb);
    greater_equal(0xa);
    less_equal(0xd);
    greater(0xc);
    overflow(0x0); // unsupported/unimplemented
    no_overflow(0x0); // unsupported/unimplemented
  %}
%}

// integer comparison with 0, signed
operand cmpOp0() %{
  match(Bool);

  format %{ "" %}
  interface(COND_INTER) %{
    equal(0x0);
    not_equal(0x1);
    less(0x4);
    greater_equal(0x5);
    less_equal(0xd); // unsupported
    greater(0xc); // unsupported
    overflow(0x0); // unsupported/unimplemented
    no_overflow(0x0); // unsupported/unimplemented
  %}
%}

// Comparison Op, unsigned
operand cmpOpU() %{
  match(Bool);

  format %{ "u" %}
  interface(COND_INTER) %{
    equal(0x0);
    not_equal(0x1);
    less(0x3);
    greater_equal(0x2);
    less_equal(0x9);
    greater(0x8);
    overflow(0x0); // unsupported/unimplemented
    no_overflow(0x0); // unsupported/unimplemented
  %}
%}

// Comparison Op, pointer (same as unsigned)
operand cmpOpP() %{
  match(Bool);

  format %{ "p" %}
  interface(COND_INTER) %{
    equal(0x0);
    not_equal(0x1);
    less(0x3);
    greater_equal(0x2);
    less_equal(0x9);
    greater(0x8);
    overflow(0x0); // unsupported/unimplemented
    no_overflow(0x0); // unsupported/unimplemented
  %}
%}

operand cmpOpL() %{
  match(Bool);

  format %{ "L" %}
  interface(COND_INTER) %{
    equal(0x0);
    not_equal(0x1);
    less(0xb);
    greater_equal(0xa);
    less_equal(0xd);
    greater(0xc);
    overflow(0x0); // unsupported/unimplemented
    no_overflow(0x0); // unsupported/unimplemented
  %}
%}

operand cmpOpL_commute() %{
  match(Bool);

  format %{ "L" %}
  interface(COND_INTER) %{
    equal(0x0);
    not_equal(0x1);
    less(0xc);
    greater_equal(0xd);
    less_equal(0xa);
    greater(0xb);
    overflow(0x0); // unsupported/unimplemented
    no_overflow(0x0); // unsupported/unimplemented
  %}
%}

operand cmpOpUL() %{
  match(Bool);

  format %{ "UL" %}
  interface(COND_INTER) %{
    equal(0x0);
    not_equal(0x1);
    less(0x3);
    greater_equal(0x2);
    less_equal(0x9);
    greater(0x8);
    overflow(0x0); // unsupported/unimplemented
    no_overflow(0x0); // unsupported/unimplemented
  %}
%}

operand cmpOpUL_commute() %{
  match(Bool);

  format %{ "UL" %}
  interface(COND_INTER) %{
    equal(0x0);
    not_equal(0x1);
    less(0x8);
    greater_equal(0x9);
    less_equal(0x2);
    greater(0x3);
    overflow(0x0); // unsupported/unimplemented
    no_overflow(0x0); // unsupported/unimplemented
  %}
%}


//----------OPERAND CLASSES----------------------------------------------------
// Operand Classes are groups of operands that are used to simplify
// instruction definitions by not requiring the AD writer to specify separate
// instructions for every form of operand when the instruction accepts
// multiple operand types with the same basic encoding and format.  The classic
// case of this is memory operands.

opclass memoryI ( indirect, indOffset12, indIndex, indIndexScale );
opclass memoryP ( indirect, indOffset12, indIndex, indIndexScale );
opclass memoryF ( indirect, indOffsetFP );
opclass memoryF2 ( indirect, indOffsetFPx2 );
opclass memoryD ( indirect, indOffsetFP );
opclass memoryfp( indirect, indOffsetFP );
opclass memoryB ( indirect, indIndex, indOffsetHD );
opclass memoryS ( indirect, indIndex, indOffsetHD );
opclass memoryL ( indirect, indIndex, indOffsetHD );

opclass memoryScaledI(indIndexScale);
opclass memoryScaledP(indIndexScale);

// when ldrex/strex is used:
opclass memoryex ( indirect );
opclass indIndexMemory( indIndex );
opclass memorylong ( indirect, indOffset12x2 );
opclass memoryvld ( indirect /* , write back mode not implemented */ );

//----------PIPELINE-----------------------------------------------------------
pipeline %{

//----------ATTRIBUTES---------------------------------------------------------
attributes %{
  fixed_size_instructions;           // Fixed size instructions
  max_instructions_per_bundle = 4;   // Up to 4 instructions per bundle
  instruction_unit_size = 4;         // An instruction is 4 bytes long
  instruction_fetch_unit_size = 16;  // The processor fetches one line
  instruction_fetch_units = 1;       // of 16 bytes

  // List of nop instructions
  nops( Nop_A0, Nop_A1, Nop_MS, Nop_FA, Nop_BR );
%}

//----------RESOURCES----------------------------------------------------------
// Resources are the functional units available to the machine
resources(A0, A1, MS, BR, FA, FM, IDIV, FDIV, IALU = A0 | A1);

//----------PIPELINE DESCRIPTION-----------------------------------------------
// Pipeline Description specifies the stages in the machine's pipeline

pipe_desc(A, P, F, B, I, J, S, R, E, C, M, W, X, T, D);

//----------PIPELINE CLASSES---------------------------------------------------
// Pipeline Classes describe the stages in which input and output are
// referenced by the hardware pipeline.

// Integer ALU reg-reg operation
pipe_class ialu_reg_reg(iRegI dst, iRegI src1, iRegI src2) %{
    single_instruction;
    dst   : E(write);
    src1  : R(read);
    src2  : R(read);
    IALU  : R;
%}

// Integer ALU reg-reg long operation
pipe_class ialu_reg_reg_2(iRegL dst, iRegL src1, iRegL src2) %{
    instruction_count(2);
    dst   : E(write);
    src1  : R(read);
    src2  : R(read);
    IALU  : R;
    IALU  : R;
%}

// Integer ALU reg-reg long dependent operation
pipe_class ialu_reg_reg_2_dep(iRegL dst, iRegL src1, iRegL src2, flagsReg cr) %{
    instruction_count(1); multiple_bundles;
    dst   : E(write);
    src1  : R(read);
    src2  : R(read);
    cr    : E(write);
    IALU  : R(2);
%}

// Integer ALU reg-imm operaion
pipe_class ialu_reg_imm(iRegI dst, iRegI src1) %{
    single_instruction;
    dst   : E(write);
    src1  : R(read);
    IALU  : R;
%}

// Integer ALU reg-reg operation with condition code
pipe_class ialu_cc_reg_reg(iRegI dst, iRegI src1, iRegI src2, flagsReg cr) %{
    single_instruction;
    dst   : E(write);
    cr    : E(write);
    src1  : R(read);
    src2  : R(read);
    IALU  : R;
%}

// Integer ALU zero-reg operation
pipe_class ialu_zero_reg(iRegI dst, immI0 zero, iRegI src2) %{
    single_instruction;
    dst   : E(write);
    src2  : R(read);
    IALU  : R;
%}

// Integer ALU zero-reg operation with condition code only
pipe_class ialu_cconly_zero_reg(flagsReg cr, iRegI src) %{
    single_instruction;
    cr    : E(write);
    src   : R(read);
    IALU  : R;
%}

// Integer ALU reg-reg operation with condition code only
pipe_class ialu_cconly_reg_reg(flagsReg cr, iRegI src1, iRegI src2) %{
    single_instruction;
    cr    : E(write);
    src1  : R(read);
    src2  : R(read);
    IALU  : R;
%}

// Integer ALU reg-imm operation with condition code only
pipe_class ialu_cconly_reg_imm(flagsReg cr, iRegI src1) %{
    single_instruction;
    cr    : E(write);
    src1  : R(read);
    IALU  : R;
%}

// Integer ALU reg-reg-zero operation with condition code only
pipe_class ialu_cconly_reg_reg_zero(flagsReg cr, iRegI src1, iRegI src2, immI0 zero) %{
    single_instruction;
    cr    : E(write);
    src1  : R(read);
    src2  : R(read);
    IALU  : R;
%}

// Integer ALU reg-imm-zero operation with condition code only
pipe_class ialu_cconly_reg_imm_zero(flagsReg cr, iRegI src1, immI0 zero) %{
    single_instruction;
    cr    : E(write);
    src1  : R(read);
    IALU  : R;
%}

// Integer ALU reg-reg operation with condition code, src1 modified
pipe_class ialu_cc_rwreg_reg(flagsReg cr, iRegI src1, iRegI src2) %{
    single_instruction;
    cr    : E(write);
    src1  : E(write);
    src1  : R(read);
    src2  : R(read);
    IALU  : R;
%}

pipe_class cmpL_reg(iRegI dst, iRegL src1, iRegL src2, flagsReg cr ) %{
    multiple_bundles;
    dst   : E(write)+4;
    cr    : E(write);
    src1  : R(read);
    src2  : R(read);
    IALU  : R(3);
    BR    : R(2);
%}

// Integer ALU operation
pipe_class ialu_none(iRegI dst) %{
    single_instruction;
    dst   : E(write);
    IALU  : R;
%}

// Integer ALU reg operation
pipe_class ialu_reg(iRegI dst, iRegI src) %{
    single_instruction; may_have_no_code;
    dst   : E(write);
    src   : R(read);
    IALU  : R;
%}

// Integer ALU reg conditional operation
// This instruction has a 1 cycle stall, and cannot execute
// in the same cycle as the instruction setting the condition
// code. We kludge this by pretending to read the condition code
// 1 cycle earlier, and by marking the functional units as busy
// for 2 cycles with the result available 1 cycle later than
// is really the case.
pipe_class ialu_reg_flags( iRegI op2_out, iRegI op2_in, iRegI op1, flagsReg cr ) %{
    single_instruction;
    op2_out : C(write);
    op1     : R(read);
    cr      : R(read);       // This is really E, with a 1 cycle stall
    BR      : R(2);
    MS      : R(2);
%}

// Integer ALU reg operation
pipe_class ialu_move_reg_L_to_I(iRegI dst, iRegL src) %{
    single_instruction; may_have_no_code;
    dst   : E(write);
    src   : R(read);
    IALU  : R;
%}
pipe_class ialu_move_reg_I_to_L(iRegL dst, iRegI src) %{
    single_instruction; may_have_no_code;
    dst   : E(write);
    src   : R(read);
    IALU  : R;
%}

// Two integer ALU reg operations
pipe_class ialu_reg_2(iRegL dst, iRegL src) %{
    instruction_count(2);
    dst   : E(write);
    src   : R(read);
    A0    : R;
    A1    : R;
%}

// Two integer ALU reg operations
pipe_class ialu_move_reg_L_to_L(iRegL dst, iRegL src) %{
    instruction_count(2); may_have_no_code;
    dst   : E(write);
    src   : R(read);
    A0    : R;
    A1    : R;
%}

// Integer ALU imm operation
pipe_class ialu_imm(iRegI dst) %{
    single_instruction;
    dst   : E(write);
    IALU  : R;
%}

pipe_class ialu_imm_n(iRegI dst) %{
    single_instruction;
    dst   : E(write);
    IALU  : R;
%}

// Integer ALU reg-reg with carry operation
pipe_class ialu_reg_reg_cy(iRegI dst, iRegI src1, iRegI src2, iRegI cy) %{
    single_instruction;
    dst   : E(write);
    src1  : R(read);
    src2  : R(read);
    IALU  : R;
%}

// Integer ALU cc operation
pipe_class ialu_cc(iRegI dst, flagsReg cc) %{
    single_instruction;
    dst   : E(write);
    cc    : R(read);
    IALU  : R;
%}

// Integer ALU cc / second IALU operation
pipe_class ialu_reg_ialu( iRegI dst, iRegI src ) %{
    instruction_count(1); multiple_bundles;
    dst   : E(write)+1;
    src   : R(read);
    IALU  : R;
%}

// Integer ALU cc / second IALU operation
pipe_class ialu_reg_reg_ialu( iRegI dst, iRegI p, iRegI q ) %{
    instruction_count(1); multiple_bundles;
    dst   : E(write)+1;
    p     : R(read);
    q     : R(read);
    IALU  : R;
%}

// Integer ALU hi-lo-reg operation
pipe_class ialu_hi_lo_reg(iRegI dst, immI src) %{
    instruction_count(1); multiple_bundles;
    dst   : E(write)+1;
    IALU  : R(2);
%}

// Long Constant
pipe_class loadConL( iRegL dst, immL src ) %{
    instruction_count(2); multiple_bundles;
    dst   : E(write)+1;
    IALU  : R(2);
    IALU  : R(2);
%}

// Pointer Constant
pipe_class loadConP( iRegP dst, immP src ) %{
    instruction_count(0); multiple_bundles;
    fixed_latency(6);
%}

// Long Constant small
pipe_class loadConLlo( iRegL dst, immL src ) %{
    instruction_count(2);
    dst   : E(write);
    IALU  : R;
    IALU  : R;
%}

// [PHH] This is wrong for 64-bit.  See LdImmF/D.
pipe_class loadConFD(regF dst, immF src, iRegP tmp) %{
    instruction_count(1); multiple_bundles;
    src   : R(read);
    dst   : M(write)+1;
    IALU  : R;
    MS    : E;
%}

// Integer ALU nop operation
pipe_class ialu_nop() %{
    single_instruction;
    IALU  : R;
%}

// Integer ALU nop operation
pipe_class ialu_nop_A0() %{
    single_instruction;
    A0    : R;
%}

// Integer ALU nop operation
pipe_class ialu_nop_A1() %{
    single_instruction;
    A1    : R;
%}

// Integer Multiply reg-reg operation
pipe_class imul_reg_reg(iRegI dst, iRegI src1, iRegI src2) %{
    single_instruction;
    dst   : E(write);
    src1  : R(read);
    src2  : R(read);
    MS    : R(5);
%}

pipe_class mulL_reg_reg(iRegL dst, iRegL src1, iRegL src2) %{
    single_instruction;
    dst   : E(write)+4;
    src1  : R(read);
    src2  : R(read);
    MS    : R(6);
%}

// Integer Divide reg-reg
pipe_class sdiv_reg_reg(iRegI dst, iRegI src1, iRegI src2, iRegI temp, flagsReg cr) %{
    instruction_count(1); multiple_bundles;
    dst   : E(write);
    temp  : E(write);
    src1  : R(read);
    src2  : R(read);
    temp  : R(read);
    MS    : R(38);
%}

// Long Divide
pipe_class divL_reg_reg(iRegL dst, iRegL src1, iRegL src2) %{
    dst  : E(write)+71;
    src1 : R(read);
    src2 : R(read)+1;
    MS   : R(70);
%}

// Floating Point Add Float
pipe_class faddF_reg_reg(regF dst, regF src1, regF src2) %{
    single_instruction;
    dst   : X(write);
    src1  : E(read);
    src2  : E(read);
    FA    : R;
%}

// Floating Point Add Double
pipe_class faddD_reg_reg(regD dst, regD src1, regD src2) %{
    single_instruction;
    dst   : X(write);
    src1  : E(read);
    src2  : E(read);
    FA    : R;
%}

// Floating Point Conditional Move based on integer flags
pipe_class int_conditional_float_move (cmpOp cmp, flagsReg cr, regF dst, regF src) %{
    single_instruction;
    dst   : X(write);
    src   : E(read);
    cr    : R(read);
    FA    : R(2);
    BR    : R(2);
%}

// Floating Point Conditional Move based on integer flags
pipe_class int_conditional_double_move (cmpOp cmp, flagsReg cr, regD dst, regD src) %{
    single_instruction;
    dst   : X(write);
    src   : E(read);
    cr    : R(read);
    FA    : R(2);
    BR    : R(2);
%}

// Floating Point Multiply Float
pipe_class fmulF_reg_reg(regF dst, regF src1, regF src2) %{
    single_instruction;
    dst   : X(write);
    src1  : E(read);
    src2  : E(read);
    FM    : R;
%}

// Floating Point Multiply Double
pipe_class fmulD_reg_reg(regD dst, regD src1, regD src2) %{
    single_instruction;
    dst   : X(write);
    src1  : E(read);
    src2  : E(read);
    FM    : R;
%}

// Floating Point Divide Float
pipe_class fdivF_reg_reg(regF dst, regF src1, regF src2) %{
    single_instruction;
    dst   : X(write);
    src1  : E(read);
    src2  : E(read);
    FM    : R;
    FDIV  : C(14);
%}

// Floating Point Divide Double
pipe_class fdivD_reg_reg(regD dst, regD src1, regD src2) %{
    single_instruction;
    dst   : X(write);
    src1  : E(read);
    src2  : E(read);
    FM    : R;
    FDIV  : C(17);
%}

// Floating Point Move/Negate/Abs Float
pipe_class faddF_reg(regF dst, regF src) %{
    single_instruction;
    dst   : W(write);
    src   : E(read);
    FA    : R(1);
%}

// Floating Point Move/Negate/Abs Double
pipe_class faddD_reg(regD dst, regD src) %{
    single_instruction;
    dst   : W(write);
    src   : E(read);
    FA    : R;
%}

// Floating Point Convert F->D
pipe_class fcvtF2D(regD dst, regF src) %{
    single_instruction;
    dst   : X(write);
    src   : E(read);
    FA    : R;
%}

// Floating Point Convert I->D
pipe_class fcvtI2D(regD dst, regF src) %{
    single_instruction;
    dst   : X(write);
    src   : E(read);
    FA    : R;
%}

// Floating Point Convert LHi->D
pipe_class fcvtLHi2D(regD dst, regD src) %{
    single_instruction;
    dst   : X(write);
    src   : E(read);
    FA    : R;
%}

// Floating Point Convert L->D
pipe_class fcvtL2D(regD dst, iRegL src) %{
    single_instruction;
    dst   : X(write);
    src   : E(read);
    FA    : R;
%}

// Floating Point Convert L->F
pipe_class fcvtL2F(regF dst, iRegL src) %{
    single_instruction;
    dst   : X(write);
    src   : E(read);
    FA    : R;
%}

// Floating Point Convert D->F
pipe_class fcvtD2F(regD dst, regF src) %{
    single_instruction;
    dst   : X(write);
    src   : E(read);
    FA    : R;
%}

// Floating Point Convert I->L
pipe_class fcvtI2L(regD dst, regF src) %{
    single_instruction;
    dst   : X(write);
    src   : E(read);
    FA    : R;
%}

// Floating Point Convert D->F
pipe_class fcvtD2I(iRegI dst, regD src, flagsReg cr) %{
    instruction_count(1); multiple_bundles;
    dst   : X(write)+6;
    src   : E(read);
    FA    : R;
%}

// Floating Point Convert D->L
pipe_class fcvtD2L(regD dst, regD src, flagsReg cr) %{
    instruction_count(1); multiple_bundles;
    dst   : X(write)+6;
    src   : E(read);
    FA    : R;
%}

// Floating Point Convert F->I
pipe_class fcvtF2I(regF dst, regF src, flagsReg cr) %{
    instruction_count(1); multiple_bundles;
    dst   : X(write)+6;
    src   : E(read);
    FA    : R;
%}

// Floating Point Convert F->L
pipe_class fcvtF2L(regD dst, regF src, flagsReg cr) %{
    instruction_count(1); multiple_bundles;
    dst   : X(write)+6;
    src   : E(read);
    FA    : R;
%}

// Floating Point Convert I->F
pipe_class fcvtI2F(regF dst, regF src) %{
    single_instruction;
    dst   : X(write);
    src   : E(read);
    FA    : R;
%}

// Floating Point Compare
pipe_class faddF_fcc_reg_reg_zero(flagsRegF cr, regF src1, regF src2, immI0 zero) %{
    single_instruction;
    cr    : X(write);
    src1  : E(read);
    src2  : E(read);
    FA    : R;
%}

// Floating Point Compare
pipe_class faddD_fcc_reg_reg_zero(flagsRegF cr, regD src1, regD src2, immI0 zero) %{
    single_instruction;
    cr    : X(write);
    src1  : E(read);
    src2  : E(read);
    FA    : R;
%}

// Floating Add Nop
pipe_class fadd_nop() %{
    single_instruction;
    FA  : R;
%}

// Integer Store to Memory
pipe_class istore_mem_reg(memoryI mem, iRegI src) %{
    single_instruction;
    mem   : R(read);
    src   : C(read);
    MS    : R;
%}

// Integer Store to Memory
pipe_class istore_mem_spORreg(memoryI mem, sp_ptr_RegP src) %{
    single_instruction;
    mem   : R(read);
    src   : C(read);
    MS    : R;
%}

// Float Store
pipe_class fstoreF_mem_reg(memoryF mem, RegF src) %{
    single_instruction;
    mem : R(read);
    src : C(read);
    MS  : R;
%}

// Float Store
pipe_class fstoreF_mem_zero(memoryF mem, immF0 src) %{
    single_instruction;
    mem : R(read);
    MS  : R;
%}

// Double Store
pipe_class fstoreD_mem_reg(memoryD mem, RegD src) %{
    instruction_count(1);
    mem : R(read);
    src : C(read);
    MS  : R;
%}

// Double Store
pipe_class fstoreD_mem_zero(memoryD mem, immD0 src) %{
    single_instruction;
    mem : R(read);
    MS  : R;
%}

// Integer Load (when sign bit propagation not needed)
pipe_class iload_mem(iRegI dst, memoryI mem) %{
    single_instruction;
    mem : R(read);
    dst : C(write);
    MS  : R;
%}

// Integer Load (when sign bit propagation or masking is needed)
pipe_class iload_mask_mem(iRegI dst, memoryI mem) %{
    single_instruction;
    mem : R(read);
    dst : M(write);
    MS  : R;
%}

// Float Load
pipe_class floadF_mem(regF dst, memoryF mem) %{
    single_instruction;
    mem : R(read);
    dst : M(write);
    MS  : R;
%}

// Float Load
pipe_class floadD_mem(regD dst, memoryD mem) %{
    instruction_count(1); multiple_bundles; // Again, unaligned argument is only multiple case
    mem : R(read);
    dst : M(write);
    MS  : R;
%}

// Memory Nop
pipe_class mem_nop() %{
    single_instruction;
    MS  : R;
%}

pipe_class sethi(iRegP dst, immI src) %{
    single_instruction;
    dst  : E(write);
    IALU : R;
%}

pipe_class loadPollP(iRegP poll) %{
    single_instruction;
    poll : R(read);
    MS   : R;
%}

pipe_class br(Universe br, label labl) %{
    single_instruction_with_delay_slot;
    BR  : R;
%}

pipe_class br_cc(Universe br, cmpOp cmp, flagsReg cr, label labl) %{
    single_instruction_with_delay_slot;
    cr    : E(read);
    BR    : R;
%}

pipe_class br_reg(Universe br, cmpOp cmp, iRegI op1, label labl) %{
    single_instruction_with_delay_slot;
    op1 : E(read);
    BR  : R;
    MS  : R;
%}

pipe_class br_nop() %{
    single_instruction;
    BR  : R;
%}

pipe_class simple_call(method meth) %{
    instruction_count(2); multiple_bundles; force_serialization;
    fixed_latency(100);
    BR  : R(1);
    MS  : R(1);
    A0  : R(1);
%}

pipe_class compiled_call(method meth) %{
    instruction_count(1); multiple_bundles; force_serialization;
    fixed_latency(100);
    MS  : R(1);
%}

pipe_class call(method meth) %{
    instruction_count(0); multiple_bundles; force_serialization;
    fixed_latency(100);
%}

pipe_class tail_call(Universe ignore, label labl) %{
    single_instruction; has_delay_slot;
    fixed_latency(100);
    BR  : R(1);
    MS  : R(1);
%}

pipe_class ret(Universe ignore) %{
    single_instruction; has_delay_slot;
    BR  : R(1);
    MS  : R(1);
%}

// The real do-nothing guy
pipe_class empty( ) %{
    instruction_count(0);
%}

pipe_class long_memory_op() %{
    instruction_count(0); multiple_bundles; force_serialization;
    fixed_latency(25);
    MS  : R(1);
%}

// Check-cast
pipe_class partial_subtype_check_pipe(Universe ignore, iRegP array, iRegP match ) %{
    array : R(read);
    match  : R(read);
    IALU   : R(2);
    BR     : R(2);
    MS     : R;
%}

// Convert FPU flags into +1,0,-1
pipe_class floating_cmp( iRegI dst, regF src1, regF src2 ) %{
    src1  : E(read);
    src2  : E(read);
    dst   : E(write);
    FA    : R;
    MS    : R(2);
    BR    : R(2);
%}

// Compare for p < q, and conditionally add y
pipe_class cadd_cmpltmask( iRegI p, iRegI q, iRegI y ) %{
    p     : E(read);
    q     : E(read);
    y     : E(read);
    IALU  : R(3)
%}

// Perform a compare, then move conditionally in a branch delay slot.
pipe_class min_max( iRegI src2, iRegI srcdst ) %{
    src2   : E(read);
    srcdst : E(read);
    IALU   : R;
    BR     : R;
%}

// Define the class for the Nop node
define %{
   MachNop = ialu_nop;
%}

%}

//----------INSTRUCTIONS-------------------------------------------------------

//------------Special Nop instructions for bundling - no match rules-----------
// Nop using the A0 functional unit
instruct Nop_A0() %{
  ins_pipe(ialu_nop_A0);
%}

// Nop using the A1 functional unit
instruct Nop_A1( ) %{
  ins_pipe(ialu_nop_A1);
%}

// Nop using the memory functional unit
instruct Nop_MS( ) %{
  ins_pipe(mem_nop);
%}

// Nop using the floating add functional unit
instruct Nop_FA( ) %{
  ins_pipe(fadd_nop);
%}

// Nop using the branch functional unit
instruct Nop_BR( ) %{
  ins_pipe(br_nop);
%}

//----------Load/Store/Move Instructions---------------------------------------
//----------Load Instructions--------------------------------------------------
// Load Byte (8bit signed)
instruct loadB(iRegI dst, memoryB mem) %{
  match(Set dst (LoadB mem));
  ins_cost(MEMORY_REF_COST);

  size(4);
  format %{ "LDRSB   $dst,$mem\t! byte -> int" %}
  ins_encode %{
    __ ldrsb($dst$$Register, $mem$$Address);
  %}
  ins_pipe(iload_mask_mem);
%}

// Load Byte (8bit signed) into a Long Register
instruct loadB2L(iRegL dst, memoryB mem) %{
  match(Set dst (ConvI2L (LoadB mem)));
  ins_cost(MEMORY_REF_COST);

  size(8);
  format %{ "LDRSB $dst.lo,$mem\t! byte -> long\n\t"
            "ASR   $dst.hi,$dst.lo,31" %}
  ins_encode %{
    __ ldrsb($dst$$Register, $mem$$Address);
    __ mov($dst$$Register->successor(), AsmOperand($dst$$Register, asr, 31));
  %}
  ins_pipe(iload_mask_mem);
%}

// Load Unsigned Byte (8bit UNsigned) into an int reg
instruct loadUB(iRegI dst, memoryB mem) %{
  match(Set dst (LoadUB mem));
  ins_cost(MEMORY_REF_COST);

  size(4);
  format %{ "LDRB   $dst,$mem\t! ubyte -> int" %}
  ins_encode %{
    __ ldrb($dst$$Register, $mem$$Address);
  %}
  ins_pipe(iload_mem);
%}

// Load Unsigned Byte (8bit UNsigned) into a Long Register
instruct loadUB2L(iRegL dst, memoryB mem) %{
  match(Set dst (ConvI2L (LoadUB mem)));
  ins_cost(MEMORY_REF_COST);

  size(8);
  format %{ "LDRB  $dst.lo,$mem\t! ubyte -> long\n\t"
            "MOV   $dst.hi,0" %}
  ins_encode %{
    __ ldrb($dst$$Register, $mem$$Address);
    __ mov($dst$$Register->successor(), 0);
  %}
  ins_pipe(iload_mem);
%}

// Load Unsigned Byte (8 bit UNsigned) with immediate mask into Long Register
instruct loadUB2L_limmI(iRegL dst, memoryB mem, limmIlow8 mask) %{
  match(Set dst (ConvI2L (AndI (LoadUB mem) mask)));

  ins_cost(MEMORY_REF_COST + 2*DEFAULT_COST);
  size(12);
  format %{ "LDRB  $dst.lo,$mem\t! ubyte -> long\n\t"
            "MOV   $dst.hi,0\n\t"
            "AND  $dst.lo,$dst.lo,$mask" %}
  ins_encode %{
    __ ldrb($dst$$Register, $mem$$Address);
    __ mov($dst$$Register->successor(), 0);
    __ andr($dst$$Register, $dst$$Register, limmI_low($mask$$constant, 8));
  %}
  ins_pipe(iload_mem);
%}

// Load Short (16bit signed)

instruct loadS(iRegI dst, memoryS mem) %{
  match(Set dst (LoadS mem));
  ins_cost(MEMORY_REF_COST);

  size(4);
  format %{ "LDRSH   $dst,$mem\t! short" %}
  ins_encode %{
    __ ldrsh($dst$$Register, $mem$$Address);
  %}
  ins_pipe(iload_mask_mem);
%}

// Load Short (16 bit signed) to Byte (8 bit signed)
instruct loadS2B(iRegI dst, memoryS mem, immI_24 twentyfour) %{
  match(Set dst (RShiftI (LShiftI (LoadS mem) twentyfour) twentyfour));
  ins_cost(MEMORY_REF_COST);

  size(4);

  format %{ "LDRSB   $dst,$mem\t! short -> byte" %}
  ins_encode %{
    __ ldrsb($dst$$Register, $mem$$Address);
  %}
  ins_pipe(iload_mask_mem);
%}

// Load Short (16bit signed) into a Long Register
instruct loadS2L(iRegL dst, memoryS mem) %{
  match(Set dst (ConvI2L (LoadS mem)));
  ins_cost(MEMORY_REF_COST);

  size(8);
  format %{ "LDRSH $dst.lo,$mem\t! short -> long\n\t"
            "ASR   $dst.hi,$dst.lo,31" %}
  ins_encode %{
    __ ldrsh($dst$$Register, $mem$$Address);
    __ mov($dst$$Register->successor(), AsmOperand($dst$$Register, asr, 31));
  %}
  ins_pipe(iload_mask_mem);
%}

// Load Unsigned Short/Char (16bit UNsigned)


instruct loadUS(iRegI dst, memoryS mem) %{
  match(Set dst (LoadUS mem));
  ins_cost(MEMORY_REF_COST);

  size(4);
  format %{ "LDRH   $dst,$mem\t! ushort/char" %}
  ins_encode %{
    __ ldrh($dst$$Register, $mem$$Address);
  %}
  ins_pipe(iload_mem);
%}

// Load Unsigned Short/Char (16 bit UNsigned) to Byte (8 bit signed)
instruct loadUS2B(iRegI dst, memoryB mem, immI_24 twentyfour) %{
  match(Set dst (RShiftI (LShiftI (LoadUS mem) twentyfour) twentyfour));
  ins_cost(MEMORY_REF_COST);

  size(4);
  format %{ "LDRSB   $dst,$mem\t! ushort -> byte" %}
  ins_encode %{
    __ ldrsb($dst$$Register, $mem$$Address);
  %}
  ins_pipe(iload_mask_mem);
%}

// Load Unsigned Short/Char (16bit UNsigned) into a Long Register
instruct loadUS2L(iRegL dst, memoryS mem) %{
  match(Set dst (ConvI2L (LoadUS mem)));
  ins_cost(MEMORY_REF_COST);

  size(8);
  format %{ "LDRH  $dst.lo,$mem\t! short -> long\n\t"
            "MOV   $dst.hi, 0" %}
  ins_encode %{
    __ ldrh($dst$$Register, $mem$$Address);
    __ mov($dst$$Register->successor(), 0);
  %}
  ins_pipe(iload_mem);
%}

// Load Unsigned Short/Char (16bit UNsigned) with mask 0xFF into a Long Register
instruct loadUS2L_immI_255(iRegL dst, memoryB mem, immI_255 mask) %{
  match(Set dst (ConvI2L (AndI (LoadUS mem) mask)));
  ins_cost(MEMORY_REF_COST);

  size(8);
  format %{ "LDRB  $dst.lo,$mem\t! \n\t"
            "MOV   $dst.hi, 0" %}
  ins_encode %{
    __ ldrb($dst$$Register, $mem$$Address);
    __ mov($dst$$Register->successor(), 0);
  %}
  ins_pipe(iload_mem);
%}

// Load Unsigned Short/Char (16bit UNsigned) with a immediate mask into a Long Register
instruct loadUS2L_limmI(iRegL dst, memoryS mem, limmI mask) %{
  match(Set dst (ConvI2L (AndI (LoadUS mem) mask)));
  ins_cost(MEMORY_REF_COST + 2*DEFAULT_COST);

  size(12);
  format %{ "LDRH   $dst,$mem\t! ushort/char & mask -> long\n\t"
            "MOV    $dst.hi, 0\n\t"
            "AND    $dst,$dst,$mask" %}
  ins_encode %{
    __ ldrh($dst$$Register, $mem$$Address);
    __ mov($dst$$Register->successor(), 0);
    __ andr($dst$$Register, $dst$$Register, $mask$$constant);
  %}
  ins_pipe(iload_mem);
%}

// Load Integer


instruct loadI(iRegI dst, memoryI mem) %{
  match(Set dst (LoadI mem));
  ins_cost(MEMORY_REF_COST);

  size(4);
  format %{ "ldr_s32 $dst,$mem\t! int" %}
  ins_encode %{
    __ ldr_s32($dst$$Register, $mem$$Address);
  %}
  ins_pipe(iload_mem);
%}

// Load Integer to Byte (8 bit signed)
instruct loadI2B(iRegI dst, memoryS mem, immI_24 twentyfour) %{
  match(Set dst (RShiftI (LShiftI (LoadI mem) twentyfour) twentyfour));
  ins_cost(MEMORY_REF_COST);

  size(4);

  format %{ "LDRSB   $dst,$mem\t! int -> byte" %}
  ins_encode %{
    __ ldrsb($dst$$Register, $mem$$Address);
  %}
  ins_pipe(iload_mask_mem);
%}

// Load Integer to Unsigned Byte (8 bit UNsigned)
instruct loadI2UB(iRegI dst, memoryB mem, immI_255 mask) %{
  match(Set dst (AndI (LoadI mem) mask));
  ins_cost(MEMORY_REF_COST);

  size(4);

  format %{ "LDRB   $dst,$mem\t! int -> ubyte" %}
  ins_encode %{
    __ ldrb($dst$$Register, $mem$$Address);
  %}
  ins_pipe(iload_mask_mem);
%}

// Load Integer to Short (16 bit signed)
instruct loadI2S(iRegI dst, memoryS mem, immI_16 sixteen) %{
  match(Set dst (RShiftI (LShiftI (LoadI mem) sixteen) sixteen));
  ins_cost(MEMORY_REF_COST);

  size(4);
  format %{ "LDRSH   $dst,$mem\t! int -> short" %}
  ins_encode %{
    __ ldrsh($dst$$Register, $mem$$Address);
  %}
  ins_pipe(iload_mask_mem);
%}

// Load Integer to Unsigned Short (16 bit UNsigned)
instruct loadI2US(iRegI dst, memoryS mem, immI_65535 mask) %{
  match(Set dst (AndI (LoadI mem) mask));
  ins_cost(MEMORY_REF_COST);

  size(4);
  format %{ "LDRH   $dst,$mem\t! int -> ushort/char" %}
  ins_encode %{
    __ ldrh($dst$$Register, $mem$$Address);
  %}
  ins_pipe(iload_mask_mem);
%}

// Load Integer into a Long Register
instruct loadI2L(iRegL dst, memoryI mem) %{
  match(Set dst (ConvI2L (LoadI mem)));
  ins_cost(MEMORY_REF_COST);

  size(8);
  format %{ "LDR   $dst.lo,$mem\t! int -> long\n\t"
            "ASR   $dst.hi,$dst.lo,31\t! int->long" %}
  ins_encode %{
    __ ldr($dst$$Register, $mem$$Address);
    __ mov($dst$$Register->successor(), AsmOperand($dst$$Register, asr, 31));
  %}
  ins_pipe(iload_mask_mem);
%}

// Load Integer with mask 0xFF into a Long Register
instruct loadI2L_immI_255(iRegL dst, memoryB mem, immI_255 mask) %{
  match(Set dst (ConvI2L (AndI (LoadI mem) mask)));
  ins_cost(MEMORY_REF_COST);

  size(8);
  format %{ "LDRB   $dst.lo,$mem\t! int & 0xFF -> long\n\t"
            "MOV    $dst.hi, 0" %}
  ins_encode %{
    __ ldrb($dst$$Register, $mem$$Address);
    __ mov($dst$$Register->successor(), 0);
  %}
  ins_pipe(iload_mem);
%}

// Load Integer with mask 0xFFFF into a Long Register
instruct loadI2L_immI_65535(iRegL dst, memoryS mem, immI_65535 mask) %{
  match(Set dst (ConvI2L (AndI (LoadI mem) mask)));
  ins_cost(MEMORY_REF_COST);

  size(8);
  format %{ "LDRH   $dst,$mem\t! int & 0xFFFF -> long\n\t"
            "MOV    $dst.hi, 0" %}
  ins_encode %{
    __ ldrh($dst$$Register, $mem$$Address);
    __ mov($dst$$Register->successor(), 0);
  %}
  ins_pipe(iload_mask_mem);
%}

// Load Integer with a 31-bit immediate mask into a Long Register
instruct loadI2L_limmU31(iRegL dst, memoryI mem, limmU31 mask) %{
  match(Set dst (ConvI2L (AndI (LoadI mem) mask)));
  ins_cost(MEMORY_REF_COST + 2*DEFAULT_COST);

  size(12);
  format %{ "LDR   $dst.lo,$mem\t! int -> long\n\t"
            "MOV    $dst.hi, 0\n\t"
            "AND   $dst,$dst,$mask" %}

  ins_encode %{
    __ ldr($dst$$Register, $mem$$Address);
    __ mov($dst$$Register->successor(), 0);
    __ andr($dst$$Register, $dst$$Register, $mask$$constant);
  %}
  ins_pipe(iload_mem);
%}

// Load Integer with a 31-bit mask into a Long Register
// FIXME: use iRegI mask, remove tmp?
instruct loadI2L_immU31(iRegL dst, memoryI mem, immU31 mask, iRegI tmp) %{
  match(Set dst (ConvI2L (AndI (LoadI mem) mask)));
  effect(TEMP dst, TEMP tmp);

  ins_cost(MEMORY_REF_COST + 4*DEFAULT_COST);
  size(20);
  format %{ "LDR      $mem,$dst\t! int & 31-bit mask -> long\n\t"
            "MOV      $dst.hi, 0\n\t"
            "MOV_SLOW $tmp,$mask\n\t"
            "AND      $dst,$tmp,$dst" %}
  ins_encode %{
    __ ldr($dst$$Register, $mem$$Address);
    __ mov($dst$$Register->successor(), 0);
    __ mov_slow($tmp$$Register, $mask$$constant);
    __ andr($dst$$Register, $dst$$Register, $tmp$$Register);
  %}
  ins_pipe(iload_mem);
%}

// Load Unsigned Integer into a Long Register
instruct loadUI2L(iRegL dst, memoryI mem, immL_32bits mask) %{
  match(Set dst (AndL (ConvI2L (LoadI mem)) mask));
  ins_cost(MEMORY_REF_COST);

  size(8);
  format %{ "LDR   $dst.lo,$mem\t! uint -> long\n\t"
            "MOV   $dst.hi,0" %}
  ins_encode %{
    __ ldr($dst$$Register, $mem$$Address);
    __ mov($dst$$Register->successor(), 0);
  %}
  ins_pipe(iload_mem);
%}

// Load Long


instruct loadL(iRegLd dst, memoryL mem ) %{
  predicate(!((LoadLNode*)n)->require_atomic_access());
  match(Set dst (LoadL mem));
  effect(TEMP dst);
  ins_cost(MEMORY_REF_COST);

  size(4);
  format %{ "ldr_64  $dst,$mem\t! long" %}
  ins_encode %{
    __ ldr_64($dst$$Register, $mem$$Address);
  %}
  ins_pipe(iload_mem);
%}

instruct loadL_2instr(iRegL dst, memorylong mem ) %{
  predicate(!((LoadLNode*)n)->require_atomic_access());
  match(Set dst (LoadL mem));
  ins_cost(MEMORY_REF_COST + DEFAULT_COST);

  size(8);
  format %{ "LDR    $dst.lo,$mem \t! long order of instrs reversed if $dst.lo == base($mem)\n\t"
            "LDR    $dst.hi,$mem+4 or $mem" %}
  ins_encode %{
    Address Amemlo = Address::make_raw($mem$$base, $mem$$index, $mem$$scale, $mem$$disp, relocInfo::none);
    Address Amemhi = Address::make_raw($mem$$base, $mem$$index, $mem$$scale, $mem$$disp + 4, relocInfo::none);

    if ($dst$$Register == reg_to_register_object($mem$$base)) {
      __ ldr($dst$$Register->successor(), Amemhi);
      __ ldr($dst$$Register, Amemlo);
    } else {
      __ ldr($dst$$Register, Amemlo);
      __ ldr($dst$$Register->successor(), Amemhi);
    }
  %}
  ins_pipe(iload_mem);
%}

instruct loadL_volatile(iRegL dst, indirect mem ) %{
  predicate(((LoadLNode*)n)->require_atomic_access());
  match(Set dst (LoadL mem));
  ins_cost(MEMORY_REF_COST);

  size(4);
  format %{ "LDMIA    $dst,$mem\t! long" %}
  ins_encode %{
    // FIXME: why is ldmia considered atomic?  Should be ldrexd
    RegisterSet set($dst$$Register);
    set = set | reg_to_register_object($dst$$reg + 1);
    __ ldmia(reg_to_register_object($mem$$base), set);
  %}
  ins_pipe(iload_mem);
%}

instruct loadL_volatile_fp(iRegL dst, memoryD mem ) %{
  predicate(((LoadLNode*)n)->require_atomic_access());
  match(Set dst (LoadL mem));
  ins_cost(MEMORY_REF_COST);

  size(8);
  format %{ "FLDD      S14, $mem"
            "FMRRD    $dst, S14\t! long \n't" %}
  ins_encode %{
    __ fldd(S14, $mem$$Address);
    __ fmrrd($dst$$Register, $dst$$Register->successor(), S14);
  %}
  ins_pipe(iload_mem);
%}

instruct loadL_unaligned(iRegL dst, memorylong mem ) %{
  match(Set dst (LoadL_unaligned mem));
  ins_cost(MEMORY_REF_COST);

  size(8);
  format %{ "LDR    $dst.lo,$mem\t! long order of instrs reversed if $dst.lo == base($mem)\n\t"
            "LDR    $dst.hi,$mem+4" %}
  ins_encode %{
    Address Amemlo = Address::make_raw($mem$$base, $mem$$index, $mem$$scale, $mem$$disp, relocInfo::none);
    Address Amemhi = Address::make_raw($mem$$base, $mem$$index, $mem$$scale, $mem$$disp + 4, relocInfo::none);

    if ($dst$$Register == reg_to_register_object($mem$$base)) {
      __ ldr($dst$$Register->successor(), Amemhi);
      __ ldr($dst$$Register, Amemlo);
    } else {
      __ ldr($dst$$Register, Amemlo);
      __ ldr($dst$$Register->successor(), Amemhi);
    }
  %}
  ins_pipe(iload_mem);
%}

// Load Range
instruct loadRange(iRegI dst, memoryI mem) %{
  match(Set dst (LoadRange mem));
  ins_cost(MEMORY_REF_COST);

  size(4);
  format %{ "LDR_u32 $dst,$mem\t! range" %}
  ins_encode %{
    __ ldr_u32($dst$$Register, $mem$$Address);
  %}
  ins_pipe(iload_mem);
%}

// Load Pointer


instruct loadP(iRegP dst, memoryP mem) %{
  match(Set dst (LoadP mem));
  ins_cost(MEMORY_REF_COST);
  size(4);

  format %{ "LDR   $dst,$mem\t! ptr" %}
  ins_encode %{
    __ ldr($dst$$Register, $mem$$Address);
  %}
  ins_pipe(iload_mem);
%}

#ifdef XXX
// FIXME XXXX
//instruct loadSP(iRegP dst, memoryP mem) %{
instruct loadSP(SPRegP dst, memoryP mem, iRegP tmp) %{
  match(Set dst (LoadP mem));
  effect(TEMP tmp);
  ins_cost(MEMORY_REF_COST+1);
  size(8);

  format %{ "LDR   $tmp,$mem\t! ptr\n\t"
            "MOV   $dst,$tmp\t! ptr" %}
  ins_encode %{
    __ ldr($tmp$$Register, $mem$$Address);
    __ mov($dst$$Register, $tmp$$Register);
  %}
  ins_pipe(iload_mem);
%}
#endif

#ifdef _LP64
// Load Compressed Pointer

// XXX This variant shouldn't be necessary if 6217251 is implemented
instruct loadNoff(iRegN dst, memoryScaledI mem, aimmX off, iRegP tmp) %{
  match(Set dst (LoadN (AddP mem off)));
  ins_cost(MEMORY_REF_COST + DEFAULT_COST); // assume shift/sign-extend is free
  effect(TEMP tmp);
  size(4 * 2);

  format %{ "ldr_u32 $dst,$mem+$off\t! compressed ptr temp=$tmp" %}
  ins_encode %{
    Register base = reg_to_register_object($mem$$base);
    __ add($tmp$$Register, base, $off$$constant);
    Address nmem = Address::make_raw($tmp$$reg, $mem$$index, $mem$$scale, $mem$$disp, relocInfo::none);
    __ ldr_u32($dst$$Register, nmem);
  %}
  ins_pipe(iload_mem);
%}

instruct loadN(iRegN dst, memoryI mem) %{
  match(Set dst (LoadN mem));
  ins_cost(MEMORY_REF_COST);
  size(4);

  format %{ "ldr_u32 $dst,$mem\t! compressed ptr" %}
  ins_encode %{
    __ ldr_u32($dst$$Register, $mem$$Address);
  %}
  ins_pipe(iload_mem);
%}
#endif

// Load Klass Pointer
instruct loadKlass(iRegP dst, memoryI mem) %{
  match(Set dst (LoadKlass mem));
  ins_cost(MEMORY_REF_COST);
  size(4);

  format %{ "LDR   $dst,$mem\t! klass ptr" %}
  ins_encode %{
    __ ldr($dst$$Register, $mem$$Address);
  %}
  ins_pipe(iload_mem);
%}

#ifdef _LP64
// Load narrow Klass Pointer
instruct loadNKlass(iRegN dst, memoryI mem) %{
  match(Set dst (LoadNKlass mem));
  ins_cost(MEMORY_REF_COST);
  size(4);

  format %{ "ldr_u32 $dst,$mem\t! compressed klass ptr" %}
  ins_encode %{
    __ ldr_u32($dst$$Register, $mem$$Address);
  %}
  ins_pipe(iload_mem);
%}
#endif


instruct loadD(regD dst, memoryD mem) %{
  match(Set dst (LoadD mem));
  ins_cost(MEMORY_REF_COST);

  size(4);
  // FIXME: needs to be atomic, but  ARMv7 A.R.M. guarantees
  // only LDREXD and STREXD are 64-bit single-copy atomic
  format %{ "FLDD   $dst,$mem" %}
  ins_encode %{
    __ ldr_double($dst$$FloatRegister, $mem$$Address);
  %}
  ins_pipe(floadD_mem);
%}

// Load Double - UNaligned
instruct loadD_unaligned(regD_low dst, memoryF2 mem ) %{
  match(Set dst (LoadD_unaligned mem));
  ins_cost(MEMORY_REF_COST*2+DEFAULT_COST);
  size(8);
  format %{ "FLDS    $dst.lo,$mem\t! misaligned double\n"
          "\tFLDS    $dst.hi,$mem+4\t!" %}
  ins_encode %{
    Address Amemlo = Address::make_raw($mem$$base, $mem$$index, $mem$$scale, $mem$$disp, relocInfo::none);
    Address Amemhi = Address::make_raw($mem$$base, $mem$$index, $mem$$scale, $mem$$disp + 4, relocInfo::none);
      __ flds($dst$$FloatRegister, Amemlo);
      __ flds($dst$$FloatRegister->successor(), Amemhi);
  %}
  ins_pipe(iload_mem);
%}


instruct loadF(regF dst, memoryF mem) %{
  match(Set dst (LoadF mem));

  ins_cost(MEMORY_REF_COST);
  size(4);
  format %{ "FLDS    $dst,$mem" %}
  ins_encode %{
    __ ldr_float($dst$$FloatRegister, $mem$$Address);
  %}
  ins_pipe(floadF_mem);
%}


// // Load Constant
instruct loadConI( iRegI dst, immI src ) %{
  match(Set dst src);
  ins_cost(DEFAULT_COST * 3/2);
  format %{ "MOV_SLOW    $dst, $src" %}
  ins_encode %{
    __ mov_slow($dst$$Register, $src$$constant);
  %}
  ins_pipe(ialu_hi_lo_reg);
%}

instruct loadConIMov( iRegI dst, immIMov src ) %{
  match(Set dst src);
  size(4);
  format %{ "MOV    $dst, $src" %}
  ins_encode %{
    __ mov($dst$$Register, $src$$constant);
  %}
  ins_pipe(ialu_imm);
%}

instruct loadConIMovn( iRegI dst, immIRotn src ) %{
  match(Set dst src);
  size(4);
  format %{ "MVN    $dst, ~$src" %}
  ins_encode %{
    __ mvn($dst$$Register, ~$src$$constant);
  %}
  ins_pipe(ialu_imm_n);
%}

instruct loadConI16( iRegI dst, immI16 src ) %{
  match(Set dst src);
  size(4);
  format %{ "MOVW    $dst, $src" %}
  ins_encode %{
    __ movw($dst$$Register, $src$$constant);
  %}
  ins_pipe(ialu_imm_n);
%}

instruct loadConP(iRegP dst, immP src) %{
  match(Set dst src);
  ins_cost(DEFAULT_COST * 3/2);
  format %{ "MOV_SLOW    $dst,$src\t!ptr" %}
  ins_encode %{
    relocInfo::relocType constant_reloc = _opnds[1]->constant_reloc();
    intptr_t val = $src$$constant;
    if (constant_reloc == relocInfo::oop_type) {
      __ mov_oop($dst$$Register, (jobject)val);
    } else if (constant_reloc == relocInfo::metadata_type) {
      __ mov_metadata($dst$$Register, (Metadata*)val);
    } else {
      __ mov_slow($dst$$Register, val);
    }
  %}
  ins_pipe(loadConP);
%}


instruct loadConL(iRegL dst, immL src) %{
  match(Set dst src);
  ins_cost(DEFAULT_COST * 4);
  format %{ "MOV_SLOW   $dst.lo, $src & 0x0FFFFFFFFL \t! long\n\t"
            "MOV_SLOW   $dst.hi, $src >> 32" %}
  ins_encode %{
    __ mov_slow(reg_to_register_object($dst$$reg), $src$$constant & 0x0FFFFFFFFL);
    __ mov_slow(reg_to_register_object($dst$$reg + 1), ((julong)($src$$constant)) >> 32);
  %}
  ins_pipe(loadConL);
%}

instruct loadConL16( iRegL dst, immL16 src ) %{
  match(Set dst src);
  ins_cost(DEFAULT_COST * 2);

  size(8);
  format %{ "MOVW    $dst.lo, $src \n\t"
            "MOVW    $dst.hi, 0 \n\t" %}
  ins_encode %{
    __ movw($dst$$Register, $src$$constant);
    __ movw($dst$$Register->successor(), 0);
  %}
  ins_pipe(ialu_imm);
%}

instruct loadConF_imm8(regF dst, imm8F src) %{
  match(Set dst src);
  ins_cost(DEFAULT_COST);
  size(4);

  format %{ "FCONSTS      $dst, $src"%}

  ins_encode %{
    __ fconsts($dst$$FloatRegister, Assembler::float_num($src$$constant).imm8());
  %}
  ins_pipe(loadConFD); // FIXME
%}


instruct loadConF(regF dst, immF src, iRegI tmp) %{
  match(Set dst src);
  ins_cost(DEFAULT_COST * 2);
  effect(TEMP tmp);
  size(3*4);

  format %{ "MOV_SLOW  $tmp, $src\n\t"
            "FMSR      $dst, $tmp"%}

  ins_encode %{
    // FIXME revisit once 6961697 is in
    union {
      jfloat f;
      int i;
    } v;
    v.f = $src$$constant;
    __ mov_slow($tmp$$Register, v.i);
    __ fmsr($dst$$FloatRegister, $tmp$$Register);
  %}
  ins_pipe(loadConFD); // FIXME
%}

instruct loadConD_imm8(regD dst, imm8D src) %{
  match(Set dst src);
  ins_cost(DEFAULT_COST);
  size(4);

  format %{ "FCONSTD      $dst, $src"%}

  ins_encode %{
    __ fconstd($dst$$FloatRegister, Assembler::double_num($src$$constant).imm8());
  %}
  ins_pipe(loadConFD); // FIXME
%}

instruct loadConD(regD dst, immD src, iRegP tmp) %{
  match(Set dst src);
  effect(TEMP tmp);
  ins_cost(MEMORY_REF_COST);
  format %{ "FLDD  $dst, [$constanttablebase + $constantoffset]\t! load from constant table: double=$src" %}

  ins_encode %{
    Register r = $constanttablebase;
    int offset  = $constantoffset($src);
    if (!is_memoryD(offset)) {                // can't use a predicate
                                              // in load constant instructs
      __ add_slow($tmp$$Register, r, offset);
      r = $tmp$$Register;
      offset = 0;
    }
    __ ldr_double($dst$$FloatRegister, Address(r, offset));
  %}
  ins_pipe(loadConFD);
%}

// Prefetch instructions.
// Must be safe to execute with invalid address (cannot fault).

instruct prefetchAlloc_mp( memoryP mem ) %{
  predicate(VM_Version::has_multiprocessing_extensions());
  match( PrefetchAllocation mem );
  ins_cost(MEMORY_REF_COST);
  size(4);

  format %{ "PLDW $mem\t! Prefetch allocation" %}
  ins_encode %{
    __ pldw($mem$$Address);
  %}
  ins_pipe(iload_mem);
%}

instruct prefetchAlloc_sp( memoryP mem ) %{
  predicate(!VM_Version::has_multiprocessing_extensions());
  match( PrefetchAllocation mem );
  ins_cost(MEMORY_REF_COST);
  size(4);

  format %{ "PLD $mem\t! Prefetch allocation" %}
  ins_encode %{
    __ pld($mem$$Address);
  %}
  ins_pipe(iload_mem);
%}


//----------Store Instructions-------------------------------------------------
// Store Byte
instruct storeB(memoryB mem, store_RegI src) %{
  match(Set mem (StoreB mem src));
  ins_cost(MEMORY_REF_COST);

  size(4);
  format %{ "STRB    $src,$mem\t! byte" %}
  ins_encode %{
    __ strb($src$$Register, $mem$$Address);
  %}
  ins_pipe(istore_mem_reg);
%}

instruct storeCM(memoryB mem, store_RegI src) %{
  match(Set mem (StoreCM mem src));
  ins_cost(MEMORY_REF_COST);

  size(4);
  format %{ "STRB    $src,$mem\t! CMS card-mark byte" %}
  ins_encode %{
    __ strb($src$$Register, $mem$$Address);
  %}
  ins_pipe(istore_mem_reg);
%}

// Store Char/Short


instruct storeC(memoryS mem, store_RegI src) %{
  match(Set mem (StoreC mem src));
  ins_cost(MEMORY_REF_COST);

  size(4);
  format %{ "STRH    $src,$mem\t! short" %}
  ins_encode %{
    __ strh($src$$Register, $mem$$Address);
  %}
  ins_pipe(istore_mem_reg);
%}

// Store Integer


instruct storeI(memoryI mem, store_RegI src) %{
  match(Set mem (StoreI mem src));
  ins_cost(MEMORY_REF_COST);

  size(4);
  format %{ "str_32 $src,$mem" %}
  ins_encode %{
    __ str_32($src$$Register, $mem$$Address);
  %}
  ins_pipe(istore_mem_reg);
%}

// Store Long


instruct storeL(memoryL mem, store_RegLd src) %{
  predicate(!((StoreLNode*)n)->require_atomic_access());
  match(Set mem (StoreL mem src));
  ins_cost(MEMORY_REF_COST);

  size(4);
  format %{ "str_64  $src,$mem\t! long\n\t" %}

  ins_encode %{
    __ str_64($src$$Register, $mem$$Address);
  %}
  ins_pipe(istore_mem_reg);
%}

instruct storeL_2instr(memorylong mem, iRegL src) %{
  predicate(!((StoreLNode*)n)->require_atomic_access());
  match(Set mem (StoreL mem src));
  ins_cost(MEMORY_REF_COST + DEFAULT_COST);

  size(8);
  format %{ "STR    $src.lo,$mem\t! long\n\t"
            "STR    $src.hi,$mem+4" %}

  ins_encode %{
    Address Amemlo = Address::make_raw($mem$$base, $mem$$index, $mem$$scale, $mem$$disp, relocInfo::none);
    Address Amemhi = Address::make_raw($mem$$base, $mem$$index, $mem$$scale, $mem$$disp + 4, relocInfo::none);
    __ str($src$$Register, Amemlo);
    __ str($src$$Register->successor(), Amemhi);
  %}
  ins_pipe(istore_mem_reg);
%}

instruct storeL_volatile(indirect mem, iRegL src) %{
  predicate(((StoreLNode*)n)->require_atomic_access());
  match(Set mem (StoreL mem src));
  ins_cost(MEMORY_REF_COST);
  size(4);
  format %{ "STMIA    $src,$mem\t! long" %}
  ins_encode %{
    // FIXME: why is stmia considered atomic?  Should be strexd
    RegisterSet set($src$$Register);
    set = set | reg_to_register_object($src$$reg + 1);
    __ stmia(reg_to_register_object($mem$$base), set);
  %}
  ins_pipe(istore_mem_reg);
%}

instruct storeL_volatile_fp(memoryD mem, iRegL src) %{
  predicate(((StoreLNode*)n)->require_atomic_access());
  match(Set mem (StoreL mem src));
  ins_cost(MEMORY_REF_COST);
  size(8);
  format %{ "FMDRR    S14, $src\t! long \n\t"
            "FSTD     S14, $mem" %}
  ins_encode %{
    __ fmdrr(S14, $src$$Register, $src$$Register->successor());
    __ fstd(S14, $mem$$Address);
  %}
  ins_pipe(istore_mem_reg);
%}

#ifdef XXX
// Move SP Pointer
//instruct movSP(sp_ptr_RegP dst, SPRegP src) %{
//instruct movSP(iRegP dst, SPRegP src) %{
instruct movSP(store_ptr_RegP dst, SPRegP src) %{
  match(Set dst src);
//predicate(!_kids[1]->_leaf->is_Proj() || _kids[1]->_leaf->as_Proj()->_con == TypeFunc::FramePtr);
  ins_cost(MEMORY_REF_COST);
  size(4);

  format %{ "MOV    $dst,$src\t! SP ptr\n\t" %}
  ins_encode %{
    assert(false, "XXX1 got here");
    __ mov($dst$$Register, SP);
    __ mov($dst$$Register, $src$$Register);
  %}
  ins_pipe(ialu_reg);
%}
#endif


// Store Pointer


instruct storeP(memoryP mem, store_ptr_RegP src) %{
  match(Set mem (StoreP mem src));
  ins_cost(MEMORY_REF_COST);
  size(4);

  format %{ "STR    $src,$mem\t! ptr" %}
  ins_encode %{
    __ str($src$$Register, $mem$$Address);
  %}
  ins_pipe(istore_mem_spORreg);
%}


#ifdef _LP64
// Store Compressed Pointer


instruct storeN(memoryI mem, store_RegN src) %{
  match(Set mem (StoreN mem src));
  ins_cost(MEMORY_REF_COST);
  size(4);

  format %{ "str_32 $src,$mem\t! compressed ptr" %}
  ins_encode %{
    __ str_32($src$$Register, $mem$$Address);
  %}
  ins_pipe(istore_mem_reg);
%}


// Store Compressed Klass Pointer
instruct storeNKlass(memoryI mem, store_RegN src) %{
  match(Set mem (StoreNKlass mem src));
  ins_cost(MEMORY_REF_COST);
  size(4);

  format %{ "str_32 $src,$mem\t! compressed klass ptr" %}
  ins_encode %{
    __ str_32($src$$Register, $mem$$Address);
  %}
  ins_pipe(istore_mem_reg);
%}
#endif

// Store Double


instruct storeD(memoryD mem, regD src) %{
  match(Set mem (StoreD mem src));
  ins_cost(MEMORY_REF_COST);

  size(4);
  // FIXME: needs to be atomic, but  ARMv7 A.R.M. guarantees
  // only LDREXD and STREXD are 64-bit single-copy atomic
  format %{ "FSTD   $src,$mem" %}
  ins_encode %{
    __ str_double($src$$FloatRegister, $mem$$Address);
  %}
  ins_pipe(fstoreD_mem_reg);
%}


// Store Float


instruct storeF( memoryF mem, regF src) %{
  match(Set mem (StoreF mem src));
  ins_cost(MEMORY_REF_COST);

  size(4);
  format %{ "FSTS    $src,$mem" %}
  ins_encode %{
    __ str_float($src$$FloatRegister, $mem$$Address);
  %}
  ins_pipe(fstoreF_mem_reg);
%}


//----------MemBar Instructions-----------------------------------------------
// Memory barrier flavors

// pattern-match out unnecessary membars
instruct membar_storestore() %{
  match(MemBarStoreStore);
  ins_cost(4*MEMORY_REF_COST);

  size(4);
  format %{ "MEMBAR-storestore" %}
  ins_encode %{
    __ membar(MacroAssembler::Membar_mask_bits(MacroAssembler::StoreStore), noreg);
  %}
  ins_pipe(long_memory_op);
%}

instruct membar_acquire() %{
  match(MemBarAcquire);
  match(LoadFence);
  ins_cost(4*MEMORY_REF_COST);

  size(4);
  format %{ "MEMBAR-acquire" %}
  ins_encode %{
    __ membar(MacroAssembler::Membar_mask_bits(MacroAssembler::LoadLoad | MacroAssembler::LoadStore), noreg);
  %}
  ins_pipe(long_memory_op);
%}

instruct membar_acquire_lock() %{
  match(MemBarAcquireLock);
  ins_cost(0);

  size(0);
  format %{ "!MEMBAR-acquire (CAS in prior FastLock so empty encoding)" %}
  ins_encode( );
  ins_pipe(empty);
%}

instruct membar_release() %{
  match(MemBarRelease);
  match(StoreFence);
  ins_cost(4*MEMORY_REF_COST);

  size(4);
  format %{ "MEMBAR-release" %}
  ins_encode %{
    __ membar(MacroAssembler::Membar_mask_bits(MacroAssembler::StoreStore | MacroAssembler::LoadStore), noreg);
  %}
  ins_pipe(long_memory_op);
%}

instruct membar_release_lock() %{
  match(MemBarReleaseLock);
  ins_cost(0);

  size(0);
  format %{ "!MEMBAR-release (CAS in succeeding FastUnlock so empty encoding)" %}
  ins_encode( );
  ins_pipe(empty);
%}

instruct membar_volatile() %{
  match(MemBarVolatile);
  ins_cost(4*MEMORY_REF_COST);

  size(4);
  format %{ "MEMBAR-volatile" %}
  ins_encode %{
    __ membar(MacroAssembler::StoreLoad, noreg);
  %}
  ins_pipe(long_memory_op);
%}

instruct unnecessary_membar_volatile() %{
  match(MemBarVolatile);
  predicate(Matcher::post_store_load_barrier(n));
  ins_cost(0);

  size(0);
  format %{ "!MEMBAR-volatile (unnecessary so empty encoding)" %}
  ins_encode( );
  ins_pipe(empty);
%}

//----------Register Move Instructions-----------------------------------------
// instruct roundDouble_nop(regD dst) %{
//   match(Set dst (RoundDouble dst));
//   ins_pipe(empty);
// %}


// instruct roundFloat_nop(regF dst) %{
//   match(Set dst (RoundFloat dst));
//   ins_pipe(empty);
// %}



// Cast Index to Pointer for unsafe natives
instruct castX2P(iRegX src, iRegP dst) %{
  match(Set dst (CastX2P src));

  format %{ "MOV    $dst,$src\t! IntX->Ptr if $dst != $src" %}
  ins_encode %{
    if ($dst$$Register !=  $src$$Register) {
      __ mov($dst$$Register, $src$$Register);
    }
  %}
  ins_pipe(ialu_reg);
%}

// Cast Pointer to Index for unsafe natives
instruct castP2X(iRegP src, iRegX dst) %{
  match(Set dst (CastP2X src));

  format %{ "MOV    $dst,$src\t! Ptr->IntX if $dst != $src" %}
  ins_encode %{
    if ($dst$$Register !=  $src$$Register) {
      __ mov($dst$$Register, $src$$Register);
    }
  %}
  ins_pipe(ialu_reg);
%}

//----------Conditional Move---------------------------------------------------
// Conditional move
instruct cmovIP_reg(cmpOpP cmp, flagsRegP pcc, iRegI dst, iRegI src) %{
  match(Set dst (CMoveI (Binary cmp pcc) (Binary dst src)));
  ins_cost(150);
  size(4);
  format %{ "MOV$cmp  $dst,$src\t! int" %}
  ins_encode %{
    __ mov($dst$$Register, $src$$Register, (AsmCondition)($cmp$$cmpcode));
  %}
  ins_pipe(ialu_reg);
%}


instruct cmovIP_immMov(cmpOpP cmp, flagsRegP pcc, iRegI dst, immIMov src) %{
  match(Set dst (CMoveI (Binary cmp pcc) (Binary dst src)));
  ins_cost(140);
  size(4);
  format %{ "MOV$cmp  $dst,$src" %}
  ins_encode %{
    __ mov($dst$$Register, $src$$constant, (AsmCondition)($cmp$$cmpcode));
  %}
  ins_pipe(ialu_imm);
%}

instruct cmovIP_imm16(cmpOpP cmp, flagsRegP pcc, iRegI dst, immI16 src) %{
  match(Set dst (CMoveI (Binary cmp pcc) (Binary dst src)));
  ins_cost(140);
  size(4);
  format %{ "MOVw$cmp  $dst,$src" %}
  ins_encode %{
    __ movw($dst$$Register, $src$$constant, (AsmCondition)($cmp$$cmpcode));
  %}
  ins_pipe(ialu_imm);
%}

instruct cmovI_reg(cmpOp cmp, flagsReg icc, iRegI dst, iRegI src) %{
  match(Set dst (CMoveI (Binary cmp icc) (Binary dst src)));
  ins_cost(150);
  size(4);
  format %{ "MOV$cmp  $dst,$src" %}
  ins_encode %{
    __ mov($dst$$Register, $src$$Register, (AsmCondition)($cmp$$cmpcode));
  %}
  ins_pipe(ialu_reg);
%}


instruct cmovI_immMov(cmpOp cmp, flagsReg icc, iRegI dst, immIMov src) %{
  match(Set dst (CMoveI (Binary cmp icc) (Binary dst src)));
  ins_cost(140);
  size(4);
  format %{ "MOV$cmp  $dst,$src" %}
  ins_encode %{
    __ mov($dst$$Register, $src$$constant, (AsmCondition)($cmp$$cmpcode));
  %}
  ins_pipe(ialu_imm);
%}

instruct cmovII_imm16(cmpOp cmp, flagsReg icc, iRegI dst, immI16 src) %{
  match(Set dst (CMoveI (Binary cmp icc) (Binary dst src)));
  ins_cost(140);
  size(4);
  format %{ "MOVw$cmp  $dst,$src" %}
  ins_encode %{
    __ movw($dst$$Register, $src$$constant, (AsmCondition)($cmp$$cmpcode));
  %}
  ins_pipe(ialu_imm);
%}

instruct cmovII_reg_EQNELTGE(cmpOp0 cmp, flagsReg_EQNELTGE icc, iRegI dst, iRegI src) %{
  match(Set dst (CMoveI (Binary cmp icc) (Binary dst src)));
  predicate(_kids[0]->_kids[0]->_leaf->as_Bool()->_test._test == BoolTest::eq ||
            _kids[0]->_kids[0]->_leaf->as_Bool()->_test._test == BoolTest::ne ||
            _kids[0]->_kids[0]->_leaf->as_Bool()->_test._test == BoolTest::lt ||
            _kids[0]->_kids[0]->_leaf->as_Bool()->_test._test == BoolTest::ge);
  ins_cost(150);
  size(4);
  format %{ "MOV$cmp  $dst,$src" %}
  ins_encode %{
    __ mov($dst$$Register, $src$$Register, (AsmCondition)($cmp$$cmpcode));
  %}
  ins_pipe(ialu_reg);
%}

instruct cmovII_immMov_EQNELTGE(cmpOp0 cmp, flagsReg_EQNELTGE icc, iRegI dst, immIMov src) %{
  match(Set dst (CMoveI (Binary cmp icc) (Binary dst src)));
  predicate(_kids[0]->_kids[0]->_leaf->as_Bool()->_test._test == BoolTest::eq ||
            _kids[0]->_kids[0]->_leaf->as_Bool()->_test._test == BoolTest::ne ||
            _kids[0]->_kids[0]->_leaf->as_Bool()->_test._test == BoolTest::lt ||
            _kids[0]->_kids[0]->_leaf->as_Bool()->_test._test == BoolTest::ge);
  ins_cost(140);
  size(4);
  format %{ "MOV$cmp  $dst,$src" %}
  ins_encode %{
    __ mov($dst$$Register, $src$$constant, (AsmCondition)($cmp$$cmpcode));
  %}
  ins_pipe(ialu_imm);
%}

instruct cmovII_imm16_EQNELTGE(cmpOp0 cmp, flagsReg_EQNELTGE icc, iRegI dst, immI16 src) %{
  match(Set dst (CMoveI (Binary cmp icc) (Binary dst src)));
  predicate(_kids[0]->_kids[0]->_leaf->as_Bool()->_test._test == BoolTest::eq ||
            _kids[0]->_kids[0]->_leaf->as_Bool()->_test._test == BoolTest::ne ||
            _kids[0]->_kids[0]->_leaf->as_Bool()->_test._test == BoolTest::lt ||
            _kids[0]->_kids[0]->_leaf->as_Bool()->_test._test == BoolTest::ge);
  ins_cost(140);
  size(4);
  format %{ "MOVW$cmp  $dst,$src" %}
  ins_encode %{
    __ movw($dst$$Register, $src$$constant, (AsmCondition)($cmp$$cmpcode));
  %}
  ins_pipe(ialu_imm);
%}

instruct cmovIIu_reg(cmpOpU cmp, flagsRegU icc, iRegI dst, iRegI src) %{
  match(Set dst (CMoveI (Binary cmp icc) (Binary dst src)));
  ins_cost(150);
  size(4);
  format %{ "MOV$cmp  $dst,$src" %}
  ins_encode %{
    __ mov($dst$$Register, $src$$Register, (AsmCondition)($cmp$$cmpcode));
  %}
  ins_pipe(ialu_reg);
%}

instruct cmovIIu_immMov(cmpOpU cmp, flagsRegU icc, iRegI dst, immIMov src) %{
  match(Set dst (CMoveI (Binary cmp icc) (Binary dst src)));
  ins_cost(140);
  size(4);
  format %{ "MOV$cmp  $dst,$src" %}
  ins_encode %{
    __ mov($dst$$Register, $src$$constant, (AsmCondition)($cmp$$cmpcode));
  %}
  ins_pipe(ialu_imm);
%}

instruct cmovIIu_imm16(cmpOpU cmp, flagsRegU icc, iRegI dst, immI16 src) %{
  match(Set dst (CMoveI (Binary cmp icc) (Binary dst src)));
  ins_cost(140);
  size(4);
  format %{ "MOVW$cmp  $dst,$src" %}
  ins_encode %{
    __ movw($dst$$Register, $src$$constant, (AsmCondition)($cmp$$cmpcode));
  %}
  ins_pipe(ialu_imm);
%}

// Conditional move
instruct cmovPP_reg(cmpOpP cmp, flagsRegP pcc, iRegP dst, iRegP src) %{
  match(Set dst (CMoveP (Binary cmp pcc) (Binary dst src)));
  ins_cost(150);
  size(4);
  format %{ "MOV$cmp  $dst,$src" %}
  ins_encode %{
    __ mov($dst$$Register, $src$$Register, (AsmCondition)($cmp$$cmpcode));
  %}
  ins_pipe(ialu_reg);
%}

instruct cmovPP_imm(cmpOpP cmp, flagsRegP pcc, iRegP dst, immP0 src) %{
  match(Set dst (CMoveP (Binary cmp pcc) (Binary dst src)));
  ins_cost(140);
  size(4);
  format %{ "MOV$cmp  $dst,$src" %}
  ins_encode %{
    __ mov($dst$$Register, $src$$constant, (AsmCondition)($cmp$$cmpcode));
  %}
  ins_pipe(ialu_imm);
%}

// This instruction also works with CmpN so we don't need cmovPN_reg.
instruct cmovPI_reg(cmpOp cmp, flagsReg icc, iRegP dst, iRegP src) %{
  match(Set dst (CMoveP (Binary cmp icc) (Binary dst src)));
  ins_cost(150);

  size(4);
  format %{ "MOV$cmp  $dst,$src\t! ptr" %}
  ins_encode %{
    __ mov($dst$$Register, $src$$Register, (AsmCondition)($cmp$$cmpcode));
  %}
  ins_pipe(ialu_reg);
%}

instruct cmovPI_reg_EQNELTGE(cmpOp0 cmp, flagsReg_EQNELTGE icc, iRegP dst, iRegP src) %{
  match(Set dst (CMoveP (Binary cmp icc) (Binary dst src)));
  predicate(_kids[0]->_kids[0]->_leaf->as_Bool()->_test._test == BoolTest::eq ||
            _kids[0]->_kids[0]->_leaf->as_Bool()->_test._test == BoolTest::ne ||
            _kids[0]->_kids[0]->_leaf->as_Bool()->_test._test == BoolTest::lt ||
            _kids[0]->_kids[0]->_leaf->as_Bool()->_test._test == BoolTest::ge);
  ins_cost(150);

  size(4);
  format %{ "MOV$cmp  $dst,$src\t! ptr" %}
  ins_encode %{
    __ mov($dst$$Register, $src$$Register, (AsmCondition)($cmp$$cmpcode));
  %}
  ins_pipe(ialu_reg);
%}

instruct cmovPIu_reg(cmpOpU cmp, flagsRegU icc, iRegP dst, iRegP src) %{
  match(Set dst (CMoveP (Binary cmp icc) (Binary dst src)));
  ins_cost(150);

  size(4);
  format %{ "MOV$cmp  $dst,$src\t! ptr" %}
  ins_encode %{
    __ mov($dst$$Register, $src$$Register, (AsmCondition)($cmp$$cmpcode));
  %}
  ins_pipe(ialu_reg);
%}

instruct cmovPI_imm(cmpOp cmp, flagsReg icc, iRegP dst, immP0 src) %{
  match(Set dst (CMoveP (Binary cmp icc) (Binary dst src)));
  ins_cost(140);

  size(4);
  format %{ "MOV$cmp  $dst,$src\t! ptr" %}
  ins_encode %{
    __ mov($dst$$Register, $src$$constant, (AsmCondition)($cmp$$cmpcode));
  %}
  ins_pipe(ialu_imm);
%}

instruct cmovPI_imm_EQNELTGE(cmpOp0 cmp, flagsReg_EQNELTGE icc, iRegP dst, immP0 src) %{
  match(Set dst (CMoveP (Binary cmp icc) (Binary dst src)));
  predicate(_kids[0]->_kids[0]->_leaf->as_Bool()->_test._test == BoolTest::eq ||
            _kids[0]->_kids[0]->_leaf->as_Bool()->_test._test == BoolTest::ne ||
            _kids[0]->_kids[0]->_leaf->as_Bool()->_test._test == BoolTest::lt ||
            _kids[0]->_kids[0]->_leaf->as_Bool()->_test._test == BoolTest::ge);
  ins_cost(140);

  size(4);
  format %{ "MOV$cmp  $dst,$src\t! ptr" %}
  ins_encode %{
    __ mov($dst$$Register, $src$$constant, (AsmCondition)($cmp$$cmpcode));
  %}
  ins_pipe(ialu_imm);
%}

instruct cmovPIu_imm(cmpOpU cmp, flagsRegU icc, iRegP dst, immP0 src) %{
  match(Set dst (CMoveP (Binary cmp icc) (Binary dst src)));
  ins_cost(140);

  size(4);
  format %{ "MOV$cmp  $dst,$src\t! ptr" %}
  ins_encode %{
    __ mov($dst$$Register, $src$$constant, (AsmCondition)($cmp$$cmpcode));
  %}
  ins_pipe(ialu_imm);
%}


// Conditional move
instruct cmovFP_reg(cmpOpP cmp, flagsRegP pcc, regF dst, regF src) %{
  match(Set dst (CMoveF (Binary cmp pcc) (Binary dst src)));
  ins_cost(150);
  size(4);
  format %{ "FCPYS$cmp $dst,$src" %}
  ins_encode %{
    __ fcpys($dst$$FloatRegister, $src$$FloatRegister, (AsmCondition)($cmp$$cmpcode));
  %}
  ins_pipe(int_conditional_float_move);
%}

instruct cmovFI_reg(cmpOp cmp, flagsReg icc, regF dst, regF src) %{
  match(Set dst (CMoveF (Binary cmp icc) (Binary dst src)));
  ins_cost(150);

  size(4);
  format %{ "FCPYS$cmp $dst,$src" %}
  ins_encode %{
    __ fcpys($dst$$FloatRegister, $src$$FloatRegister, (AsmCondition)($cmp$$cmpcode));
  %}
  ins_pipe(int_conditional_float_move);
%}

instruct cmovFI_reg_EQNELTGE(cmpOp0 cmp, flagsReg_EQNELTGE icc, regF dst, regF src) %{
  match(Set dst (CMoveF (Binary cmp icc) (Binary dst src)));
  predicate(_kids[0]->_kids[0]->_leaf->as_Bool()->_test._test == BoolTest::eq ||
            _kids[0]->_kids[0]->_leaf->as_Bool()->_test._test == BoolTest::ne ||
            _kids[0]->_kids[0]->_leaf->as_Bool()->_test._test == BoolTest::lt ||
            _kids[0]->_kids[0]->_leaf->as_Bool()->_test._test == BoolTest::ge);
  ins_cost(150);

  size(4);
  format %{ "FCPYS$cmp $dst,$src" %}
  ins_encode %{
    __ fcpys($dst$$FloatRegister, $src$$FloatRegister, (AsmCondition)($cmp$$cmpcode));
  %}
  ins_pipe(int_conditional_float_move);
%}

instruct cmovFIu_reg(cmpOpU cmp, flagsRegU icc, regF dst, regF src) %{
  match(Set dst (CMoveF (Binary cmp icc) (Binary dst src)));
  ins_cost(150);

  size(4);
  format %{ "FCPYS$cmp $dst,$src" %}
  ins_encode %{
    __ fcpys($dst$$FloatRegister, $src$$FloatRegister, (AsmCondition)($cmp$$cmpcode));
  %}
  ins_pipe(int_conditional_float_move);
%}

// Conditional move
instruct cmovDP_reg(cmpOpP cmp, flagsRegP pcc, regD dst, regD src) %{
  match(Set dst (CMoveD (Binary cmp pcc) (Binary dst src)));
  ins_cost(150);
  size(4);
  format %{ "FCPYD$cmp $dst,$src" %}
  ins_encode %{
    __ fcpyd($dst$$FloatRegister, $src$$FloatRegister, (AsmCondition)($cmp$$cmpcode));
  %}
  ins_pipe(int_conditional_double_move);
%}

instruct cmovDI_reg(cmpOp cmp, flagsReg icc, regD dst, regD src) %{
  match(Set dst (CMoveD (Binary cmp icc) (Binary dst src)));
  ins_cost(150);

  size(4);
  format %{ "FCPYD$cmp $dst,$src" %}
  ins_encode %{
    __ fcpyd($dst$$FloatRegister, $src$$FloatRegister, (AsmCondition)($cmp$$cmpcode));
  %}
  ins_pipe(int_conditional_double_move);
%}

instruct cmovDI_reg_EQNELTGE(cmpOp0 cmp, flagsReg_EQNELTGE icc, regD dst, regD src) %{
  match(Set dst (CMoveD (Binary cmp icc) (Binary dst src)));
  predicate(_kids[0]->_kids[0]->_leaf->as_Bool()->_test._test == BoolTest::eq || _kids[0]->_kids[0]->_leaf->as_Bool()->_test._test == BoolTest::ne || _kids[0]->_kids[0]->_leaf->as_Bool()->_test._test == BoolTest::lt || _kids[0]->_kids[0]->_leaf->as_Bool()->_test._test == BoolTest::ge);
  ins_cost(150);

  size(4);
  format %{ "FCPYD$cmp $dst,$src" %}
  ins_encode %{
    __ fcpyd($dst$$FloatRegister, $src$$FloatRegister, (AsmCondition)($cmp$$cmpcode));
  %}
  ins_pipe(int_conditional_double_move);
%}

instruct cmovDIu_reg(cmpOpU cmp, flagsRegU icc, regD dst, regD src) %{
  match(Set dst (CMoveD (Binary cmp icc) (Binary dst src)));
  ins_cost(150);

  size(4);
  format %{ "FCPYD$cmp $dst,$src" %}
  ins_encode %{
    __ fcpyd($dst$$FloatRegister, $src$$FloatRegister, (AsmCondition)($cmp$$cmpcode));
  %}
  ins_pipe(int_conditional_double_move);
%}

// Conditional move
instruct cmovLP_reg(cmpOpP cmp, flagsRegP pcc, iRegL dst, iRegL src) %{
  match(Set dst (CMoveL (Binary cmp pcc) (Binary dst src)));
  ins_cost(150);

  size(8);
  format %{ "MOV$cmp  $dst.lo,$src.lo\t! long\n\t"
            "MOV$cmp  $dst.hi,$src.hi" %}
  ins_encode %{
    __ mov($dst$$Register, $src$$Register, (AsmCondition)($cmp$$cmpcode));
    __ mov($dst$$Register->successor(), $src$$Register->successor(), (AsmCondition)($cmp$$cmpcode));
  %}
  ins_pipe(ialu_reg);
%}

// TODO: try immLRot2 instead, (0, $con$$constant) becomes
// (hi($con$$constant), lo($con$$constant)) becomes
instruct cmovLP_immRot(cmpOpP cmp, flagsRegP pcc, iRegL dst, immLlowRot src) %{
  match(Set dst (CMoveL (Binary cmp pcc) (Binary dst src)));
  ins_cost(140);

  size(8);
  format %{ "MOV$cmp  $dst.lo,$src\t! long\n\t"
            "MOV$cmp  $dst.hi,0" %}
  ins_encode %{
    __ mov($dst$$Register, $src$$constant, (AsmCondition)($cmp$$cmpcode));
    __ mov($dst$$Register->successor(), 0, (AsmCondition)($cmp$$cmpcode));
  %}
  ins_pipe(ialu_imm);
%}

instruct cmovLP_imm16(cmpOpP cmp, flagsRegP pcc, iRegL dst, immL16 src) %{
  match(Set dst (CMoveL (Binary cmp pcc) (Binary dst src)));
  ins_cost(140);

  size(8);
  format %{ "MOV$cmp  $dst.lo,$src\t! long\n\t"
            "MOV$cmp  $dst.hi,0" %}
  ins_encode %{
    __ movw($dst$$Register, $src$$constant, (AsmCondition)($cmp$$cmpcode));
    __ mov($dst$$Register->successor(), 0, (AsmCondition)($cmp$$cmpcode));
  %}
  ins_pipe(ialu_imm);
%}

instruct cmovLI_reg(cmpOp cmp, flagsReg icc, iRegL dst, iRegL src) %{
  match(Set dst (CMoveL (Binary cmp icc) (Binary dst src)));
  ins_cost(150);

  size(8);
  format %{ "MOV$cmp  $dst.lo,$src.lo\t! long\n\t"
            "MOV$cmp  $dst.hi,$src.hi" %}
  ins_encode %{
    __ mov($dst$$Register, $src$$Register, (AsmCondition)($cmp$$cmpcode));
    __ mov($dst$$Register->successor(), $src$$Register->successor(), (AsmCondition)($cmp$$cmpcode));
  %}
  ins_pipe(ialu_reg);
%}

instruct cmovLI_reg_EQNELTGE(cmpOp0 cmp, flagsReg_EQNELTGE icc, iRegL dst, iRegL src) %{
  match(Set dst (CMoveL (Binary cmp icc) (Binary dst src)));
  predicate(_kids[0]->_kids[0]->_leaf->as_Bool()->_test._test == BoolTest::eq ||
            _kids[0]->_kids[0]->_leaf->as_Bool()->_test._test == BoolTest::ne ||
            _kids[0]->_kids[0]->_leaf->as_Bool()->_test._test == BoolTest::lt ||
            _kids[0]->_kids[0]->_leaf->as_Bool()->_test._test == BoolTest::ge);
  ins_cost(150);

  size(8);
  format %{ "MOV$cmp  $dst.lo,$src.lo\t! long\n\t"
            "MOV$cmp  $dst.hi,$src.hi" %}
  ins_encode %{
    __ mov($dst$$Register, $src$$Register, (AsmCondition)($cmp$$cmpcode));
    __ mov($dst$$Register->successor(), $src$$Register->successor(), (AsmCondition)($cmp$$cmpcode));
  %}
  ins_pipe(ialu_reg);
%}

// TODO: try immLRot2 instead, (0, $con$$constant) becomes
// (hi($con$$constant), lo($con$$constant)) becomes
instruct cmovLI_immRot(cmpOp cmp, flagsReg icc, iRegL dst, immLlowRot src) %{
  match(Set dst (CMoveL (Binary cmp icc) (Binary dst src)));
  ins_cost(140);

  size(8);
  format %{ "MOV$cmp  $dst.lo,$src\t! long\n\t"
            "MOV$cmp  $dst.hi,0" %}
  ins_encode %{
    __ mov($dst$$Register, $src$$constant, (AsmCondition)($cmp$$cmpcode));
    __ mov($dst$$Register->successor(), 0, (AsmCondition)($cmp$$cmpcode));
  %}
  ins_pipe(ialu_imm);
%}

// TODO: try immLRot2 instead, (0, $con$$constant) becomes
// (hi($con$$constant), lo($con$$constant)) becomes
instruct cmovLI_immRot_EQNELTGE(cmpOp0 cmp, flagsReg_EQNELTGE icc, iRegL dst, immLlowRot src) %{
  match(Set dst (CMoveL (Binary cmp icc) (Binary dst src)));
  predicate(_kids[0]->_kids[0]->_leaf->as_Bool()->_test._test == BoolTest::eq ||
            _kids[0]->_kids[0]->_leaf->as_Bool()->_test._test == BoolTest::ne ||
            _kids[0]->_kids[0]->_leaf->as_Bool()->_test._test == BoolTest::lt ||
            _kids[0]->_kids[0]->_leaf->as_Bool()->_test._test == BoolTest::ge);
  ins_cost(140);

  size(8);
  format %{ "MOV$cmp  $dst.lo,$src\t! long\n\t"
            "MOV$cmp  $dst.hi,0" %}
  ins_encode %{
    __ mov($dst$$Register, $src$$constant, (AsmCondition)($cmp$$cmpcode));
    __ mov($dst$$Register->successor(), 0, (AsmCondition)($cmp$$cmpcode));
  %}
  ins_pipe(ialu_imm);
%}

instruct cmovLI_imm16(cmpOp cmp, flagsReg icc, iRegL dst, immL16 src) %{
  match(Set dst (CMoveL (Binary cmp icc) (Binary dst src)));
  ins_cost(140);

  size(8);
  format %{ "MOV$cmp  $dst.lo,$src\t! long\n\t"
            "MOV$cmp  $dst.hi,0" %}
  ins_encode %{
    __ movw($dst$$Register, $src$$constant, (AsmCondition)($cmp$$cmpcode));
    __ movw($dst$$Register->successor(), 0, (AsmCondition)($cmp$$cmpcode));
  %}
  ins_pipe(ialu_imm);
%}

instruct cmovLI_imm16_EQNELTGE(cmpOp0 cmp, flagsReg_EQNELTGE icc, iRegL dst, immL16 src) %{
  match(Set dst (CMoveL (Binary cmp icc) (Binary dst src)));
  predicate(_kids[0]->_kids[0]->_leaf->as_Bool()->_test._test == BoolTest::eq ||
            _kids[0]->_kids[0]->_leaf->as_Bool()->_test._test == BoolTest::ne ||
            _kids[0]->_kids[0]->_leaf->as_Bool()->_test._test == BoolTest::lt ||
            _kids[0]->_kids[0]->_leaf->as_Bool()->_test._test == BoolTest::ge);
  ins_cost(140);

  size(8);
  format %{ "MOV$cmp  $dst.lo,$src\t! long\n\t"
            "MOV$cmp  $dst.hi,0" %}
  ins_encode %{
    __ movw($dst$$Register, $src$$constant, (AsmCondition)($cmp$$cmpcode));
    __ movw($dst$$Register->successor(), 0, (AsmCondition)($cmp$$cmpcode));
  %}
  ins_pipe(ialu_imm);
%}

instruct cmovLIu_reg(cmpOpU cmp, flagsRegU icc, iRegL dst, iRegL src) %{
  match(Set dst (CMoveL (Binary cmp icc) (Binary dst src)));
  ins_cost(150);

  size(8);
  format %{ "MOV$cmp  $dst.lo,$src.lo\t! long\n\t"
            "MOV$cmp  $dst.hi,$src.hi" %}
  ins_encode %{
    __ mov($dst$$Register, $src$$Register, (AsmCondition)($cmp$$cmpcode));
    __ mov($dst$$Register->successor(), $src$$Register->successor(), (AsmCondition)($cmp$$cmpcode));
  %}
  ins_pipe(ialu_reg);
%}


//----------OS and Locking Instructions----------------------------------------

// This name is KNOWN by the ADLC and cannot be changed.
// The ADLC forces a 'TypeRawPtr::BOTTOM' output type
// for this guy.
instruct tlsLoadP(RthreadRegP dst) %{
  match(Set dst (ThreadLocal));

  size(0);
  ins_cost(0);
  format %{ "! TLS is in $dst" %}
  ins_encode( /*empty encoding*/ );
  ins_pipe(ialu_none);
%}

instruct checkCastPP( iRegP dst ) %{
  match(Set dst (CheckCastPP dst));

  size(0);
  format %{ "! checkcastPP of $dst" %}
  ins_encode( /*empty encoding*/ );
  ins_pipe(empty);
%}


instruct castPP( iRegP dst ) %{
  match(Set dst (CastPP dst));
  format %{ "! castPP of $dst" %}
  ins_encode( /*empty encoding*/ );
  ins_pipe(empty);
%}

instruct castII( iRegI dst ) %{
  match(Set dst (CastII dst));
  format %{ "! castII of $dst" %}
  ins_encode( /*empty encoding*/ );
  ins_cost(0);
  ins_pipe(empty);
%}

instruct castLL( iRegL dst ) %{
  match(Set dst (CastLL dst));
  format %{ "! castLL of $dst" %}
  ins_encode( /*empty encoding*/ );
  ins_cost(0);
  ins_pipe(empty);
%}

//----------Arithmetic Instructions--------------------------------------------
// Addition Instructions
// Register Addition
instruct addI_reg_reg(iRegI dst, iRegI src1, iRegI src2) %{
  match(Set dst (AddI src1 src2));

  size(4);
  format %{ "add_32 $dst,$src1,$src2\t! int" %}
  ins_encode %{
    __ add_32($dst$$Register, $src1$$Register, $src2$$Register);
  %}
  ins_pipe(ialu_reg_reg);
%}

instruct addshlI_reg_reg_reg(iRegI dst, iRegI src1, iRegI src2, iRegI src3) %{
  match(Set dst (AddI (LShiftI src1 src2) src3));

  size(4);
  format %{ "add_32 $dst,$src3,$src1<<$src2\t! int" %}
  ins_encode %{
    __ add_32($dst$$Register, $src3$$Register, AsmOperand($src1$$Register, lsl, $src2$$Register));
  %}
  ins_pipe(ialu_reg_reg);
%}


instruct addshlI_reg_imm_reg(iRegI dst, iRegI src1, immU5 src2, iRegI src3) %{
  match(Set dst (AddI (LShiftI src1 src2) src3));

  size(4);
  format %{ "add_32 $dst,$src3,$src1<<$src2\t! int" %}
  ins_encode %{
    __ add_32($dst$$Register, $src3$$Register, AsmOperand($src1$$Register, lsl, $src2$$constant));
  %}
  ins_pipe(ialu_reg_reg);
%}

instruct addsarI_reg_reg_reg(iRegI dst, iRegI src1, iRegI src2, iRegI src3) %{
  match(Set dst (AddI (RShiftI src1 src2) src3));

  size(4);
  format %{ "add_32 $dst,$src3,$src1>>$src2\t! int" %}
  ins_encode %{
    __ add_32($dst$$Register, $src3$$Register, AsmOperand($src1$$Register, asr, $src2$$Register));
  %}
  ins_pipe(ialu_reg_reg);
%}

instruct addsarI_reg_imm_reg(iRegI dst, iRegI src1, immU5 src2, iRegI src3) %{
  match(Set dst (AddI (RShiftI src1 src2) src3));

  size(4);
  format %{ "add_32 $dst,$src3,$src1>>$src2\t! int" %}
  ins_encode %{
    __ add_32($dst$$Register, $src3$$Register, AsmOperand($src1$$Register, asr, $src2$$constant));
  %}
  ins_pipe(ialu_reg_reg);
%}

instruct addshrI_reg_reg_reg(iRegI dst, iRegI src1, iRegI src2, iRegI src3) %{
  match(Set dst (AddI (URShiftI src1 src2) src3));

  size(4);
  format %{ "add_32 $dst,$src3,$src1>>>$src2\t! int" %}
  ins_encode %{
    __ add_32($dst$$Register, $src3$$Register, AsmOperand($src1$$Register, lsr, $src2$$Register));
  %}
  ins_pipe(ialu_reg_reg);
%}

instruct addshrI_reg_imm_reg(iRegI dst, iRegI src1, immU5 src2, iRegI src3) %{
  match(Set dst (AddI (URShiftI src1 src2) src3));

  size(4);
  format %{ "add_32 $dst,$src3,$src1>>>$src2\t! int" %}
  ins_encode %{
    __ add_32($dst$$Register, $src3$$Register, AsmOperand($src1$$Register, lsr, $src2$$constant));
  %}
  ins_pipe(ialu_reg_reg);
%}

// Immediate Addition
instruct addI_reg_aimmI(iRegI dst, iRegI src1, aimmI src2) %{
  match(Set dst (AddI src1 src2));

  size(4);
  format %{ "add_32 $dst,$src1,$src2\t! int" %}
  ins_encode %{
    __ add_32($dst$$Register, $src1$$Register, $src2$$constant);
  %}
  ins_pipe(ialu_reg_imm);
%}

// Pointer Register Addition
instruct addP_reg_reg(iRegP dst, iRegP src1, iRegX src2) %{
  match(Set dst (AddP src1 src2));

  size(4);
  format %{ "ADD    $dst,$src1,$src2\t! ptr" %}
  ins_encode %{
    __ add($dst$$Register, $src1$$Register, $src2$$Register);
  %}
  ins_pipe(ialu_reg_reg);
%}


// shifted iRegX operand
operand shiftedX(iRegX src2, shimmX src3) %{
//constraint(ALLOC_IN_RC(sp_ptr_reg));
  match(LShiftX src2 src3);

  op_cost(1);
  format %{ "$src2 << $src3" %}
  interface(MEMORY_INTER) %{
    base($src2);
    index(0xff);
    scale($src3);
    disp(0x0);
  %}
%}

instruct addshlP_reg_reg_imm(iRegP dst, iRegP src1, shiftedX src2) %{
  match(Set dst (AddP src1 src2));

  ins_cost(DEFAULT_COST * 3/2);
  size(4);
  format %{ "ADD    $dst,$src1,$src2\t! ptr" %}
  ins_encode %{
    Register base = reg_to_register_object($src2$$base);
    __ add($dst$$Register, $src1$$Register, AsmOperand(base, lsl, $src2$$scale));
  %}
  ins_pipe(ialu_reg_reg);
%}

// Pointer Immediate Addition
instruct addP_reg_aimmX(iRegP dst, iRegP src1, aimmX src2) %{
  match(Set dst (AddP src1 src2));

  size(4);
  format %{ "ADD    $dst,$src1,$src2\t! ptr" %}
  ins_encode %{
    __ add($dst$$Register, $src1$$Register, $src2$$constant);
  %}
  ins_pipe(ialu_reg_imm);
%}

// Long Addition
instruct addL_reg_reg(iRegL dst, iRegL src1, iRegL src2, flagsReg ccr) %{
  match(Set dst (AddL src1 src2));
  effect(KILL ccr);
  size(8);
  format %{ "ADDS    $dst.lo,$src1.lo,$src2.lo\t! long\n\t"
            "ADC     $dst.hi,$src1.hi,$src2.hi" %}
  ins_encode %{
    __ adds($dst$$Register, $src1$$Register, $src2$$Register);
    __ adc($dst$$Register->successor(), $src1$$Register->successor(), $src2$$Register->successor());
  %}
  ins_pipe(ialu_reg_reg);
%}

// TODO

// TODO: try immLRot2 instead, (0, $con$$constant) becomes
// (hi($con$$constant), lo($con$$constant)) becomes
instruct addL_reg_immRot(iRegL dst, iRegL src1, immLlowRot con, flagsReg ccr) %{
  match(Set dst (AddL src1 con));
  effect(KILL ccr);
  size(8);
  format %{ "ADDS    $dst.lo,$src1.lo,$con\t! long\n\t"
            "ADC     $dst.hi,$src1.hi,0" %}
  ins_encode %{
    __ adds($dst$$Register, $src1$$Register, $con$$constant);
    __ adc($dst$$Register->successor(), $src1$$Register->successor(), 0);
  %}
  ins_pipe(ialu_reg_imm);
%}

//----------Conditional_store--------------------------------------------------
// Conditional-store of the updated heap-top.
// Used during allocation of the shared heap.
// Sets flags (EQ) on success.

// LoadP-locked.
instruct loadPLocked(iRegP dst, memoryex mem) %{
  match(Set dst (LoadPLocked mem));
  size(4);
  format %{ "LDREX  $dst,$mem" %}
  ins_encode %{
    __ ldrex($dst$$Register,$mem$$Address);
  %}
  ins_pipe(iload_mem);
%}

instruct storePConditional( memoryex heap_top_ptr, iRegP oldval, iRegP newval, iRegI tmp, flagsRegP pcc ) %{
  predicate(_kids[1]->_kids[0]->_leaf->Opcode() == Op_LoadPLocked); // only works in conjunction with a LoadPLocked node
  match(Set pcc (StorePConditional heap_top_ptr (Binary oldval newval)));
  effect( TEMP tmp );
  size(8);
  format %{ "STREX  $tmp,$newval,$heap_top_ptr\n\t"
            "CMP    $tmp, 0" %}
  ins_encode %{
    __ strex($tmp$$Register, $newval$$Register, $heap_top_ptr$$Address);
    __ cmp($tmp$$Register, 0);
  %}
  ins_pipe( long_memory_op );
%}

// Conditional-store of an intx value.
instruct storeXConditional( memoryex mem, iRegX oldval, iRegX newval, iRegX tmp, flagsReg icc ) %{
  match(Set icc (StoreIConditional mem (Binary oldval newval)));
  effect( TEMP tmp );
  size(28);
  format %{ "loop: \n\t"
            "LDREX    $tmp, $mem\t! If $oldval==[$mem] Then store $newval into [$mem], DOESN'T set $newval=[$mem] in any case\n\t"
            "XORS     $tmp,$tmp, $oldval\n\t"
            "STREX.eq $tmp, $newval, $mem\n\t"
            "CMP.eq   $tmp, 1 \n\t"
            "B.eq     loop \n\t"
            "TEQ      $tmp, 0\n\t"
            "membar   LoadStore|LoadLoad" %}
  ins_encode %{
    Label loop;
    __ bind(loop);
    __ ldrex($tmp$$Register, $mem$$Address);
    __ eors($tmp$$Register, $tmp$$Register, $oldval$$Register);
    __ strex($tmp$$Register, $newval$$Register, $mem$$Address, eq);
    __ cmp($tmp$$Register, 1, eq);
    __ b(loop, eq);
    __ teq($tmp$$Register, 0);
    // used by biased locking only. Requires a membar.
    __ membar(MacroAssembler::Membar_mask_bits(MacroAssembler::LoadStore | MacroAssembler::LoadLoad), noreg);
  %}
  ins_pipe( long_memory_op );
%}

// No flag versions for CompareAndSwap{P,I,L} because matcher can't match them

instruct compareAndSwapL_bool(memoryex mem, iRegL oldval, iRegLd newval, iRegI res, iRegLd tmp, flagsReg ccr ) %{
  match(Set res (CompareAndSwapL mem (Binary oldval newval)));
  effect( KILL ccr, TEMP tmp);
  size(32);
  format %{ "loop: \n\t"
            "LDREXD   $tmp, $mem\t! If $oldval==[$mem] Then store $newval into [$mem]\n\t"
            "CMP      $tmp.lo, $oldval.lo\n\t"
            "CMP.eq   $tmp.hi, $oldval.hi\n\t"
            "STREXD.eq $tmp, $newval, $mem\n\t"
            "MOV.ne   $tmp, 0 \n\t"
            "XORS.eq  $tmp,$tmp, 1 \n\t"
            "B.eq     loop \n\t"
            "MOV      $res, $tmp" %}
  ins_encode %{
    Label loop;
    __ bind(loop);
    __ ldrexd($tmp$$Register, $mem$$Address);
    __ cmp($tmp$$Register, $oldval$$Register);
    __ cmp($tmp$$Register->successor(), $oldval$$Register->successor(), eq);
    __ strexd($tmp$$Register, $newval$$Register, $mem$$Address, eq);
    __ mov($tmp$$Register, 0, ne);
    __ eors($tmp$$Register, $tmp$$Register, 1, eq);
    __ b(loop, eq);
    __ mov($res$$Register, $tmp$$Register);
  %}
  ins_pipe( long_memory_op );
%}


instruct compareAndSwapI_bool(memoryex mem, iRegI oldval, iRegI newval, iRegI res, iRegI tmp, flagsReg ccr ) %{
  match(Set res (CompareAndSwapI mem (Binary oldval newval)));
  effect( KILL ccr, TEMP tmp);
  size(28);
  format %{ "loop: \n\t"
            "LDREX    $tmp, $mem\t! If $oldval==[$mem] Then store $newval into [$mem]\n\t"
            "CMP      $tmp, $oldval\n\t"
            "STREX.eq $tmp, $newval, $mem\n\t"
            "MOV.ne   $tmp, 0 \n\t"
            "XORS.eq  $tmp,$tmp, 1 \n\t"
            "B.eq     loop \n\t"
            "MOV      $res, $tmp" %}

  ins_encode %{
    Label loop;
    __ bind(loop);
    __ ldrex($tmp$$Register,$mem$$Address);
    __ cmp($tmp$$Register, $oldval$$Register);
    __ strex($tmp$$Register, $newval$$Register, $mem$$Address, eq);
    __ mov($tmp$$Register, 0, ne);
    __ eors($tmp$$Register, $tmp$$Register, 1, eq);
    __ b(loop, eq);
    __ mov($res$$Register, $tmp$$Register);
  %}
  ins_pipe( long_memory_op );
%}

instruct compareAndSwapP_bool(memoryex mem, iRegP oldval, iRegP newval, iRegI res, iRegI tmp, flagsReg ccr ) %{
  match(Set res (CompareAndSwapP mem (Binary oldval newval)));
  effect( KILL ccr, TEMP tmp);
  size(28);
  format %{ "loop: \n\t"
            "LDREX    $tmp, $mem\t! If $oldval==[$mem] Then store $newval into [$mem]\n\t"
            "CMP      $tmp, $oldval\n\t"
            "STREX.eq $tmp, $newval, $mem\n\t"
            "MOV.ne   $tmp, 0 \n\t"
            "EORS.eq  $tmp,$tmp, 1 \n\t"
            "B.eq     loop \n\t"
            "MOV      $res, $tmp" %}

  ins_encode %{
    Label loop;
    __ bind(loop);
    __ ldrex($tmp$$Register,$mem$$Address);
    __ cmp($tmp$$Register, $oldval$$Register);
    __ strex($tmp$$Register, $newval$$Register, $mem$$Address, eq);
    __ mov($tmp$$Register, 0, ne);
    __ eors($tmp$$Register, $tmp$$Register, 1, eq);
    __ b(loop, eq);
    __ mov($res$$Register, $tmp$$Register);
  %}
  ins_pipe( long_memory_op );
%}

instruct xaddI_aimmI_no_res(memoryex mem, aimmI add, Universe dummy, iRegI tmp1, iRegI tmp2, flagsReg ccr) %{
  predicate(n->as_LoadStore()->result_not_used());
  match(Set dummy (GetAndAddI mem add));
  effect(KILL ccr, TEMP tmp1, TEMP tmp2);
  size(20);
  format %{ "loop: \n\t"
            "LDREX    $tmp1, $mem\n\t"
            "ADD      $tmp1, $tmp1, $add\n\t"
            "STREX    $tmp2, $tmp1, $mem\n\t"
            "CMP      $tmp2, 0 \n\t"
            "B.ne     loop \n\t" %}

  ins_encode %{
    Label loop;
    __ bind(loop);
    __ ldrex($tmp1$$Register,$mem$$Address);
    __ add($tmp1$$Register, $tmp1$$Register, $add$$constant);
    __ strex($tmp2$$Register, $tmp1$$Register, $mem$$Address);
    __ cmp($tmp2$$Register, 0);
    __ b(loop, ne);
  %}
  ins_pipe( long_memory_op );
%}

instruct xaddI_reg_no_res(memoryex mem, iRegI add, Universe dummy, iRegI tmp1, iRegI tmp2, flagsReg ccr) %{
  predicate(n->as_LoadStore()->result_not_used());
  match(Set dummy (GetAndAddI mem add));
  effect(KILL ccr, TEMP tmp1, TEMP tmp2);
  size(20);
  format %{ "loop: \n\t"
            "LDREX    $tmp1, $mem\n\t"
            "ADD      $tmp1, $tmp1, $add\n\t"
            "STREX    $tmp2, $tmp1, $mem\n\t"
            "CMP      $tmp2, 0 \n\t"
            "B.ne     loop \n\t" %}

  ins_encode %{
    Label loop;
    __ bind(loop);
    __ ldrex($tmp1$$Register,$mem$$Address);
    __ add($tmp1$$Register, $tmp1$$Register, $add$$Register);
    __ strex($tmp2$$Register, $tmp1$$Register, $mem$$Address);
    __ cmp($tmp2$$Register, 0);
    __ b(loop, ne);
  %}
  ins_pipe( long_memory_op );
%}

instruct xaddI_aimmI(memoryex mem, aimmI add, iRegI res, iRegI tmp1, iRegI tmp2, flagsReg ccr) %{
  match(Set res (GetAndAddI mem add));
  effect(KILL ccr, TEMP tmp1, TEMP tmp2, TEMP res);
  size(20);
  format %{ "loop: \n\t"
            "LDREX    $res, $mem\n\t"
            "ADD      $tmp1, $res, $add\n\t"
            "STREX    $tmp2, $tmp1, $mem\n\t"
            "CMP      $tmp2, 0 \n\t"
            "B.ne     loop \n\t" %}

  ins_encode %{
    Label loop;
    __ bind(loop);
    __ ldrex($res$$Register,$mem$$Address);
    __ add($tmp1$$Register, $res$$Register, $add$$constant);
    __ strex($tmp2$$Register, $tmp1$$Register, $mem$$Address);
    __ cmp($tmp2$$Register, 0);
    __ b(loop, ne);
  %}
  ins_pipe( long_memory_op );
%}

instruct xaddI_reg(memoryex mem, iRegI add, iRegI res, iRegI tmp1, iRegI tmp2, flagsReg ccr) %{
  match(Set res (GetAndAddI mem add));
  effect(KILL ccr, TEMP tmp1, TEMP tmp2, TEMP res);
  size(20);
  format %{ "loop: \n\t"
            "LDREX    $res, $mem\n\t"
            "ADD      $tmp1, $res, $add\n\t"
            "STREX    $tmp2, $tmp1, $mem\n\t"
            "CMP      $tmp2, 0 \n\t"
            "B.ne     loop \n\t" %}

  ins_encode %{
    Label loop;
    __ bind(loop);
    __ ldrex($res$$Register,$mem$$Address);
    __ add($tmp1$$Register, $res$$Register, $add$$Register);
    __ strex($tmp2$$Register, $tmp1$$Register, $mem$$Address);
    __ cmp($tmp2$$Register, 0);
    __ b(loop, ne);
  %}
  ins_pipe( long_memory_op );
%}

instruct xaddL_reg_no_res(memoryex mem, iRegL add, Universe dummy, iRegLd tmp1, iRegI tmp2, flagsReg ccr) %{
  predicate(n->as_LoadStore()->result_not_used());
  match(Set dummy (GetAndAddL mem add));
  effect( KILL ccr, TEMP tmp1, TEMP tmp2);
  size(24);
  format %{ "loop: \n\t"
            "LDREXD   $tmp1, $mem\n\t"
            "ADDS     $tmp1.lo, $tmp1.lo, $add.lo\n\t"
            "ADC      $tmp1.hi, $tmp1.hi, $add.hi\n\t"
            "STREXD   $tmp2, $tmp1, $mem\n\t"
            "CMP      $tmp2, 0 \n\t"
            "B.ne     loop \n\t" %}

  ins_encode %{
    Label loop;
    __ bind(loop);
    __ ldrexd($tmp1$$Register, $mem$$Address);
    __ adds($tmp1$$Register, $tmp1$$Register, $add$$Register);
    __ adc($tmp1$$Register->successor(), $tmp1$$Register->successor(), $add$$Register->successor());
    __ strexd($tmp2$$Register, $tmp1$$Register, $mem$$Address);
    __ cmp($tmp2$$Register, 0);
    __ b(loop, ne);
  %}
  ins_pipe( long_memory_op );
%}

// TODO: try immLRot2 instead, (0, $con$$constant) becomes
// (hi($con$$constant), lo($con$$constant)) becomes
instruct xaddL_immRot_no_res(memoryex mem, immLlowRot add, Universe dummy, iRegLd tmp1, iRegI tmp2, flagsReg ccr) %{
  predicate(n->as_LoadStore()->result_not_used());
  match(Set dummy (GetAndAddL mem add));
  effect( KILL ccr, TEMP tmp1, TEMP tmp2);
  size(24);
  format %{ "loop: \n\t"
            "LDREXD   $tmp1, $mem\n\t"
            "ADDS     $tmp1.lo, $tmp1.lo, $add\n\t"
            "ADC      $tmp1.hi, $tmp1.hi, 0\n\t"
            "STREXD   $tmp2, $tmp1, $mem\n\t"
            "CMP      $tmp2, 0 \n\t"
            "B.ne     loop \n\t" %}

  ins_encode %{
    Label loop;
    __ bind(loop);
    __ ldrexd($tmp1$$Register, $mem$$Address);
    __ adds($tmp1$$Register, $tmp1$$Register, $add$$constant);
    __ adc($tmp1$$Register->successor(), $tmp1$$Register->successor(), 0);
    __ strexd($tmp2$$Register, $tmp1$$Register, $mem$$Address);
    __ cmp($tmp2$$Register, 0);
    __ b(loop, ne);
  %}
  ins_pipe( long_memory_op );
%}

instruct xaddL_reg(memoryex mem, iRegL add, iRegLd res, iRegLd tmp1, iRegI tmp2, flagsReg ccr) %{
  match(Set res (GetAndAddL mem add));
  effect( KILL ccr, TEMP tmp1, TEMP tmp2, TEMP res);
  size(24);
  format %{ "loop: \n\t"
            "LDREXD   $res, $mem\n\t"
            "ADDS     $tmp1.lo, $res.lo, $add.lo\n\t"
            "ADC      $tmp1.hi, $res.hi, $add.hi\n\t"
            "STREXD   $tmp2, $tmp1, $mem\n\t"
            "CMP      $tmp2, 0 \n\t"
            "B.ne     loop \n\t" %}

  ins_encode %{
    Label loop;
    __ bind(loop);
    __ ldrexd($res$$Register, $mem$$Address);
    __ adds($tmp1$$Register, $res$$Register, $add$$Register);
    __ adc($tmp1$$Register->successor(), $res$$Register->successor(), $add$$Register->successor());
    __ strexd($tmp2$$Register, $tmp1$$Register, $mem$$Address);
    __ cmp($tmp2$$Register, 0);
    __ b(loop, ne);
  %}
  ins_pipe( long_memory_op );
%}

// TODO: try immLRot2 instead, (0, $con$$constant) becomes
// (hi($con$$constant), lo($con$$constant)) becomes
instruct xaddL_immRot(memoryex mem, immLlowRot add, iRegLd res, iRegLd tmp1, iRegI tmp2, flagsReg ccr) %{
  match(Set res (GetAndAddL mem add));
  effect( KILL ccr, TEMP tmp1, TEMP tmp2, TEMP res);
  size(24);
  format %{ "loop: \n\t"
            "LDREXD   $res, $mem\n\t"
            "ADDS     $tmp1.lo, $res.lo, $add\n\t"
            "ADC      $tmp1.hi, $res.hi, 0\n\t"
            "STREXD   $tmp2, $tmp1, $mem\n\t"
            "CMP      $tmp2, 0 \n\t"
            "B.ne     loop \n\t" %}

  ins_encode %{
    Label loop;
    __ bind(loop);
    __ ldrexd($res$$Register, $mem$$Address);
    __ adds($tmp1$$Register, $res$$Register, $add$$constant);
    __ adc($tmp1$$Register->successor(), $res$$Register->successor(), 0);
    __ strexd($tmp2$$Register, $tmp1$$Register, $mem$$Address);
    __ cmp($tmp2$$Register, 0);
    __ b(loop, ne);
  %}
  ins_pipe( long_memory_op );
%}

instruct xchgI(memoryex mem, iRegI newval, iRegI res, iRegI tmp, flagsReg ccr) %{
  match(Set res (GetAndSetI mem newval));
  effect(KILL ccr, TEMP tmp, TEMP res);
  size(16);
  format %{ "loop: \n\t"
            "LDREX    $res, $mem\n\t"
            "STREX    $tmp, $newval, $mem\n\t"
            "CMP      $tmp, 0 \n\t"
            "B.ne     loop \n\t" %}

  ins_encode %{
    Label loop;
    __ bind(loop);
    __ ldrex($res$$Register,$mem$$Address);
    __ strex($tmp$$Register, $newval$$Register, $mem$$Address);
    __ cmp($tmp$$Register, 0);
    __ b(loop, ne);
  %}
  ins_pipe( long_memory_op );
%}

instruct xchgL(memoryex mem, iRegLd newval, iRegLd res, iRegI tmp, flagsReg ccr) %{
  match(Set res (GetAndSetL mem newval));
  effect( KILL ccr, TEMP tmp, TEMP res);
  size(16);
  format %{ "loop: \n\t"
            "LDREXD   $res, $mem\n\t"
            "STREXD   $tmp, $newval, $mem\n\t"
            "CMP      $tmp, 0 \n\t"
            "B.ne     loop \n\t" %}

  ins_encode %{
    Label loop;
    __ bind(loop);
    __ ldrexd($res$$Register, $mem$$Address);
    __ strexd($tmp$$Register, $newval$$Register, $mem$$Address);
    __ cmp($tmp$$Register, 0);
    __ b(loop, ne);
  %}
  ins_pipe( long_memory_op );
%}

instruct xchgP(memoryex mem, iRegP newval, iRegP res, iRegI tmp, flagsReg ccr) %{
  match(Set res (GetAndSetP mem newval));
  effect(KILL ccr, TEMP tmp, TEMP res);
  size(16);
  format %{ "loop: \n\t"
            "LDREX    $res, $mem\n\t"
            "STREX    $tmp, $newval, $mem\n\t"
            "CMP      $tmp, 0 \n\t"
            "B.ne     loop \n\t" %}

  ins_encode %{
    Label loop;
    __ bind(loop);
    __ ldrex($res$$Register,$mem$$Address);
    __ strex($tmp$$Register, $newval$$Register, $mem$$Address);
    __ cmp($tmp$$Register, 0);
    __ b(loop, ne);
  %}
  ins_pipe( long_memory_op );
%}

//---------------------
// Subtraction Instructions
// Register Subtraction
instruct subI_reg_reg(iRegI dst, iRegI src1, iRegI src2) %{
  match(Set dst (SubI src1 src2));

  size(4);
  format %{ "sub_32 $dst,$src1,$src2\t! int" %}
  ins_encode %{
    __ sub_32($dst$$Register, $src1$$Register, $src2$$Register);
  %}
  ins_pipe(ialu_reg_reg);
%}

instruct subshlI_reg_reg_reg(iRegI dst, iRegI src1, iRegI src2, iRegI src3) %{
  match(Set dst (SubI src1 (LShiftI src2 src3)));

  size(4);
  format %{ "SUB    $dst,$src1,$src2<<$src3" %}
  ins_encode %{
    __ sub($dst$$Register, $src1$$Register, AsmOperand($src2$$Register, lsl, $src3$$Register));
  %}
  ins_pipe(ialu_reg_reg);
%}

instruct subshlI_reg_reg_imm(iRegI dst, iRegI src1, iRegI src2, immU5 src3) %{
  match(Set dst (SubI src1 (LShiftI src2 src3)));

  size(4);
  format %{ "sub_32 $dst,$src1,$src2<<$src3\t! int" %}
  ins_encode %{
    __ sub_32($dst$$Register, $src1$$Register, AsmOperand($src2$$Register, lsl, $src3$$constant));
  %}
  ins_pipe(ialu_reg_reg);
%}

instruct subsarI_reg_reg_reg(iRegI dst, iRegI src1, iRegI src2, iRegI src3) %{
  match(Set dst (SubI src1 (RShiftI src2 src3)));

  size(4);
  format %{ "SUB    $dst,$src1,$src2>>$src3" %}
  ins_encode %{
    __ sub($dst$$Register, $src1$$Register, AsmOperand($src2$$Register, asr, $src3$$Register));
  %}
  ins_pipe(ialu_reg_reg);
%}

instruct subsarI_reg_reg_imm(iRegI dst, iRegI src1, iRegI src2, immU5 src3) %{
  match(Set dst (SubI src1 (RShiftI src2 src3)));

  size(4);
  format %{ "sub_32 $dst,$src1,$src2>>$src3\t! int" %}
  ins_encode %{
    __ sub_32($dst$$Register, $src1$$Register, AsmOperand($src2$$Register, asr, $src3$$constant));
  %}
  ins_pipe(ialu_reg_reg);
%}

instruct subshrI_reg_reg_reg(iRegI dst, iRegI src1, iRegI src2, iRegI src3) %{
  match(Set dst (SubI src1 (URShiftI src2 src3)));

  size(4);
  format %{ "SUB    $dst,$src1,$src2>>>$src3" %}
  ins_encode %{
    __ sub($dst$$Register, $src1$$Register, AsmOperand($src2$$Register, lsr, $src3$$Register));
  %}
  ins_pipe(ialu_reg_reg);
%}

instruct subshrI_reg_reg_imm(iRegI dst, iRegI src1, iRegI src2, immU5 src3) %{
  match(Set dst (SubI src1 (URShiftI src2 src3)));

  size(4);
  format %{ "sub_32 $dst,$src1,$src2>>>$src3\t! int" %}
  ins_encode %{
    __ sub_32($dst$$Register, $src1$$Register, AsmOperand($src2$$Register, lsr, $src3$$constant));
  %}
  ins_pipe(ialu_reg_reg);
%}

instruct rsbshlI_reg_reg_reg(iRegI dst, iRegI src1, iRegI src2, iRegI src3) %{
  match(Set dst (SubI (LShiftI src1 src2) src3));

  size(4);
  format %{ "RSB    $dst,$src3,$src1<<$src2" %}
  ins_encode %{
    __ rsb($dst$$Register, $src3$$Register, AsmOperand($src1$$Register, lsl, $src2$$Register));
  %}
  ins_pipe(ialu_reg_reg);
%}

instruct rsbshlI_reg_imm_reg(iRegI dst, iRegI src1, immU5 src2, iRegI src3) %{
  match(Set dst (SubI (LShiftI src1 src2) src3));

  size(4);
  format %{ "RSB    $dst,$src3,$src1<<$src2" %}
  ins_encode %{
    __ rsb($dst$$Register, $src3$$Register, AsmOperand($src1$$Register, lsl, $src2$$constant));
  %}
  ins_pipe(ialu_reg_reg);
%}

instruct rsbsarI_reg_reg_reg(iRegI dst, iRegI src1, iRegI src2, iRegI src3) %{
  match(Set dst (SubI (RShiftI src1 src2) src3));

  size(4);
  format %{ "RSB    $dst,$src3,$src1>>$src2" %}
  ins_encode %{
    __ rsb($dst$$Register, $src3$$Register, AsmOperand($src1$$Register, asr, $src2$$Register));
  %}
  ins_pipe(ialu_reg_reg);
%}

instruct rsbsarI_reg_imm_reg(iRegI dst, iRegI src1, immU5 src2, iRegI src3) %{
  match(Set dst (SubI (RShiftI src1 src2) src3));

  size(4);
  format %{ "RSB    $dst,$src3,$src1>>$src2" %}
  ins_encode %{
    __ rsb($dst$$Register, $src3$$Register, AsmOperand($src1$$Register, asr, $src2$$constant));
  %}
  ins_pipe(ialu_reg_reg);
%}

instruct rsbshrI_reg_reg_reg(iRegI dst, iRegI src1, iRegI src2, iRegI src3) %{
  match(Set dst (SubI (URShiftI src1 src2) src3));

  size(4);
  format %{ "RSB    $dst,$src3,$src1>>>$src2" %}
  ins_encode %{
    __ rsb($dst$$Register, $src3$$Register, AsmOperand($src1$$Register, lsr, $src2$$Register));
  %}
  ins_pipe(ialu_reg_reg);
%}

instruct rsbshrI_reg_imm_reg(iRegI dst, iRegI src1, immU5 src2, iRegI src3) %{
  match(Set dst (SubI (URShiftI src1 src2) src3));

  size(4);
  format %{ "RSB    $dst,$src3,$src1>>>$src2" %}
  ins_encode %{
    __ rsb($dst$$Register, $src3$$Register, AsmOperand($src1$$Register, lsr, $src2$$constant));
  %}
  ins_pipe(ialu_reg_reg);
%}

// Immediate Subtraction
instruct subI_reg_aimmI(iRegI dst, iRegI src1, aimmI src2) %{
  match(Set dst (SubI src1 src2));

  size(4);
  format %{ "sub_32 $dst,$src1,$src2\t! int" %}
  ins_encode %{
    __ sub_32($dst$$Register, $src1$$Register, $src2$$constant);
  %}
  ins_pipe(ialu_reg_imm);
%}

instruct subI_reg_immRotneg(iRegI dst, iRegI src1, aimmIneg src2) %{
  match(Set dst (AddI src1 src2));

  size(4);
  format %{ "sub_32 $dst,$src1,-($src2)\t! int" %}
  ins_encode %{
    __ sub_32($dst$$Register, $src1$$Register, -$src2$$constant);
  %}
  ins_pipe(ialu_reg_imm);
%}

instruct subI_immRot_reg(iRegI dst, immIRot src1, iRegI src2) %{
  match(Set dst (SubI src1 src2));

  size(4);
  format %{ "RSB    $dst,$src2,src1" %}
  ins_encode %{
    __ rsb($dst$$Register, $src2$$Register, $src1$$constant);
  %}
  ins_pipe(ialu_zero_reg);
%}

// Register Subtraction
instruct subL_reg_reg(iRegL dst, iRegL src1, iRegL src2, flagsReg icc ) %{
  match(Set dst (SubL src1 src2));
  effect (KILL icc);

  size(8);
  format %{ "SUBS   $dst.lo,$src1.lo,$src2.lo\t! long\n\t"
            "SBC    $dst.hi,$src1.hi,$src2.hi" %}
  ins_encode %{
    __ subs($dst$$Register, $src1$$Register, $src2$$Register);
    __ sbc($dst$$Register->successor(), $src1$$Register->successor(), $src2$$Register->successor());
  %}
  ins_pipe(ialu_reg_reg);
%}

// TODO

// Immediate Subtraction
// TODO: try immLRot2 instead, (0, $con$$constant) becomes
// (hi($con$$constant), lo($con$$constant)) becomes
instruct subL_reg_immRot(iRegL dst, iRegL src1, immLlowRot con, flagsReg icc) %{
  match(Set dst (SubL src1 con));
  effect (KILL icc);

  size(8);
  format %{ "SUB    $dst.lo,$src1.lo,$con\t! long\n\t"
            "SBC    $dst.hi,$src1.hi,0" %}
  ins_encode %{
    __ subs($dst$$Register, $src1$$Register, $con$$constant);
    __ sbc($dst$$Register->successor(), $src1$$Register->successor(), 0);
  %}
  ins_pipe(ialu_reg_imm);
%}

// Long negation
instruct negL_reg_reg(iRegL dst, immL0 zero, iRegL src2, flagsReg icc) %{
  match(Set dst (SubL zero src2));
  effect (KILL icc);

  size(8);
  format %{ "RSBS   $dst.lo,$src2.lo,0\t! long\n\t"
            "RSC    $dst.hi,$src2.hi,0" %}
  ins_encode %{
    __ rsbs($dst$$Register, $src2$$Register, 0);
    __ rsc($dst$$Register->successor(), $src2$$Register->successor(), 0);
  %}
  ins_pipe(ialu_zero_reg);
%}

// Multiplication Instructions
// Integer Multiplication
// Register Multiplication
instruct mulI_reg_reg(iRegI dst, iRegI src1, iRegI src2) %{
  match(Set dst (MulI src1 src2));

  size(4);
  format %{ "mul_32 $dst,$src1,$src2" %}
  ins_encode %{
    __ mul_32($dst$$Register, $src1$$Register, $src2$$Register);
  %}
  ins_pipe(imul_reg_reg);
%}

instruct mulL_lo1_hi2(iRegL dst, iRegL src1, iRegL src2) %{
  effect(DEF dst, USE src1, USE src2);
  size(4);
  format %{ "MUL  $dst.hi,$src1.lo,$src2.hi\t! long" %}
  ins_encode %{
    __ mul($dst$$Register->successor(), $src1$$Register, $src2$$Register->successor());
  %}
  ins_pipe(imul_reg_reg);
%}

instruct mulL_hi1_lo2(iRegL dst, iRegL src1, iRegL src2) %{
  effect(USE_DEF dst, USE src1, USE src2);
  size(8);
  format %{ "MLA  $dst.hi,$src1.hi,$src2.lo,$dst.hi\t! long\n\t"
            "MOV  $dst.lo, 0"%}
  ins_encode %{
    __ mla($dst$$Register->successor(), $src1$$Register->successor(), $src2$$Register, $dst$$Register->successor());
    __ mov($dst$$Register, 0);
  %}
  ins_pipe(imul_reg_reg);
%}

instruct mulL_lo1_lo2(iRegL dst, iRegL src1, iRegL src2) %{
  effect(USE_DEF dst, USE src1, USE src2);
  size(4);
  format %{ "UMLAL  $dst.lo,$dst.hi,$src1,$src2\t! long" %}
  ins_encode %{
    __ umlal($dst$$Register, $dst$$Register->successor(), $src1$$Register, $src2$$Register);
  %}
  ins_pipe(imul_reg_reg);
%}

instruct mulL_reg_reg(iRegL dst, iRegL src1, iRegL src2) %{
  match(Set dst (MulL src1 src2));

  expand %{
    mulL_lo1_hi2(dst, src1, src2);
    mulL_hi1_lo2(dst, src1, src2);
    mulL_lo1_lo2(dst, src1, src2);
  %}
%}

// Integer Division
// Register Division
instruct divI_reg_reg(R1RegI dst, R0RegI src1, R2RegI src2, LRRegP lr, flagsReg ccr) %{
  match(Set dst (DivI src1 src2));
  effect( KILL ccr, KILL src1, KILL src2, KILL lr);
  ins_cost((2+71)*DEFAULT_COST);

  format %{ "DIV   $dst,$src1,$src2 ! call to StubRoutines::Arm::idiv_irem_entry()" %}
  ins_encode %{
    __ call(StubRoutines::Arm::idiv_irem_entry(), relocInfo::runtime_call_type);
  %}
  ins_pipe(sdiv_reg_reg);
%}

// Register Long Division
instruct divL_reg_reg(R0R1RegL dst, R2R3RegL src1, R0R1RegL src2) %{
  match(Set dst (DivL src1 src2));
  effect(CALL);
  ins_cost(DEFAULT_COST*71);
  format %{ "DIVL  $src1,$src2,$dst\t! long ! call to SharedRuntime::ldiv" %}
  ins_encode %{
    address target = CAST_FROM_FN_PTR(address, SharedRuntime::ldiv);
    __ call(target, relocInfo::runtime_call_type);
  %}
  ins_pipe(divL_reg_reg);
%}

// Integer Remainder
// Register Remainder
instruct modI_reg_reg(R0RegI dst, R0RegI src1, R2RegI src2, R1RegI temp, LRRegP lr, flagsReg ccr ) %{
  match(Set dst (ModI src1 src2));
  effect( KILL ccr, KILL temp, KILL src2, KILL lr);

  format %{ "MODI   $dst,$src1,$src2\t ! call to StubRoutines::Arm::idiv_irem_entry" %}
  ins_encode %{
    __ call(StubRoutines::Arm::idiv_irem_entry(), relocInfo::runtime_call_type);
  %}
  ins_pipe(sdiv_reg_reg);
%}

// Register Long Remainder
instruct modL_reg_reg(R0R1RegL dst, R2R3RegL src1, R0R1RegL src2) %{
  match(Set dst (ModL src1 src2));
  effect(CALL);
  ins_cost(MEMORY_REF_COST); // FIXME
  format %{ "modL    $dst,$src1,$src2\t ! call to SharedRuntime::lrem" %}
  ins_encode %{
    address target = CAST_FROM_FN_PTR(address, SharedRuntime::lrem);
    __ call(target, relocInfo::runtime_call_type);
  %}
  ins_pipe(divL_reg_reg);
%}

// Integer Shift Instructions

// Register Shift Left
instruct shlI_reg_reg(iRegI dst, iRegI src1, iRegI src2) %{
  match(Set dst (LShiftI src1 src2));

  size(4);
  format %{ "LSL  $dst,$src1,$src2 \n\t" %}
  ins_encode %{
    __ mov($dst$$Register, AsmOperand($src1$$Register, lsl, $src2$$Register));
  %}
  ins_pipe(ialu_reg_reg);
%}

// Register Shift Left Immediate
instruct shlI_reg_imm5(iRegI dst, iRegI src1, immU5 src2) %{
  match(Set dst (LShiftI src1 src2));

  size(4);
  format %{ "LSL    $dst,$src1,$src2\t! int" %}
  ins_encode %{
    __ logical_shift_left($dst$$Register, $src1$$Register, $src2$$constant);
  %}
  ins_pipe(ialu_reg_imm);
%}

instruct shlL_reg_reg_merge_hi(iRegL dst, iRegL src1, iRegI src2) %{
  effect(USE_DEF dst, USE src1, USE src2);
  size(4);
  format %{"OR  $dst.hi,$dst.hi,($src1.hi << $src2)"  %}
  ins_encode %{
    __ orr($dst$$Register->successor(), $dst$$Register->successor(), AsmOperand($src1$$Register->successor(), lsl, $src2$$Register));
  %}
  ins_pipe(ialu_reg_reg);
%}

instruct shlL_reg_reg_merge_lo(iRegL dst, iRegL src1, iRegI src2) %{
  effect(USE_DEF dst, USE src1, USE src2);
  size(4);
  format %{ "LSL  $dst.lo,$src1.lo,$src2 \n\t" %}
  ins_encode %{
    __ mov($dst$$Register, AsmOperand($src1$$Register, lsl, $src2$$Register));
  %}
  ins_pipe(ialu_reg_reg);
%}

instruct shlL_reg_reg_overlap(iRegL dst, iRegL src1, iRegI src2, flagsReg ccr) %{
  effect(DEF dst, USE src1, USE src2, KILL ccr);
  size(16);
  format %{ "SUBS  $dst.hi,$src2,32 \n\t"
            "LSLpl $dst.hi,$src1.lo,$dst.hi \n\t"
            "RSBmi $dst.hi,$dst.hi,0 \n\t"
            "LSRmi $dst.hi,$src1.lo,$dst.hi" %}

  ins_encode %{
    // $src1$$Register and $dst$$Register->successor() can't be the same
    __ subs($dst$$Register->successor(), $src2$$Register, 32);
    __ mov($dst$$Register->successor(), AsmOperand($src1$$Register, lsl, $dst$$Register->successor()), pl);
    __ rsb($dst$$Register->successor(), $dst$$Register->successor(), 0, mi);
    __ mov($dst$$Register->successor(), AsmOperand($src1$$Register, lsr, $dst$$Register->successor()), mi);
  %}
  ins_pipe(ialu_reg_reg);
%}

instruct shlL_reg_reg(iRegL dst, iRegL src1, iRegI src2) %{
  match(Set dst (LShiftL src1 src2));

  expand %{
    flagsReg ccr;
    shlL_reg_reg_overlap(dst, src1, src2, ccr);
    shlL_reg_reg_merge_hi(dst, src1, src2);
    shlL_reg_reg_merge_lo(dst, src1, src2);
  %}
%}

// Register Shift Left Immediate
instruct shlL_reg_imm6(iRegL dst, iRegL src1, immU6Big src2) %{
  match(Set dst (LShiftL src1 src2));

  size(8);
  format %{ "LSL   $dst.hi,$src1.lo,$src2-32\t! or mov if $src2==32\n\t"
            "MOV   $dst.lo, 0" %}
  ins_encode %{
    if ($src2$$constant == 32) {
      __ mov($dst$$Register->successor(), $src1$$Register);
    } else {
      __ mov($dst$$Register->successor(), AsmOperand($src1$$Register, lsl, $src2$$constant-32));
    }
    __ mov($dst$$Register, 0);
  %}
  ins_pipe(ialu_reg_imm);
%}

instruct shlL_reg_imm5(iRegL dst, iRegL src1, immU5 src2) %{
  match(Set dst (LShiftL src1 src2));

  size(12);
  format %{ "LSL   $dst.hi,$src1.lo,$src2\n\t"
            "OR    $dst.hi, $dst.hi, $src1.lo >> 32-$src2\n\t"
            "LSL   $dst.lo,$src1.lo,$src2" %}
  ins_encode %{
    // The order of the following 3 instructions matters: src1.lo and
    // dst.hi can't overlap but src.hi and dst.hi can.
    __ mov($dst$$Register->successor(), AsmOperand($src1$$Register->successor(), lsl, $src2$$constant));
    __ orr($dst$$Register->successor(), $dst$$Register->successor(), AsmOperand($src1$$Register, lsr, 32-$src2$$constant));
    __ mov($dst$$Register, AsmOperand($src1$$Register, lsl, $src2$$constant));
  %}
  ins_pipe(ialu_reg_imm);
%}

// Register Arithmetic Shift Right
instruct sarI_reg_reg(iRegI dst, iRegI src1, iRegI src2) %{
  match(Set dst (RShiftI src1 src2));
  size(4);
  format %{ "ASR    $dst,$src1,$src2\t! int" %}
  ins_encode %{
    __ mov($dst$$Register, AsmOperand($src1$$Register, asr, $src2$$Register));
  %}
  ins_pipe(ialu_reg_reg);
%}

// Register Arithmetic Shift Right Immediate
instruct sarI_reg_imm5(iRegI dst, iRegI src1, immU5 src2) %{
  match(Set dst (RShiftI src1 src2));

  size(4);
  format %{ "ASR    $dst,$src1,$src2" %}
  ins_encode %{
    __ mov($dst$$Register, AsmOperand($src1$$Register, asr, $src2$$constant));
  %}
  ins_pipe(ialu_reg_imm);
%}

// Register Shift Right Arithmetic Long
instruct sarL_reg_reg_merge_lo(iRegL dst, iRegL src1, iRegI src2) %{
  effect(USE_DEF dst, USE src1, USE src2);
  size(4);
  format %{ "OR  $dst.lo,$dst.lo,($src1.lo >> $src2)"  %}
  ins_encode %{
    __ orr($dst$$Register, $dst$$Register, AsmOperand($src1$$Register, lsr, $src2$$Register));
  %}
  ins_pipe(ialu_reg_reg);
%}

instruct sarL_reg_reg_merge_hi(iRegL dst, iRegL src1, iRegI src2) %{
  effect(USE_DEF dst, USE src1, USE src2);
  size(4);
  format %{ "ASR  $dst.hi,$src1.hi,$src2 \n\t" %}
  ins_encode %{
    __ mov($dst$$Register->successor(), AsmOperand($src1$$Register->successor(), asr, $src2$$Register));
  %}
  ins_pipe(ialu_reg_reg);
%}

instruct sarL_reg_reg_overlap(iRegL dst, iRegL src1, iRegI src2, flagsReg ccr) %{
  effect(DEF dst, USE src1, USE src2, KILL ccr);
  size(16);
  format %{ "SUBS  $dst.lo,$src2,32 \n\t"
            "ASRpl $dst.lo,$src1.hi,$dst.lo \n\t"
            "RSBmi $dst.lo,$dst.lo,0 \n\t"
            "LSLmi $dst.lo,$src1.hi,$dst.lo" %}

  ins_encode %{
    // $src1$$Register->successor() and $dst$$Register can't be the same
    __ subs($dst$$Register, $src2$$Register, 32);
    __ mov($dst$$Register, AsmOperand($src1$$Register->successor(), asr, $dst$$Register), pl);
    __ rsb($dst$$Register, $dst$$Register, 0, mi);
    __ mov($dst$$Register, AsmOperand($src1$$Register->successor(), lsl, $dst$$Register), mi);
  %}
  ins_pipe(ialu_reg_reg);
%}

instruct sarL_reg_reg(iRegL dst, iRegL src1, iRegI src2) %{
  match(Set dst (RShiftL src1 src2));

  expand %{
    flagsReg ccr;
    sarL_reg_reg_overlap(dst, src1, src2, ccr);
    sarL_reg_reg_merge_lo(dst, src1, src2);
    sarL_reg_reg_merge_hi(dst, src1, src2);
  %}
%}

// Register Shift Left Immediate
instruct sarL_reg_imm6(iRegL dst, iRegL src1, immU6Big src2) %{
  match(Set dst (RShiftL src1 src2));

  size(8);
  format %{ "ASR   $dst.lo,$src1.hi,$src2-32\t! or mov if $src2==32\n\t"
            "ASR   $dst.hi,$src1.hi, $src2" %}
  ins_encode %{
    if ($src2$$constant == 32) {
      __ mov($dst$$Register, $src1$$Register->successor());
    } else{
      __ mov($dst$$Register, AsmOperand($src1$$Register->successor(), asr, $src2$$constant-32));
    }
    __ mov($dst$$Register->successor(), AsmOperand($src1$$Register->successor(), asr, 0));
  %}

  ins_pipe(ialu_reg_imm);
%}

instruct sarL_reg_imm5(iRegL dst, iRegL src1, immU5 src2) %{
  match(Set dst (RShiftL src1 src2));
  size(12);
  format %{ "LSR   $dst.lo,$src1.lo,$src2\n\t"
            "OR    $dst.lo, $dst.lo, $src1.hi << 32-$src2\n\t"
            "ASR   $dst.hi,$src1.hi,$src2" %}
  ins_encode %{
    // The order of the following 3 instructions matters: src1.lo and
    // dst.hi can't overlap but src.hi and dst.hi can.
    __ mov($dst$$Register, AsmOperand($src1$$Register, lsr, $src2$$constant));
    __ orr($dst$$Register, $dst$$Register, AsmOperand($src1$$Register->successor(), lsl, 32-$src2$$constant));
    __ mov($dst$$Register->successor(), AsmOperand($src1$$Register->successor(), asr, $src2$$constant));
  %}
  ins_pipe(ialu_reg_imm);
%}

// Register Shift Right
instruct shrI_reg_reg(iRegI dst, iRegI src1, iRegI src2) %{
  match(Set dst (URShiftI src1 src2));
  size(4);
  format %{ "LSR    $dst,$src1,$src2\t! int" %}
  ins_encode %{
    __ mov($dst$$Register, AsmOperand($src1$$Register, lsr, $src2$$Register));
  %}
  ins_pipe(ialu_reg_reg);
%}

// Register Shift Right Immediate
instruct shrI_reg_imm5(iRegI dst, iRegI src1, immU5 src2) %{
  match(Set dst (URShiftI src1 src2));

  size(4);
  format %{ "LSR    $dst,$src1,$src2" %}
  ins_encode %{
    __ mov($dst$$Register, AsmOperand($src1$$Register, lsr, $src2$$constant));
  %}
  ins_pipe(ialu_reg_imm);
%}

// Register Shift Right
instruct shrL_reg_reg_merge_lo(iRegL dst, iRegL src1, iRegI src2) %{
  effect(USE_DEF dst, USE src1, USE src2);
  size(4);
  format %{ "OR   $dst.lo,$dst,($src1.lo >>> $src2)"  %}
  ins_encode %{
    __ orr($dst$$Register, $dst$$Register, AsmOperand($src1$$Register, lsr, $src2$$Register));
  %}
  ins_pipe(ialu_reg_reg);
%}

instruct shrL_reg_reg_merge_hi(iRegL dst, iRegL src1, iRegI src2) %{
  effect(USE_DEF dst, USE src1, USE src2);
  size(4);
  format %{ "LSR  $dst.hi,$src1.hi,$src2 \n\t" %}
  ins_encode %{
    __ mov($dst$$Register->successor(), AsmOperand($src1$$Register->successor(), lsr, $src2$$Register));
  %}
  ins_pipe(ialu_reg_reg);
%}

instruct shrL_reg_reg_overlap(iRegL dst, iRegL src1, iRegI src2, flagsReg ccr) %{
  effect(DEF dst, USE src1, USE src2, KILL ccr);
  size(16);
  format %{ "SUBS  $dst,$src2,32 \n\t"
            "LSRpl $dst,$src1.hi,$dst \n\t"
            "RSBmi $dst,$dst,0 \n\t"
            "LSLmi $dst,$src1.hi,$dst" %}

  ins_encode %{
    // $src1$$Register->successor() and $dst$$Register can't be the same
    __ subs($dst$$Register, $src2$$Register, 32);
    __ mov($dst$$Register, AsmOperand($src1$$Register->successor(), lsr, $dst$$Register), pl);
    __ rsb($dst$$Register, $dst$$Register, 0, mi);
    __ mov($dst$$Register, AsmOperand($src1$$Register->successor(), lsl, $dst$$Register), mi);
  %}
  ins_pipe(ialu_reg_reg);
%}

instruct shrL_reg_reg(iRegL dst, iRegL src1, iRegI src2) %{
  match(Set dst (URShiftL src1 src2));

  expand %{
    flagsReg ccr;
    shrL_reg_reg_overlap(dst, src1, src2, ccr);
    shrL_reg_reg_merge_lo(dst, src1, src2);
    shrL_reg_reg_merge_hi(dst, src1, src2);
  %}
%}

// Register Shift Right Immediate
instruct shrL_reg_imm6(iRegL dst, iRegL src1, immU6Big src2) %{
  match(Set dst (URShiftL src1 src2));

  size(8);
  format %{ "LSR   $dst.lo,$src1.hi,$src2-32\t! or mov if $src2==32\n\t"
            "MOV   $dst.hi, 0" %}
  ins_encode %{
    if ($src2$$constant == 32) {
      __ mov($dst$$Register, $src1$$Register->successor());
    } else {
      __ mov($dst$$Register, AsmOperand($src1$$Register->successor(), lsr, $src2$$constant-32));
    }
    __ mov($dst$$Register->successor(), 0);
  %}

  ins_pipe(ialu_reg_imm);
%}

instruct shrL_reg_imm5(iRegL dst, iRegL src1, immU5 src2) %{
  match(Set dst (URShiftL src1 src2));

  size(12);
  format %{ "LSR   $dst.lo,$src1.lo,$src2\n\t"
            "OR    $dst.lo, $dst.lo, $src1.hi << 32-$src2\n\t"
            "LSR   $dst.hi,$src1.hi,$src2" %}
  ins_encode %{
    // The order of the following 3 instructions matters: src1.lo and
    // dst.hi can't overlap but src.hi and dst.hi can.
    __ mov($dst$$Register, AsmOperand($src1$$Register, lsr, $src2$$constant));
    __ orr($dst$$Register, $dst$$Register, AsmOperand($src1$$Register->successor(), lsl, 32-$src2$$constant));
    __ mov($dst$$Register->successor(), AsmOperand($src1$$Register->successor(), lsr, $src2$$constant));
  %}
  ins_pipe(ialu_reg_imm);
%}


instruct shrP_reg_imm5(iRegX dst, iRegP src1, immU5 src2) %{
  match(Set dst (URShiftI (CastP2X src1) src2));
  size(4);
  format %{ "LSR    $dst,$src1,$src2\t! Cast ptr $src1 to int and shift" %}
  ins_encode %{
    __ logical_shift_right($dst$$Register, $src1$$Register, $src2$$constant);
  %}
  ins_pipe(ialu_reg_imm);
%}

//----------Floating Point Arithmetic Instructions-----------------------------

//  Add float single precision
instruct addF_reg_reg(regF dst, regF src1, regF src2) %{
  match(Set dst (AddF src1 src2));

  size(4);
  format %{ "FADDS  $dst,$src1,$src2" %}
  ins_encode %{
    __ add_float($dst$$FloatRegister, $src1$$FloatRegister, $src2$$FloatRegister);
  %}

  ins_pipe(faddF_reg_reg);
%}

//  Add float double precision
instruct addD_reg_reg(regD dst, regD src1, regD src2) %{
  match(Set dst (AddD src1 src2));

  size(4);
  format %{ "FADDD  $dst,$src1,$src2" %}
  ins_encode %{
    __ add_double($dst$$FloatRegister, $src1$$FloatRegister, $src2$$FloatRegister);
  %}

  ins_pipe(faddD_reg_reg);
%}

//  Sub float single precision
instruct subF_reg_reg(regF dst, regF src1, regF src2) %{
  match(Set dst (SubF src1 src2));

  size(4);
  format %{ "FSUBS  $dst,$src1,$src2" %}
  ins_encode %{
    __ sub_float($dst$$FloatRegister, $src1$$FloatRegister, $src2$$FloatRegister);
  %}
  ins_pipe(faddF_reg_reg);
%}

//  Sub float double precision
instruct subD_reg_reg(regD dst, regD src1, regD src2) %{
  match(Set dst (SubD src1 src2));

  size(4);
  format %{ "FSUBD  $dst,$src1,$src2" %}
  ins_encode %{
    __ sub_double($dst$$FloatRegister, $src1$$FloatRegister, $src2$$FloatRegister);
  %}
  ins_pipe(faddD_reg_reg);
%}

//  Mul float single precision
instruct mulF_reg_reg(regF dst, regF src1, regF src2) %{
  match(Set dst (MulF src1 src2));

  size(4);
  format %{ "FMULS  $dst,$src1,$src2" %}
  ins_encode %{
    __ mul_float($dst$$FloatRegister, $src1$$FloatRegister, $src2$$FloatRegister);
  %}

  ins_pipe(fmulF_reg_reg);
%}

//  Mul float double precision
instruct mulD_reg_reg(regD dst, regD src1, regD src2) %{
  match(Set dst (MulD src1 src2));

  size(4);
  format %{ "FMULD  $dst,$src1,$src2" %}
  ins_encode %{
    __ mul_double($dst$$FloatRegister, $src1$$FloatRegister, $src2$$FloatRegister);
  %}

  ins_pipe(fmulD_reg_reg);
%}

//  Div float single precision
instruct divF_reg_reg(regF dst, regF src1, regF src2) %{
  match(Set dst (DivF src1 src2));

  size(4);
  format %{ "FDIVS  $dst,$src1,$src2" %}
  ins_encode %{
    __ div_float($dst$$FloatRegister, $src1$$FloatRegister, $src2$$FloatRegister);
  %}

  ins_pipe(fdivF_reg_reg);
%}

//  Div float double precision
instruct divD_reg_reg(regD dst, regD src1, regD src2) %{
  match(Set dst (DivD src1 src2));

  size(4);
  format %{ "FDIVD  $dst,$src1,$src2" %}
  ins_encode %{
    __ div_double($dst$$FloatRegister, $src1$$FloatRegister, $src2$$FloatRegister);
  %}

  ins_pipe(fdivD_reg_reg);
%}

//  Absolute float double precision
instruct absD_reg(regD dst, regD src) %{
  match(Set dst (AbsD src));

  size(4);
  format %{ "FABSd  $dst,$src" %}
  ins_encode %{
    __ abs_double($dst$$FloatRegister, $src$$FloatRegister);
  %}
  ins_pipe(faddD_reg);
%}

//  Absolute float single precision
instruct absF_reg(regF dst, regF src) %{
  match(Set dst (AbsF src));
  format %{ "FABSs  $dst,$src" %}
  ins_encode %{
    __ abs_float($dst$$FloatRegister, $src$$FloatRegister);
  %}
  ins_pipe(faddF_reg);
%}

instruct negF_reg(regF dst, regF src) %{
  match(Set dst (NegF src));

  size(4);
  format %{ "FNEGs  $dst,$src" %}
  ins_encode %{
    __ neg_float($dst$$FloatRegister, $src$$FloatRegister);
  %}
  ins_pipe(faddF_reg);
%}

instruct negD_reg(regD dst, regD src) %{
  match(Set dst (NegD src));

  format %{ "FNEGd  $dst,$src" %}
  ins_encode %{
    __ neg_double($dst$$FloatRegister, $src$$FloatRegister);
  %}
  ins_pipe(faddD_reg);
%}

//  Sqrt float double precision
instruct sqrtF_reg_reg(regF dst, regF src) %{
  match(Set dst (ConvD2F (SqrtD (ConvF2D src))));

  size(4);
  format %{ "FSQRTS $dst,$src" %}
  ins_encode %{
    __ sqrt_float($dst$$FloatRegister, $src$$FloatRegister);
  %}
  ins_pipe(fdivF_reg_reg);
%}

//  Sqrt float double precision
instruct sqrtD_reg_reg(regD dst, regD src) %{
  match(Set dst (SqrtD src));

  size(4);
  format %{ "FSQRTD $dst,$src" %}
  ins_encode %{
    __ sqrt_double($dst$$FloatRegister, $src$$FloatRegister);
  %}
  ins_pipe(fdivD_reg_reg);
%}

//----------Logical Instructions-----------------------------------------------
// And Instructions
// Register And
instruct andI_reg_reg(iRegI dst, iRegI src1, iRegI src2) %{
  match(Set dst (AndI src1 src2));

  size(4);
  format %{ "and_32 $dst,$src1,$src2" %}
  ins_encode %{
    __ and_32($dst$$Register, $src1$$Register, $src2$$Register);
  %}
  ins_pipe(ialu_reg_reg);
%}

instruct andshlI_reg_reg_reg(iRegI dst, iRegI src1, iRegI src2, iRegI src3) %{
  match(Set dst (AndI src1 (LShiftI src2 src3)));

  size(4);
  format %{ "AND    $dst,$src1,$src2<<$src3" %}
  ins_encode %{
    __ andr($dst$$Register, $src1$$Register, AsmOperand($src2$$Register, lsl, $src3$$Register));
  %}
  ins_pipe(ialu_reg_reg);
%}

instruct andshlI_reg_reg_imm(iRegI dst, iRegI src1, iRegI src2, immU5 src3) %{
  match(Set dst (AndI src1 (LShiftI src2 src3)));

  size(4);
  format %{ "and_32 $dst,$src1,$src2<<$src3" %}
  ins_encode %{
    __ and_32($dst$$Register, $src1$$Register, AsmOperand($src2$$Register, lsl, $src3$$constant));
  %}
  ins_pipe(ialu_reg_reg);
%}

instruct andsarI_reg_reg_reg(iRegI dst, iRegI src1, iRegI src2, iRegI src3) %{
  match(Set dst (AndI src1 (RShiftI src2 src3)));

  size(4);
  format %{ "AND    $dst,$src1,$src2>>$src3" %}
  ins_encode %{
    __ andr($dst$$Register, $src1$$Register, AsmOperand($src2$$Register, asr, $src3$$Register));
  %}
  ins_pipe(ialu_reg_reg);
%}

instruct andsarI_reg_reg_imm(iRegI dst, iRegI src1, iRegI src2, immU5 src3) %{
  match(Set dst (AndI src1 (RShiftI src2 src3)));

  size(4);
  format %{ "and_32 $dst,$src1,$src2>>$src3" %}
  ins_encode %{
    __ and_32($dst$$Register, $src1$$Register, AsmOperand($src2$$Register, asr, $src3$$constant));
  %}
  ins_pipe(ialu_reg_reg);
%}

instruct andshrI_reg_reg_reg(iRegI dst, iRegI src1, iRegI src2, iRegI src3) %{
  match(Set dst (AndI src1 (URShiftI src2 src3)));

  size(4);
  format %{ "AND    $dst,$src1,$src2>>>$src3" %}
  ins_encode %{
    __ andr($dst$$Register, $src1$$Register, AsmOperand($src2$$Register, lsr, $src3$$Register));
  %}
  ins_pipe(ialu_reg_reg);
%}

instruct andshrI_reg_reg_imm(iRegI dst, iRegI src1, iRegI src2, immU5 src3) %{
  match(Set dst (AndI src1 (URShiftI src2 src3)));

  size(4);
  format %{ "and_32 $dst,$src1,$src2>>>$src3" %}
  ins_encode %{
    __ and_32($dst$$Register, $src1$$Register, AsmOperand($src2$$Register, lsr, $src3$$constant));
  %}
  ins_pipe(ialu_reg_reg);
%}

// Immediate And
instruct andI_reg_limm(iRegI dst, iRegI src1, limmI src2) %{
  match(Set dst (AndI src1 src2));

  size(4);
  format %{ "and_32 $dst,$src1,$src2\t! int" %}
  ins_encode %{
    __ and_32($dst$$Register, $src1$$Register, $src2$$constant);
  %}
  ins_pipe(ialu_reg_imm);
%}

instruct andI_reg_limmn(iRegI dst, iRegI src1, limmIn src2) %{
  match(Set dst (AndI src1 src2));

  size(4);
  format %{ "bic    $dst,$src1,~$src2\t! int" %}
  ins_encode %{
    __ bic($dst$$Register, $src1$$Register, ~$src2$$constant);
  %}
  ins_pipe(ialu_reg_imm);
%}

// Register And Long
instruct andL_reg_reg(iRegL dst, iRegL src1, iRegL src2) %{
  match(Set dst (AndL src1 src2));

  ins_cost(DEFAULT_COST);
  size(8);
  format %{ "AND    $dst,$src1,$src2\t! long" %}
  ins_encode %{
    __ andr($dst$$Register, $src1$$Register, $src2$$Register);
    __ andr($dst$$Register->successor(), $src1$$Register->successor(), $src2$$Register->successor());
  %}
  ins_pipe(ialu_reg_reg);
%}

// TODO: try immLRot2 instead, (0, $con$$constant) becomes
// (hi($con$$constant), lo($con$$constant)) becomes
instruct andL_reg_immRot(iRegL dst, iRegL src1, immLlowRot con) %{
  match(Set dst (AndL src1 con));
  ins_cost(DEFAULT_COST);
  size(8);
  format %{ "AND    $dst,$src1,$con\t! long" %}
  ins_encode %{
    __ andr($dst$$Register, $src1$$Register, $con$$constant);
    __ andr($dst$$Register->successor(), $src1$$Register->successor(), 0);
  %}
  ins_pipe(ialu_reg_imm);
%}

// Or Instructions
// Register Or
instruct orI_reg_reg(iRegI dst, iRegI src1, iRegI src2) %{
  match(Set dst (OrI src1 src2));

  size(4);
  format %{ "orr_32 $dst,$src1,$src2\t! int" %}
  ins_encode %{
    __ orr_32($dst$$Register, $src1$$Register, $src2$$Register);
  %}
  ins_pipe(ialu_reg_reg);
%}

instruct orshlI_reg_reg_reg(iRegI dst, iRegI src1, iRegI src2, iRegI src3) %{
  match(Set dst (OrI src1 (LShiftI src2 src3)));

  size(4);
  format %{ "OR    $dst,$src1,$src2<<$src3" %}
  ins_encode %{
    __ orr($dst$$Register, $src1$$Register, AsmOperand($src2$$Register, lsl, $src3$$Register));
  %}
  ins_pipe(ialu_reg_reg);
%}

instruct orshlI_reg_reg_imm(iRegI dst, iRegI src1, iRegI src2, immU5 src3) %{
  match(Set dst (OrI src1 (LShiftI src2 src3)));

  size(4);
  format %{ "orr_32 $dst,$src1,$src2<<$src3" %}
  ins_encode %{
    __ orr_32($dst$$Register, $src1$$Register, AsmOperand($src2$$Register, lsl, $src3$$constant));
  %}
  ins_pipe(ialu_reg_reg);
%}

instruct orsarI_reg_reg_reg(iRegI dst, iRegI src1, iRegI src2, iRegI src3) %{
  match(Set dst (OrI src1 (RShiftI src2 src3)));

  size(4);
  format %{ "OR    $dst,$src1,$src2>>$src3" %}
  ins_encode %{
    __ orr($dst$$Register, $src1$$Register, AsmOperand($src2$$Register, asr, $src3$$Register));
  %}
  ins_pipe(ialu_reg_reg);
%}

instruct orsarI_reg_reg_imm(iRegI dst, iRegI src1, iRegI src2, immU5 src3) %{
  match(Set dst (OrI src1 (RShiftI src2 src3)));

  size(4);
  format %{ "orr_32 $dst,$src1,$src2>>$src3" %}
  ins_encode %{
    __ orr_32($dst$$Register, $src1$$Register, AsmOperand($src2$$Register, asr, $src3$$constant));
  %}
  ins_pipe(ialu_reg_reg);
%}

instruct orshrI_reg_reg_reg(iRegI dst, iRegI src1, iRegI src2, iRegI src3) %{
  match(Set dst (OrI src1 (URShiftI src2 src3)));

  size(4);
  format %{ "OR    $dst,$src1,$src2>>>$src3" %}
  ins_encode %{
    __ orr($dst$$Register, $src1$$Register, AsmOperand($src2$$Register, lsr, $src3$$Register));
  %}
  ins_pipe(ialu_reg_reg);
%}

instruct orshrI_reg_reg_imm(iRegI dst, iRegI src1, iRegI src2, immU5 src3) %{
  match(Set dst (OrI src1 (URShiftI src2 src3)));

  size(4);
  format %{ "orr_32 $dst,$src1,$src2>>>$src3" %}
  ins_encode %{
    __ orr_32($dst$$Register, $src1$$Register, AsmOperand($src2$$Register, lsr, $src3$$constant));
  %}
  ins_pipe(ialu_reg_reg);
%}

// Immediate Or
instruct orI_reg_limm(iRegI dst, iRegI src1, limmI src2) %{
  match(Set dst (OrI src1 src2));

  size(4);
  format %{ "orr_32  $dst,$src1,$src2" %}
  ins_encode %{
    __ orr_32($dst$$Register, $src1$$Register, $src2$$constant);
  %}
  ins_pipe(ialu_reg_imm);
%}
// TODO: orn_32 with limmIn

// Register Or Long
instruct orL_reg_reg(iRegL dst, iRegL src1, iRegL src2) %{
  match(Set dst (OrL src1 src2));

  ins_cost(DEFAULT_COST);
  size(8);
  format %{ "OR     $dst.lo,$src1.lo,$src2.lo\t! long\n\t"
            "OR     $dst.hi,$src1.hi,$src2.hi" %}
  ins_encode %{
    __ orr($dst$$Register, $src1$$Register, $src2$$Register);
    __ orr($dst$$Register->successor(), $src1$$Register->successor(), $src2$$Register->successor());
  %}
  ins_pipe(ialu_reg_reg);
%}

// TODO: try immLRot2 instead, (0, $con$$constant) becomes
// (hi($con$$constant), lo($con$$constant)) becomes
instruct orL_reg_immRot(iRegL dst, iRegL src1, immLlowRot con) %{
  match(Set dst (OrL src1 con));
  ins_cost(DEFAULT_COST);
  size(8);
  format %{ "OR     $dst.lo,$src1.lo,$con\t! long\n\t"
            "OR     $dst.hi,$src1.hi,$con" %}
  ins_encode %{
    __ orr($dst$$Register, $src1$$Register, $con$$constant);
    __ orr($dst$$Register->successor(), $src1$$Register->successor(), 0);
  %}
  ins_pipe(ialu_reg_imm);
%}

#ifdef TODO
// Use SPRegP to match Rthread (TLS register) without spilling.
// Use store_ptr_RegP to match Rthread (TLS register) without spilling.
// Use sp_ptr_RegP to match Rthread (TLS register) without spilling.
instruct orI_reg_castP2X(iRegI dst, iRegI src1, sp_ptr_RegP src2) %{
  match(Set dst (OrI src1 (CastP2X src2)));
  size(4);
  format %{ "OR     $dst,$src1,$src2" %}
  ins_encode %{
    __ orr($dst$$Register, $src1$$Register, $src2$$Register);
  %}
  ins_pipe(ialu_reg_reg);
%}
#endif

// Xor Instructions
// Register Xor
instruct xorI_reg_reg(iRegI dst, iRegI src1, iRegI src2) %{
  match(Set dst (XorI src1 src2));

  size(4);
  format %{ "eor_32 $dst,$src1,$src2" %}
  ins_encode %{
    __ eor_32($dst$$Register, $src1$$Register, $src2$$Register);
  %}
  ins_pipe(ialu_reg_reg);
%}

instruct xorshlI_reg_reg_reg(iRegI dst, iRegI src1, iRegI src2, iRegI src3) %{
  match(Set dst (XorI src1 (LShiftI src2 src3)));

  size(4);
  format %{ "XOR    $dst,$src1,$src2<<$src3" %}
  ins_encode %{
    __ eor($dst$$Register, $src1$$Register, AsmOperand($src2$$Register, lsl, $src3$$Register));
  %}
  ins_pipe(ialu_reg_reg);
%}

instruct xorshlI_reg_reg_imm(iRegI dst, iRegI src1, iRegI src2, immU5 src3) %{
  match(Set dst (XorI src1 (LShiftI src2 src3)));

  size(4);
  format %{ "eor_32 $dst,$src1,$src2<<$src3" %}
  ins_encode %{
    __ eor_32($dst$$Register, $src1$$Register, AsmOperand($src2$$Register, lsl, $src3$$constant));
  %}
  ins_pipe(ialu_reg_reg);
%}

instruct xorsarI_reg_reg_reg(iRegI dst, iRegI src1, iRegI src2, iRegI src3) %{
  match(Set dst (XorI src1 (RShiftI src2 src3)));

  size(4);
  format %{ "XOR    $dst,$src1,$src2>>$src3" %}
  ins_encode %{
    __ eor($dst$$Register, $src1$$Register, AsmOperand($src2$$Register, asr, $src3$$Register));
  %}
  ins_pipe(ialu_reg_reg);
%}

instruct xorsarI_reg_reg_imm(iRegI dst, iRegI src1, iRegI src2, immU5 src3) %{
  match(Set dst (XorI src1 (RShiftI src2 src3)));

  size(4);
  format %{ "eor_32 $dst,$src1,$src2>>$src3" %}
  ins_encode %{
    __ eor_32($dst$$Register, $src1$$Register, AsmOperand($src2$$Register, asr, $src3$$constant));
  %}
  ins_pipe(ialu_reg_reg);
%}

instruct xorshrI_reg_reg_reg(iRegI dst, iRegI src1, iRegI src2, iRegI src3) %{
  match(Set dst (XorI src1 (URShiftI src2 src3)));

  size(4);
  format %{ "XOR    $dst,$src1,$src2>>>$src3" %}
  ins_encode %{
    __ eor($dst$$Register, $src1$$Register, AsmOperand($src2$$Register, lsr, $src3$$Register));
  %}
  ins_pipe(ialu_reg_reg);
%}

instruct xorshrI_reg_reg_imm(iRegI dst, iRegI src1, iRegI src2, immU5 src3) %{
  match(Set dst (XorI src1 (URShiftI src2 src3)));

  size(4);
  format %{ "eor_32 $dst,$src1,$src2>>>$src3" %}
  ins_encode %{
    __ eor_32($dst$$Register, $src1$$Register, AsmOperand($src2$$Register, lsr, $src3$$constant));
  %}
  ins_pipe(ialu_reg_reg);
%}

// Immediate Xor
instruct xorI_reg_imm(iRegI dst, iRegI src1, limmI src2) %{
  match(Set dst (XorI src1 src2));

  size(4);
  format %{ "eor_32 $dst,$src1,$src2" %}
  ins_encode %{
    __ eor_32($dst$$Register, $src1$$Register, $src2$$constant);
  %}
  ins_pipe(ialu_reg_imm);
%}

// Register Xor Long
instruct xorL_reg_reg(iRegL dst, iRegL src1, iRegL src2) %{
  match(Set dst (XorL src1 src2));
  ins_cost(DEFAULT_COST);
  size(8);
  format %{ "XOR     $dst.hi,$src1.hi,$src2.hi\t! long\n\t"
            "XOR     $dst.lo,$src1.lo,$src2.lo\t! long" %}
  ins_encode %{
    __ eor($dst$$Register, $src1$$Register, $src2$$Register);
    __ eor($dst$$Register->successor(), $src1$$Register->successor(), $src2$$Register->successor());
  %}
  ins_pipe(ialu_reg_reg);
%}

// TODO: try immLRot2 instead, (0, $con$$constant) becomes
// (hi($con$$constant), lo($con$$constant)) becomes
instruct xorL_reg_immRot(iRegL dst, iRegL src1, immLlowRot con) %{
  match(Set dst (XorL src1 con));
  ins_cost(DEFAULT_COST);
  size(8);
  format %{ "XOR     $dst.hi,$src1.hi,$con\t! long\n\t"
            "XOR     $dst.lo,$src1.lo,0\t! long" %}
  ins_encode %{
    __ eor($dst$$Register, $src1$$Register, $con$$constant);
    __ eor($dst$$Register->successor(), $src1$$Register->successor(), 0);
  %}
  ins_pipe(ialu_reg_imm);
%}

//----------Convert to Boolean-------------------------------------------------
instruct convI2B( iRegI dst, iRegI src, flagsReg ccr ) %{
  match(Set dst (Conv2B src));
  effect(KILL ccr);
  size(12);
  ins_cost(DEFAULT_COST*2);
  format %{ "TST    $src,$src \n\t"
            "MOV    $dst, 0   \n\t"
            "MOV.ne $dst, 1" %}
  ins_encode %{ // FIXME: can do better?
    __ tst($src$$Register, $src$$Register);
    __ mov($dst$$Register, 0);
    __ mov($dst$$Register, 1, ne);
  %}
  ins_pipe(ialu_reg_ialu);
%}

instruct convP2B( iRegI dst, iRegP src, flagsReg ccr ) %{
  match(Set dst (Conv2B src));
  effect(KILL ccr);
  size(12);
  ins_cost(DEFAULT_COST*2);
  format %{ "TST    $src,$src \n\t"
            "MOV    $dst, 0   \n\t"
            "MOV.ne $dst, 1" %}
  ins_encode %{
    __ tst($src$$Register, $src$$Register);
    __ mov($dst$$Register, 0);
    __ mov($dst$$Register, 1, ne);
  %}
  ins_pipe(ialu_reg_ialu);
%}

instruct cmpLTMask_reg_reg( iRegI dst, iRegI p, iRegI q, flagsReg ccr ) %{
  match(Set dst (CmpLTMask p q));
  effect( KILL ccr );
  ins_cost(DEFAULT_COST*3);
  format %{ "CMP    $p,$q\n\t"
            "MOV    $dst, #0\n\t"
            "MOV.lt $dst, #-1" %}
  ins_encode %{
    __ cmp($p$$Register, $q$$Register);
    __ mov($dst$$Register, 0);
    __ mvn($dst$$Register, 0, lt);
  %}
  ins_pipe(ialu_reg_reg_ialu);
%}

instruct cmpLTMask_reg_imm( iRegI dst, iRegI p, aimmI q, flagsReg ccr ) %{
  match(Set dst (CmpLTMask p q));
  effect( KILL ccr );
  ins_cost(DEFAULT_COST*3);
  format %{ "CMP    $p,$q\n\t"
            "MOV    $dst, #0\n\t"
            "MOV.lt $dst, #-1" %}
  ins_encode %{
    __ cmp($p$$Register, $q$$constant);
    __ mov($dst$$Register, 0);
    __ mvn($dst$$Register, 0, lt);
  %}
  ins_pipe(ialu_reg_reg_ialu);
%}

instruct cadd_cmpLTMask3( iRegI p, iRegI q, iRegI y, iRegI z, flagsReg ccr ) %{
  match(Set z (AddI (AndI (CmpLTMask p q) y) z));
  effect( KILL ccr );
  ins_cost(DEFAULT_COST*2);
  format %{ "CMP    $p,$q\n\t"
            "ADD.lt $z,$y,$z" %}
  ins_encode %{
    __ cmp($p$$Register, $q$$Register);
    __ add($z$$Register, $y$$Register, $z$$Register, lt);
  %}
  ins_pipe( cadd_cmpltmask );
%}

// FIXME: remove unused "dst"
instruct cadd_cmpLTMask4( iRegI dst, iRegI p, aimmI q, iRegI y, iRegI z, flagsReg ccr ) %{
  match(Set z (AddI (AndI (CmpLTMask p q) y) z));
  effect( KILL ccr );
  ins_cost(DEFAULT_COST*2);
  format %{ "CMP    $p,$q\n\t"
            "ADD.lt $z,$y,$z" %}
  ins_encode %{
    __ cmp($p$$Register, $q$$constant);
    __ add($z$$Register, $y$$Register, $z$$Register, lt);
  %}
  ins_pipe( cadd_cmpltmask );
%}

instruct cadd_cmpLTMask( iRegI p, iRegI q, iRegI y, flagsReg ccr ) %{
  match(Set p (AddI (AndI (CmpLTMask p q) y) (SubI p q)));
  effect( KILL ccr );
  ins_cost(DEFAULT_COST*2);
  format %{ "SUBS   $p,$p,$q\n\t"
            "ADD.lt $p,$y,$p" %}
  ins_encode %{
    __ subs($p$$Register, $p$$Register, $q$$Register);
    __ add($p$$Register, $y$$Register, $p$$Register, lt);
  %}
  ins_pipe( cadd_cmpltmask );
%}

//----------Arithmetic Conversion Instructions---------------------------------
// The conversions operations are all Alpha sorted.  Please keep it that way!

instruct convD2F_reg(regF dst, regD src) %{
  match(Set dst (ConvD2F src));
  size(4);
  format %{ "FCVTSD  $dst,$src" %}
  ins_encode %{
    __ convert_d2f($dst$$FloatRegister, $src$$FloatRegister);
  %}
  ins_pipe(fcvtD2F);
%}

// Convert a double to an int in a float register.
// If the double is a NAN, stuff a zero in instead.

instruct convD2I_reg_reg(iRegI dst, regD src, regF tmp) %{
  match(Set dst (ConvD2I src));
  effect( TEMP tmp );
  ins_cost(DEFAULT_COST*2 + MEMORY_REF_COST*2 + BRANCH_COST); // FIXME
  format %{ "FTOSIZD  $tmp,$src\n\t"
            "FMRS     $dst, $tmp" %}
  ins_encode %{
    __ ftosizd($tmp$$FloatRegister, $src$$FloatRegister);
    __ fmrs($dst$$Register, $tmp$$FloatRegister);
  %}
  ins_pipe(fcvtD2I);
%}

// Convert a double to a long in a double register.
// If the double is a NAN, stuff a zero in instead.

// Double to Long conversion
instruct convD2L_reg(R0R1RegL dst, regD src) %{
  match(Set dst (ConvD2L src));
  effect(CALL);
  ins_cost(MEMORY_REF_COST); // FIXME
  format %{ "convD2L    $dst,$src\t ! call to SharedRuntime::d2l" %}
  ins_encode %{
#ifndef __ABI_HARD__
    __ fmrrd($dst$$Register, $dst$$Register->successor(), $src$$FloatRegister);
#else
    if ($src$$FloatRegister != D0) {
      __ mov_double(D0, $src$$FloatRegister);
    }
#endif
    address target = CAST_FROM_FN_PTR(address, SharedRuntime::d2l);
    __ call(target, relocInfo::runtime_call_type);
  %}
  ins_pipe(fcvtD2L);
%}

instruct convF2D_reg(regD dst, regF src) %{
  match(Set dst (ConvF2D src));
  size(4);
  format %{ "FCVTDS  $dst,$src" %}
  ins_encode %{
    __ convert_f2d($dst$$FloatRegister, $src$$FloatRegister);
  %}
  ins_pipe(fcvtF2D);
%}

instruct convF2I_reg_reg(iRegI dst, regF src, regF tmp) %{
  match(Set dst (ConvF2I src));
  effect( TEMP tmp );
  ins_cost(DEFAULT_COST*2 + MEMORY_REF_COST*2 + BRANCH_COST); // FIXME
  size(8);
  format %{ "FTOSIZS  $tmp,$src\n\t"
            "FMRS     $dst, $tmp" %}
  ins_encode %{
    __ ftosizs($tmp$$FloatRegister, $src$$FloatRegister);
    __ fmrs($dst$$Register, $tmp$$FloatRegister);
  %}
  ins_pipe(fcvtF2I);
%}

// Float to Long conversion
instruct convF2L_reg(R0R1RegL dst, regF src, R0RegI arg1) %{
  match(Set dst (ConvF2L src));
  ins_cost(DEFAULT_COST*2 + MEMORY_REF_COST*2 + BRANCH_COST); // FIXME
  effect(CALL);
  format %{ "convF2L  $dst,$src\t! call to SharedRuntime::f2l" %}
  ins_encode %{
#ifndef __ABI_HARD__
    __ fmrs($arg1$$Register, $src$$FloatRegister);
#else
    if($src$$FloatRegister != S0) {
      __ mov_float(S0, $src$$FloatRegister);
    }
#endif
    address target = CAST_FROM_FN_PTR(address, SharedRuntime::f2l);
    __ call(target, relocInfo::runtime_call_type);
  %}
  ins_pipe(fcvtF2L);
%}

instruct convI2D_reg_reg(iRegI src, regD_low dst) %{
  match(Set dst (ConvI2D src));
  ins_cost(DEFAULT_COST + MEMORY_REF_COST); // FIXME
  size(8);
  format %{ "FMSR     $dst,$src \n\t"
            "FSITOD   $dst $dst"%}
  ins_encode %{
      __ fmsr($dst$$FloatRegister, $src$$Register);
      __ fsitod($dst$$FloatRegister, $dst$$FloatRegister);
  %}
  ins_pipe(fcvtI2D);
%}

instruct convI2F_reg_reg( regF dst, iRegI src ) %{
  match(Set dst (ConvI2F src));
  ins_cost(DEFAULT_COST + MEMORY_REF_COST); // FIXME
  size(8);
  format %{ "FMSR     $dst,$src \n\t"
            "FSITOS   $dst, $dst"%}
  ins_encode %{
      __ fmsr($dst$$FloatRegister, $src$$Register);
      __ fsitos($dst$$FloatRegister, $dst$$FloatRegister);
  %}
  ins_pipe(fcvtI2F);
%}

instruct convI2L_reg(iRegL dst, iRegI src) %{
  match(Set dst (ConvI2L src));
  size(8);
  format %{ "MOV    $dst.lo, $src \n\t"
            "ASR    $dst.hi,$src,31\t! int->long" %}
  ins_encode %{
    __ mov($dst$$Register, $src$$Register);
    __ mov($dst$$Register->successor(), AsmOperand($src$$Register, asr, 31));
  %}
  ins_pipe(ialu_reg_reg);
%}

// Zero-extend convert int to long
instruct convI2L_reg_zex(iRegL dst, iRegI src, immL_32bits mask ) %{
  match(Set dst (AndL (ConvI2L src) mask) );
  size(8);
  format %{ "MOV    $dst.lo,$src.lo\t! zero-extend int to long\n\t"
            "MOV    $dst.hi, 0"%}
  ins_encode %{
    __ mov($dst$$Register, $src$$Register);
    __ mov($dst$$Register->successor(), 0);
  %}
  ins_pipe(ialu_reg_reg);
%}

// Zero-extend long
instruct zerox_long(iRegL dst, iRegL src, immL_32bits mask ) %{
  match(Set dst (AndL src mask) );
  size(8);
  format %{ "MOV    $dst.lo,$src.lo\t! zero-extend long\n\t"
            "MOV    $dst.hi, 0"%}
  ins_encode %{
    __ mov($dst$$Register, $src$$Register);
    __ mov($dst$$Register->successor(), 0);
  %}
  ins_pipe(ialu_reg_reg);
%}

instruct MoveF2I_reg_reg(iRegI dst, regF src) %{
  match(Set dst (MoveF2I src));
  effect(DEF dst, USE src);
  ins_cost(MEMORY_REF_COST); // FIXME

  size(4);
  format %{ "FMRS   $dst,$src\t! MoveF2I" %}
  ins_encode %{
    __ fmrs($dst$$Register, $src$$FloatRegister);
  %}
  ins_pipe(iload_mem); // FIXME
%}

instruct MoveI2F_reg_reg(regF dst, iRegI src) %{
  match(Set dst (MoveI2F src));
  ins_cost(MEMORY_REF_COST); // FIXME

  size(4);
  format %{ "FMSR   $dst,$src\t! MoveI2F" %}
  ins_encode %{
    __ fmsr($dst$$FloatRegister, $src$$Register);
  %}
  ins_pipe(iload_mem); // FIXME
%}

instruct MoveD2L_reg_reg(iRegL dst, regD src) %{
  match(Set dst (MoveD2L src));
  effect(DEF dst, USE src);
  ins_cost(MEMORY_REF_COST); // FIXME

  size(4);
  format %{ "FMRRD    $dst,$src\t! MoveD2L" %}
  ins_encode %{
    __ fmrrd($dst$$Register, $dst$$Register->successor(), $src$$FloatRegister);
  %}
  ins_pipe(iload_mem); // FIXME
%}

instruct MoveL2D_reg_reg(regD dst, iRegL src) %{
  match(Set dst (MoveL2D src));
  effect(DEF dst, USE src);
  ins_cost(MEMORY_REF_COST); // FIXME

  size(4);
  format %{ "FMDRR   $dst,$src\t! MoveL2D" %}
  ins_encode %{
    __ fmdrr($dst$$FloatRegister, $src$$Register, $src$$Register->successor());
  %}
  ins_pipe(ialu_reg_reg); // FIXME
%}

//-----------
// Long to Double conversion

// Magic constant, 0x43300000
instruct loadConI_x43300000(iRegI dst) %{
  effect(DEF dst);
  size(8);
  format %{ "MOV_SLOW  $dst,0x43300000\t! 2^52" %}
  ins_encode %{
    __ mov_slow($dst$$Register, 0x43300000);
  %}
  ins_pipe(ialu_none);
%}

// Magic constant, 0x41f00000
instruct loadConI_x41f00000(iRegI dst) %{
  effect(DEF dst);
  size(8);
  format %{ "MOV_SLOW  $dst, 0x41f00000\t! 2^32" %}
  ins_encode %{
    __ mov_slow($dst$$Register, 0x41f00000);
  %}
  ins_pipe(ialu_none);
%}

instruct loadConI_x0(iRegI dst) %{
  effect(DEF dst);
  size(4);
  format %{ "MOV  $dst, 0x0\t! 0" %}
  ins_encode %{
    __ mov($dst$$Register, 0);
  %}
  ins_pipe(ialu_none);
%}

// Construct a double from two float halves
instruct regDHi_regDLo_to_regD(regD_low dst, regD_low src1, regD_low src2) %{
  effect(DEF dst, USE src1, USE src2);
  size(8);
  format %{ "FCPYS  $dst.hi,$src1.hi\n\t"
            "FCPYS  $dst.lo,$src2.lo" %}
  ins_encode %{
    __ fcpys($dst$$FloatRegister->successor(), $src1$$FloatRegister->successor());
    __ fcpys($dst$$FloatRegister, $src2$$FloatRegister);
  %}
  ins_pipe(faddD_reg_reg);
%}

// Convert integer in high half of a double register (in the lower half of
// the double register file) to double
instruct convI2D_regDHi_regD(regD dst, regD_low src) %{
  effect(DEF dst, USE src);
  size(4);
  format %{ "FSITOD  $dst,$src" %}
  ins_encode %{
    __ fsitod($dst$$FloatRegister, $src$$FloatRegister->successor());
  %}
  ins_pipe(fcvtLHi2D);
%}

// Add float double precision
instruct addD_regD_regD(regD dst, regD src1, regD src2) %{
  effect(DEF dst, USE src1, USE src2);
  size(4);
  format %{ "FADDD  $dst,$src1,$src2" %}
  ins_encode %{
    __ add_double($dst$$FloatRegister, $src1$$FloatRegister, $src2$$FloatRegister);
  %}
  ins_pipe(faddD_reg_reg);
%}

// Sub float double precision
instruct subD_regD_regD(regD dst, regD src1, regD src2) %{
  effect(DEF dst, USE src1, USE src2);
  size(4);
  format %{ "FSUBD  $dst,$src1,$src2" %}
  ins_encode %{
    __ sub_double($dst$$FloatRegister, $src1$$FloatRegister, $src2$$FloatRegister);
  %}
  ins_pipe(faddD_reg_reg);
%}

// Mul float double precision
instruct mulD_regD_regD(regD dst, regD src1, regD src2) %{
  effect(DEF dst, USE src1, USE src2);
  size(4);
  format %{ "FMULD  $dst,$src1,$src2" %}
  ins_encode %{
    __ mul_double($dst$$FloatRegister, $src1$$FloatRegister, $src2$$FloatRegister);
  %}
  ins_pipe(fmulD_reg_reg);
%}

instruct regL_to_regD(regD dst, iRegL src) %{
  // No match rule to avoid chain rule match.
  effect(DEF dst, USE src);
  ins_cost(MEMORY_REF_COST);
  size(4);
  format %{ "FMDRR   $dst,$src\t! regL to regD" %}
  ins_encode %{
    __ fmdrr($dst$$FloatRegister, $src$$Register, $src$$Register->successor());
  %}
  ins_pipe(ialu_reg_reg); // FIXME
%}

instruct regI_regI_to_regD(regD dst, iRegI src1, iRegI src2) %{
  // No match rule to avoid chain rule match.
  effect(DEF dst, USE src1, USE src2);
  ins_cost(MEMORY_REF_COST);
  size(4);
  format %{ "FMDRR   $dst,$src1,$src2\t! regI,regI to regD" %}
  ins_encode %{
    __ fmdrr($dst$$FloatRegister, $src1$$Register, $src2$$Register);
  %}
  ins_pipe(ialu_reg_reg); // FIXME
%}

instruct convL2D_reg_slow_fxtof(regD dst, iRegL src) %{
  match(Set dst (ConvL2D src));
  ins_cost(DEFAULT_COST*8 + MEMORY_REF_COST*6); // FIXME

  expand %{
    regD_low   tmpsrc;
    iRegI      ix43300000;
    iRegI      ix41f00000;
    iRegI      ix0;
    regD_low   dx43300000;
    regD       dx41f00000;
    regD       tmp1;
    regD_low   tmp2;
    regD       tmp3;
    regD       tmp4;

    regL_to_regD(tmpsrc, src);

    loadConI_x43300000(ix43300000);
    loadConI_x41f00000(ix41f00000);
    loadConI_x0(ix0);

    regI_regI_to_regD(dx43300000, ix0, ix43300000);
    regI_regI_to_regD(dx41f00000, ix0, ix41f00000);

    convI2D_regDHi_regD(tmp1, tmpsrc);
    regDHi_regDLo_to_regD(tmp2, dx43300000, tmpsrc);
    subD_regD_regD(tmp3, tmp2, dx43300000);
    mulD_regD_regD(tmp4, tmp1, dx41f00000);
    addD_regD_regD(dst, tmp3, tmp4);
  %}
%}

instruct convL2I_reg(iRegI dst, iRegL src) %{
  match(Set dst (ConvL2I src));
  size(4);
  format %{ "MOV    $dst,$src.lo\t! long->int" %}
  ins_encode %{
    __ mov($dst$$Register, $src$$Register);
  %}
  ins_pipe(ialu_move_reg_I_to_L);
%}

// Register Shift Right Immediate
instruct shrL_reg_imm6_L2I(iRegI dst, iRegL src, immI_32_63 cnt) %{
  match(Set dst (ConvL2I (RShiftL src cnt)));
  size(4);
  format %{ "ASR    $dst,$src.hi,($cnt - 32)\t! long->int or mov if $cnt==32" %}
  ins_encode %{
    if ($cnt$$constant == 32) {
      __ mov($dst$$Register, $src$$Register->successor());
    } else {
      __ mov($dst$$Register, AsmOperand($src$$Register->successor(), asr, $cnt$$constant - 32));
    }
  %}
  ins_pipe(ialu_reg_imm);
%}


//----------Control Flow Instructions------------------------------------------
// Compare Instructions
// Compare Integers
instruct compI_iReg(flagsReg icc, iRegI op1, iRegI op2) %{
  match(Set icc (CmpI op1 op2));
  effect( DEF icc, USE op1, USE op2 );

  size(4);
  format %{ "cmp_32 $op1,$op2\t! int" %}
  ins_encode %{
    __ cmp_32($op1$$Register, $op2$$Register);
  %}
  ins_pipe(ialu_cconly_reg_reg);
%}

#ifdef _LP64
// Compare compressed pointers
instruct compN_reg2(flagsRegU icc, iRegN op1, iRegN op2) %{
  match(Set icc (CmpN op1 op2));
  effect( DEF icc, USE op1, USE op2 );

  size(4);
  format %{ "cmp_32 $op1,$op2\t! int" %}
  ins_encode %{
    __ cmp_32($op1$$Register, $op2$$Register);
  %}
  ins_pipe(ialu_cconly_reg_reg);
%}
#endif

instruct compU_iReg(flagsRegU icc, iRegI op1, iRegI op2) %{
  match(Set icc (CmpU op1 op2));

  size(4);
  format %{ "cmp_32 $op1,$op2\t! unsigned int" %}
  ins_encode %{
    __ cmp_32($op1$$Register, $op2$$Register);
  %}
  ins_pipe(ialu_cconly_reg_reg);
%}

instruct compI_iReg_immneg(flagsReg icc, iRegI op1, aimmIneg op2) %{
  match(Set icc (CmpI op1 op2));
  effect( DEF icc, USE op1 );

  size(4);
  format %{ "cmn_32 $op1,-$op2\t! int" %}
  ins_encode %{
    __ cmn_32($op1$$Register, -$op2$$constant);
  %}
  ins_pipe(ialu_cconly_reg_imm);
%}

instruct compI_iReg_imm(flagsReg icc, iRegI op1, aimmI op2) %{
  match(Set icc (CmpI op1 op2));
  effect( DEF icc, USE op1 );

  size(4);
  format %{ "cmp_32 $op1,$op2\t! int" %}
  ins_encode %{
    __ cmp_32($op1$$Register, $op2$$constant);
  %}
  ins_pipe(ialu_cconly_reg_imm);
%}

instruct testI_reg_reg( flagsReg_EQNELTGE icc, iRegI op1, iRegI op2, immI0 zero ) %{
  match(Set icc (CmpI (AndI op1 op2) zero));
  size(4);
  format %{ "tst_32 $op2,$op1" %}

  ins_encode %{
    __ tst_32($op1$$Register, $op2$$Register);
  %}
  ins_pipe(ialu_cconly_reg_reg_zero);
%}

instruct testshlI_reg_reg_reg( flagsReg_EQNELTGE icc, iRegI op1, iRegI op2, iRegI op3, immI0 zero ) %{
  match(Set icc (CmpI (AndI op1 (LShiftI op2 op3)) zero));
  size(4);
  format %{ "TST   $op2,$op1<<$op3" %}

  ins_encode %{
    __ tst($op1$$Register, AsmOperand($op2$$Register, lsl, $op3$$Register));
  %}
  ins_pipe(ialu_cconly_reg_reg_zero);
%}

instruct testshlI_reg_reg_imm( flagsReg_EQNELTGE icc, iRegI op1, iRegI op2, immU5 op3, immI0 zero ) %{
  match(Set icc (CmpI (AndI op1 (LShiftI op2 op3)) zero));
  size(4);
  format %{ "tst_32 $op2,$op1<<$op3" %}

  ins_encode %{
    __ tst_32($op1$$Register, AsmOperand($op2$$Register, lsl, $op3$$constant));
  %}
  ins_pipe(ialu_cconly_reg_reg_zero);
%}

instruct testsarI_reg_reg_reg( flagsReg_EQNELTGE icc, iRegI op1, iRegI op2, iRegI op3, immI0 zero ) %{
  match(Set icc (CmpI (AndI op1 (RShiftI op2 op3)) zero));
  size(4);
  format %{ "TST   $op2,$op1<<$op3" %}

  ins_encode %{
    __ tst($op1$$Register, AsmOperand($op2$$Register, asr, $op3$$Register));
  %}
  ins_pipe(ialu_cconly_reg_reg_zero);
%}

instruct testsarI_reg_reg_imm( flagsReg_EQNELTGE icc, iRegI op1, iRegI op2, immU5 op3, immI0 zero ) %{
  match(Set icc (CmpI (AndI op1 (RShiftI op2 op3)) zero));
  size(4);
  format %{ "tst_32 $op2,$op1<<$op3" %}

  ins_encode %{
    __ tst_32($op1$$Register, AsmOperand($op2$$Register, asr, $op3$$constant));
  %}
  ins_pipe(ialu_cconly_reg_reg_zero);
%}

instruct testshrI_reg_reg_reg( flagsReg_EQNELTGE icc, iRegI op1, iRegI op2, iRegI op3, immI0 zero ) %{
  match(Set icc (CmpI (AndI op1 (URShiftI op2 op3)) zero));
  size(4);
  format %{ "TST   $op2,$op1<<$op3" %}

  ins_encode %{
    __ tst($op1$$Register, AsmOperand($op2$$Register, lsr, $op3$$Register));
  %}
  ins_pipe(ialu_cconly_reg_reg_zero);
%}

instruct testshrI_reg_reg_imm( flagsReg_EQNELTGE icc, iRegI op1, iRegI op2, immU5 op3, immI0 zero ) %{
  match(Set icc (CmpI (AndI op1 (URShiftI op2 op3)) zero));
  size(4);
  format %{ "tst_32 $op2,$op1<<$op3" %}

  ins_encode %{
    __ tst_32($op1$$Register, AsmOperand($op2$$Register, lsr, $op3$$constant));
  %}
  ins_pipe(ialu_cconly_reg_reg_zero);
%}

instruct testI_reg_imm( flagsReg_EQNELTGE icc, iRegI op1, limmI op2, immI0 zero ) %{
  match(Set icc (CmpI (AndI op1 op2) zero));
  size(4);
  format %{ "tst_32 $op2,$op1" %}

  ins_encode %{
    __ tst_32($op1$$Register, $op2$$constant);
  %}
  ins_pipe(ialu_cconly_reg_imm_zero);
%}

instruct compL_reg_reg_LTGE(flagsRegL_LTGE xcc, iRegL op1, iRegL op2, iRegL tmp) %{
  match(Set xcc (CmpL op1 op2));
  effect( DEF xcc, USE op1, USE op2, TEMP tmp );

  size(8);
  format %{ "SUBS    $tmp,$op1.low,$op2.low\t\t! long\n\t"
            "SBCS    $tmp,$op1.hi,$op2.hi" %}
  ins_encode %{
    __ subs($tmp$$Register, $op1$$Register, $op2$$Register);
    __ sbcs($tmp$$Register->successor(), $op1$$Register->successor(), $op2$$Register->successor());
  %}
  ins_pipe(ialu_cconly_reg_reg);
%}

instruct compUL_reg_reg_LTGE(flagsRegUL_LTGE xcc, iRegL op1, iRegL op2, iRegL tmp) %{
  match(Set xcc (CmpUL op1 op2));
  effect(DEF xcc, USE op1, USE op2, TEMP tmp);

  size(8);
  format %{ "SUBS    $tmp,$op1.low,$op2.low\t\t! unsigned long\n\t"
            "SBCS    $tmp,$op1.hi,$op2.hi" %}
  ins_encode %{
    __ subs($tmp$$Register, $op1$$Register, $op2$$Register);
    __ sbcs($tmp$$Register->successor(), $op1$$Register->successor(), $op2$$Register->successor());
  %}
  ins_pipe(ialu_cconly_reg_reg);
%}

instruct compL_reg_reg_EQNE(flagsRegL_EQNE xcc, iRegL op1, iRegL op2) %{
  match(Set xcc (CmpL op1 op2));
  effect( DEF xcc, USE op1, USE op2 );

  size(8);
  format %{ "TEQ    $op1.hi,$op2.hi\t\t! long\n\t"
            "TEQ.eq $op1.lo,$op2.lo" %}
  ins_encode %{
    __ teq($op1$$Register->successor(), $op2$$Register->successor());
    __ teq($op1$$Register, $op2$$Register, eq);
  %}
  ins_pipe(ialu_cconly_reg_reg);
%}

instruct compL_reg_reg_LEGT(flagsRegL_LEGT xcc, iRegL op1, iRegL op2, iRegL tmp) %{
  match(Set xcc (CmpL op1 op2));
  effect( DEF xcc, USE op1, USE op2, TEMP tmp );

  size(8);
  format %{ "SUBS    $tmp,$op2.low,$op1.low\t\t! long\n\t"
            "SBCS    $tmp,$op2.hi,$op1.hi" %}
  ins_encode %{
    __ subs($tmp$$Register, $op2$$Register, $op1$$Register);
    __ sbcs($tmp$$Register->successor(), $op2$$Register->successor(), $op1$$Register->successor());
  %}
  ins_pipe(ialu_cconly_reg_reg);
%}

// TODO: try immLRot2 instead, (0, $con$$constant) becomes
// (hi($con$$constant), lo($con$$constant)) becomes
instruct compL_reg_con_LTGE(flagsRegL_LTGE xcc, iRegL op1, immLlowRot con, iRegL tmp) %{
  match(Set xcc (CmpL op1 con));
  effect( DEF xcc, USE op1, USE con, TEMP tmp );

  size(8);
  format %{ "SUBS    $tmp,$op1.low,$con\t\t! long\n\t"
            "SBCS    $tmp,$op1.hi,0" %}
  ins_encode %{
    __ subs($tmp$$Register, $op1$$Register, $con$$constant);
    __ sbcs($tmp$$Register->successor(), $op1$$Register->successor(), 0);
  %}

  ins_pipe(ialu_cconly_reg_reg);
%}

// TODO: try immLRot2 instead, (0, $con$$constant) becomes
// (hi($con$$constant), lo($con$$constant)) becomes
instruct compL_reg_con_EQNE(flagsRegL_EQNE xcc, iRegL op1, immLlowRot con) %{
  match(Set xcc (CmpL op1 con));
  effect( DEF xcc, USE op1, USE con );

  size(8);
  format %{ "TEQ    $op1.hi,0\t\t! long\n\t"
            "TEQ.eq $op1.lo,$con" %}
  ins_encode %{
    __ teq($op1$$Register->successor(), 0);
    __ teq($op1$$Register, $con$$constant, eq);
  %}

  ins_pipe(ialu_cconly_reg_reg);
%}

// TODO: try immLRot2 instead, (0, $con$$constant) becomes
// (hi($con$$constant), lo($con$$constant)) becomes
instruct compL_reg_con_LEGT(flagsRegL_LEGT xcc, iRegL op1, immLlowRot con, iRegL tmp) %{
  match(Set xcc (CmpL op1 con));
  effect( DEF xcc, USE op1, USE con, TEMP tmp );

  size(8);
  format %{ "RSBS    $tmp,$op1.low,$con\t\t! long\n\t"
            "RSCS    $tmp,$op1.hi,0" %}
  ins_encode %{
    __ rsbs($tmp$$Register, $op1$$Register, $con$$constant);
    __ rscs($tmp$$Register->successor(), $op1$$Register->successor(), 0);
  %}

  ins_pipe(ialu_cconly_reg_reg);
%}

instruct compUL_reg_reg_EQNE(flagsRegUL_EQNE xcc, iRegL op1, iRegL op2) %{
  match(Set xcc (CmpUL op1 op2));
  effect(DEF xcc, USE op1, USE op2);

  size(8);
  format %{ "TEQ    $op1.hi,$op2.hi\t\t! unsigned long\n\t"
            "TEQ.eq $op1.lo,$op2.lo" %}
  ins_encode %{
    __ teq($op1$$Register->successor(), $op2$$Register->successor());
    __ teq($op1$$Register, $op2$$Register, eq);
  %}
  ins_pipe(ialu_cconly_reg_reg);
%}

instruct compUL_reg_reg_LEGT(flagsRegUL_LEGT xcc, iRegL op1, iRegL op2, iRegL tmp) %{
  match(Set xcc (CmpUL op1 op2));
  effect(DEF xcc, USE op1, USE op2, TEMP tmp);

  size(8);
  format %{ "SUBS    $tmp,$op2.low,$op1.low\t\t! unsigned long\n\t"
            "SBCS    $tmp,$op2.hi,$op1.hi" %}
  ins_encode %{
    __ subs($tmp$$Register, $op2$$Register, $op1$$Register);
    __ sbcs($tmp$$Register->successor(), $op2$$Register->successor(), $op1$$Register->successor());
  %}
  ins_pipe(ialu_cconly_reg_reg);
%}

// TODO: try immLRot2 instead, (0, $con$$constant) becomes
// (hi($con$$constant), lo($con$$constant)) becomes
instruct compUL_reg_con_LTGE(flagsRegUL_LTGE xcc, iRegL op1, immLlowRot con, iRegL tmp) %{
  match(Set xcc (CmpUL op1 con));
  effect(DEF xcc, USE op1, USE con, TEMP tmp);

  size(8);
  format %{ "SUBS    $tmp,$op1.low,$con\t\t! unsigned long\n\t"
            "SBCS    $tmp,$op1.hi,0" %}
  ins_encode %{
    __ subs($tmp$$Register, $op1$$Register, $con$$constant);
    __ sbcs($tmp$$Register->successor(), $op1$$Register->successor(), 0);
  %}

  ins_pipe(ialu_cconly_reg_reg);
%}

// TODO: try immLRot2 instead, (0, $con$$constant) becomes
// (hi($con$$constant), lo($con$$constant)) becomes
instruct compUL_reg_con_EQNE(flagsRegUL_EQNE xcc, iRegL op1, immLlowRot con) %{
  match(Set xcc (CmpUL op1 con));
  effect(DEF xcc, USE op1, USE con);

  size(8);
  format %{ "TEQ    $op1.hi,0\t\t! unsigned long\n\t"
            "TEQ.eq $op1.lo,$con" %}
  ins_encode %{
    __ teq($op1$$Register->successor(), 0);
    __ teq($op1$$Register, $con$$constant, eq);
  %}

  ins_pipe(ialu_cconly_reg_reg);
%}

// TODO: try immLRot2 instead, (0, $con$$constant) becomes
// (hi($con$$constant), lo($con$$constant)) becomes
instruct compUL_reg_con_LEGT(flagsRegUL_LEGT xcc, iRegL op1, immLlowRot con, iRegL tmp) %{
  match(Set xcc (CmpUL op1 con));
  effect(DEF xcc, USE op1, USE con, TEMP tmp);

  size(8);
  format %{ "RSBS    $tmp,$op1.low,$con\t\t! unsigned long\n\t"
            "RSCS    $tmp,$op1.hi,0" %}
  ins_encode %{
    __ rsbs($tmp$$Register, $op1$$Register, $con$$constant);
    __ rscs($tmp$$Register->successor(), $op1$$Register->successor(), 0);
  %}

  ins_pipe(ialu_cconly_reg_reg);
%}

/* instruct testL_reg_reg(flagsRegL xcc, iRegL op1, iRegL op2, immL0 zero) %{ */
/*   match(Set xcc (CmpL (AndL op1 op2) zero)); */
/*   ins_encode %{ */
/*     __ stop("testL_reg_reg unimplemented"); */
/*   %} */
/*   ins_pipe(ialu_cconly_reg_reg); */
/* %} */

/* // useful for checking the alignment of a pointer: */
/* instruct testL_reg_con(flagsRegL xcc, iRegL op1, immLlowRot con, immL0 zero) %{ */
/*   match(Set xcc (CmpL (AndL op1 con) zero)); */
/*   ins_encode %{ */
/*     __ stop("testL_reg_con unimplemented"); */
/*   %} */
/*   ins_pipe(ialu_cconly_reg_reg); */
/* %} */

instruct compU_iReg_imm(flagsRegU icc, iRegI op1, aimmU31 op2 ) %{
  match(Set icc (CmpU op1 op2));

  size(4);
  format %{ "cmp_32 $op1,$op2\t! unsigned" %}
  ins_encode %{
    __ cmp_32($op1$$Register, $op2$$constant);
  %}
  ins_pipe(ialu_cconly_reg_imm);
%}

// Compare Pointers
instruct compP_iRegP(flagsRegP pcc, iRegP op1, iRegP op2 ) %{
  match(Set pcc (CmpP op1 op2));

  size(4);
  format %{ "CMP    $op1,$op2\t! ptr" %}
  ins_encode %{
    __ cmp($op1$$Register, $op2$$Register);
  %}
  ins_pipe(ialu_cconly_reg_reg);
%}

instruct compP_iRegP_imm(flagsRegP pcc, iRegP op1, aimmP op2 ) %{
  match(Set pcc (CmpP op1 op2));

  size(4);
  format %{ "CMP    $op1,$op2\t! ptr" %}
  ins_encode %{
    assert($op2$$constant == 0 || _opnds[2]->constant_reloc() == relocInfo::none, "reloc in cmp?");
    __ cmp($op1$$Register, $op2$$constant);
  %}
  ins_pipe(ialu_cconly_reg_imm);
%}

//----------Max and Min--------------------------------------------------------
// Min Instructions
// Conditional move for min
instruct cmovI_reg_lt( iRegI op2, iRegI op1, flagsReg icc ) %{
  effect( USE_DEF op2, USE op1, USE icc );

  size(4);
  format %{ "MOV.lt  $op2,$op1\t! min" %}
  ins_encode %{
    __ mov($op2$$Register, $op1$$Register, lt);
  %}
  ins_pipe(ialu_reg_flags);
%}

// Min Register with Register.
instruct minI_eReg(iRegI op1, iRegI op2) %{
  match(Set op2 (MinI op1 op2));
  ins_cost(DEFAULT_COST*2);
  expand %{
    flagsReg icc;
    compI_iReg(icc,op1,op2);
    cmovI_reg_lt(op2,op1,icc);
  %}
%}

// Max Instructions
// Conditional move for max
instruct cmovI_reg_gt( iRegI op2, iRegI op1, flagsReg icc ) %{
  effect( USE_DEF op2, USE op1, USE icc );
  format %{ "MOV.gt  $op2,$op1\t! max" %}
  ins_encode %{
    __ mov($op2$$Register, $op1$$Register, gt);
  %}
  ins_pipe(ialu_reg_flags);
%}

// Max Register with Register
instruct maxI_eReg(iRegI op1, iRegI op2) %{
  match(Set op2 (MaxI op1 op2));
  ins_cost(DEFAULT_COST*2);
  expand %{
    flagsReg icc;
    compI_iReg(icc,op1,op2);
    cmovI_reg_gt(op2,op1,icc);
  %}
%}


//----------Float Compares----------------------------------------------------
// Compare floating, generate condition code
instruct cmpF_cc(flagsRegF fcc, flagsReg icc, regF src1, regF src2) %{
  match(Set icc (CmpF src1 src2));
  effect(KILL fcc);

  size(8);
  format %{ "FCMPs  $src1,$src2\n\t"
            "FMSTAT" %}
  ins_encode %{
    __ fcmps($src1$$FloatRegister, $src2$$FloatRegister);
    __ fmstat();
  %}
  ins_pipe(faddF_fcc_reg_reg_zero);
%}

instruct cmpF0_cc(flagsRegF fcc, flagsReg icc, regF src1, immF0 src2) %{
  match(Set icc (CmpF src1 src2));
  effect(KILL fcc);

  size(8);
  format %{ "FCMPs  $src1,$src2\n\t"
            "FMSTAT" %}
  ins_encode %{
    __ fcmpzs($src1$$FloatRegister);
    __ fmstat();
  %}
  ins_pipe(faddF_fcc_reg_reg_zero);
%}

instruct cmpD_cc(flagsRegF fcc, flagsReg icc, regD src1, regD src2) %{
  match(Set icc (CmpD src1 src2));
  effect(KILL fcc);

  size(8);
  format %{ "FCMPd  $src1,$src2 \n\t"
            "FMSTAT" %}
  ins_encode %{
    __ fcmpd($src1$$FloatRegister, $src2$$FloatRegister);
    __ fmstat();
  %}
  ins_pipe(faddD_fcc_reg_reg_zero);
%}

instruct cmpD0_cc(flagsRegF fcc, flagsReg icc, regD src1, immD0 src2) %{
  match(Set icc (CmpD src1 src2));
  effect(KILL fcc);

  size(8);
  format %{ "FCMPZd  $src1,$src2 \n\t"
            "FMSTAT" %}
  ins_encode %{
    __ fcmpzd($src1$$FloatRegister);
    __ fmstat();
  %}
  ins_pipe(faddD_fcc_reg_reg_zero);
%}

// Compare floating, generate -1,0,1
instruct cmpF_reg(iRegI dst, regF src1, regF src2, flagsRegF fcc) %{
  match(Set dst (CmpF3 src1 src2));
  effect(KILL fcc);
  ins_cost(DEFAULT_COST*3+BRANCH_COST*3); // FIXME
  size(20);
  // same number of instructions as code using conditional moves but
  // doesn't kill integer condition register
  format %{ "FCMPs  $dst,$src1,$src2 \n\t"
            "VMRS   $dst, FPSCR \n\t"
            "OR     $dst, $dst, 0x08000000 \n\t"
            "EOR    $dst, $dst, $dst << 3 \n\t"
            "MOV    $dst, $dst >> 30" %}
  ins_encode %{
    __ fcmps($src1$$FloatRegister, $src2$$FloatRegister);
    __ floating_cmp($dst$$Register);
  %}
  ins_pipe( floating_cmp );
%}

instruct cmpF0_reg(iRegI dst, regF src1, immF0 src2, flagsRegF fcc) %{
  match(Set dst (CmpF3 src1 src2));
  effect(KILL fcc);
  ins_cost(DEFAULT_COST*3+BRANCH_COST*3); // FIXME
  size(20);
  // same number of instructions as code using conditional moves but
  // doesn't kill integer condition register
  format %{ "FCMPZs $dst,$src1,$src2 \n\t"
            "VMRS   $dst, FPSCR \n\t"
            "OR     $dst, $dst, 0x08000000 \n\t"
            "EOR    $dst, $dst, $dst << 3 \n\t"
            "MOV    $dst, $dst >> 30" %}
  ins_encode %{
    __ fcmpzs($src1$$FloatRegister);
    __ floating_cmp($dst$$Register);
  %}
  ins_pipe( floating_cmp );
%}

instruct cmpD_reg(iRegI dst, regD src1, regD src2, flagsRegF fcc) %{
  match(Set dst (CmpD3 src1 src2));
  effect(KILL fcc);
  ins_cost(DEFAULT_COST*3+BRANCH_COST*3); // FIXME
  size(20);
  // same number of instructions as code using conditional moves but
  // doesn't kill integer condition register
  format %{ "FCMPd  $dst,$src1,$src2 \n\t"
            "VMRS   $dst, FPSCR \n\t"
            "OR     $dst, $dst, 0x08000000 \n\t"
            "EOR    $dst, $dst, $dst << 3 \n\t"
            "MOV    $dst, $dst >> 30" %}
  ins_encode %{
    __ fcmpd($src1$$FloatRegister, $src2$$FloatRegister);
    __ floating_cmp($dst$$Register);
  %}
  ins_pipe( floating_cmp );
%}

instruct cmpD0_reg(iRegI dst, regD src1, immD0 src2, flagsRegF fcc) %{
  match(Set dst (CmpD3 src1 src2));
  effect(KILL fcc);
  ins_cost(DEFAULT_COST*3+BRANCH_COST*3); // FIXME
  size(20);
  // same number of instructions as code using conditional moves but
  // doesn't kill integer condition register
  format %{ "FCMPZd $dst,$src1,$src2 \n\t"
            "VMRS   $dst, FPSCR \n\t"
            "OR     $dst, $dst, 0x08000000 \n\t"
            "EOR    $dst, $dst, $dst << 3 \n\t"
            "MOV    $dst, $dst >> 30" %}
  ins_encode %{
    __ fcmpzd($src1$$FloatRegister);
    __ floating_cmp($dst$$Register);
  %}
  ins_pipe( floating_cmp );
%}

//----------Branches---------------------------------------------------------
// Jump
// (compare 'operand indIndex' and 'instruct addP_reg_reg' above)
// FIXME
instruct jumpXtnd(iRegX switch_val, iRegP tmp) %{
  match(Jump switch_val);
  effect(TEMP tmp);
  ins_cost(350);
  format %{  "ADD    $tmp, $constanttablebase, $switch_val\n\t"
             "LDR    $tmp,[$tmp + $constantoffset]\n\t"
             "BX     $tmp" %}
  size(20);
  ins_encode %{
    Register table_reg;
    Register label_reg = $tmp$$Register;
    if (constant_offset() == 0) {
      table_reg = $constanttablebase;
      __ ldr(label_reg, Address(table_reg, $switch_val$$Register));
    } else {
      table_reg = $tmp$$Register;
      int offset = $constantoffset;
      if (is_memoryP(offset)) {
        __ add(table_reg, $constanttablebase, $switch_val$$Register);
        __ ldr(label_reg, Address(table_reg, offset));
      } else {
        __ mov_slow(table_reg, $constantoffset);
        __ add(table_reg, $constanttablebase, table_reg);
        __ ldr(label_reg, Address(table_reg, $switch_val$$Register));
      }
    }
    __ jump(label_reg); // ldr + b better than ldr to PC for branch predictor?
    //    __ ldr(PC, Address($table$$Register, $switch_val$$Register));
  %}
  ins_pipe(ialu_reg_reg);
%}

// // Direct Branch.
instruct branch(label labl) %{
  match(Goto);
  effect(USE labl);

  size(4);
  ins_cost(BRANCH_COST);
  format %{ "B     $labl" %}
  ins_encode %{
    __ b(*($labl$$label));
  %}
  ins_pipe(br);
%}

// Conditional Direct Branch
instruct branchCon(cmpOp cmp, flagsReg icc, label labl) %{
  match(If cmp icc);
  effect(USE labl);

  size(4);
  ins_cost(BRANCH_COST);
  format %{ "B$cmp   $icc,$labl" %}
  ins_encode %{
    __ b(*($labl$$label), (AsmCondition)($cmp$$cmpcode));
  %}
  ins_pipe(br_cc);
%}

#ifdef ARM
instruct branchCon_EQNELTGE(cmpOp0 cmp, flagsReg_EQNELTGE icc, label labl) %{
  match(If cmp icc);
  effect(USE labl);
  predicate( _kids[0]->_leaf->as_Bool()->_test._test == BoolTest::eq || _kids[0]->_leaf->as_Bool()->_test._test == BoolTest::ne || _kids[0]->_leaf->as_Bool()->_test._test == BoolTest::lt || _kids[0]->_leaf->as_Bool()->_test._test == BoolTest::ge);

  size(4);
  ins_cost(BRANCH_COST);
  format %{ "B$cmp   $icc,$labl" %}
  ins_encode %{
    __ b(*($labl$$label), (AsmCondition)($cmp$$cmpcode));
  %}
  ins_pipe(br_cc);
%}
#endif


instruct branchConU(cmpOpU cmp, flagsRegU icc, label labl) %{
  match(If cmp icc);
  effect(USE labl);

  size(4);
  ins_cost(BRANCH_COST);
  format %{ "B$cmp  $icc,$labl" %}
  ins_encode %{
    __ b(*($labl$$label), (AsmCondition)($cmp$$cmpcode));
  %}
  ins_pipe(br_cc);
%}

instruct branchConP(cmpOpP cmp, flagsRegP pcc, label labl) %{
  match(If cmp pcc);
  effect(USE labl);

  size(4);
  ins_cost(BRANCH_COST);
  format %{ "B$cmp  $pcc,$labl" %}
  ins_encode %{
    __ b(*($labl$$label), (AsmCondition)($cmp$$cmpcode));
  %}
  ins_pipe(br_cc);
%}

instruct branchConL_LTGE(cmpOpL cmp, flagsRegL_LTGE xcc, label labl) %{
  match(If cmp xcc);
  effect(USE labl);
  predicate( _kids[0]->_leaf->as_Bool()->_test._test == BoolTest::lt || _kids[0]->_leaf->as_Bool()->_test._test == BoolTest::ge );

  size(4);
  ins_cost(BRANCH_COST);
  format %{ "B$cmp  $xcc,$labl" %}
  ins_encode %{
    __ b(*($labl$$label), (AsmCondition)($cmp$$cmpcode));
  %}
  ins_pipe(br_cc);
%}

instruct branchConL_EQNE(cmpOpL cmp, flagsRegL_EQNE xcc, label labl) %{
  match(If cmp xcc);
  effect(USE labl);
  predicate( _kids[0]->_leaf->as_Bool()->_test._test == BoolTest::eq || _kids[0]->_leaf->as_Bool()->_test._test == BoolTest::ne );

  size(4);
  ins_cost(BRANCH_COST);
  format %{ "B$cmp  $xcc,$labl" %}
  ins_encode %{
    __ b(*($labl$$label), (AsmCondition)($cmp$$cmpcode));
  %}
  ins_pipe(br_cc);
%}

instruct branchConL_LEGT(cmpOpL_commute cmp, flagsRegL_LEGT xcc, label labl) %{
  match(If cmp xcc);
  effect(USE labl);
  predicate( _kids[0]->_leaf->as_Bool()->_test._test == BoolTest::gt || _kids[0]->_leaf->as_Bool()->_test._test == BoolTest::le );

  size(4);
  ins_cost(BRANCH_COST);
  format %{ "B$cmp  $xcc,$labl" %}
  ins_encode %{
    __ b(*($labl$$label), (AsmCondition)($cmp$$cmpcode));
  %}
  ins_pipe(br_cc);
%}

instruct branchConUL_LTGE(cmpOpUL cmp, flagsRegUL_LTGE xcc, label labl) %{
  match(If cmp xcc);
  effect(USE labl);
  predicate(_kids[0]->_leaf->as_Bool()->_test._test == BoolTest::lt || _kids[0]->_leaf->as_Bool()->_test._test == BoolTest::ge);

  size(4);
  ins_cost(BRANCH_COST);
  format %{ "B$cmp  $xcc,$labl" %}
  ins_encode %{
    __ b(*($labl$$label), (AsmCondition)($cmp$$cmpcode));
  %}
  ins_pipe(br_cc);
%}

instruct branchConUL_EQNE(cmpOpUL cmp, flagsRegUL_EQNE xcc, label labl) %{
  match(If cmp xcc);
  effect(USE labl);
  predicate(_kids[0]->_leaf->as_Bool()->_test._test == BoolTest::eq || _kids[0]->_leaf->as_Bool()->_test._test == BoolTest::ne);

  size(4);
  ins_cost(BRANCH_COST);
  format %{ "B$cmp  $xcc,$labl" %}
  ins_encode %{
    __ b(*($labl$$label), (AsmCondition)($cmp$$cmpcode));
  %}
  ins_pipe(br_cc);
%}

instruct branchConUL_LEGT(cmpOpUL_commute cmp, flagsRegUL_LEGT xcc, label labl) %{
  match(If cmp xcc);
  effect(USE labl);
  predicate(_kids[0]->_leaf->as_Bool()->_test._test == BoolTest::gt || _kids[0]->_leaf->as_Bool()->_test._test == BoolTest::le);

  size(4);
  ins_cost(BRANCH_COST);
  format %{ "B$cmp  $xcc,$labl" %}
  ins_encode %{
    __ b(*($labl$$label), (AsmCondition)($cmp$$cmpcode));
  %}
  ins_pipe(br_cc);
%}

instruct branchLoopEnd(cmpOp cmp, flagsReg icc, label labl) %{
  match(CountedLoopEnd cmp icc);
  effect(USE labl);

  size(4);
  ins_cost(BRANCH_COST);
  format %{ "B$cmp   $icc,$labl\t! Loop end" %}
  ins_encode %{
    __ b(*($labl$$label), (AsmCondition)($cmp$$cmpcode));
  %}
  ins_pipe(br_cc);
%}

// instruct branchLoopEndU(cmpOpU cmp, flagsRegU icc, label labl) %{
//   match(CountedLoopEnd cmp icc);
//   ins_pipe(br_cc);
// %}

// ============================================================================
// Long Compare
//
// Currently we hold longs in 2 registers.  Comparing such values efficiently
// is tricky.  The flavor of compare used depends on whether we are testing
// for LT, LE, or EQ.  For a simple LT test we can check just the sign bit.
// The GE test is the negated LT test.  The LE test can be had by commuting
// the operands (yielding a GE test) and then negating; negate again for the
// GT test.  The EQ test is done by ORcc'ing the high and low halves, and the
// NE test is negated from that.

// Due to a shortcoming in the ADLC, it mixes up expressions like:
// (foo (CmpI (CmpL X Y) 0)) and (bar (CmpI (CmpL X 0L) 0)).  Note the
// difference between 'Y' and '0L'.  The tree-matches for the CmpI sections
// are collapsed internally in the ADLC's dfa-gen code.  The match for
// (CmpI (CmpL X Y) 0) is silently replaced with (CmpI (CmpL X 0L) 0) and the
// foo match ends up with the wrong leaf.  One fix is to not match both
// reg-reg and reg-zero forms of long-compare.  This is unfortunate because
// both forms beat the trinary form of long-compare and both are very useful
// on Intel which has so few registers.

// instruct branchCon_long(cmpOp cmp, flagsRegL xcc, label labl) %{
//   match(If cmp xcc);
//   ins_pipe(br_cc);
// %}

// Manifest a CmpL3 result in an integer register.  Very painful.
// This is the test to avoid.
instruct cmpL3_reg_reg(iRegI dst, iRegL src1, iRegL src2, flagsReg ccr ) %{
  match(Set dst (CmpL3 src1 src2) );
  effect( KILL ccr );
  ins_cost(6*DEFAULT_COST); // FIXME
  size(32);
  format %{
      "CMP    $src1.hi, $src2.hi\t\t! long\n"
    "\tMOV.gt $dst, 1\n"
    "\tmvn.lt $dst, 0\n"
    "\tB.ne   done\n"
    "\tSUBS   $dst, $src1.lo, $src2.lo\n"
    "\tMOV.hi $dst, 1\n"
    "\tmvn.lo $dst, 0\n"
    "done:"     %}
  ins_encode %{
    Label done;
    __ cmp($src1$$Register->successor(), $src2$$Register->successor());
    __ mov($dst$$Register, 1, gt);
    __ mvn($dst$$Register, 0, lt);
    __ b(done, ne);
    __ subs($dst$$Register, $src1$$Register, $src2$$Register);
    __ mov($dst$$Register, 1, hi);
    __ mvn($dst$$Register, 0, lo);
    __ bind(done);
  %}
  ins_pipe(cmpL_reg);
%}

// Conditional move
instruct cmovLL_reg_LTGE(cmpOpL cmp, flagsRegL_LTGE xcc, iRegL dst, iRegL src) %{
  match(Set dst (CMoveL (Binary cmp xcc) (Binary dst src)));
  predicate(_kids[0]->_kids[0]->_leaf->as_Bool()->_test._test == BoolTest::lt || _kids[0]->_kids[0]->_leaf->as_Bool()->_test._test == BoolTest::ge );

  ins_cost(150);
  size(8);
  format %{ "MOV$cmp  $dst.lo,$src.lo\t! long\n\t"
            "MOV$cmp  $dst,$src.hi" %}
  ins_encode %{
    __ mov($dst$$Register, $src$$Register, (AsmCondition)($cmp$$cmpcode));
    __ mov($dst$$Register->successor(), $src$$Register->successor(), (AsmCondition)($cmp$$cmpcode));
  %}
  ins_pipe(ialu_reg);
%}

instruct cmovLL_reg_LTGE_U(cmpOpL cmp, flagsRegUL_LTGE xcc, iRegL dst, iRegL src) %{
  match(Set dst (CMoveL (Binary cmp xcc) (Binary dst src)));
  predicate(_kids[0]->_kids[0]->_leaf->as_Bool()->_test._test == BoolTest::lt || _kids[0]->_kids[0]->_leaf->as_Bool()->_test._test == BoolTest::ge );

  ins_cost(150);
  size(8);
  format %{ "MOV$cmp  $dst.lo,$src.lo\t! long\n\t"
            "MOV$cmp  $dst,$src.hi" %}
  ins_encode %{
    __ mov($dst$$Register, $src$$Register, (AsmCondition)($cmp$$cmpcode));
    __ mov($dst$$Register->successor(), $src$$Register->successor(), (AsmCondition)($cmp$$cmpcode));
  %}
  ins_pipe(ialu_reg);
%}

instruct cmovLL_reg_EQNE(cmpOpL cmp, flagsRegL_EQNE xcc, iRegL dst, iRegL src) %{
  match(Set dst (CMoveL (Binary cmp xcc) (Binary dst src)));
  predicate(_kids[0]->_kids[0]->_leaf->as_Bool()->_test._test == BoolTest::eq || _kids[0]->_kids[0]->_leaf->as_Bool()->_test._test == BoolTest::ne );

  ins_cost(150);
  size(8);
  format %{ "MOV$cmp  $dst.lo,$src.lo\t! long\n\t"
            "MOV$cmp  $dst,$src.hi" %}
  ins_encode %{
    __ mov($dst$$Register, $src$$Register, (AsmCondition)($cmp$$cmpcode));
    __ mov($dst$$Register->successor(), $src$$Register->successor(), (AsmCondition)($cmp$$cmpcode));
  %}
  ins_pipe(ialu_reg);
%}

instruct cmovLL_reg_LEGT(cmpOpL_commute cmp, flagsRegL_LEGT xcc, iRegL dst, iRegL src) %{
  match(Set dst (CMoveL (Binary cmp xcc) (Binary dst src)));
  predicate(_kids[0]->_kids[0]->_leaf->as_Bool()->_test._test == BoolTest::le || _kids[0]->_kids[0]->_leaf->as_Bool()->_test._test == BoolTest::gt );

  ins_cost(150);
  size(8);
  format %{ "MOV$cmp  $dst.lo,$src.lo\t! long\n\t"
            "MOV$cmp  $dst,$src.hi" %}
  ins_encode %{
    __ mov($dst$$Register, $src$$Register, (AsmCondition)($cmp$$cmpcode));
    __ mov($dst$$Register->successor(), $src$$Register->successor(), (AsmCondition)($cmp$$cmpcode));
  %}
  ins_pipe(ialu_reg);
%}

instruct cmovLL_reg_LEGT_U(cmpOpL_commute cmp, flagsRegUL_LEGT xcc, iRegL dst, iRegL src) %{
  match(Set dst (CMoveL (Binary cmp xcc) (Binary dst src)));
  predicate(_kids[0]->_kids[0]->_leaf->as_Bool()->_test._test == BoolTest::le || _kids[0]->_kids[0]->_leaf->as_Bool()->_test._test == BoolTest::gt );

  ins_cost(150);
  size(8);
  format %{ "MOV$cmp  $dst.lo,$src.lo\t! long\n\t"
            "MOV$cmp  $dst,$src.hi" %}
  ins_encode %{
    __ mov($dst$$Register, $src$$Register, (AsmCondition)($cmp$$cmpcode));
    __ mov($dst$$Register->successor(), $src$$Register->successor(), (AsmCondition)($cmp$$cmpcode));
  %}
  ins_pipe(ialu_reg);
%}

instruct cmovLL_imm_LTGE(cmpOpL cmp, flagsRegL_LTGE xcc, iRegL dst, immL0 src) %{
  match(Set dst (CMoveL (Binary cmp xcc) (Binary dst src)));
  predicate(_kids[0]->_kids[0]->_leaf->as_Bool()->_test._test == BoolTest::lt || _kids[0]->_kids[0]->_leaf->as_Bool()->_test._test == BoolTest::ge );
  ins_cost(140);
  size(8);
  format %{ "MOV$cmp  $dst.lo,0\t! long\n\t"
            "MOV$cmp  $dst,0" %}
  ins_encode %{
    __ mov($dst$$Register, 0, (AsmCondition)($cmp$$cmpcode));
    __ mov($dst$$Register->successor(), 0, (AsmCondition)($cmp$$cmpcode));
  %}
  ins_pipe(ialu_imm);
%}

instruct cmovLL_imm_LTGE_U(cmpOpL cmp, flagsRegUL_LTGE xcc, iRegL dst, immL0 src) %{
  match(Set dst (CMoveL (Binary cmp xcc) (Binary dst src)));
  predicate(_kids[0]->_kids[0]->_leaf->as_Bool()->_test._test == BoolTest::lt || _kids[0]->_kids[0]->_leaf->as_Bool()->_test._test == BoolTest::ge );
  ins_cost(140);
  size(8);
  format %{ "MOV$cmp  $dst.lo,0\t! long\n\t"
            "MOV$cmp  $dst,0" %}
  ins_encode %{
    __ mov($dst$$Register, 0, (AsmCondition)($cmp$$cmpcode));
    __ mov($dst$$Register->successor(), 0, (AsmCondition)($cmp$$cmpcode));
  %}
  ins_pipe(ialu_imm);
%}

instruct cmovLL_imm_EQNE(cmpOpL cmp, flagsRegL_EQNE xcc, iRegL dst, immL0 src) %{
  match(Set dst (CMoveL (Binary cmp xcc) (Binary dst src)));
  predicate(_kids[0]->_kids[0]->_leaf->as_Bool()->_test._test == BoolTest::eq || _kids[0]->_kids[0]->_leaf->as_Bool()->_test._test == BoolTest::ne );
  ins_cost(140);
  size(8);
  format %{ "MOV$cmp  $dst.lo,0\t! long\n\t"
            "MOV$cmp  $dst,0" %}
  ins_encode %{
    __ mov($dst$$Register, 0, (AsmCondition)($cmp$$cmpcode));
    __ mov($dst$$Register->successor(), 0, (AsmCondition)($cmp$$cmpcode));
  %}
  ins_pipe(ialu_imm);
%}

instruct cmovLL_imm_LEGT(cmpOpL_commute cmp, flagsRegL_LEGT xcc, iRegL dst, immL0 src) %{
  match(Set dst (CMoveL (Binary cmp xcc) (Binary dst src)));
  predicate(_kids[0]->_kids[0]->_leaf->as_Bool()->_test._test == BoolTest::le || _kids[0]->_kids[0]->_leaf->as_Bool()->_test._test == BoolTest::gt );
  ins_cost(140);
  size(8);
  format %{ "MOV$cmp  $dst.lo,0\t! long\n\t"
            "MOV$cmp  $dst,0" %}
  ins_encode %{
    __ mov($dst$$Register, 0, (AsmCondition)($cmp$$cmpcode));
    __ mov($dst$$Register->successor(), 0, (AsmCondition)($cmp$$cmpcode));
  %}
  ins_pipe(ialu_imm);
%}

instruct cmovIL_reg_LTGE(cmpOpL cmp, flagsRegL_LTGE xcc, iRegI dst, iRegI src) %{
  match(Set dst (CMoveI (Binary cmp xcc) (Binary dst src)));
  predicate(_kids[0]->_kids[0]->_leaf->as_Bool()->_test._test == BoolTest::lt || _kids[0]->_kids[0]->_leaf->as_Bool()->_test._test == BoolTest::ge );

  ins_cost(150);
  size(4);
  format %{ "MOV$cmp  $dst,$src" %}
  ins_encode %{
    __ mov($dst$$Register, $src$$Register, (AsmCondition)($cmp$$cmpcode));
  %}
  ins_pipe(ialu_reg);
%}

instruct cmovIL_reg_EQNE(cmpOpL cmp, flagsRegL_EQNE xcc, iRegI dst, iRegI src) %{
  match(Set dst (CMoveI (Binary cmp xcc) (Binary dst src)));
  predicate(_kids[0]->_kids[0]->_leaf->as_Bool()->_test._test == BoolTest::eq || _kids[0]->_kids[0]->_leaf->as_Bool()->_test._test == BoolTest::ne );

  ins_cost(150);
  size(4);
  format %{ "MOV$cmp  $dst,$src" %}
  ins_encode %{
    __ mov($dst$$Register, $src$$Register, (AsmCondition)($cmp$$cmpcode));
  %}
  ins_pipe(ialu_reg);
%}

instruct cmovIL_reg_LEGT(cmpOpL_commute cmp, flagsRegL_LEGT xcc, iRegI dst, iRegI src) %{
  match(Set dst (CMoveI (Binary cmp xcc) (Binary dst src)));
  predicate(_kids[0]->_kids[0]->_leaf->as_Bool()->_test._test == BoolTest::le || _kids[0]->_kids[0]->_leaf->as_Bool()->_test._test == BoolTest::gt );

  ins_cost(150);
  size(4);
  format %{ "MOV$cmp  $dst,$src" %}
  ins_encode %{
    __ mov($dst$$Register, $src$$Register, (AsmCondition)($cmp$$cmpcode));
  %}
  ins_pipe(ialu_reg);
%}

instruct cmovIL_imm_LTGE(cmpOpL cmp, flagsRegL_LTGE xcc, iRegI dst, immI16 src) %{
  match(Set dst (CMoveI (Binary cmp xcc) (Binary dst src)));
  predicate(_kids[0]->_kids[0]->_leaf->as_Bool()->_test._test == BoolTest::lt || _kids[0]->_kids[0]->_leaf->as_Bool()->_test._test == BoolTest::ge );

  ins_cost(140);
  format %{ "MOVW$cmp  $dst,$src" %}
  ins_encode %{
    __ movw($dst$$Register, $src$$constant, (AsmCondition)($cmp$$cmpcode));
  %}
  ins_pipe(ialu_imm);
%}

instruct cmovIL_imm_EQNE(cmpOpL cmp, flagsRegL_EQNE xcc, iRegI dst, immI16 src) %{
  match(Set dst (CMoveI (Binary cmp xcc) (Binary dst src)));
  predicate(_kids[0]->_kids[0]->_leaf->as_Bool()->_test._test == BoolTest::eq || _kids[0]->_kids[0]->_leaf->as_Bool()->_test._test == BoolTest::ne );

  ins_cost(140);
  format %{ "MOVW$cmp  $dst,$src" %}
  ins_encode %{
    __ movw($dst$$Register, $src$$constant, (AsmCondition)($cmp$$cmpcode));
  %}
  ins_pipe(ialu_imm);
%}

instruct cmovIL_imm_LEGT(cmpOpL_commute cmp, flagsRegL_LEGT xcc, iRegI dst, immI16 src) %{
  match(Set dst (CMoveI (Binary cmp xcc) (Binary dst src)));
  predicate(_kids[0]->_kids[0]->_leaf->as_Bool()->_test._test == BoolTest::le || _kids[0]->_kids[0]->_leaf->as_Bool()->_test._test == BoolTest::gt );

  ins_cost(140);
  format %{ "MOVW$cmp  $dst,$src" %}
  ins_encode %{
    __ movw($dst$$Register, $src$$constant, (AsmCondition)($cmp$$cmpcode));
  %}
  ins_pipe(ialu_imm);
%}

instruct cmovPL_reg_LTGE(cmpOpL cmp, flagsRegL_LTGE xcc, iRegP dst, iRegP src) %{
  match(Set dst (CMoveP (Binary cmp xcc) (Binary dst src)));
  predicate(_kids[0]->_kids[0]->_leaf->as_Bool()->_test._test == BoolTest::lt || _kids[0]->_kids[0]->_leaf->as_Bool()->_test._test == BoolTest::ge );

  ins_cost(150);
  size(4);
  format %{ "MOV$cmp  $dst,$src" %}
  ins_encode %{
    __ mov($dst$$Register, $src$$Register, (AsmCondition)($cmp$$cmpcode));
  %}
  ins_pipe(ialu_reg);
%}

instruct cmovPL_reg_EQNE(cmpOpL cmp, flagsRegL_EQNE xcc, iRegP dst, iRegP src) %{
  match(Set dst (CMoveP (Binary cmp xcc) (Binary dst src)));
  predicate(_kids[0]->_kids[0]->_leaf->as_Bool()->_test._test == BoolTest::eq || _kids[0]->_kids[0]->_leaf->as_Bool()->_test._test == BoolTest::ne );

  ins_cost(150);
  size(4);
  format %{ "MOV$cmp  $dst,$src" %}
  ins_encode %{
    __ mov($dst$$Register, $src$$Register, (AsmCondition)($cmp$$cmpcode));
  %}
  ins_pipe(ialu_reg);
%}

instruct cmovPL_reg_LEGT(cmpOpL_commute cmp, flagsRegL_LEGT xcc, iRegP dst, iRegP src) %{
  match(Set dst (CMoveP (Binary cmp xcc) (Binary dst src)));
  predicate(_kids[0]->_kids[0]->_leaf->as_Bool()->_test._test == BoolTest::le || _kids[0]->_kids[0]->_leaf->as_Bool()->_test._test == BoolTest::gt );

  ins_cost(150);
  size(4);
  format %{ "MOV$cmp  $dst,$src" %}
  ins_encode %{
    __ mov($dst$$Register, $src$$Register, (AsmCondition)($cmp$$cmpcode));
  %}
  ins_pipe(ialu_reg);
%}

instruct cmovPL_imm_LTGE(cmpOpL cmp, flagsRegL_LTGE xcc, iRegP dst, immP0 src) %{
  match(Set dst (CMoveP (Binary cmp xcc) (Binary dst src)));
  predicate(_kids[0]->_kids[0]->_leaf->as_Bool()->_test._test == BoolTest::lt || _kids[0]->_kids[0]->_leaf->as_Bool()->_test._test == BoolTest::ge );

  ins_cost(140);
  format %{ "MOVW$cmp  $dst,$src" %}
  ins_encode %{
    __ movw($dst$$Register, $src$$constant, (AsmCondition)($cmp$$cmpcode));
  %}
  ins_pipe(ialu_imm);
%}

instruct cmovPL_imm_EQNE(cmpOpL cmp, flagsRegL_EQNE xcc, iRegP dst, immP0 src) %{
  match(Set dst (CMoveP (Binary cmp xcc) (Binary dst src)));
  predicate(_kids[0]->_kids[0]->_leaf->as_Bool()->_test._test == BoolTest::eq || _kids[0]->_kids[0]->_leaf->as_Bool()->_test._test == BoolTest::ne );

  ins_cost(140);
  format %{ "MOVW$cmp  $dst,$src" %}
  ins_encode %{
    __ movw($dst$$Register, $src$$constant, (AsmCondition)($cmp$$cmpcode));
  %}
  ins_pipe(ialu_imm);
%}

instruct cmovPL_imm_LEGT(cmpOpL_commute cmp, flagsRegL_LEGT xcc, iRegP dst, immP0 src) %{
  match(Set dst (CMoveP (Binary cmp xcc) (Binary dst src)));
  predicate(_kids[0]->_kids[0]->_leaf->as_Bool()->_test._test == BoolTest::le || _kids[0]->_kids[0]->_leaf->as_Bool()->_test._test == BoolTest::gt );

  ins_cost(140);
  format %{ "MOVW$cmp  $dst,$src" %}
  ins_encode %{
    __ movw($dst$$Register, $src$$constant, (AsmCondition)($cmp$$cmpcode));
  %}
  ins_pipe(ialu_imm);
%}

instruct cmovFL_reg_LTGE(cmpOpL cmp, flagsRegL_LTGE xcc, regF dst, regF src) %{
  match(Set dst (CMoveF (Binary cmp xcc) (Binary dst src)));
  predicate(_kids[0]->_kids[0]->_leaf->as_Bool()->_test._test == BoolTest::lt || _kids[0]->_kids[0]->_leaf->as_Bool()->_test._test == BoolTest::ge );
  ins_cost(150);
  size(4);
  format %{ "FCPYS$cmp $dst,$src" %}
  ins_encode %{
    __ fcpys($dst$$FloatRegister, $src$$FloatRegister, (AsmCondition)($cmp$$cmpcode));
  %}
  ins_pipe(int_conditional_float_move);
%}

instruct cmovFL_reg_EQNE(cmpOpL cmp, flagsRegL_EQNE xcc, regF dst, regF src) %{
  match(Set dst (CMoveF (Binary cmp xcc) (Binary dst src)));
  predicate(_kids[0]->_kids[0]->_leaf->as_Bool()->_test._test == BoolTest::eq || _kids[0]->_kids[0]->_leaf->as_Bool()->_test._test == BoolTest::ne );
  ins_cost(150);
  size(4);
  format %{ "FCPYS$cmp $dst,$src" %}
  ins_encode %{
    __ fcpys($dst$$FloatRegister, $src$$FloatRegister, (AsmCondition)($cmp$$cmpcode));
  %}
  ins_pipe(int_conditional_float_move);
%}

instruct cmovFL_reg_LEGT(cmpOpL_commute cmp, flagsRegL_LEGT xcc, regF dst, regF src) %{
  match(Set dst (CMoveF (Binary cmp xcc) (Binary dst src)));
  predicate(_kids[0]->_kids[0]->_leaf->as_Bool()->_test._test == BoolTest::le || _kids[0]->_kids[0]->_leaf->as_Bool()->_test._test == BoolTest::gt );
  ins_cost(150);
  size(4);
  format %{ "FCPYS$cmp $dst,$src" %}
  ins_encode %{
    __ fcpys($dst$$FloatRegister, $src$$FloatRegister, (AsmCondition)($cmp$$cmpcode));
  %}
  ins_pipe(int_conditional_float_move);
%}

instruct cmovDL_reg_LTGE(cmpOpL cmp, flagsRegL_LTGE xcc, regD dst, regD src) %{
  match(Set dst (CMoveD (Binary cmp xcc) (Binary dst src)));
  predicate(_kids[0]->_kids[0]->_leaf->as_Bool()->_test._test == BoolTest::lt || _kids[0]->_kids[0]->_leaf->as_Bool()->_test._test == BoolTest::ge );

  ins_cost(150);
  size(4);
  format %{ "FCPYD$cmp $dst,$src" %}
  ins_encode %{
    __ fcpyd($dst$$FloatRegister, $src$$FloatRegister, (AsmCondition)($cmp$$cmpcode));
  %}
  ins_pipe(int_conditional_float_move);
%}

instruct cmovDL_reg_EQNE(cmpOpL cmp, flagsRegL_EQNE xcc, regD dst, regD src) %{
  match(Set dst (CMoveD (Binary cmp xcc) (Binary dst src)));
  predicate(_kids[0]->_kids[0]->_leaf->as_Bool()->_test._test == BoolTest::eq || _kids[0]->_kids[0]->_leaf->as_Bool()->_test._test == BoolTest::ne );

  ins_cost(150);
  size(4);
  format %{ "FCPYD$cmp $dst,$src" %}
  ins_encode %{
    __ fcpyd($dst$$FloatRegister, $src$$FloatRegister, (AsmCondition)($cmp$$cmpcode));
  %}
  ins_pipe(int_conditional_float_move);
%}

instruct cmovDL_reg_LEGT(cmpOpL_commute cmp, flagsRegL_LEGT xcc, regD dst, regD src) %{
  match(Set dst (CMoveD (Binary cmp xcc) (Binary dst src)));
  predicate(_kids[0]->_kids[0]->_leaf->as_Bool()->_test._test == BoolTest::le || _kids[0]->_kids[0]->_leaf->as_Bool()->_test._test == BoolTest::gt );

  ins_cost(150);
  size(4);
  format %{ "FCPYD$cmp $dst,$src" %}
  ins_encode %{
    __ fcpyd($dst$$FloatRegister, $src$$FloatRegister, (AsmCondition)($cmp$$cmpcode));
  %}
  ins_pipe(int_conditional_float_move);
%}

// ============================================================================
// Safepoint Instruction
// rather than KILL R12, it would be better to use any reg as
// TEMP. Can't do that at this point because it crashes the compiler
instruct safePoint_poll(iRegP poll, R12RegI tmp, flagsReg icc) %{
  match(SafePoint poll);
  effect(USE poll, KILL tmp, KILL icc);

  size(4);
  format %{ "LDR   $tmp,[$poll]\t! Safepoint: poll for GC" %}
  ins_encode %{
    __ relocate(relocInfo::poll_type);
    __ ldr($tmp$$Register, Address($poll$$Register));
  %}
  ins_pipe(loadPollP);
%}


// ============================================================================
// Call Instructions
// Call Java Static Instruction
instruct CallStaticJavaDirect( method meth ) %{
  match(CallStaticJava);
  predicate(! ((CallStaticJavaNode*)n)->is_method_handle_invoke());
  effect(USE meth);

  ins_cost(CALL_COST);
  format %{ "CALL,static ==> " %}
  ins_encode( Java_Static_Call( meth ), call_epilog );
  ins_pipe(simple_call);
%}

// Call Java Static Instruction (method handle version)
instruct CallStaticJavaHandle( method meth ) %{
  match(CallStaticJava);
  predicate(((CallStaticJavaNode*)n)->is_method_handle_invoke());
  effect(USE meth);
  // FP is saved by all callees (for interpreter stack correction).
  // We use it here for a similar purpose, in {preserve,restore}_FP.

  ins_cost(CALL_COST);
  format %{ "CALL,static/MethodHandle ==> " %}
  ins_encode( preserve_SP, Java_Static_Call( meth ), restore_SP, call_epilog );
  ins_pipe(simple_call);
%}

// Call Java Dynamic Instruction
instruct CallDynamicJavaDirect( method meth ) %{
  match(CallDynamicJava);
  effect(USE meth);

  ins_cost(CALL_COST);
  format %{ "MOV_OOP    (empty),R_R8\n\t"
            "CALL,dynamic  ; NOP ==> " %}
  ins_encode( Java_Dynamic_Call( meth ), call_epilog );
  ins_pipe(call);
%}

// Call Runtime Instruction
instruct CallRuntimeDirect(method meth) %{
  match(CallRuntime);
  effect(USE meth);
  ins_cost(CALL_COST);
  format %{ "CALL,runtime" %}
  ins_encode( Java_To_Runtime( meth ),
              call_epilog );
  ins_pipe(simple_call);
%}

// Call runtime without safepoint - same as CallRuntime
instruct CallLeafDirect(method meth) %{
  match(CallLeaf);
  effect(USE meth);
  ins_cost(CALL_COST);
  format %{ "CALL,runtime leaf" %}
  // TODO: ned save_last_PC here?
  ins_encode( Java_To_Runtime( meth ),
              call_epilog );
  ins_pipe(simple_call);
%}

// Call runtime without safepoint - same as CallLeaf
instruct CallLeafNoFPDirect(method meth) %{
  match(CallLeafNoFP);
  effect(USE meth);
  ins_cost(CALL_COST);
  format %{ "CALL,runtime leaf nofp" %}
  // TODO: ned save_last_PC here?
  ins_encode( Java_To_Runtime( meth ),
              call_epilog );
  ins_pipe(simple_call);
%}

// Tail Call; Jump from runtime stub to Java code.
// Also known as an 'interprocedural jump'.
// Target of jump will eventually return to caller.
// TailJump below removes the return address.
instruct TailCalljmpInd(IPRegP jump_target, inline_cache_regP method_ptr) %{
  match(TailCall jump_target method_ptr);

  ins_cost(CALL_COST);
  format %{ "MOV    Rexception_pc, LR\n\t"
            "jump   $jump_target  \t! $method_ptr holds method" %}
  ins_encode %{
    __ mov(Rexception_pc, LR);   // this is used only to call
                                 // StubRoutines::forward_exception_entry()
                                 // which expects PC of exception in
                                 // R5. FIXME?
    __ jump($jump_target$$Register);
  %}
  ins_pipe(tail_call);
%}


// Return Instruction
instruct Ret() %{
  match(Return);

  format %{ "ret LR" %}

  ins_encode %{
    __ ret(LR);
  %}

  ins_pipe(br);
%}


// Tail Jump; remove the return address; jump to target.
// TailCall above leaves the return address around.
// TailJump is used in only one place, the rethrow_Java stub (fancy_jump=2).
// ex_oop (Exception Oop) is needed in %o0 at the jump. As there would be a
// "restore" before this instruction (in Epilogue), we need to materialize it
// in %i0.
instruct tailjmpInd(IPRegP jump_target, RExceptionRegP ex_oop) %{
  match( TailJump jump_target ex_oop );
  ins_cost(CALL_COST);
  format %{ "MOV    Rexception_pc, LR\n\t"
            "jump   $jump_target \t! $ex_oop holds exc. oop" %}
  ins_encode %{
    __ mov(Rexception_pc, LR);
    __ jump($jump_target$$Register);
  %}
  ins_pipe(tail_call);
%}

// Create exception oop: created by stack-crawling runtime code.
// Created exception is now available to this handler, and is setup
// just prior to jumping to this handler.  No code emitted.
instruct CreateException( RExceptionRegP ex_oop )
%{
  match(Set ex_oop (CreateEx));
  ins_cost(0);

  size(0);
  // use the following format syntax
  format %{ "! exception oop is in Rexception_obj; no code emitted" %}
  ins_encode();
  ins_pipe(empty);
%}


// Rethrow exception:
// The exception oop will come in the first argument position.
// Then JUMP (not call) to the rethrow stub code.
instruct RethrowException()
%{
  match(Rethrow);
  ins_cost(CALL_COST);

  // use the following format syntax
  format %{ "b    rethrow_stub" %}
  ins_encode %{
    Register scratch = R1_tmp;
    assert_different_registers(scratch, c_rarg0, LR);
    __ jump(OptoRuntime::rethrow_stub(), relocInfo::runtime_call_type, scratch);
  %}
  ins_pipe(tail_call);
%}


// Die now
instruct ShouldNotReachHere( )
%{
  match(Halt);
  ins_cost(CALL_COST);

  // Use the following format syntax
  format %{ "ShouldNotReachHere" %}
  ins_encode %{
    if (is_reachable()) {
      __ stop(_halt_reason);
    }
  %}
  ins_pipe(tail_call);
%}

// ============================================================================
// The 2nd slow-half of a subtype check.  Scan the subklass's 2ndary superklass
// array for an instance of the superklass.  Set a hidden internal cache on a
// hit (cache is checked with exposed code in gen_subtype_check()).  Return
// not zero for a miss or zero for a hit.  The encoding ALSO sets flags.
instruct partialSubtypeCheck( R0RegP index, R1RegP sub, R2RegP super, flagsRegP pcc, LRRegP lr ) %{
  match(Set index (PartialSubtypeCheck sub super));
  effect( KILL pcc, KILL lr );
  ins_cost(DEFAULT_COST*10);
  format %{ "CALL   PartialSubtypeCheck" %}
  ins_encode %{
    __ call(StubRoutines::Arm::partial_subtype_check(), relocInfo::runtime_call_type);
  %}
  ins_pipe(partial_subtype_check_pipe);
%}

/* instruct partialSubtypeCheck_vs_zero( flagsRegP pcc, o1RegP sub, o2RegP super, immP0 zero, o0RegP idx, o7RegP o7 ) %{ */
/*   match(Set pcc (CmpP (PartialSubtypeCheck sub super) zero)); */
/*   ins_pipe(partial_subtype_check_pipe); */
/* %} */


// ============================================================================
// inlined locking and unlocking

instruct cmpFastLock(flagsRegP pcc, iRegP object, iRegP box, iRegP scratch2, iRegP scratch )
%{
  match(Set pcc (FastLock object box));
  predicate(!(UseBiasedLocking && !UseOptoBiasInlining));

  effect(TEMP scratch, TEMP scratch2);
  ins_cost(DEFAULT_COST*3);

  format %{ "FASTLOCK  $object, $box; KILL $scratch, $scratch2" %}
  ins_encode %{
    __ fast_lock($object$$Register, $box$$Register, $scratch$$Register, $scratch2$$Register);
  %}
  ins_pipe(long_memory_op);
%}

instruct cmpFastLock_noBiasInline(flagsRegP pcc, iRegP object, iRegP box, iRegP scratch2,
                                  iRegP scratch, iRegP scratch3) %{
  match(Set pcc (FastLock object box));
  predicate(UseBiasedLocking && !UseOptoBiasInlining);

  effect(TEMP scratch, TEMP scratch2, TEMP scratch3);
  ins_cost(DEFAULT_COST*5);

  format %{ "FASTLOCK  $object, $box; KILL $scratch, $scratch2, $scratch3" %}
  ins_encode %{
    __ fast_lock($object$$Register, $box$$Register, $scratch$$Register, $scratch2$$Register, $scratch3$$Register);
  %}
  ins_pipe(long_memory_op);
%}


instruct cmpFastUnlock(flagsRegP pcc, iRegP object, iRegP box, iRegP scratch2, iRegP scratch ) %{
  match(Set pcc (FastUnlock object box));
  effect(TEMP scratch, TEMP scratch2);
  ins_cost(100);

  format %{ "FASTUNLOCK  $object, $box; KILL $scratch, $scratch2" %}
  ins_encode %{
    __ fast_unlock($object$$Register, $box$$Register, $scratch$$Register, $scratch2$$Register);
  %}
  ins_pipe(long_memory_op);
%}

// Count and Base registers are fixed because the allocator cannot
// kill unknown registers.  The encodings are generic.
instruct clear_array(iRegX cnt, iRegP base, iRegI temp, iRegX zero, Universe dummy, flagsReg cpsr) %{
  match(Set dummy (ClearArray cnt base));
  effect(TEMP temp, TEMP zero, KILL cpsr);
  ins_cost(300);
  format %{ "MOV    $zero,0\n"
      "        MOV    $temp,$cnt\n"
      "loop:   SUBS   $temp,$temp,4\t! Count down a dword of bytes\n"
      "        STR.ge $zero,[$base+$temp]\t! delay slot"
      "        B.gt   loop\t\t! Clearing loop\n" %}
  ins_encode %{
    __ mov($zero$$Register, 0);
    __ mov($temp$$Register, $cnt$$Register);
    Label(loop);
    __ bind(loop);
    __ subs($temp$$Register, $temp$$Register, 4);
    __ str($zero$$Register, Address($base$$Register, $temp$$Register), ge);
    __ b(loop, gt);
  %}
  ins_pipe(long_memory_op);
%}

#ifdef XXX
// FIXME: Why R0/R1/R2/R3?
instruct string_compare(R0RegP str1, R1RegP str2, R2RegI cnt1, R3RegI cnt2, iRegI result,
                        iRegI tmp1, iRegI tmp2, flagsReg ccr) %{
  predicate(!CompactStrings);
  match(Set result (StrComp (Binary str1 cnt1) (Binary str2 cnt2)));
  effect(USE_KILL str1, USE_KILL str2, USE_KILL cnt1, USE_KILL cnt2, KILL ccr, TEMP tmp1, TEMP tmp2);
  ins_cost(300);
  format %{ "String Compare $str1,$cnt1,$str2,$cnt2 -> $result   // TEMP $tmp1, $tmp2" %}
  ins_encode( enc_String_Compare(str1, str2, cnt1, cnt2, result, tmp1, tmp2) );

  ins_pipe(long_memory_op);
%}

// FIXME: Why R0/R1/R2?
instruct string_equals(R0RegP str1, R1RegP str2, R2RegI cnt, iRegI result, iRegI tmp1, iRegI tmp2,
                       flagsReg ccr) %{
  predicate(!CompactStrings);
  match(Set result (StrEquals (Binary str1 str2) cnt));
  effect(USE_KILL str1, USE_KILL str2, USE_KILL cnt, TEMP tmp1, TEMP tmp2, TEMP result, KILL ccr);

  ins_cost(300);
  format %{ "String Equals $str1,$str2,$cnt -> $result   // TEMP $tmp1, $tmp2" %}
  ins_encode( enc_String_Equals(str1, str2, cnt, result, tmp1, tmp2) );
  ins_pipe(long_memory_op);
%}

// FIXME: Why R0/R1?
instruct array_equals(R0RegP ary1, R1RegP ary2, iRegI tmp1, iRegI tmp2, iRegI tmp3, iRegI result,
                      flagsReg ccr) %{
  predicate(((AryEqNode*)n)->encoding() == StrIntrinsicNode::UU);
  match(Set result (AryEq ary1 ary2));
  effect(USE_KILL ary1, USE_KILL ary2, TEMP tmp1, TEMP tmp2, TEMP tmp3, TEMP result, KILL ccr);

  ins_cost(300);
  format %{ "Array Equals $ary1,$ary2 -> $result   // TEMP $tmp1,$tmp2,$tmp3" %}
  ins_encode( enc_Array_Equals(ary1, ary2, tmp1, tmp2, tmp3, result));
  ins_pipe(long_memory_op);
%}
#endif

//---------- Zeros Count Instructions ------------------------------------------

instruct countLeadingZerosI(iRegI dst, iRegI src) %{
  match(Set dst (CountLeadingZerosI src));
  size(4);
  format %{ "CLZ_32 $dst,$src" %}
  ins_encode %{
    __ clz_32($dst$$Register, $src$$Register);
  %}
  ins_pipe(ialu_reg);
%}

instruct countLeadingZerosL(iRegI dst, iRegL src, iRegI tmp, flagsReg ccr) %{
  match(Set dst (CountLeadingZerosL src));
  effect(TEMP tmp, TEMP dst, KILL ccr);
  size(16);
  format %{ "CLZ    $dst,$src.hi\n\t"
            "TEQ    $dst,32\n\t"
            "CLZ.eq $tmp,$src.lo\n\t"
            "ADD.eq $dst, $dst, $tmp\n\t" %}
  ins_encode %{
    __ clz($dst$$Register, $src$$Register->successor());
    __ teq($dst$$Register, 32);
    __ clz($tmp$$Register, $src$$Register, eq);
    __ add($dst$$Register, $dst$$Register, $tmp$$Register, eq);
  %}
  ins_pipe(ialu_reg);
%}

instruct countTrailingZerosI(iRegI dst, iRegI src, iRegI tmp) %{
  match(Set dst (CountTrailingZerosI src));
  effect(TEMP tmp);
  size(8);
  format %{ "RBIT_32 $tmp, $src\n\t"
            "CLZ_32  $dst,$tmp" %}
  ins_encode %{
    __ rbit_32($tmp$$Register, $src$$Register);
    __ clz_32($dst$$Register, $tmp$$Register);
  %}
  ins_pipe(ialu_reg);
%}

instruct countTrailingZerosL(iRegI dst, iRegL src, iRegI tmp, flagsReg ccr) %{
  match(Set dst (CountTrailingZerosL src));
  effect(TEMP tmp, TEMP dst, KILL ccr);
  size(24);
  format %{ "RBIT   $tmp,$src.lo\n\t"
            "CLZ    $dst,$tmp\n\t"
            "TEQ    $dst,32\n\t"
            "RBIT   $tmp,$src.hi\n\t"
            "CLZ.eq $tmp,$tmp\n\t"
            "ADD.eq $dst,$dst,$tmp\n\t" %}
  ins_encode %{
    __ rbit($tmp$$Register, $src$$Register);
    __ clz($dst$$Register, $tmp$$Register);
    __ teq($dst$$Register, 32);
    __ rbit($tmp$$Register, $src$$Register->successor());
    __ clz($tmp$$Register, $tmp$$Register, eq);
    __ add($dst$$Register, $dst$$Register, $tmp$$Register, eq);
  %}
  ins_pipe(ialu_reg);
%}


//---------- Population Count Instructions -------------------------------------

instruct popCountI(iRegI dst, iRegI src, regD_low tmp) %{
  predicate(UsePopCountInstruction);
  match(Set dst (PopCountI src));
  effect(TEMP tmp);

  format %{ "FMSR       $tmp,$src\n\t"
            "VCNT.8     $tmp,$tmp\n\t"
            "VPADDL.U8  $tmp,$tmp\n\t"
            "VPADDL.U16 $tmp,$tmp\n\t"
            "FMRS       $dst,$tmp" %}
  size(20);

  ins_encode %{
    __ fmsr($tmp$$FloatRegister, $src$$Register);
    __ vcnt($tmp$$FloatRegister, $tmp$$FloatRegister);
    __ vpaddl($tmp$$FloatRegister, $tmp$$FloatRegister, 8, 0);
    __ vpaddl($tmp$$FloatRegister, $tmp$$FloatRegister, 16, 0);
    __ fmrs($dst$$Register, $tmp$$FloatRegister);
  %}
  ins_pipe(ialu_reg); // FIXME
%}

// Note: Long.bitCount(long) returns an int.
instruct popCountL(iRegI dst, iRegL src, regD_low tmp) %{
  predicate(UsePopCountInstruction);
  match(Set dst (PopCountL src));
  effect(TEMP tmp);

  format %{ "FMDRR       $tmp,$src.lo,$src.hi\n\t"
            "VCNT.8      $tmp,$tmp\n\t"
            "VPADDL.U8   $tmp,$tmp\n\t"
            "VPADDL.U16  $tmp,$tmp\n\t"
            "VPADDL.U32  $tmp,$tmp\n\t"
            "FMRS        $dst,$tmp" %}

  size(32);

  ins_encode %{
    __ fmdrr($tmp$$FloatRegister, $src$$Register, $src$$Register->successor());
    __ vcnt($tmp$$FloatRegister, $tmp$$FloatRegister);
    __ vpaddl($tmp$$FloatRegister, $tmp$$FloatRegister, 8, 0);
    __ vpaddl($tmp$$FloatRegister, $tmp$$FloatRegister, 16, 0);
    __ vpaddl($tmp$$FloatRegister, $tmp$$FloatRegister, 32, 0);
    __ fmrs($dst$$Register, $tmp$$FloatRegister);
  %}
  ins_pipe(ialu_reg);
%}


// ============================================================================
//------------Bytes reverse--------------------------------------------------

instruct bytes_reverse_int(iRegI dst, iRegI src) %{
  match(Set dst (ReverseBytesI src));

  size(4);
  format %{ "REV32 $dst,$src" %}
  ins_encode %{
    __ rev($dst$$Register, $src$$Register);
  %}
  ins_pipe( iload_mem ); // FIXME
%}

instruct bytes_reverse_long(iRegL dst, iRegL src) %{
  match(Set dst (ReverseBytesL src));
  effect(TEMP dst);
  size(8);
  format %{ "REV $dst.lo,$src.lo\n\t"
            "REV $dst.hi,$src.hi" %}
  ins_encode %{
    __ rev($dst$$Register, $src$$Register->successor());
    __ rev($dst$$Register->successor(), $src$$Register);
  %}
  ins_pipe( iload_mem ); // FIXME
%}

instruct bytes_reverse_unsigned_short(iRegI dst, iRegI src) %{
  match(Set dst (ReverseBytesUS src));
  size(4);
  format %{ "REV16 $dst,$src" %}
  ins_encode %{
    __ rev16($dst$$Register, $src$$Register);
  %}
  ins_pipe( iload_mem ); // FIXME
%}

instruct bytes_reverse_short(iRegI dst, iRegI src) %{
  match(Set dst (ReverseBytesS src));
  size(4);
  format %{ "REVSH $dst,$src" %}
  ins_encode %{
    __ revsh($dst$$Register, $src$$Register);
  %}
  ins_pipe( iload_mem ); // FIXME
%}


// ====================VECTOR INSTRUCTIONS=====================================

// Load Aligned Packed values into a Double Register
instruct loadV8(vecD dst, memoryD mem) %{
  predicate(n->as_LoadVector()->memory_size() == 8);
  match(Set dst (LoadVector mem));
  ins_cost(MEMORY_REF_COST);
  size(4);
  format %{ "FLDD   $mem,$dst\t! load vector (8 bytes)" %}
  ins_encode %{
    __ ldr_double($dst$$FloatRegister, $mem$$Address);
  %}
  ins_pipe(floadD_mem);
%}

// Load Aligned Packed values into a Double Register Pair
instruct loadV16(vecX dst, memoryvld mem) %{
  predicate(n->as_LoadVector()->memory_size() == 16);
  match(Set dst (LoadVector mem));
  ins_cost(MEMORY_REF_COST);
  size(4);
  format %{ "VLD1   $mem,$dst.Q\t! load vector (16 bytes)" %}
  ins_encode %{
    __ vld1($dst$$FloatRegister, $mem$$Address, MacroAssembler::VELEM_SIZE_16, 128);
  %}
  ins_pipe(floadD_mem); // FIXME
%}

// Store Vector in Double register to memory
instruct storeV8(memoryD mem, vecD src) %{
  predicate(n->as_StoreVector()->memory_size() == 8);
  match(Set mem (StoreVector mem src));
  ins_cost(MEMORY_REF_COST);
  size(4);
  format %{ "FSTD   $src,$mem\t! store vector (8 bytes)" %}
  ins_encode %{
    __ str_double($src$$FloatRegister, $mem$$Address);
  %}
  ins_pipe(fstoreD_mem_reg);
%}

// Store Vector in Double Register Pair to memory
instruct storeV16(memoryvld mem, vecX src) %{
  predicate(n->as_StoreVector()->memory_size() == 16);
  match(Set mem (StoreVector mem src));
  ins_cost(MEMORY_REF_COST);
  size(4);
  format %{ "VST1   $src,$mem\t! store vector (16 bytes)" %}
  ins_encode %{
    __ vst1($src$$FloatRegister, $mem$$Address, MacroAssembler::VELEM_SIZE_16, 128);
  %}
  ins_pipe(fstoreD_mem_reg); // FIXME
%}

// Replicate scalar to packed byte values in Double register
instruct Repl8B_reg(vecD dst, iRegI src, iRegI tmp) %{
  predicate(n->as_Vector()->length() == 8);
  match(Set dst (ReplicateB src));
  ins_cost(DEFAULT_COST*4);
  effect(TEMP tmp);
  size(16);

  // FIXME: could use PKH instruction instead?
  format %{ "LSL      $tmp, $src, 24 \n\t"
            "OR       $tmp, $tmp, ($tmp >> 8) \n\t"
            "OR       $tmp, $tmp, ($tmp >> 16) \n\t"
            "FMDRR    $dst,$tmp,$tmp\t" %}
  ins_encode %{
    __ mov($tmp$$Register, AsmOperand($src$$Register, lsl, 24));
    __ orr($tmp$$Register, $tmp$$Register, AsmOperand($tmp$$Register, lsr, 8));
    __ orr($tmp$$Register, $tmp$$Register, AsmOperand($tmp$$Register, lsr, 16));
    __ fmdrr($dst$$FloatRegister, $tmp$$Register, $tmp$$Register);
  %}
  ins_pipe(ialu_reg); // FIXME
%}

// Replicate scalar to packed byte values in Double register
instruct Repl8B_reg_simd(vecD dst, iRegI src) %{
  predicate(n->as_Vector()->length_in_bytes() == 8 && VM_Version::has_simd());
  match(Set dst (ReplicateB src));
  size(4);

  format %{ "VDUP.8 $dst,$src\t" %}
  ins_encode %{
    bool quad = false;
    __ vdupI($dst$$FloatRegister, $src$$Register,
             MacroAssembler::VELEM_SIZE_8, quad);
  %}
  ins_pipe(ialu_reg); // FIXME
%}

// Replicate scalar to packed byte values in Double register pair
instruct Repl16B_reg(vecX dst, iRegI src) %{
  predicate(n->as_Vector()->length_in_bytes() == 16);
  match(Set dst (ReplicateB src));
  size(4);

  format %{ "VDUP.8 $dst.Q,$src\t" %}
  ins_encode %{
    bool quad = true;
    __ vdupI($dst$$FloatRegister, $src$$Register,
             MacroAssembler::VELEM_SIZE_8, quad);
  %}
  ins_pipe(ialu_reg); // FIXME
%}

// Replicate scalar constant to packed byte values in Double register
instruct Repl8B_immI(vecD dst, immI src, iRegI tmp) %{
  predicate(n->as_Vector()->length() == 8);
  match(Set dst (ReplicateB src));
  ins_cost(DEFAULT_COST*2);
  effect(TEMP tmp);
  size(12);

  format %{ "MOV      $tmp, Repl4($src))\n\t"
            "FMDRR    $dst,$tmp,$tmp\t" %}
  ins_encode( LdReplImmI(src, dst, tmp, (4), (1)) );
  ins_pipe(loadConFD); // FIXME
%}

// Replicate scalar constant to packed byte values in Double register
// TODO: support negative constants with MVNI?
instruct Repl8B_immU8(vecD dst, immU8 src) %{
  predicate(n->as_Vector()->length_in_bytes() == 8 && VM_Version::has_simd());
  match(Set dst (ReplicateB src));
  size(4);

  format %{ "VMOV.U8  $dst,$src" %}
  ins_encode %{
    bool quad = false;
    __ vmovI($dst$$FloatRegister, $src$$constant,
             MacroAssembler::VELEM_SIZE_8, quad);
  %}
  ins_pipe(loadConFD); // FIXME
%}

// Replicate scalar constant to packed byte values in Double register pair
instruct Repl16B_immU8(vecX dst, immU8 src) %{
  predicate(n->as_Vector()->length_in_bytes() == 16 && VM_Version::has_simd());
  match(Set dst (ReplicateB src));
  size(4);

  format %{ "VMOV.U8  $dst.Q,$src" %}
  ins_encode %{
    bool quad = true;
    __ vmovI($dst$$FloatRegister, $src$$constant,
             MacroAssembler::VELEM_SIZE_8, quad);
  %}
  ins_pipe(loadConFD); // FIXME
%}

// Replicate scalar to packed short/char values into Double register
instruct Repl4S_reg(vecD dst, iRegI src, iRegI tmp) %{
  predicate(n->as_Vector()->length() == 4);
  match(Set dst (ReplicateS src));
  ins_cost(DEFAULT_COST*3);
  effect(TEMP tmp);
  size(12);

  // FIXME: could use PKH instruction instead?
  format %{ "LSL      $tmp, $src, 16 \n\t"
            "OR       $tmp, $tmp, ($tmp >> 16) \n\t"
            "FMDRR    $dst,$tmp,$tmp\t" %}
  ins_encode %{
    __ mov($tmp$$Register, AsmOperand($src$$Register, lsl, 16));
    __ orr($tmp$$Register, $tmp$$Register, AsmOperand($tmp$$Register, lsr, 16));
    __ fmdrr($dst$$FloatRegister, $tmp$$Register, $tmp$$Register);
  %}
  ins_pipe(ialu_reg); // FIXME
%}

// Replicate scalar to packed byte values in Double register
instruct Repl4S_reg_simd(vecD dst, iRegI src) %{
  predicate(n->as_Vector()->length_in_bytes() == 8 && VM_Version::has_simd());
  match(Set dst (ReplicateS src));
  size(4);

  format %{ "VDUP.16 $dst,$src\t" %}
  ins_encode %{
    bool quad = false;
    __ vdupI($dst$$FloatRegister, $src$$Register,
             MacroAssembler::VELEM_SIZE_16, quad);
  %}
  ins_pipe(ialu_reg); // FIXME
%}

// Replicate scalar to packed byte values in Double register pair
instruct Repl8S_reg(vecX dst, iRegI src) %{
  predicate(n->as_Vector()->length_in_bytes() == 16 && VM_Version::has_simd());
  match(Set dst (ReplicateS src));
  size(4);

  format %{ "VDUP.16 $dst.Q,$src\t" %}
  ins_encode %{
    bool quad = true;
    __ vdupI($dst$$FloatRegister, $src$$Register,
             MacroAssembler::VELEM_SIZE_16, quad);
  %}
  ins_pipe(ialu_reg); // FIXME
%}


// Replicate scalar constant to packed short/char values in Double register
instruct Repl4S_immI(vecD dst, immI src, iRegP tmp) %{
  predicate(n->as_Vector()->length() == 4);
  match(Set dst (ReplicateS src));
  effect(TEMP tmp);
  size(12);
  ins_cost(DEFAULT_COST*4); // FIXME

  format %{ "MOV      $tmp, Repl2($src))\n\t"
            "FMDRR    $dst,$tmp,$tmp\t" %}
  ins_encode( LdReplImmI(src, dst, tmp, (2), (2)) );
  ins_pipe(loadConFD); // FIXME
%}

// Replicate scalar constant to packed byte values in Double register
instruct Repl4S_immU8(vecD dst, immU8 src) %{
  predicate(n->as_Vector()->length_in_bytes() == 8 && VM_Version::has_simd());
  match(Set dst (ReplicateS src));
  size(4);

  format %{ "VMOV.U16  $dst,$src" %}
  ins_encode %{
    bool quad = false;
    __ vmovI($dst$$FloatRegister, $src$$constant,
             MacroAssembler::VELEM_SIZE_16, quad);
  %}
  ins_pipe(loadConFD); // FIXME
%}

// Replicate scalar constant to packed byte values in Double register pair
instruct Repl8S_immU8(vecX dst, immU8 src) %{
  predicate(n->as_Vector()->length_in_bytes() == 16 && VM_Version::has_simd());
  match(Set dst (ReplicateS src));
  size(4);

  format %{ "VMOV.U16  $dst.Q,$src" %}
  ins_encode %{
    bool quad = true;
    __ vmovI($dst$$FloatRegister, $src$$constant,
             MacroAssembler::VELEM_SIZE_16, quad);
  %}
  ins_pipe(loadConFD); // FIXME
%}

// Replicate scalar to packed int values in Double register
instruct Repl2I_reg(vecD dst, iRegI src) %{
  predicate(n->as_Vector()->length() == 2);
  match(Set dst (ReplicateI src));
  size(4);

  format %{ "FMDRR    $dst,$src,$src\t" %}
  ins_encode %{
    __ fmdrr($dst$$FloatRegister, $src$$Register, $src$$Register);
  %}
  ins_pipe(ialu_reg); // FIXME
%}

// Replicate scalar to packed int values in Double register pair
instruct Repl4I_reg(vecX dst, iRegI src) %{
  predicate(n->as_Vector()->length() == 4);
  match(Set dst (ReplicateI src));
  ins_cost(DEFAULT_COST*2);
  size(8);

  format %{ "FMDRR    $dst.lo,$src,$src\n\t"
            "FMDRR    $dst.hi,$src,$src" %}

  ins_encode %{
    __ fmdrr($dst$$FloatRegister, $src$$Register, $src$$Register);
    __ fmdrr($dst$$FloatRegister->successor()->successor(),
             $src$$Register, $src$$Register);
  %}
  ins_pipe(ialu_reg); // FIXME
%}

// Replicate scalar to packed int values in Double register
instruct Repl2I_reg_simd(vecD dst, iRegI src) %{
  predicate(n->as_Vector()->length_in_bytes() == 8 && VM_Version::has_simd());
  match(Set dst (ReplicateI src));
  size(4);

  format %{ "VDUP.32 $dst.D,$src\t" %}
  ins_encode %{
    bool quad = false;
    __ vdupI($dst$$FloatRegister, $src$$Register,
             MacroAssembler::VELEM_SIZE_32, quad);
  %}
  ins_pipe(ialu_reg); // FIXME
%}

// Replicate scalar to packed int values in Double register pair
instruct Repl4I_reg_simd(vecX dst, iRegI src) %{
  predicate(n->as_Vector()->length_in_bytes() == 16 && VM_Version::has_simd());
  match(Set dst (ReplicateI src));
  size(4);

  format %{ "VDUP.32 $dst.Q,$src\t" %}
  ins_encode %{
    bool quad = true;
    __ vdupI($dst$$FloatRegister, $src$$Register,
             MacroAssembler::VELEM_SIZE_32, quad);
  %}
  ins_pipe(ialu_reg); // FIXME
%}


// Replicate scalar zero constant to packed int values in Double register
instruct Repl2I_immI(vecD dst, immI src, iRegI tmp) %{
  predicate(n->as_Vector()->length() == 2);
  match(Set dst (ReplicateI src));
  effect(TEMP tmp);
  size(12);
  ins_cost(DEFAULT_COST*4); // FIXME

  format %{ "MOV      $tmp, Repl1($src))\n\t"
            "FMDRR    $dst,$tmp,$tmp\t" %}
  ins_encode( LdReplImmI(src, dst, tmp, (1), (4)) );
  ins_pipe(loadConFD); // FIXME
%}

// Replicate scalar constant to packed byte values in Double register
instruct Repl2I_immU8(vecD dst, immU8 src) %{
  predicate(n->as_Vector()->length_in_bytes() == 8 && VM_Version::has_simd());
  match(Set dst (ReplicateI src));
  size(4);

  format %{ "VMOV.I32  $dst.D,$src" %}
  ins_encode %{
    bool quad = false;
    __ vmovI($dst$$FloatRegister, $src$$constant,
             MacroAssembler::VELEM_SIZE_32, quad);
  %}
  ins_pipe(loadConFD); // FIXME
%}

// Replicate scalar constant to packed byte values in Double register pair
instruct Repl4I_immU8(vecX dst, immU8 src) %{
  predicate(n->as_Vector()->length_in_bytes() == 16 && VM_Version::has_simd());
  match(Set dst (ReplicateI src));
  size(4);

  format %{ "VMOV.I32  $dst.Q,$src" %}
  ins_encode %{
    bool quad = true;
    __ vmovI($dst$$FloatRegister, $src$$constant,
             MacroAssembler::VELEM_SIZE_32, quad);
  %}
  ins_pipe(loadConFD); // FIXME
%}

// Replicate scalar to packed byte values in Double register pair
instruct Repl2L_reg(vecX dst, iRegL src) %{
  predicate(n->as_Vector()->length() == 2);
  match(Set dst (ReplicateL src));
  size(8);
  ins_cost(DEFAULT_COST*2); // FIXME

  format %{ "FMDRR $dst.D,$src.lo,$src.hi\t\n"
            "FMDRR $dst.D.next,$src.lo,$src.hi" %}
  ins_encode %{
    __ fmdrr($dst$$FloatRegister, $src$$Register, $src$$Register->successor());
    __ fmdrr($dst$$FloatRegister->successor()->successor(),
             $src$$Register, $src$$Register->successor());
  %}
  ins_pipe(ialu_reg); // FIXME
%}


// Replicate scalar to packed float values in Double register
instruct Repl2F_regI(vecD dst, iRegI src) %{
  predicate(n->as_Vector()->length() == 2);
  match(Set dst (ReplicateF src));
  size(4);

  format %{ "FMDRR    $dst.D,$src,$src\t" %}
  ins_encode %{
    __ fmdrr($dst$$FloatRegister, $src$$Register, $src$$Register);
  %}
  ins_pipe(ialu_reg); // FIXME
%}

// Replicate scalar to packed float values in Double register
instruct Repl2F_reg_vfp(vecD dst, regF src) %{
  predicate(n->as_Vector()->length() == 2);
  match(Set dst (ReplicateF src));
  size(4*2);
  ins_cost(DEFAULT_COST*2); // FIXME

  expand %{
    iRegI tmp;
    MoveF2I_reg_reg(tmp, src);
    Repl2F_regI(dst,tmp);
  %}
%}

// Replicate scalar to packed float values in Double register
instruct Repl2F_reg_simd(vecD dst, regF src) %{
  predicate(n->as_Vector()->length_in_bytes() == 8 && VM_Version::has_simd());
  match(Set dst (ReplicateF src));
  size(4);
  ins_cost(DEFAULT_COST); // FIXME

  format %{ "VDUP.32  $dst.D,$src.D\t" %}
  ins_encode %{
    bool quad = false;
    __ vdupF($dst$$FloatRegister, $src$$FloatRegister, quad);
  %}
  ins_pipe(ialu_reg); // FIXME
%}

// Replicate scalar to packed float values in Double register pair
instruct Repl4F_reg(vecX dst, regF src, iRegI tmp) %{
  predicate(n->as_Vector()->length() == 4);
  match(Set dst (ReplicateF src));
  effect(TEMP tmp);
  size(4*3);
  ins_cost(DEFAULT_COST*3); // FIXME

  format %{ "FMRS     $tmp,$src\n\t"
            "FMDRR    $dst.D,$tmp,$tmp\n\t"
            "FMDRR    $dst.D.next,$tmp,$tmp\t" %}
  ins_encode %{
    __ fmrs($tmp$$Register, $src$$FloatRegister);
    __ fmdrr($dst$$FloatRegister, $tmp$$Register, $tmp$$Register);
    __ fmdrr($dst$$FloatRegister->successor()->successor(),
             $tmp$$Register, $tmp$$Register);
  %}
  ins_pipe(ialu_reg); // FIXME
%}

// Replicate scalar to packed float values in Double register pair
instruct Repl4F_reg_simd(vecX dst, regF src) %{
  predicate(n->as_Vector()->length_in_bytes() == 16 && VM_Version::has_simd());
  match(Set dst (ReplicateF src));
  size(4);
  ins_cost(DEFAULT_COST); // FIXME

  format %{ "VDUP.32  $dst.Q,$src.D\t" %}
  ins_encode %{
    bool quad = true;
    __ vdupF($dst$$FloatRegister, $src$$FloatRegister, quad);
  %}
  ins_pipe(ialu_reg); // FIXME
%}

// Replicate scalar zero constant to packed float values in Double register
instruct Repl2F_immI(vecD dst, immF src, iRegI tmp) %{
  predicate(n->as_Vector()->length() == 2);
  match(Set dst (ReplicateF src));
  effect(TEMP tmp);
  size(12);
  ins_cost(DEFAULT_COST*4); // FIXME

  format %{ "MOV      $tmp, Repl1($src))\n\t"
            "FMDRR    $dst,$tmp,$tmp\t" %}
  ins_encode( LdReplImmF(src, dst, tmp) );
  ins_pipe(loadConFD); // FIXME
%}

// Replicate scalar to packed double float values in Double register pair
instruct Repl2D_reg(vecX dst, regD src) %{
  predicate(n->as_Vector()->length() == 2);
  match(Set dst (ReplicateD src));
  size(4*2);
  ins_cost(DEFAULT_COST*2); // FIXME

  format %{ "FCPYD    $dst.D.a,$src\n\t"
            "FCPYD    $dst.D.b,$src\t" %}
  ins_encode %{
    FloatRegister dsta = $dst$$FloatRegister;
    FloatRegister src = $src$$FloatRegister;
    __ fcpyd(dsta, src);
    FloatRegister dstb = dsta->successor()->successor();
    __ fcpyd(dstb, src);
  %}
  ins_pipe(ialu_reg); // FIXME
%}

// ====================VECTOR ARITHMETIC=======================================

// --------------------------------- ADD --------------------------------------

// Bytes vector add
instruct vadd8B_reg(vecD dst, vecD src1, vecD src2) %{
  predicate(n->as_Vector()->length() == 8);
  match(Set dst (AddVB src1 src2));
  format %{ "VADD.I8 $dst,$src1,$src2\t! add packed8B" %}
  size(4);
  ins_encode %{
    bool quad = false;
    __ vaddI($dst$$FloatRegister, $src1$$FloatRegister, $src2$$FloatRegister,
             MacroAssembler::VELEM_SIZE_8, quad);
  %}
  ins_pipe( ialu_reg_reg ); // FIXME
%}

instruct vadd16B_reg(vecX dst, vecX src1, vecX src2) %{
  predicate(n->as_Vector()->length() == 16);
  match(Set dst (AddVB src1 src2));
  size(4);
  format %{ "VADD.I8 $dst.Q,$src1.Q,$src2.Q\t! add packed16B" %}
  ins_encode %{
    bool quad = true;
    __ vaddI($dst$$FloatRegister, $src1$$FloatRegister, $src2$$FloatRegister,
             MacroAssembler::VELEM_SIZE_8, quad);
  %}
  ins_pipe( ialu_reg_reg ); // FIXME
%}

// Shorts/Chars vector add
instruct vadd4S_reg(vecD dst, vecD src1, vecD src2) %{
  predicate(n->as_Vector()->length() == 4);
  match(Set dst (AddVS src1 src2));
  size(4);
  format %{ "VADD.I16 $dst,$src1,$src2\t! add packed4S" %}
  ins_encode %{
    bool quad = false;
    __ vaddI($dst$$FloatRegister, $src1$$FloatRegister, $src2$$FloatRegister,
             MacroAssembler::VELEM_SIZE_16, quad);
  %}
  ins_pipe( ialu_reg_reg ); // FIXME
%}

instruct vadd8S_reg(vecX dst, vecX src1, vecX src2) %{
  predicate(n->as_Vector()->length() == 8);
  match(Set dst (AddVS src1 src2));
  size(4);
  format %{ "VADD.I16 $dst.Q,$src1.Q,$src2.Q\t! add packed8S" %}
  ins_encode %{
    bool quad = true;
    __ vaddI($dst$$FloatRegister, $src1$$FloatRegister, $src2$$FloatRegister,
             MacroAssembler::VELEM_SIZE_16, quad);
  %}
  ins_pipe( ialu_reg_reg ); // FIXME
%}

// Integers vector add
instruct vadd2I_reg(vecD dst, vecD src1, vecD src2) %{
  predicate(n->as_Vector()->length() == 2);
  match(Set dst (AddVI src1 src2));
  size(4);
  format %{ "VADD.I32 $dst.D,$src1.D,$src2.D\t! add packed2I" %}
  ins_encode %{
    bool quad = false;
    __ vaddI($dst$$FloatRegister, $src1$$FloatRegister, $src2$$FloatRegister,
             MacroAssembler::VELEM_SIZE_32, quad);
  %}
  ins_pipe( ialu_reg_reg ); // FIXME
%}

instruct vadd4I_reg(vecX dst, vecX src1, vecX src2) %{
  predicate(n->as_Vector()->length() == 4);
  match(Set dst (AddVI src1 src2));
  size(4);
  format %{ "VADD.I32 $dst.Q,$src1.Q,$src2.Q\t! add packed4I" %}
  ins_encode %{
    bool quad = true;
    __ vaddI($dst$$FloatRegister, $src1$$FloatRegister, $src2$$FloatRegister,
             MacroAssembler::VELEM_SIZE_32, quad);
  %}
  ins_pipe( ialu_reg_reg ); // FIXME
%}

// Longs vector add
instruct vadd2L_reg(vecX dst, vecX src1, vecX src2) %{
  predicate(n->as_Vector()->length() == 2);
  match(Set dst (AddVL src1 src2));
  size(4);
  format %{ "VADD.I64 $dst.Q,$src1.Q,$src2.Q\t! add packed2L" %}
  ins_encode %{
    bool quad = true;
    __ vaddI($dst$$FloatRegister, $src1$$FloatRegister, $src2$$FloatRegister,
             MacroAssembler::VELEM_SIZE_64, quad);
  %}
  ins_pipe( ialu_reg_reg ); // FIXME
%}

// Floats vector add
instruct vadd2F_reg(vecD dst, vecD src1, vecD src2) %{
  predicate(n->as_Vector()->length() == 2 && VM_Version::simd_math_is_compliant());
  match(Set dst (AddVF src1 src2));
  size(4);
  format %{ "VADD.F32 $dst,$src1,$src2\t! add packed2F" %}
  ins_encode %{
    bool quad = false;
    __ vaddF($dst$$FloatRegister, $src1$$FloatRegister, $src2$$FloatRegister,
             MacroAssembler::VFA_SIZE_F32, quad);
  %}
  ins_pipe( faddD_reg_reg ); // FIXME
%}

instruct vadd2F_reg_vfp(vecD dst, vecD src1, vecD src2) %{
  predicate(n->as_Vector()->length() == 2 && !VM_Version::simd_math_is_compliant());
  match(Set dst (AddVF src1 src2));
  ins_cost(DEFAULT_COST*2); // FIXME

  size(4*2);
  format %{ "FADDS  $dst.a,$src1.a,$src2.a\n\t"
            "FADDS  $dst.b,$src1.b,$src2.b" %}
  ins_encode %{
    __ add_float($dst$$FloatRegister, $src1$$FloatRegister, $src2$$FloatRegister);
    __ add_float($dst$$FloatRegister->successor(),
             $src1$$FloatRegister->successor(),
             $src2$$FloatRegister->successor());
  %}

  ins_pipe(faddF_reg_reg); // FIXME
%}

instruct vadd4F_reg_simd(vecX dst, vecX src1, vecX src2) %{
  predicate(n->as_Vector()->length() == 4 && VM_Version::simd_math_is_compliant());
  match(Set dst (AddVF src1 src2));
  size(4);
  format %{ "VADD.F32 $dst.Q,$src1.Q,$src2.Q\t! add packed4F" %}
  ins_encode %{
    bool quad = true;
    __ vaddF($dst$$FloatRegister, $src1$$FloatRegister, $src2$$FloatRegister,
             MacroAssembler::VFA_SIZE_F32, quad);
  %}
  ins_pipe( faddD_reg_reg ); // FIXME
%}

instruct vadd4F_reg_vfp(vecX dst, vecX src1, vecX src2) %{
  predicate(n->as_Vector()->length() == 4 && !VM_Version::simd_math_is_compliant());
  match(Set dst (AddVF src1 src2));
  size(4*4);
  ins_cost(DEFAULT_COST*4); // FIXME

  format %{ "FADDS  $dst.a,$src1.a,$src2.a\n\t"
            "FADDS  $dst.b,$src1.b,$src2.b\n\t"
            "FADDS  $dst.c,$src1.c,$src2.c\n\t"
            "FADDS  $dst.d,$src1.d,$src2.d" %}

  ins_encode %{
    FloatRegister dsta = $dst$$FloatRegister;
    FloatRegister src1a = $src1$$FloatRegister;
    FloatRegister src2a = $src2$$FloatRegister;
    __ add_float(dsta, src1a, src2a);
    FloatRegister dstb = dsta->successor();
    FloatRegister src1b = src1a->successor();
    FloatRegister src2b = src2a->successor();
    __ add_float(dstb, src1b, src2b);
    FloatRegister dstc = dstb->successor();
    FloatRegister src1c = src1b->successor();
    FloatRegister src2c = src2b->successor();
    __ add_float(dstc, src1c, src2c);
    FloatRegister dstd = dstc->successor();
    FloatRegister src1d = src1c->successor();
    FloatRegister src2d = src2c->successor();
    __ add_float(dstd, src1d, src2d);
  %}

  ins_pipe(faddF_reg_reg); // FIXME
%}

instruct vadd2D_reg_vfp(vecX dst, vecX src1, vecX src2) %{
  predicate(n->as_Vector()->length() == 2);
  match(Set dst (AddVD src1 src2));
  size(4*2);
  ins_cost(DEFAULT_COST*2); // FIXME

  format %{ "FADDD  $dst.a,$src1.a,$src2.a\n\t"
            "FADDD  $dst.b,$src1.b,$src2.b" %}

  ins_encode %{
    FloatRegister dsta = $dst$$FloatRegister;
    FloatRegister src1a = $src1$$FloatRegister;
    FloatRegister src2a = $src2$$FloatRegister;
    __ add_double(dsta, src1a, src2a);
    FloatRegister dstb = dsta->successor()->successor();
    FloatRegister src1b = src1a->successor()->successor();
    FloatRegister src2b = src2a->successor()->successor();
    __ add_double(dstb, src1b, src2b);
  %}

  ins_pipe(faddF_reg_reg); // FIXME
%}


// Bytes vector sub
instruct vsub8B_reg(vecD dst, vecD src1, vecD src2) %{
  predicate(n->as_Vector()->length() == 8);
  match(Set dst (SubVB src1 src2));
  size(4);
  format %{ "VSUB.I8 $dst,$src1,$src2\t! sub packed8B" %}
  ins_encode %{
    bool quad = false;
    __ vsubI($dst$$FloatRegister, $src1$$FloatRegister, $src2$$FloatRegister,
             MacroAssembler::VELEM_SIZE_8, quad);
  %}
  ins_pipe( ialu_reg_reg ); // FIXME
%}

instruct vsub16B_reg(vecX dst, vecX src1, vecX src2) %{
  predicate(n->as_Vector()->length() == 16);
  match(Set dst (SubVB src1 src2));
  size(4);
  format %{ "VSUB.I8 $dst.Q,$src1.Q,$src2.Q\t! sub packed16B" %}
  ins_encode %{
    bool quad = true;
    __ vsubI($dst$$FloatRegister, $src1$$FloatRegister, $src2$$FloatRegister,
             MacroAssembler::VELEM_SIZE_8, quad);
  %}
  ins_pipe( ialu_reg_reg ); // FIXME
%}

// Shorts/Chars vector sub
instruct vsub4S_reg(vecD dst, vecD src1, vecD src2) %{
  predicate(n->as_Vector()->length() == 4);
  match(Set dst (SubVS src1 src2));
  size(4);
  format %{ "VSUB.I16 $dst,$src1,$src2\t! sub packed4S" %}
  ins_encode %{
    bool quad = false;
    __ vsubI($dst$$FloatRegister, $src1$$FloatRegister, $src2$$FloatRegister,
             MacroAssembler::VELEM_SIZE_16, quad);
  %}
  ins_pipe( ialu_reg_reg ); // FIXME
%}

instruct vsub16S_reg(vecX dst, vecX src1, vecX src2) %{
  predicate(n->as_Vector()->length() == 8);
  match(Set dst (SubVS src1 src2));
  size(4);
  format %{ "VSUB.I16 $dst.Q,$src1.Q,$src2.Q\t! sub packed8S" %}
  ins_encode %{
    bool quad = true;
    __ vsubI($dst$$FloatRegister, $src1$$FloatRegister, $src2$$FloatRegister,
             MacroAssembler::VELEM_SIZE_16, quad);
  %}
  ins_pipe( ialu_reg_reg ); // FIXME
%}

// Integers vector sub
instruct vsub2I_reg(vecD dst, vecD src1, vecD src2) %{
  predicate(n->as_Vector()->length() == 2);
  match(Set dst (SubVI src1 src2));
  size(4);
  format %{ "VSUB.I32 $dst,$src1,$src2\t! sub packed2I" %}
  ins_encode %{
    bool quad = false;
    __ vsubI($dst$$FloatRegister, $src1$$FloatRegister, $src2$$FloatRegister,
             MacroAssembler::VELEM_SIZE_32, quad);
  %}
  ins_pipe( ialu_reg_reg ); // FIXME
%}

instruct vsub4I_reg(vecX dst, vecX src1, vecX src2) %{
  predicate(n->as_Vector()->length() == 4);
  match(Set dst (SubVI src1 src2));
  size(4);
  format %{ "VSUB.I32 $dst.Q,$src1.Q,$src2.Q\t! sub packed4I" %}
  ins_encode %{
    bool quad = true;
    __ vsubI($dst$$FloatRegister, $src1$$FloatRegister, $src2$$FloatRegister,
             MacroAssembler::VELEM_SIZE_32, quad);
  %}
  ins_pipe( ialu_reg_reg ); // FIXME
%}

// Longs vector sub
instruct vsub2L_reg(vecX dst, vecX src1, vecX src2) %{
  predicate(n->as_Vector()->length() == 2);
  match(Set dst (SubVL src1 src2));
  size(4);
  format %{ "VSUB.I64 $dst.Q,$src1.Q,$src2.Q\t! sub packed2L" %}
  ins_encode %{
    bool quad = true;
    __ vsubI($dst$$FloatRegister, $src1$$FloatRegister, $src2$$FloatRegister,
             MacroAssembler::VELEM_SIZE_64, quad);
  %}
  ins_pipe( ialu_reg_reg ); // FIXME
%}

// Floats vector sub
instruct vsub2F_reg(vecD dst, vecD src1, vecD src2) %{
  predicate(n->as_Vector()->length() == 2 && VM_Version::simd_math_is_compliant());
  match(Set dst (SubVF src1 src2));
  size(4);
  format %{ "VSUB.F32 $dst,$src1,$src2\t! sub packed2F" %}
  ins_encode %{
    bool quad = false;
    __ vsubF($dst$$FloatRegister, $src1$$FloatRegister, $src2$$FloatRegister,
             MacroAssembler::VFA_SIZE_F32, quad);
  %}
  ins_pipe( faddF_reg_reg ); // FIXME
%}

instruct vsub2F_reg_vfp(vecD dst, vecD src1, vecD src2) %{
  predicate(n->as_Vector()->length() == 2 && !VM_Version::simd_math_is_compliant());
  match(Set dst (SubVF src1 src2));
  size(4*2);
  ins_cost(DEFAULT_COST*2); // FIXME

  format %{ "FSUBS  $dst.a,$src1.a,$src2.a\n\t"
            "FSUBS  $dst.b,$src1.b,$src2.b" %}

  ins_encode %{
    FloatRegister dsta = $dst$$FloatRegister;
    FloatRegister src1a = $src1$$FloatRegister;
    FloatRegister src2a = $src2$$FloatRegister;
    __ sub_float(dsta, src1a, src2a);
    FloatRegister dstb = dsta->successor();
    FloatRegister src1b = src1a->successor();
    FloatRegister src2b = src2a->successor();
    __ sub_float(dstb, src1b, src2b);
  %}

  ins_pipe(faddF_reg_reg); // FIXME
%}


instruct vsub4F_reg(vecX dst, vecX src1, vecX src2) %{
  predicate(n->as_Vector()->length() == 4 && VM_Version::simd_math_is_compliant());
  match(Set dst (SubVF src1 src2));
  size(4);
  format %{ "VSUB.F32 $dst.Q,$src1.Q,$src2.Q\t! sub packed4F" %}
  ins_encode %{
    bool quad = true;
    __ vsubF($dst$$FloatRegister, $src1$$FloatRegister, $src2$$FloatRegister,
             MacroAssembler::VFA_SIZE_F32, quad);
  %}
  ins_pipe( faddF_reg_reg ); // FIXME
%}

instruct vsub4F_reg_vfp(vecX dst, vecX src1, vecX src2) %{
  predicate(n->as_Vector()->length() == 4 && !VM_Version::simd_math_is_compliant());
  match(Set dst (SubVF src1 src2));
  size(4*4);
  ins_cost(DEFAULT_COST*4); // FIXME

  format %{ "FSUBS  $dst.a,$src1.a,$src2.a\n\t"
            "FSUBS  $dst.b,$src1.b,$src2.b\n\t"
            "FSUBS  $dst.c,$src1.c,$src2.c\n\t"
            "FSUBS  $dst.d,$src1.d,$src2.d" %}

  ins_encode %{
    FloatRegister dsta = $dst$$FloatRegister;
    FloatRegister src1a = $src1$$FloatRegister;
    FloatRegister src2a = $src2$$FloatRegister;
    __ sub_float(dsta, src1a, src2a);
    FloatRegister dstb = dsta->successor();
    FloatRegister src1b = src1a->successor();
    FloatRegister src2b = src2a->successor();
    __ sub_float(dstb, src1b, src2b);
    FloatRegister dstc = dstb->successor();
    FloatRegister src1c = src1b->successor();
    FloatRegister src2c = src2b->successor();
    __ sub_float(dstc, src1c, src2c);
    FloatRegister dstd = dstc->successor();
    FloatRegister src1d = src1c->successor();
    FloatRegister src2d = src2c->successor();
    __ sub_float(dstd, src1d, src2d);
  %}

  ins_pipe(faddF_reg_reg); // FIXME
%}

instruct vsub2D_reg_vfp(vecX dst, vecX src1, vecX src2) %{
  predicate(n->as_Vector()->length() == 2);
  match(Set dst (SubVD src1 src2));
  size(4*2);
  ins_cost(DEFAULT_COST*2); // FIXME

  format %{ "FSUBD  $dst.a,$src1.a,$src2.a\n\t"
            "FSUBD  $dst.b,$src1.b,$src2.b" %}

  ins_encode %{
    FloatRegister dsta = $dst$$FloatRegister;
    FloatRegister src1a = $src1$$FloatRegister;
    FloatRegister src2a = $src2$$FloatRegister;
    __ sub_double(dsta, src1a, src2a);
    FloatRegister dstb = dsta->successor()->successor();
    FloatRegister src1b = src1a->successor()->successor();
    FloatRegister src2b = src2a->successor()->successor();
    __ sub_double(dstb, src1b, src2b);
  %}

  ins_pipe(faddF_reg_reg); // FIXME
%}

// Shorts/Chars vector mul
instruct vmul4S_reg(vecD dst, vecD src1, vecD src2) %{
  predicate(n->as_Vector()->length() == 4);
  match(Set dst (MulVS src1 src2));
  size(4);
  format %{ "VMUL.I16 $dst,$src1,$src2\t! mul packed4S" %}
  ins_encode %{
    __ vmulI($dst$$FloatRegister, $src1$$FloatRegister, $src2$$FloatRegister,
             MacroAssembler::VELEM_SIZE_16, 0);
  %}
  ins_pipe( ialu_reg_reg ); // FIXME
%}

instruct vmul8S_reg(vecX dst, vecX src1, vecX src2) %{
  predicate(n->as_Vector()->length() == 8);
  match(Set dst (MulVS src1 src2));
  size(4);
  format %{ "VMUL.I16 $dst.Q,$src1.Q,$src2.Q\t! mul packed8S" %}
  ins_encode %{
    __ vmulI($dst$$FloatRegister, $src1$$FloatRegister, $src2$$FloatRegister,
             MacroAssembler::VELEM_SIZE_16, 1);
  %}
  ins_pipe( ialu_reg_reg ); // FIXME
%}

// Integers vector mul
instruct vmul2I_reg(vecD dst, vecD src1, vecD src2) %{
  predicate(n->as_Vector()->length() == 2);
  match(Set dst (MulVI src1 src2));
  size(4);
  format %{ "VMUL.I32 $dst,$src1,$src2\t! mul packed2I" %}
  ins_encode %{
    __ vmulI($dst$$FloatRegister, $src1$$FloatRegister, $src2$$FloatRegister,
             MacroAssembler::VELEM_SIZE_32, 0);
  %}
  ins_pipe( ialu_reg_reg ); // FIXME
%}

instruct vmul4I_reg(vecX dst, vecX src1, vecX src2) %{
  predicate(n->as_Vector()->length() == 4);
  match(Set dst (MulVI src1 src2));
  size(4);
  format %{ "VMUL.I32 $dst.Q,$src1.Q,$src2.Q\t! mul packed4I" %}
  ins_encode %{
    __ vmulI($dst$$FloatRegister, $src1$$FloatRegister, $src2$$FloatRegister,
             MacroAssembler::VELEM_SIZE_32, 1);
  %}
  ins_pipe( ialu_reg_reg ); // FIXME
%}

// Floats vector mul
instruct vmul2F_reg(vecD dst, vecD src1, vecD src2) %{
  predicate(n->as_Vector()->length() == 2 && VM_Version::simd_math_is_compliant());
  match(Set dst (MulVF src1 src2));
  size(4);
  format %{ "VMUL.F32 $dst,$src1,$src2\t! mul packed2F" %}
  ins_encode %{
    __ vmulF($dst$$FloatRegister, $src1$$FloatRegister, $src2$$FloatRegister,
             MacroAssembler::VFA_SIZE_F32, 0);
  %}
  ins_pipe( fmulF_reg_reg ); // FIXME
%}

instruct vmul2F_reg_vfp(vecD dst, vecD src1, vecD src2) %{
  predicate(n->as_Vector()->length() == 2 && !VM_Version::simd_math_is_compliant());
  match(Set dst (MulVF src1 src2));
  size(4*2);
  ins_cost(DEFAULT_COST*2); // FIXME

  format %{ "FMULS  $dst.a,$src1.a,$src2.a\n\t"
            "FMULS  $dst.b,$src1.b,$src2.b" %}
  ins_encode %{
    __ mul_float($dst$$FloatRegister, $src1$$FloatRegister, $src2$$FloatRegister);
    __ mul_float($dst$$FloatRegister->successor(),
             $src1$$FloatRegister->successor(),
             $src2$$FloatRegister->successor());
  %}

  ins_pipe(fmulF_reg_reg); // FIXME
%}

instruct vmul4F_reg(vecX dst, vecX src1, vecX src2) %{
  predicate(n->as_Vector()->length() == 4 && VM_Version::simd_math_is_compliant());
  match(Set dst (MulVF src1 src2));
  size(4);
  format %{ "VMUL.F32 $dst.Q,$src1.Q,$src2.Q\t! mul packed4F" %}
  ins_encode %{
    __ vmulF($dst$$FloatRegister, $src1$$FloatRegister, $src2$$FloatRegister,
             MacroAssembler::VFA_SIZE_F32, 1);
  %}
  ins_pipe( fmulF_reg_reg ); // FIXME
%}

instruct vmul4F_reg_vfp(vecX dst, vecX src1, vecX src2) %{
  predicate(n->as_Vector()->length() == 4 && !VM_Version::simd_math_is_compliant());
  match(Set dst (MulVF src1 src2));
  size(4*4);
  ins_cost(DEFAULT_COST*4); // FIXME

  format %{ "FMULS  $dst.a,$src1.a,$src2.a\n\t"
            "FMULS  $dst.b,$src1.b,$src2.b\n\t"
            "FMULS  $dst.c,$src1.c,$src2.c\n\t"
            "FMULS  $dst.d,$src1.d,$src2.d" %}

  ins_encode %{
    FloatRegister dsta = $dst$$FloatRegister;
    FloatRegister src1a = $src1$$FloatRegister;
    FloatRegister src2a = $src2$$FloatRegister;
    __ mul_float(dsta, src1a, src2a);
    FloatRegister dstb = dsta->successor();
    FloatRegister src1b = src1a->successor();
    FloatRegister src2b = src2a->successor();
    __ mul_float(dstb, src1b, src2b);
    FloatRegister dstc = dstb->successor();
    FloatRegister src1c = src1b->successor();
    FloatRegister src2c = src2b->successor();
    __ mul_float(dstc, src1c, src2c);
    FloatRegister dstd = dstc->successor();
    FloatRegister src1d = src1c->successor();
    FloatRegister src2d = src2c->successor();
    __ mul_float(dstd, src1d, src2d);
  %}

  ins_pipe(fmulF_reg_reg); // FIXME
%}

instruct vmul2D_reg_vfp(vecX dst, vecX src1, vecX src2) %{
  predicate(n->as_Vector()->length() == 2);
  match(Set dst (MulVD src1 src2));
  size(4*2);
  ins_cost(DEFAULT_COST*2); // FIXME

  format %{ "FMULD  $dst.D.a,$src1.D.a,$src2.D.a\n\t"
            "FMULD  $dst.D.b,$src1.D.b,$src2.D.b" %}
  ins_encode %{
    FloatRegister dsta = $dst$$FloatRegister;
    FloatRegister src1a = $src1$$FloatRegister;
    FloatRegister src2a = $src2$$FloatRegister;
    __ mul_double(dsta, src1a, src2a);
    FloatRegister dstb = dsta->successor()->successor();
    FloatRegister src1b = src1a->successor()->successor();
    FloatRegister src2b = src2a->successor()->successor();
    __ mul_double(dstb, src1b, src2b);
  %}

  ins_pipe(fmulD_reg_reg); // FIXME
%}


// Floats vector div
instruct vdiv2F_reg_vfp(vecD dst, vecD src1, vecD src2) %{
  predicate(n->as_Vector()->length() == 2);
  match(Set dst (DivVF src1 src2));
  size(4*2);
  ins_cost(DEFAULT_COST*2); // FIXME

  format %{ "FDIVS  $dst.a,$src1.a,$src2.a\n\t"
            "FDIVS  $dst.b,$src1.b,$src2.b" %}
  ins_encode %{
    __ div_float($dst$$FloatRegister, $src1$$FloatRegister, $src2$$FloatRegister);
    __ div_float($dst$$FloatRegister->successor(),
             $src1$$FloatRegister->successor(),
             $src2$$FloatRegister->successor());
  %}

  ins_pipe(fdivF_reg_reg); // FIXME
%}

instruct vdiv4F_reg_vfp(vecX dst, vecX src1, vecX src2) %{
  predicate(n->as_Vector()->length() == 4);
  match(Set dst (DivVF src1 src2));
  size(4*4);
  ins_cost(DEFAULT_COST*4); // FIXME

  format %{ "FDIVS  $dst.a,$src1.a,$src2.a\n\t"
            "FDIVS  $dst.b,$src1.b,$src2.b\n\t"
            "FDIVS  $dst.c,$src1.c,$src2.c\n\t"
            "FDIVS  $dst.d,$src1.d,$src2.d" %}

  ins_encode %{
    FloatRegister dsta = $dst$$FloatRegister;
    FloatRegister src1a = $src1$$FloatRegister;
    FloatRegister src2a = $src2$$FloatRegister;
    __ div_float(dsta, src1a, src2a);
    FloatRegister dstb = dsta->successor();
    FloatRegister src1b = src1a->successor();
    FloatRegister src2b = src2a->successor();
    __ div_float(dstb, src1b, src2b);
    FloatRegister dstc = dstb->successor();
    FloatRegister src1c = src1b->successor();
    FloatRegister src2c = src2b->successor();
    __ div_float(dstc, src1c, src2c);
    FloatRegister dstd = dstc->successor();
    FloatRegister src1d = src1c->successor();
    FloatRegister src2d = src2c->successor();
    __ div_float(dstd, src1d, src2d);
  %}

  ins_pipe(fdivF_reg_reg); // FIXME
%}

instruct vdiv2D_reg_vfp(vecX dst, vecX src1, vecX src2) %{
  predicate(n->as_Vector()->length() == 2);
  match(Set dst (DivVD src1 src2));
  size(4*2);
  ins_cost(DEFAULT_COST*2); // FIXME

  format %{ "FDIVD  $dst.D.a,$src1.D.a,$src2.D.a\n\t"
            "FDIVD  $dst.D.b,$src1.D.b,$src2.D.b" %}
  ins_encode %{
    FloatRegister dsta = $dst$$FloatRegister;
    FloatRegister src1a = $src1$$FloatRegister;
    FloatRegister src2a = $src2$$FloatRegister;
    __ div_double(dsta, src1a, src2a);
    FloatRegister dstb = dsta->successor()->successor();
    FloatRegister src1b = src1a->successor()->successor();
    FloatRegister src2b = src2a->successor()->successor();
    __ div_double(dstb, src1b, src2b);
  %}

  ins_pipe(fdivD_reg_reg); // FIXME
%}

// --------------------------------- NEG --------------------------------------

instruct vneg8B_reg(vecD dst, vecD src) %{
  predicate(n->as_Vector()->length_in_bytes() == 8);
  effect(DEF dst, USE src);
  size(4);
  ins_cost(DEFAULT_COST); // FIXME
  format %{ "VNEG.S8 $dst.D,$src.D\t! neg packed8B" %}
  ins_encode %{
    bool quad = false;
    __ vnegI($dst$$FloatRegister, $src$$FloatRegister,
              MacroAssembler::VELEM_SIZE_8, quad);
  %}
  ins_pipe( ialu_reg_reg ); // FIXME
%}

instruct vneg16B_reg(vecX dst, vecX src) %{
  predicate(n->as_Vector()->length_in_bytes() == 16);
  effect(DEF dst, USE src);
  size(4);
  ins_cost(DEFAULT_COST); // FIXME
  format %{ "VNEG.S8 $dst.Q,$src.Q\t! neg0 packed16B" %}
  ins_encode %{
    bool _float = false;
    bool quad = true;
    __ vnegI($dst$$FloatRegister, $src$$FloatRegister,
              MacroAssembler::VELEM_SIZE_8, quad);
  %}
  ins_pipe( ialu_reg_reg ); // FIXME
%}

// ------------------------------ Shift ---------------------------------------

instruct vslcntD(vecD dst, iRegI cnt) %{
  predicate(n->as_Vector()->length_in_bytes() == 8 && VM_Version::has_simd());
  match(Set dst (LShiftCntV cnt));
  size(4);
  ins_cost(DEFAULT_COST); // FIXME
  expand %{
    Repl8B_reg_simd(dst, cnt);
  %}
%}

instruct vslcntX(vecX dst, iRegI cnt) %{
  predicate(n->as_Vector()->length_in_bytes() == 16 && VM_Version::has_simd());
  match(Set dst (LShiftCntV cnt));
  size(4);
  ins_cost(DEFAULT_COST); // FIXME
  expand %{
    Repl16B_reg(dst, cnt);
  %}
%}

// Low bits of vector "shift" elements are used, so it
// doesn't matter if we treat it as ints or bytes here.
instruct vsrcntD(vecD dst, iRegI cnt) %{
  predicate(n->as_Vector()->length_in_bytes() == 8 && VM_Version::has_simd());
  match(Set dst (RShiftCntV cnt));
  size(4*2);
  ins_cost(DEFAULT_COST*2); // FIXME

  format %{ "VDUP.8 $dst.D,$cnt\n\t"
            "VNEG.S8 $dst.D,$dst.D\t! neg packed8B" %}
  ins_encode %{
    bool quad = false;
    __ vdupI($dst$$FloatRegister, $cnt$$Register,
             MacroAssembler::VELEM_SIZE_8, quad);
    __ vnegI($dst$$FloatRegister, $dst$$FloatRegister,
              MacroAssembler::VELEM_SIZE_8, quad);
  %}
  ins_pipe( ialu_reg_reg ); // FIXME
%}

instruct vsrcntX(vecX dst, iRegI cnt) %{
  predicate(n->as_Vector()->length_in_bytes() == 16 && VM_Version::has_simd());
  match(Set dst (RShiftCntV cnt));
  size(4*2);
  ins_cost(DEFAULT_COST*2); // FIXME
  format %{ "VDUP.8 $dst.Q,$cnt\n\t"
            "VNEG.S8 $dst.Q,$dst.Q\t! neg packed16B" %}
  ins_encode %{
    bool quad = true;
    __ vdupI($dst$$FloatRegister, $cnt$$Register,
             MacroAssembler::VELEM_SIZE_8, quad);
    __ vnegI($dst$$FloatRegister, $dst$$FloatRegister,
              MacroAssembler::VELEM_SIZE_8, quad);
  %}
  ins_pipe( ialu_reg_reg ); // FIXME
%}

// Byte vector logical left/right shift based on sign
instruct vsh8B_reg(vecD dst, vecD src, vecD shift) %{
  predicate(n->as_Vector()->length() == 8);
  effect(DEF dst, USE src, USE shift);
  size(4);
  ins_cost(DEFAULT_COST); // FIXME
  format %{
    "VSHL.U8 $dst.D,$src.D,$shift.D\t! logical left/right shift packed8B"
  %}
  ins_encode %{
    bool quad = false;
    __ vshlUI($dst$$FloatRegister, $shift$$FloatRegister, $src$$FloatRegister,
              MacroAssembler::VELEM_SIZE_8, quad);
  %}
  ins_pipe( ialu_reg_reg ); // FIXME
%}

instruct vsh16B_reg(vecX dst, vecX src, vecX shift) %{
  predicate(n->as_Vector()->length() == 16);
  effect(DEF dst, USE src, USE shift);
  size(4);
  ins_cost(DEFAULT_COST); // FIXME
  format %{
    "VSHL.U8 $dst.Q,$src.Q,$shift.Q\t! logical left/right shift packed16B"
  %}
  ins_encode %{
    bool quad = true;
    __ vshlUI($dst$$FloatRegister, $shift$$FloatRegister, $src$$FloatRegister,
              MacroAssembler::VELEM_SIZE_8, quad);
  %}
  ins_pipe( ialu_reg_reg ); // FIXME
%}

// Shorts/Char vector logical left/right shift based on sign
instruct vsh4S_reg(vecD dst, vecD src, vecD shift) %{
  predicate(n->as_Vector()->length() == 4);
  effect(DEF dst, USE src, USE shift);
  size(4);
  ins_cost(DEFAULT_COST); // FIXME
  format %{
    "VSHL.U16 $dst.D,$src.D,$shift.D\t! logical left/right shift packed4S"
  %}
  ins_encode %{
    bool quad = false;
    __ vshlUI($dst$$FloatRegister, $shift$$FloatRegister, $src$$FloatRegister,
              MacroAssembler::VELEM_SIZE_16, quad);
  %}
  ins_pipe( ialu_reg_reg ); // FIXME
%}

instruct vsh8S_reg(vecX dst, vecX src, vecX shift) %{
  predicate(n->as_Vector()->length() == 8);
  effect(DEF dst, USE src, USE shift);
  size(4);
  ins_cost(DEFAULT_COST); // FIXME
  format %{
    "VSHL.U16 $dst.Q,$src.Q,$shift.Q\t! logical left/right shift packed8S"
  %}
  ins_encode %{
    bool quad = true;
    __ vshlUI($dst$$FloatRegister, $shift$$FloatRegister, $src$$FloatRegister,
              MacroAssembler::VELEM_SIZE_16, quad);
  %}
  ins_pipe( ialu_reg_reg ); // FIXME
%}

// Integers vector logical left/right shift based on sign
instruct vsh2I_reg(vecD dst, vecD src, vecD shift) %{
  predicate(n->as_Vector()->length() == 2);
  effect(DEF dst, USE src, USE shift);
  size(4);
  ins_cost(DEFAULT_COST); // FIXME
  format %{
    "VSHL.U32 $dst.D,$src.D,$shift.D\t! logical left/right shift packed2I"
  %}
  ins_encode %{
    bool quad = false;
    __ vshlUI($dst$$FloatRegister, $shift$$FloatRegister, $src$$FloatRegister,
              MacroAssembler::VELEM_SIZE_32, quad);
  %}
  ins_pipe( ialu_reg_reg ); // FIXME
%}

instruct vsh4I_reg(vecX dst, vecX src, vecX shift) %{
  predicate(n->as_Vector()->length() == 4);
  effect(DEF dst, USE src, USE shift);
  size(4);
  ins_cost(DEFAULT_COST); // FIXME
  format %{
    "VSHL.U32 $dst.Q,$src.Q,$shift.Q\t! logical left/right shift packed4I"
  %}
  ins_encode %{
    bool quad = true;
    __ vshlUI($dst$$FloatRegister, $shift$$FloatRegister, $src$$FloatRegister,
              MacroAssembler::VELEM_SIZE_32, quad);
  %}
  ins_pipe( ialu_reg_reg ); // FIXME
%}

// Longs vector logical left/right shift based on sign
instruct vsh2L_reg(vecX dst, vecX src, vecX shift) %{
  predicate(n->as_Vector()->length() == 2);
  effect(DEF dst, USE src, USE shift);
  size(4);
  ins_cost(DEFAULT_COST); // FIXME
  format %{
    "VSHL.U64 $dst.Q,$src.Q,$shift.Q\t! logical left/right shift packed2L"
  %}
  ins_encode %{
    bool quad = true;
    __ vshlUI($dst$$FloatRegister, $shift$$FloatRegister, $src$$FloatRegister,
              MacroAssembler::VELEM_SIZE_64, quad);
  %}
  ins_pipe( ialu_reg_reg ); // FIXME
%}

// ------------------------------ LeftShift -----------------------------------

// Byte vector left shift
instruct vsl8B_reg(vecD dst, vecD src, vecD shift) %{
  predicate(n->as_Vector()->length() == 8);
  match(Set dst (LShiftVB src shift));
  size(4*1);
  ins_cost(DEFAULT_COST*1); // FIXME
  expand %{
    vsh8B_reg(dst, src, shift);
  %}
%}

instruct vsl16B_reg(vecX dst, vecX src, vecX shift) %{
  predicate(n->as_Vector()->length() == 16);
  match(Set dst (LShiftVB src shift));
  size(4*1);
  ins_cost(DEFAULT_COST*1); // FIXME
  expand %{
    vsh16B_reg(dst, src, shift);
  %}
%}

instruct vsl8B_immI(vecD dst, vecD src, immI shift) %{
  predicate(n->as_Vector()->length() == 8);
  match(Set dst (LShiftVB src (LShiftCntV shift)));
  size(4);
  ins_cost(DEFAULT_COST); // FIXME
  format %{
    "VSHL.I8 $dst.D,$src.D,$shift\t! logical left shift packed8B"
  %}
  ins_encode %{
    bool quad = false;
    __ vshli($dst$$FloatRegister, $src$$FloatRegister, 8, $shift$$constant,
             quad);
  %}
  ins_pipe( ialu_reg_reg ); // FIXME
%}

instruct vsl16B_immI(vecX dst, vecX src, immI shift) %{
  predicate(n->as_Vector()->length() == 16);
  match(Set dst (LShiftVB src (LShiftCntV shift)));
  size(4);
  ins_cost(DEFAULT_COST); // FIXME
  format %{
    "VSHL.I8 $dst.Q,$src.Q,$shift\t! logical left shift packed16B"
  %}
  ins_encode %{
    bool quad = true;
    __ vshli($dst$$FloatRegister, $src$$FloatRegister, 8, $shift$$constant,
             quad);
  %}
  ins_pipe( ialu_reg_reg ); // FIXME
%}

// Shorts/Chars vector logical left/right shift
instruct vsl4S_reg(vecD dst, vecD src, vecD shift) %{
  predicate(n->as_Vector()->length() == 4);
  match(Set dst (LShiftVS src shift));
  match(Set dst (URShiftVS src shift));
  size(4*1);
  ins_cost(DEFAULT_COST*1); // FIXME
  expand %{
    vsh4S_reg(dst, src, shift);
  %}
%}

instruct vsl8S_reg(vecX dst, vecX src, vecX shift) %{
  predicate(n->as_Vector()->length() == 8);
  match(Set dst (LShiftVS src shift));
  match(Set dst (URShiftVS src shift));
  size(4*1);
  ins_cost(DEFAULT_COST*1); // FIXME
  expand %{
    vsh8S_reg(dst, src, shift);
  %}
%}

instruct vsl4S_immI(vecD dst, vecD src, immI shift) %{
  predicate(n->as_Vector()->length() == 4);
  match(Set dst (LShiftVS src (LShiftCntV shift)));
  size(4);
  ins_cost(DEFAULT_COST); // FIXME
  format %{
    "VSHL.I16 $dst.D,$src.D,$shift\t! logical left shift packed4S"
  %}
  ins_encode %{
    bool quad = false;
    __ vshli($dst$$FloatRegister, $src$$FloatRegister, 16, $shift$$constant,
             quad);
  %}
  ins_pipe( ialu_reg_reg ); // FIXME
%}

instruct vsl8S_immI(vecX dst, vecX src, immI shift) %{
  predicate(n->as_Vector()->length() == 8);
  match(Set dst (LShiftVS src shift));
  size(4);
  ins_cost(DEFAULT_COST); // FIXME
  format %{
    "VSHL.I16 $dst.Q,$src.Q,$shift\t! logical left shift packed8S"
  %}
  ins_encode %{
    bool quad = true;
    __ vshli($dst$$FloatRegister, $src$$FloatRegister, 16, $shift$$constant,
             quad);
  %}
  ins_pipe( ialu_reg_reg ); // FIXME
%}

// Integers vector logical left/right shift
instruct vsl2I_reg(vecD dst, vecD src, vecD shift) %{
  predicate(n->as_Vector()->length() == 2 && VM_Version::has_simd());
  match(Set dst (LShiftVI src shift));
  match(Set dst (URShiftVI src shift));
  size(4*1);
  ins_cost(DEFAULT_COST*1); // FIXME
  expand %{
    vsh2I_reg(dst, src, shift);
  %}
%}

instruct vsl4I_reg(vecX dst, vecX src, vecX shift) %{
  predicate(n->as_Vector()->length() == 4 && VM_Version::has_simd());
  match(Set dst (LShiftVI src shift));
  match(Set dst (URShiftVI src shift));
  size(4*1);
  ins_cost(DEFAULT_COST*1); // FIXME
  expand %{
    vsh4I_reg(dst, src, shift);
  %}
%}

instruct vsl2I_immI(vecD dst, vecD src, immI shift) %{
  predicate(n->as_Vector()->length() == 2 && VM_Version::has_simd());
  match(Set dst (LShiftVI src (LShiftCntV shift)));
  size(4);
  ins_cost(DEFAULT_COST); // FIXME
  format %{
    "VSHL.I32 $dst.D,$src.D,$shift\t! logical left shift packed2I"
  %}
  ins_encode %{
    bool quad = false;
    __ vshli($dst$$FloatRegister, $src$$FloatRegister, 32, $shift$$constant,
             quad);
  %}
  ins_pipe( ialu_reg_reg ); // FIXME
%}

instruct vsl4I_immI(vecX dst, vecX src, immI shift) %{
  predicate(n->as_Vector()->length() == 4 && VM_Version::has_simd());
  match(Set dst (LShiftVI src (LShiftCntV shift)));
  size(4);
  ins_cost(DEFAULT_COST); // FIXME
  format %{
    "VSHL.I32 $dst.Q,$src.Q,$shift\t! logical left shift packed4I"
  %}
  ins_encode %{
    bool quad = true;
    __ vshli($dst$$FloatRegister, $src$$FloatRegister, 32, $shift$$constant,
             quad);
  %}
  ins_pipe( ialu_reg_reg ); // FIXME
%}

// Longs vector logical left/right shift
instruct vsl2L_reg(vecX dst, vecX src, vecX shift) %{
  predicate(n->as_Vector()->length() == 2);
  match(Set dst (LShiftVL src shift));
  match(Set dst (URShiftVL src shift));
  size(4*1);
  ins_cost(DEFAULT_COST*1); // FIXME
  expand %{
    vsh2L_reg(dst, src, shift);
  %}
%}

instruct vsl2L_immI(vecX dst, vecX src, immI shift) %{
  predicate(n->as_Vector()->length() == 2);
  match(Set dst (LShiftVL src (LShiftCntV shift)));
  size(4);
  ins_cost(DEFAULT_COST); // FIXME
  format %{
    "VSHL.I64 $dst.Q,$src.Q,$shift\t! logical left shift packed2L"
  %}
  ins_encode %{
    bool quad = true;
    __ vshli($dst$$FloatRegister, $src$$FloatRegister, 64, $shift$$constant,
             quad);
  %}
  ins_pipe( ialu_reg_reg ); // FIXME
%}

// ----------------------- LogicalRightShift -----------------------------------

// Bytes/Shorts vector logical right shift produces incorrect Java result
// for negative data because java code convert short value into int with
// sign extension before a shift.

// Chars vector logical right shift
instruct vsrl4S_immI(vecD dst, vecD src, immI shift) %{
  predicate(n->as_Vector()->length() == 4);
  match(Set dst (URShiftVS src (RShiftCntV shift)));
  size(4);
  ins_cost(DEFAULT_COST); // FIXME
  format %{
    "VSHR.U16 $dst.D,$src.D,$shift\t! logical right shift packed4S"
  %}
  ins_encode %{
    bool quad = false;
    __ vshrUI($dst$$FloatRegister, $src$$FloatRegister, 16, $shift$$constant,
             quad);
  %}
  ins_pipe( ialu_reg_reg ); // FIXME
%}

instruct vsrl8S_immI(vecX dst, vecX src, immI shift) %{
  predicate(n->as_Vector()->length() == 8);
  match(Set dst (URShiftVS src (RShiftCntV shift)));
  size(4);
  ins_cost(DEFAULT_COST); // FIXME
  format %{
    "VSHR.U16 $dst.Q,$src.Q,$shift\t! logical right shift packed8S"
  %}
  ins_encode %{
    bool quad = true;
    __ vshrUI($dst$$FloatRegister, $src$$FloatRegister, 16, $shift$$constant,
             quad);
  %}
  ins_pipe( ialu_reg_reg ); // FIXME
%}

// Integers vector logical right shift
instruct vsrl2I_immI(vecD dst, vecD src, immI shift) %{
  predicate(n->as_Vector()->length() == 2 && VM_Version::has_simd());
  match(Set dst (URShiftVI src (RShiftCntV shift)));
  size(4);
  ins_cost(DEFAULT_COST); // FIXME
  format %{
    "VSHR.U32 $dst.D,$src.D,$shift\t! logical right shift packed2I"
  %}
  ins_encode %{
    bool quad = false;
    __ vshrUI($dst$$FloatRegister, $src$$FloatRegister, 32, $shift$$constant,
             quad);
  %}
  ins_pipe( ialu_reg_reg ); // FIXME
%}

instruct vsrl4I_immI(vecX dst, vecX src, immI shift) %{
  predicate(n->as_Vector()->length() == 4 && VM_Version::has_simd());
  match(Set dst (URShiftVI src (RShiftCntV shift)));
  size(4);
  ins_cost(DEFAULT_COST); // FIXME
  format %{
    "VSHR.U32 $dst.Q,$src.Q,$shift\t! logical right shift packed4I"
  %}
  ins_encode %{
    bool quad = true;
    __ vshrUI($dst$$FloatRegister, $src$$FloatRegister, 32, $shift$$constant,
             quad);
  %}
  ins_pipe( ialu_reg_reg ); // FIXME
%}

// Longs vector logical right shift
instruct vsrl2L_immI(vecX dst, vecX src, immI shift) %{
  predicate(n->as_Vector()->length() == 2);
  match(Set dst (URShiftVL src (RShiftCntV shift)));
  size(4);
  ins_cost(DEFAULT_COST); // FIXME
  format %{
    "VSHR.U64 $dst.Q,$src.Q,$shift\t! logical right shift packed2L"
  %}
  ins_encode %{
    bool quad = true;
    __ vshrUI($dst$$FloatRegister, $src$$FloatRegister, 64, $shift$$constant,
             quad);
  %}
  ins_pipe( ialu_reg_reg ); // FIXME
%}

// ------------------- ArithmeticRightShift -----------------------------------

// Bytes vector arithmetic left/right shift based on sign
instruct vsha8B_reg(vecD dst, vecD src, vecD shift) %{
  predicate(n->as_Vector()->length() == 8);
  effect(DEF dst, USE src, USE shift);
  size(4);
  ins_cost(DEFAULT_COST); // FIXME
  format %{
    "VSHL.S8 $dst.D,$src.D,$shift.D\t! arithmetic right shift packed8B"
  %}
  ins_encode %{
    bool quad = false;
    __ vshlSI($dst$$FloatRegister, $shift$$FloatRegister, $src$$FloatRegister,
              MacroAssembler::VELEM_SIZE_8, quad);
  %}
  ins_pipe( ialu_reg_reg ); // FIXME
%}

instruct vsha16B_reg(vecX dst, vecX src, vecX shift) %{
  predicate(n->as_Vector()->length() == 16);
  effect(DEF dst, USE src, USE shift);
  size(4);
  ins_cost(DEFAULT_COST); // FIXME
  format %{
    "VSHL.S8 $dst.Q,$src.Q,$shift.Q\t! arithmetic right shift packed16B"
  %}
  ins_encode %{
    bool quad = true;
    __ vshlSI($dst$$FloatRegister, $shift$$FloatRegister, $src$$FloatRegister,
              MacroAssembler::VELEM_SIZE_8, quad);
  %}
  ins_pipe( ialu_reg_reg ); // FIXME
%}

// Shorts vector arithmetic left/right shift based on sign
instruct vsha4S_reg(vecD dst, vecD src, vecD shift) %{
  predicate(n->as_Vector()->length() == 4);
  effect(DEF dst, USE src, USE shift);
  size(4);
  ins_cost(DEFAULT_COST); // FIXME
  format %{
    "VSHL.S16 $dst.D,$src.D,$shift.D\t! arithmetic right shift packed4S"
  %}
  ins_encode %{
    bool quad = false;
    __ vshlSI($dst$$FloatRegister, $shift$$FloatRegister, $src$$FloatRegister,
              MacroAssembler::VELEM_SIZE_16, quad);
  %}
  ins_pipe( ialu_reg_reg ); // FIXME
%}

instruct vsha8S_reg(vecX dst, vecX src, vecX shift) %{
  predicate(n->as_Vector()->length() == 8);
  effect(DEF dst, USE src, USE shift);
  size(4);
  ins_cost(DEFAULT_COST); // FIXME
  format %{
    "VSHL.S16 $dst.Q,$src.Q,$shift.Q\t! arithmetic right shift packed8S"
  %}
  ins_encode %{
    bool quad = true;
    __ vshlSI($dst$$FloatRegister, $shift$$FloatRegister, $src$$FloatRegister,
              MacroAssembler::VELEM_SIZE_16, quad);
  %}
  ins_pipe( ialu_reg_reg ); // FIXME
%}

// Integers vector arithmetic left/right shift based on sign
instruct vsha2I_reg(vecD dst, vecD src, vecD shift) %{
  predicate(n->as_Vector()->length() == 2);
  effect(DEF dst, USE src, USE shift);
  size(4);
  ins_cost(DEFAULT_COST); // FIXME
  format %{
    "VSHL.S32 $dst.D,$src.D,$shift.D\t! arithmetic right shift packed2I"
  %}
  ins_encode %{
    bool quad = false;
    __ vshlSI($dst$$FloatRegister, $shift$$FloatRegister, $src$$FloatRegister,
              MacroAssembler::VELEM_SIZE_32, quad);
  %}
  ins_pipe( ialu_reg_reg ); // FIXME
%}

instruct vsha4I_reg(vecX dst, vecX src, vecX shift) %{
  predicate(n->as_Vector()->length() == 4);
  effect(DEF dst, USE src, USE shift);
  size(4);
  ins_cost(DEFAULT_COST); // FIXME
  format %{
    "VSHL.S32 $dst.Q,$src.Q,$shift.Q\t! arithmetic right shift packed4I"
  %}
  ins_encode %{
    bool quad = true;
    __ vshlSI($dst$$FloatRegister, $shift$$FloatRegister, $src$$FloatRegister,
              MacroAssembler::VELEM_SIZE_32, quad);
  %}
  ins_pipe( ialu_reg_reg ); // FIXME
%}

// Longs vector arithmetic left/right shift based on sign
instruct vsha2L_reg(vecX dst, vecX src, vecX shift) %{
  predicate(n->as_Vector()->length() == 2);
  effect(DEF dst, USE src, USE shift);
  size(4);
  ins_cost(DEFAULT_COST); // FIXME
  format %{
    "VSHL.S64 $dst.Q,$src.Q,$shift.Q\t! arithmetic right shift packed2L"
  %}
  ins_encode %{
    bool quad = true;
    __ vshlSI($dst$$FloatRegister, $shift$$FloatRegister, $src$$FloatRegister,
              MacroAssembler::VELEM_SIZE_64, quad);
  %}
  ins_pipe( ialu_reg_reg ); // FIXME
%}

// Byte vector arithmetic right shift

instruct vsra8B_reg(vecD dst, vecD src, vecD shift) %{
  predicate(n->as_Vector()->length() == 8);
  match(Set dst (RShiftVB src shift));
  size(4);
  ins_cost(DEFAULT_COST); // FIXME
  expand %{
    vsha8B_reg(dst, src, shift);
  %}
%}

instruct vsrl16B_reg(vecX dst, vecX src, vecX shift) %{
  predicate(n->as_Vector()->length() == 16);
  match(Set dst (RShiftVB src shift));
  size(4);
  ins_cost(DEFAULT_COST); // FIXME
  expand %{
    vsha16B_reg(dst, src, shift);
  %}
%}

instruct vsrl8B_immI(vecD dst, vecD src, immI shift) %{
  predicate(n->as_Vector()->length() == 8);
  match(Set dst (RShiftVB src shift));
  size(4);
  ins_cost(DEFAULT_COST); // FIXME
  format %{
    "VSHR.S8 $dst.D,$src.D,$shift\t! logical right shift packed8B"
  %}
  ins_encode %{
    bool quad = false;
    __ vshrSI($dst$$FloatRegister, $src$$FloatRegister, 8, $shift$$constant,
             quad);
  %}
  ins_pipe( ialu_reg_reg ); // FIXME
%}

instruct vsrl16B_immI(vecX dst, vecX src, immI shift) %{
  predicate(n->as_Vector()->length() == 16);
  match(Set dst (RShiftVB src shift));
  size(4);
  ins_cost(DEFAULT_COST); // FIXME
  format %{
    "VSHR.S8 $dst.Q,$src.Q,$shift\t! logical right shift packed16B"
  %}
  ins_encode %{
    bool quad = true;
    __ vshrSI($dst$$FloatRegister, $src$$FloatRegister, 8, $shift$$constant,
             quad);
  %}
  ins_pipe( ialu_reg_reg ); // FIXME
%}

// Shorts vector arithmetic right shift
instruct vsra4S_reg(vecD dst, vecD src, vecD shift) %{
  predicate(n->as_Vector()->length() == 4);
  match(Set dst (RShiftVS src shift));
  size(4);
  ins_cost(DEFAULT_COST); // FIXME
  expand %{
    vsha4S_reg(dst, src, shift);
  %}
%}

instruct vsra8S_reg(vecX dst, vecX src, vecX shift) %{
  predicate(n->as_Vector()->length() == 8);
  match(Set dst (RShiftVS src shift));
  size(4);
  ins_cost(DEFAULT_COST); // FIXME
  expand %{
    vsha8S_reg(dst, src, shift);
  %}
%}

instruct vsra4S_immI(vecD dst, vecD src, immI shift) %{
  predicate(n->as_Vector()->length() == 4);
  match(Set dst (RShiftVS src shift));
  size(4);
  ins_cost(DEFAULT_COST); // FIXME
  format %{
    "VSHR.S16 $dst.D,$src.D,$shift\t! logical right shift packed4S"
  %}
  ins_encode %{
    bool quad = false;
    __ vshrSI($dst$$FloatRegister, $src$$FloatRegister, 16, $shift$$constant,
             quad);
  %}
  ins_pipe( ialu_reg_reg ); // FIXME
%}

instruct vsra8S_immI(vecX dst, vecX src, immI shift) %{
  predicate(n->as_Vector()->length() == 8);
  match(Set dst (RShiftVS src shift));
  size(4);
  ins_cost(DEFAULT_COST); // FIXME
  format %{
    "VSHR.S16 $dst.Q,$src.Q,$shift\t! logical right shift packed8S"
  %}
  ins_encode %{
    bool quad = true;
    __ vshrSI($dst$$FloatRegister, $src$$FloatRegister, 16, $shift$$constant,
             quad);
  %}
  ins_pipe( ialu_reg_reg ); // FIXME
%}

// Integers vector arithmetic right shift
instruct vsra2I_reg(vecD dst, vecD src, vecD shift) %{
  predicate(n->as_Vector()->length() == 2);
  match(Set dst (RShiftVI src shift));
  size(4);
  ins_cost(DEFAULT_COST); // FIXME
  expand %{
    vsha2I_reg(dst, src, shift);
  %}
%}

instruct vsra4I_reg(vecX dst, vecX src, vecX shift) %{
  predicate(n->as_Vector()->length() == 4);
  match(Set dst (RShiftVI src shift));
  size(4);
  ins_cost(DEFAULT_COST); // FIXME
  expand %{
    vsha4I_reg(dst, src, shift);
  %}
%}

instruct vsra2I_immI(vecD dst, vecD src, immI shift) %{
  predicate(n->as_Vector()->length() == 2);
  match(Set dst (RShiftVI src shift));
  size(4);
  ins_cost(DEFAULT_COST); // FIXME
  format %{
    "VSHR.S32 $dst.D,$src.D,$shift\t! logical right shift packed2I"
  %}
  ins_encode %{
    bool quad = false;
    __ vshrSI($dst$$FloatRegister, $src$$FloatRegister, 32, $shift$$constant,
             quad);
  %}
  ins_pipe( ialu_reg_reg ); // FIXME
%}

instruct vsra4I_immI(vecX dst, vecX src, immI shift) %{
  predicate(n->as_Vector()->length() == 4);
  match(Set dst (RShiftVI src shift));
  size(4);
  ins_cost(DEFAULT_COST); // FIXME
  format %{
    "VSHR.S32 $dst.Q,$src.Q,$shift\t! logical right shift packed4I"
  %}
  ins_encode %{
    bool quad = true;
    __ vshrSI($dst$$FloatRegister, $src$$FloatRegister, 32, $shift$$constant,
             quad);
  %}
  ins_pipe( ialu_reg_reg ); // FIXME
%}

// Longs vector arithmetic right shift
instruct vsra2L_reg(vecX dst, vecX src, vecX shift) %{
  predicate(n->as_Vector()->length() == 2);
  match(Set dst (RShiftVL src shift));
  size(4);
  ins_cost(DEFAULT_COST); // FIXME
  expand %{
    vsha2L_reg(dst, src, shift);
  %}
%}

instruct vsra2L_immI(vecX dst, vecX src, immI shift) %{
  predicate(n->as_Vector()->length() == 2);
  match(Set dst (RShiftVL src shift));
  size(4);
  ins_cost(DEFAULT_COST); // FIXME
  format %{
    "VSHR.S64 $dst.Q,$src.Q,$shift\t! logical right shift packed2L"
  %}
  ins_encode %{
    bool quad = true;
    __ vshrSI($dst$$FloatRegister, $src$$FloatRegister, 64, $shift$$constant,
             quad);
  %}
  ins_pipe( ialu_reg_reg ); // FIXME
%}

// --------------------------------- AND --------------------------------------

instruct vandD(vecD dst, vecD src1, vecD src2) %{
  predicate(n->as_Vector()->length_in_bytes() == 8);
  match(Set dst (AndV src1 src2));
  format %{ "VAND    $dst.D,$src1.D,$src2.D\t! and vectors (8 bytes)" %}
  ins_encode %{
    bool quad = false;
    __ vandI($dst$$FloatRegister, $src1$$FloatRegister, $src2$$FloatRegister,
             quad);
  %}
  ins_pipe( ialu_reg_reg ); // FIXME
%}

instruct vandX(vecX dst, vecX src1, vecX src2) %{
  predicate(n->as_Vector()->length_in_bytes() == 16);
  match(Set dst (AndV src1 src2));
  format %{ "VAND    $dst.Q,$src1.Q,$src2.Q\t! and vectors (16 bytes)" %}
  ins_encode %{
    bool quad = true;
    __ vandI($dst$$FloatRegister, $src1$$FloatRegister, $src2$$FloatRegister,
             quad);
  %}
  ins_pipe( ialu_reg_reg ); // FIXME
%}

// --------------------------------- OR ---------------------------------------

instruct vorD(vecD dst, vecD src1, vecD src2) %{
  predicate(n->as_Vector()->length_in_bytes() == 8);
  match(Set dst (OrV src1 src2));
  format %{ "VOR     $dst.D,$src1.D,$src2.D\t! and vectors (8 bytes)" %}
  ins_encode %{
    bool quad = false;
    __ vorI($dst$$FloatRegister, $src1$$FloatRegister, $src2$$FloatRegister,
            quad);
  %}
  ins_pipe( ialu_reg_reg ); // FIXME
%}

instruct vorX(vecX dst, vecX src1, vecX src2) %{
  predicate(n->as_Vector()->length_in_bytes() == 16);
  match(Set dst (OrV src1 src2));
  format %{ "VOR     $dst.Q,$src1.Q,$src2.Q\t! and vectors (16 bytes)" %}
  ins_encode %{
    bool quad = true;
    __ vorI($dst$$FloatRegister, $src1$$FloatRegister, $src2$$FloatRegister,
            quad);
  %}
  ins_pipe( ialu_reg_reg ); // FIXME
%}

// --------------------------------- XOR --------------------------------------

instruct vxorD(vecD dst, vecD src1, vecD src2) %{
  predicate(n->as_Vector()->length_in_bytes() == 8);
  match(Set dst (XorV src1 src2));
  format %{ "VXOR    $dst.D,$src1.D,$src2.D\t! and vectors (8 bytes)" %}
  ins_encode %{
    bool quad = false;
    __ vxorI($dst$$FloatRegister, $src1$$FloatRegister, $src2$$FloatRegister,
             quad);
  %}
  ins_pipe( ialu_reg_reg ); // FIXME
%}

instruct vxorX(vecX dst, vecX src1, vecX src2) %{
  predicate(n->as_Vector()->length_in_bytes() == 16);
  match(Set dst (XorV src1 src2));
  format %{ "VXOR    $dst.Q,$src1.Q,$src2.Q\t! and vectors (16 bytes)" %}
  ins_encode %{
    bool quad = true;
    __ vxorI($dst$$FloatRegister, $src1$$FloatRegister, $src2$$FloatRegister,
             quad);
  %}
  ins_pipe( ialu_reg_reg ); // FIXME
%}


//----------PEEPHOLE RULES-----------------------------------------------------
// These must follow all instruction definitions as they use the names
// defined in the instructions definitions.
//
// peepmatch ( root_instr_name [preceding_instruction]* );
//
// peepconstraint %{
// (instruction_number.operand_name relational_op instruction_number.operand_name
//  [, ...] );
// // instruction numbers are zero-based using left to right order in peepmatch
//
// peepreplace ( instr_name  ( [instruction_number.operand_name]* ) );
// // provide an instruction_number.operand_name for each operand that appears
// // in the replacement instruction's match rule
//
// ---------VM FLAGS---------------------------------------------------------
//
// All peephole optimizations can be turned off using -XX:-OptoPeephole
//
// Each peephole rule is given an identifying number starting with zero and
// increasing by one in the order seen by the parser.  An individual peephole
// can be enabled, and all others disabled, by using -XX:OptoPeepholeAt=#
// on the command-line.
//
// ---------CURRENT LIMITATIONS----------------------------------------------
//
// Only match adjacent instructions in same basic block
// Only equality constraints
// Only constraints between operands, not (0.dest_reg == EAX_enc)
// Only one replacement instruction
//
// ---------EXAMPLE----------------------------------------------------------
//
// // pertinent parts of existing instructions in architecture description
// instruct movI(eRegI dst, eRegI src) %{
//   match(Set dst (CopyI src));
// %}
//
// instruct incI_eReg(eRegI dst, immI1 src, eFlagsReg cr) %{
//   match(Set dst (AddI dst src));
//   effect(KILL cr);
// %}
//
// // Change (inc mov) to lea
// peephole %{
//   // increment preceeded by register-register move
//   peepmatch ( incI_eReg movI );
//   // require that the destination register of the increment
//   // match the destination register of the move
//   peepconstraint ( 0.dst == 1.dst );
//   // construct a replacement instruction that sets
//   // the destination to ( move's source register + one )
//   peepreplace ( incI_eReg_immI1( 0.dst 1.src 0.src ) );
// %}
//

// // Change load of spilled value to only a spill
// instruct storeI(memory mem, eRegI src) %{
//   match(Set mem (StoreI mem src));
// %}
//
// instruct loadI(eRegI dst, memory mem) %{
//   match(Set dst (LoadI mem));
// %}
//
// peephole %{
//   peepmatch ( loadI storeI );
//   peepconstraint ( 1.src == 0.dst, 1.mem == 0.mem );
//   peepreplace ( storeI( 1.mem 1.mem 1.src ) );
// %}

//----------SMARTSPILL RULES---------------------------------------------------
// These must follow all instruction definitions as they use the names
// defined in the instructions definitions.
//
// ARM will probably not have any of these rules due to RISC instruction set.

//----------PIPELINE-----------------------------------------------------------
// Rules which define the behavior of the target architectures pipeline.<|MERGE_RESOLUTION|>--- conflicted
+++ resolved
@@ -1071,66 +1071,6 @@
   return clone_base_plus_offset_address(m, mstack, address_visited);
 }
 
-<<<<<<< HEAD
-void Compile::reshape_address(AddPNode* addp) {
-}
-
-=======
-bool Matcher::narrow_oop_use_complex_address() {
-  NOT_LP64(ShouldNotCallThis());
-  assert(UseCompressedOops, "only for compressed oops code");
-  return false;
-}
-
-bool Matcher::narrow_klass_use_complex_address() {
-  NOT_LP64(ShouldNotCallThis());
-  assert(UseCompressedClassPointers, "only for compressed klass code");
-  return false;
-}
-
-bool Matcher::const_oop_prefer_decode() {
-  NOT_LP64(ShouldNotCallThis());
-  return true;
-}
-
-bool Matcher::const_klass_prefer_decode() {
-  NOT_LP64(ShouldNotCallThis());
-  return true;
-}
-
-// Is it better to copy float constants, or load them directly from memory?
-// Intel can load a float constant from a direct address, requiring no
-// extra registers.  Most RISCs will have to materialize an address into a
-// register first, so they would do better to copy the constant from stack.
-const bool Matcher::rematerialize_float_constants = false;
-
-// If CPU can load and store mis-aligned doubles directly then no fixup is
-// needed.  Else we split the double into 2 integer pieces and move it
-// piece-by-piece.  Only happens when passing doubles into C code as the
-// Java calling convention forces doubles to be aligned.
-const bool Matcher::misaligned_doubles_ok = false;
-
-// Advertise here if the CPU requires explicit rounding operations to implement strictfp mode.
-const bool Matcher::strict_fp_requires_explicit_rounding = false;
-
-// Are floats converted to double when stored to stack during deoptimization?
-// ARM does not handle callee-save floats.
-bool Matcher::float_in_double() {
-  return false;
-}
-
-// Do ints take an entire long register or just half?
-// Note that we if-def off of _LP64.
-// The relevant question is how the int is callee-saved.  In _LP64
-// the whole long is written but de-opt'ing will have to extract
-// the relevant 32 bits, in not-_LP64 only the low 32 bits is written.
-#ifdef _LP64
-const bool Matcher::int_in_long = true;
-#else
-const bool Matcher::int_in_long = false;
-#endif
-
->>>>>>> 301095c8
 // Return whether or not this register is ever used as an argument.  This
 // function is used on startup to build the trampoline stubs in generateOptoStub.
 // Registers not mentioned will be killed by the VM call in the trampoline, and
