/*
 * Copyright (c) 2019, 2024, Oracle and/or its affiliates. All rights reserved.
 * DO NOT ALTER OR REMOVE COPYRIGHT NOTICES OR THIS FILE HEADER.
 *
 * This code is free software; you can redistribute it and/or modify it
 * under the terms of the GNU General Public License version 2 only, as
 * published by the Free Software Foundation.
 *
 * This code is distributed in the hope that it will be useful, but WITHOUT
 * ANY WARRANTY; without even the implied warranty of MERCHANTABILITY or
 * FITNESS FOR A PARTICULAR PURPOSE.  See the GNU General Public License
 * version 2 for more details (a copy is included in the LICENSE file that
 * accompanied this code).
 *
 * You should have received a copy of the GNU General Public License version
 * 2 along with this work; if not, write to the Free Software Foundation,
 * Inc., 51 Franklin St, Fifth Floor, Boston, MA 02110-1301 USA.
 *
 * Please contact Oracle, 500 Oracle Parkway, Redwood Shores, CA 94065 USA
 * or visit www.oracle.com if you need additional information or have any
 * questions.
 *
 */

#ifndef CPU_PPC_STACKCHUNKFRAMESTREAM_PPC_INLINE_HPP
#define CPU_PPC_STACKCHUNKFRAMESTREAM_PPC_INLINE_HPP

#include "interpreter/oopMapCache.hpp"
#include "runtime/frame.inline.hpp"
#include "runtime/registerMap.hpp"

#ifdef ASSERT
template <ChunkFrames frame_kind>
inline bool StackChunkFrameStream<frame_kind>::is_in_frame(void* p0) const {
  assert(!is_done(), "");
  assert(is_compiled(), "");
  intptr_t* p = (intptr_t*)p0;
<<<<<<< HEAD
  int argsize = (_cb->as_nmethod()->num_stack_arg_slots() * VMRegImpl::stack_slot_size) >> LogBytesPerWord;
=======
  int argsize = (_cb->as_nmethod()->method()->num_stack_arg_slots() * VMRegImpl::stack_slot_size) >> LogBytesPerWord;
>>>>>>> f11a496d
  int frame_size = _cb->frame_size() + (argsize > 0 ? argsize + frame::metadata_words_at_top : 0);
  return (p - unextended_sp()) >= 0 && (p - unextended_sp()) < frame_size;
}
#endif

template <ChunkFrames frame_kind>
inline frame StackChunkFrameStream<frame_kind>::to_frame() const {
  if (is_done()) {
    return frame(_sp, _sp, nullptr, nullptr, nullptr, nullptr, true);
  } else {
    // Compiled frames on heap don't have back links. See FreezeBase::patch_pd() and frame::setup().
    return frame(sp(), unextended_sp(), Interpreter::contains(pc()) ? fp() : nullptr, pc(), cb(), _oopmap, true);
  }
}

template <ChunkFrames frame_kind>
inline address StackChunkFrameStream<frame_kind>::get_pc() const {
  assert(!is_done(), "");
  return (address)((frame::common_abi*) _sp)->lr;
}

template <ChunkFrames frame_kind>
inline intptr_t* StackChunkFrameStream<frame_kind>::fp() const {
  // See FreezeBase::patch_pd() and frame::setup()
  assert((frame_kind == ChunkFrames::Mixed && is_interpreted()), "");
  intptr_t* fp_addr = (intptr_t*)&((frame::common_abi*)_sp)->callers_sp;
  assert(*(intptr_t**)fp_addr != nullptr, "");
  // derelativize
  return fp_addr + *fp_addr;
}

template <ChunkFrames frame_kind>
inline intptr_t* StackChunkFrameStream<frame_kind>::derelativize(int offset) const {
  intptr_t* fp = this->fp();
  assert(fp != nullptr, "");
  return fp + fp[offset];
}

template <ChunkFrames frame_kind>
inline intptr_t* StackChunkFrameStream<frame_kind>::unextended_sp_for_interpreter_frame() const {
  assert_is_interpreted_and_frame_type_mixed();
  return derelativize(ijava_idx(esp)) + 1 - frame::metadata_words; // On PPC esp points to the next free slot
}

template <ChunkFrames frame_kind>
inline void StackChunkFrameStream<frame_kind>::next_for_interpreter_frame() {
  assert_is_interpreted_and_frame_type_mixed();
  if (derelativize(ijava_idx(locals)) + 1 >= _end) {
    _unextended_sp = _end;
    _sp = _end;
  } else {
    _unextended_sp = derelativize(ijava_idx(sender_sp));
    _sp = this->fp();
  }
}

// Details for the comment on StackChunkFrameStream<frame_kind>::frame_size()
//
// Interpreted caller frames get extended even if the callee is also
// interpreted. This is done to accomodate non-parameter locals.
//
// The size of a single frame is from the unextended sp to the bottom of the
// locals array. The combined size of caller/callee is the single size with the
// overlap deducted. The overlap is the size of the call parameters plus the
// size of the metadata at the sp (frame::metadata_words_at_top).
//
//
// Case 1: no metadata between a frame                      Case 2: metadata is located between
//         and its locals                                           a frame and its locals as on ppc64
//
//       |  | L0 aka P0            |                    |  | L0 aka P0            |
//       |  | :      :             |                    |  | :      :             |
//       |  | :      Pn            |                    |  | :      Pn            |
//       |  | :                    |                    |  | :                    |
//       |  | Lm                   |                    |  | Lm                   |
//       |  ========================                    |  |----------------------|
//    S0 |  | Frame F0             |                    |  | Metadata@top         |
//       |  |                      |                 S0 |  |                      |
//       |  |                      |                    |  |                      |
//       |  |----------------------|                    |  |                      |
//       || | L0 aka P0            |                    |  ========================
// over- || | :      :             |                    |  | Frame F0             |
// lap   || | :      Pn            |<- unext. SP        |  |                      |
//        | | :                    |                    |  |                      |<- bottom_of_locals
//        | | Lm                   |<- SP               |  |----------------------|
//        | ========================                    || | L0 aka P0            |
//        | | Frame F1             |                    || | :      :             |
//     S1 | |                      |              over- || | :      Pn            |<- unext. SP
//        | |                      |              lap   || | :                    |   + metadata_words_at_top
//        | |----------------------|                    || | Lm                   |
//        | | L0 aka P0            |                    || |----------------------|
//        | | :      :             |                    || | Metadata@top         |
//        | | :      Pn            |<- unext. SP        || |                      |<- unextended SP
//          | :                    |                     | |                      |
//          | Lm                   |<- SP                | |                      |<- SP
//          ========================                     | ========================
//                                                       | | Frame F1             |
//                                                       | |                      |
//                                                       | |                      |
//                                                       | |----------------------|
//    overlap = size of stackargs                     S1 | | L0 aka P0            |
//                                                       | | :      :             |
//                                                       | | :      Pn            |<- unext. SP
//                                                       | | :                    |   + metadata_words_at_top
//                                                       | | Lm                   |
//                                                       | |----------------------|
//                                                       | | Metadata@top         |
//                                                       | |                      |<- unextended SP
//                                                         |                      |
//                                                         |                      |<- SP
//                                                         ========================
//
//                                           sizeof(Metadata@top) = frame::metadata_words_at_top
//                                           bottom_of_locals = unext. sp + sizeof(Metadata@top) + stackargs
//                                           overlap = bottom_of_locals - unext. sp
//                                                   = stackargs + sizeof(Metadata@top)
template <ChunkFrames frame_kind>
inline int StackChunkFrameStream<frame_kind>::interpreter_frame_size() const {
  assert_is_interpreted_and_frame_type_mixed();
  intptr_t* top = unextended_sp(); // later subtract argsize if callee is interpreted
  intptr_t* bottom = derelativize(ijava_idx(locals)) + 1;
  return (int)(bottom - top);
}

// Size of stack args in words (P0..Pn above). Only valid if the caller is also
// interpreted. The function is also called if the caller is compiled but the
// result is not used in that case (same on x86).
// See also setting of sender_sp in ContinuationHelper::InterpretedFrame::patch_sender_sp()
template <ChunkFrames frame_kind>
inline int StackChunkFrameStream<frame_kind>::interpreter_frame_stack_argsize() const {
  assert_is_interpreted_and_frame_type_mixed();
  frame::ijava_state* state = (frame::ijava_state*)((uintptr_t)fp() - frame::ijava_state_size);
  int diff = (int)(state->locals - (state->sender_sp + frame::metadata_words_at_top) + 1);
  assert(diff == -frame::metadata_words_at_top || ((Method*)state->method)->size_of_parameters() == diff,
         "size_of_parameters(): %d diff: %d sp: " PTR_FORMAT " fp:" PTR_FORMAT,
         ((Method*)state->method)->size_of_parameters(), diff, p2i(sp()), p2i(fp()));
  return diff;
}

template <ChunkFrames frame_kind>
inline int StackChunkFrameStream<frame_kind>::interpreter_frame_num_oops() const {
  assert_is_interpreted_and_frame_type_mixed();
  ResourceMark rm;
  InterpreterOopMap mask;
  frame f = to_frame();
  f.interpreted_frame_oop_map(&mask);
  return  mask.num_oops()
          + 1 // for the mirror oop
          + ((intptr_t*)f.interpreter_frame_monitor_begin()
             - (intptr_t*)f.interpreter_frame_monitor_end())/BasicObjectLock::size();
}

template<>
template<>
inline void StackChunkFrameStream<ChunkFrames::Mixed>::update_reg_map_pd(RegisterMap* map) {
  // Nothing to do (no non-volatile registers in java calling convention)
}

template<>
template<>
inline void StackChunkFrameStream<ChunkFrames::CompiledOnly>::update_reg_map_pd(RegisterMap* map) {
  // Nothing to do (no non-volatile registers in java calling convention)
}

template <ChunkFrames frame_kind>
template <typename RegisterMapT>
inline void StackChunkFrameStream<frame_kind>::update_reg_map_pd(RegisterMapT* map) {}

#endif // CPU_PPC_STACKCHUNKFRAMESTREAM_PPC_INLINE_HPP<|MERGE_RESOLUTION|>--- conflicted
+++ resolved
@@ -35,11 +35,7 @@
   assert(!is_done(), "");
   assert(is_compiled(), "");
   intptr_t* p = (intptr_t*)p0;
-<<<<<<< HEAD
   int argsize = (_cb->as_nmethod()->num_stack_arg_slots() * VMRegImpl::stack_slot_size) >> LogBytesPerWord;
-=======
-  int argsize = (_cb->as_nmethod()->method()->num_stack_arg_slots() * VMRegImpl::stack_slot_size) >> LogBytesPerWord;
->>>>>>> f11a496d
   int frame_size = _cb->frame_size() + (argsize > 0 ? argsize + frame::metadata_words_at_top : 0);
   return (p - unextended_sp()) >= 0 && (p - unextended_sp()) < frame_size;
 }
