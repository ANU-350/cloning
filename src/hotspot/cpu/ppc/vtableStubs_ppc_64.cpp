--- conflicted
+++ resolved
@@ -83,11 +83,6 @@
 
   const Register rcvr_klass = R11_scratch1;
   address npe_addr = __ pc(); // npe = null pointer exception
-<<<<<<< HEAD
-  // check if we must do an explicit check (implicit checks disabled, offset too large).
-  __ null_check(R3, oopDesc::klass_offset_in_bytes(), /*implicit only*/nullptr);
-=======
->>>>>>> 5726d31e
   // Get receiver klass.
   __ load_klass_check_null(rcvr_klass, R3);
 
@@ -183,12 +178,7 @@
                  tmp2       = R22_tmp2;
 
   address npe_addr = __ pc(); // npe = null pointer exception
-<<<<<<< HEAD
-  __ null_check(R3_ARG1, oopDesc::klass_offset_in_bytes(), /*implicit only*/nullptr);
-  __ load_klass(rcvr_klass, R3_ARG1);
-=======
   __ load_klass_check_null(rcvr_klass, R3_ARG1);
->>>>>>> 5726d31e
 
   // Receiver subtype check against REFC.
   __ ld(interface, CompiledICHolder::holder_klass_offset(), R19_method);
