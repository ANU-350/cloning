--- conflicted
+++ resolved
@@ -51,12 +51,9 @@
   int code_size = native_invoker_code_base_size + (num_args * native_invoker_size_per_arg);
   int locs_size = 1; // must be non-zero
   CodeBuffer code("nep_invoker_blob", code_size, locs_size);
-<<<<<<< HEAD
-=======
   if (code.blob() == nullptr) {
     return nullptr;
   }
->>>>>>> 2c003f1f
   StubGenerator g(&code, signature, num_args, ret_bt, abi,
                   input_registers, output_registers,
                   needs_return_buffer, captured_state_mask,
