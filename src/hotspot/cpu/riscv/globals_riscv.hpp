/*
 * Copyright (c) 2000, 2024, Oracle and/or its affiliates. All rights reserved.
 * Copyright (c) 2020, 2023, Huawei Technologies Co., Ltd. All rights reserved.
 * DO NOT ALTER OR REMOVE COPYRIGHT NOTICES OR THIS FILE HEADER.
 *
 * This code is free software; you can redistribute it and/or modify it
 * under the terms of the GNU General Public License version 2 only, as
 * published by the Free Software Foundation.
 *
 * This code is distributed in the hope that it will be useful, but WITHOUT
 * ANY WARRANTY; without even the implied warranty of MERCHANTABILITY or
 * FITNESS FOR A PARTICULAR PURPOSE.  See the GNU General Public License
 * version 2 for more details (a copy is included in the LICENSE file that
 * accompanied this code).
 *
 * You should have received a copy of the GNU General Public License version
 * 2 along with this work; if not, write to the Free Software Foundation,
 * Inc., 51 Franklin St, Fifth Floor, Boston, MA 02110-1301 USA.
 *
 * Please contact Oracle, 500 Oracle Parkway, Redwood Shores, CA 94065 USA
 * or visit www.oracle.com if you need additional information or have any
 * questions.
 *
 */

#ifndef CPU_RISCV_GLOBALS_RISCV_HPP
#define CPU_RISCV_GLOBALS_RISCV_HPP

#include "utilities/globalDefinitions.hpp"
#include "utilities/macros.hpp"

// Sets the default values for platform dependent flags used by the runtime system.
// (see globals.hpp)

define_pd_global(bool, ImplicitNullChecks,       true);  // Generate code for implicit null checks
define_pd_global(bool, TrapBasedNullChecks,      false);
define_pd_global(bool, UncommonNullCast,         true);  // Uncommon-trap nulls past to check cast

define_pd_global(bool, DelayCompilerStubsGeneration, COMPILER2_OR_JVMCI);

define_pd_global(uintx, CodeCacheSegmentSize,    64 COMPILER1_AND_COMPILER2_PRESENT(+64)); // Tiered compilation has large code-entry alignment.
define_pd_global(intx, CodeEntryAlignment,       64);
define_pd_global(intx, OptoLoopAlignment,        16);

#define DEFAULT_STACK_YELLOW_PAGES (2)
#define DEFAULT_STACK_RED_PAGES (1)
// Java_java_net_SocketOutputStream_socketWrite0() uses a 64k buffer on the
// stack if compiled for unix and LP64. To pass stack overflow tests we need
// 20 shadow pages.
#define DEFAULT_STACK_SHADOW_PAGES (20 DEBUG_ONLY(+5))
#define DEFAULT_STACK_RESERVED_PAGES (1)

#define MIN_STACK_YELLOW_PAGES DEFAULT_STACK_YELLOW_PAGES
#define MIN_STACK_RED_PAGES    DEFAULT_STACK_RED_PAGES
#define MIN_STACK_SHADOW_PAGES DEFAULT_STACK_SHADOW_PAGES
#define MIN_STACK_RESERVED_PAGES (0)

define_pd_global(intx, StackYellowPages, DEFAULT_STACK_YELLOW_PAGES);
define_pd_global(intx, StackRedPages, DEFAULT_STACK_RED_PAGES);
define_pd_global(intx, StackShadowPages, DEFAULT_STACK_SHADOW_PAGES);
define_pd_global(intx, StackReservedPages, DEFAULT_STACK_RESERVED_PAGES);

define_pd_global(bool, VMContinuations, true);

define_pd_global(bool, RewriteBytecodes,     true);
define_pd_global(bool, RewriteFrequentPairs, true);

define_pd_global(bool, PreserveFramePointer, false);

define_pd_global(uintx, TypeProfileLevel, 111);

define_pd_global(bool, CompactStrings, true);

// Clear short arrays bigger than one word in an arch-specific way
define_pd_global(intx, InitArrayShortSize, BytesPerLong);

define_pd_global(intx, InlineSmallCode,          1000);

#define ARCH_FLAGS(develop,                                                      \
                   product,                                                      \
                   range,                                                        \
                   constraint)                                                   \
                                                                                 \
  product(bool, NearCpool, true,                                                 \
         "constant pool is close to instructions")                               \
  product(bool, UseBlockZeroing, false,                                          \
          "Use Zicboz for block zeroing")                                        \
  product(intx, BlockZeroingLowLimit, 256,                                       \
          "Minimum size in bytes when block zeroing will be used")               \
          range(1, max_jint)                                                     \
  product(intx, CacheLineSize, DEFAULT_CACHE_LINE_SIZE,                          \
          "Size in bytes of a CPU cache line")                                   \
          range(wordSize, max_jint)                                              \
  product(bool, TraceTraps, false, "Trace all traps the signal handler")         \
  /* For now we're going to be safe and add the I/O bits to userspace fences. */ \
  product(bool, UseConservativeFence, true,                                      \
          "Extend i for r and o for w in the pred/succ flags of fence")          \
  product(bool, AvoidUnalignedAccesses, true,                                    \
          "Avoid generating unaligned memory accesses")                          \
  product(bool, UseRVA20U64, true, "Use RVA20U64 profile")                       \
  product(bool, UseRVA22U64, false, EXPERIMENTAL, "Use RVA22U64 profile")        \
  product(bool, UseRVA23U64, false, EXPERIMENTAL, "Use RVA23U64 profile")        \
  product(bool, UseRVC, false, "Use RVC instructions")                           \
  product(bool, UseRVV, false, "Use RVV instructions")                           \
  product(bool, UseZba, false, "Use Zba instructions")                           \
  product(bool, UseZbb, false, "Use Zbb instructions")                           \
  product(bool, UseZbs, false, "Use Zbs instructions")                           \
  product(bool, UseZfh, false, "Use Zfh instructions")                           \
  product(bool, UseZacas, false, EXPERIMENTAL, "Use Zacas instructions")         \
  product(bool, UseZcb, false, EXPERIMENTAL, "Use Zcb instructions")             \
  product(bool, UseZic64b, false, EXPERIMENTAL, "Use Zic64b instructions")       \
  product(bool, UseZicbom, false, EXPERIMENTAL, "Use Zicbom instructions")       \
  product(bool, UseZicbop, false, EXPERIMENTAL, "Use Zicbop instructions")       \
  product(bool, UseZicboz, false, EXPERIMENTAL, "Use Zicboz instructions")       \
  product(bool, UseZtso, false, EXPERIMENTAL, "Assume Ztso memory model")        \
  product(bool, UseZihintpause, false, EXPERIMENTAL,                             \
          "Use Zihintpause instructions")                                        \
<<<<<<< HEAD
  product(bool, UseZvbb, false, "Use Zvbb instructions")                         \
=======
  product(bool, UseZvfh, false, EXPERIMENTAL, "Use Zvfh instructions")           \
>>>>>>> 006f090f
  product(bool, UseZvkn, false, EXPERIMENTAL,                                    \
          "Use Zvkn group extension, Zvkned, Zvknhb, Zvkb, Zvkt")                \
  product(bool, UseRVVForBigIntegerShiftIntrinsics, true,                        \
          "Use RVV instructions for left/right shift of BigInteger")

#endif // CPU_RISCV_GLOBALS_RISCV_HPP<|MERGE_RESOLUTION|>--- conflicted
+++ resolved
@@ -115,11 +115,8 @@
   product(bool, UseZtso, false, EXPERIMENTAL, "Assume Ztso memory model")        \
   product(bool, UseZihintpause, false, EXPERIMENTAL,                             \
           "Use Zihintpause instructions")                                        \
-<<<<<<< HEAD
   product(bool, UseZvbb, false, "Use Zvbb instructions")                         \
-=======
   product(bool, UseZvfh, false, EXPERIMENTAL, "Use Zvfh instructions")           \
->>>>>>> 006f090f
   product(bool, UseZvkn, false, EXPERIMENTAL,                                    \
           "Use Zvkn group extension, Zvkned, Zvknhb, Zvkb, Zvkt")                \
   product(bool, UseRVVForBigIntegerShiftIntrinsics, true,                        \
