/*
 * Copyright (c) 2000, 2020, Oracle and/or its affiliates. All rights reserved.
 * Copyright (c) 2020, 2022, Huawei Technologies Co., Ltd. All rights reserved.
 * DO NOT ALTER OR REMOVE COPYRIGHT NOTICES OR THIS FILE HEADER.
 *
 * This code is free software; you can redistribute it and/or modify it
 * under the terms of the GNU General Public License version 2 only, as
 * published by the Free Software Foundation.
 *
 * This code is distributed in the hope that it will be useful, but WITHOUT
 * ANY WARRANTY; without even the implied warranty of MERCHANTABILITY or
 * FITNESS FOR A PARTICULAR PURPOSE.  See the GNU General Public License
 * version 2 for more details (a copy is included in the LICENSE file that
 * accompanied this code).
 *
 * You should have received a copy of the GNU General Public License version
 * 2 along with this work; if not, write to the Free Software Foundation,
 * Inc., 51 Franklin St, Fifth Floor, Boston, MA 02110-1301 USA.
 *
 * Please contact Oracle, 500 Oracle Parkway, Redwood Shores, CA 94065 USA
 * or visit www.oracle.com if you need additional information or have any
 * questions.
 *
 */

#ifndef CPU_RISCV_GLOBALS_RISCV_HPP
#define CPU_RISCV_GLOBALS_RISCV_HPP

#include "utilities/globalDefinitions.hpp"
#include "utilities/macros.hpp"

// Sets the default values for platform dependent flags used by the runtime system.
// (see globals.hpp)

define_pd_global(bool, ImplicitNullChecks,       true);  // Generate code for implicit null checks
define_pd_global(bool, TrapBasedNullChecks,      false);
define_pd_global(bool, UncommonNullCast,         true);  // Uncommon-trap NULLs past to check cast

define_pd_global(uintx, CodeCacheSegmentSize,    64 COMPILER1_AND_COMPILER2_PRESENT(+64)); // Tiered compilation has large code-entry alignment.
define_pd_global(intx, CodeEntryAlignment,       64);
define_pd_global(intx, OptoLoopAlignment,        16);

#define DEFAULT_STACK_YELLOW_PAGES (2)
#define DEFAULT_STACK_RED_PAGES (1)
// Java_java_net_SocketOutputStream_socketWrite0() uses a 64k buffer on the
// stack if compiled for unix and LP64. To pass stack overflow tests we need
// 20 shadow pages.
#define DEFAULT_STACK_SHADOW_PAGES (20 DEBUG_ONLY(+5))
#define DEFAULT_STACK_RESERVED_PAGES (1)

#define MIN_STACK_YELLOW_PAGES DEFAULT_STACK_YELLOW_PAGES
#define MIN_STACK_RED_PAGES    DEFAULT_STACK_RED_PAGES
#define MIN_STACK_SHADOW_PAGES DEFAULT_STACK_SHADOW_PAGES
#define MIN_STACK_RESERVED_PAGES (0)

define_pd_global(intx, StackYellowPages, DEFAULT_STACK_YELLOW_PAGES);
define_pd_global(intx, StackRedPages, DEFAULT_STACK_RED_PAGES);
define_pd_global(intx, StackShadowPages, DEFAULT_STACK_SHADOW_PAGES);
define_pd_global(intx, StackReservedPages, DEFAULT_STACK_RESERVED_PAGES);

define_pd_global(bool, VMContinuations, false);

define_pd_global(bool, RewriteBytecodes,     true);
define_pd_global(bool, RewriteFrequentPairs, true);

define_pd_global(bool, PreserveFramePointer, false);

define_pd_global(uintx, TypeProfileLevel, 111);

define_pd_global(bool, CompactStrings, true);

// Clear short arrays bigger than one word in an arch-specific way
define_pd_global(intx, InitArrayShortSize, BytesPerLong);

define_pd_global(intx, InlineSmallCode,          1000);

#define ARCH_FLAGS(develop,                                                      \
                   product,                                                      \
                   notproduct,                                                   \
                   range,                                                        \
                   constraint)                                                   \
                                                                                 \
  product(bool, NearCpool, true,                                                 \
         "constant pool is close to instructions")                               \
<<<<<<< HEAD
  product(bool, UseBlockZeroing, false,                                          \
=======
  product(bool, UseBlockZeroing, false,                                           \
>>>>>>> 88784667
          "Use Zicboz for block zeroing")                                        \
  product(intx, BlockZeroingLowLimit, 256,                                       \
          "Minimum size in bytes when block zeroing will be used")               \
          range(1, max_jint)                                                     \
  product(intx, CacheLineSize, DEFAULT_CACHE_LINE_SIZE,                          \
          "Size in bytes of a CPU cache line")                                   \
          range(wordSize, max_jint)                                              \
  product(bool, TraceTraps, false, "Trace all traps the signal handler")         \
  /* For now we're going to be safe and add the I/O bits to userspace fences. */ \
  product(bool, UseConservativeFence, true,                                      \
          "Extend i for r and o for w in the pred/succ flags of fence")          \
  product(bool, AvoidUnalignedAccesses, true,                                    \
          "Avoid generating unaligned memory accesses")                          \
  product(bool, UseRVA20U64, false, EXPERIMENTAL, "Use RVA20U64 profile")        \
  product(bool, UseRVA22U64, false, EXPERIMENTAL, "Use RVA22U64 profile")        \
  product(bool, UseRVV, false, EXPERIMENTAL, "Use RVV instructions")             \
  product(bool, UseRVC, false, EXPERIMENTAL, "Use RVC instructions")             \
  product(bool, UseZba, false, EXPERIMENTAL, "Use Zba instructions")             \
  product(bool, UseZbb, false, EXPERIMENTAL, "Use Zbb instructions")             \
<<<<<<< HEAD
  product(bool, UseZic64b, false, EXPERIMENTAL, "Use Zic64b instructions")       \
  product(bool, UseZicbom, false, EXPERIMENTAL, "Use Zicbom instructions")       \
  product(bool, UseZicbop, false, EXPERIMENTAL, "Use Zicbop instructions")       \
  product(bool, UseZicboz, false, EXPERIMENTAL, "Use Zicboz instructions")       \
=======
  product(bool, UseZicbom, false, EXPERIMENTAL, "Use Zicbom instructions")       \
  product(bool, UseZicbop, false, EXPERIMENTAL, "Use Zicbop instructions")       \
  product(bool, UseZicboz, false, EXPERIMENTAL, "Use Zicboz instructions")       \
  product(bool, UseZtso, false, EXPERIMENTAL, "Assume Ztso memory model")        \
  product(bool, UseZvknha, false, EXPERIMENTAL, "Use Zvknha instructions")       \
  product(bool, UseZvknhb, false, EXPERIMENTAL, "Use Zvknhb instructions")       \
>>>>>>> 88784667
  product(bool, UseRVVForBigIntegerShiftIntrinsics, true,                        \
          "Use RVV instructions for left/right shift of BigInteger")

#endif // CPU_RISCV_GLOBALS_RISCV_HPP<|MERGE_RESOLUTION|>--- conflicted
+++ resolved
@@ -82,11 +82,7 @@
                                                                                  \
   product(bool, NearCpool, true,                                                 \
          "constant pool is close to instructions")                               \
-<<<<<<< HEAD
   product(bool, UseBlockZeroing, false,                                          \
-=======
-  product(bool, UseBlockZeroing, false,                                           \
->>>>>>> 88784667
           "Use Zicboz for block zeroing")                                        \
   product(intx, BlockZeroingLowLimit, 256,                                       \
           "Minimum size in bytes when block zeroing will be used")               \
@@ -106,19 +102,13 @@
   product(bool, UseRVC, false, EXPERIMENTAL, "Use RVC instructions")             \
   product(bool, UseZba, false, EXPERIMENTAL, "Use Zba instructions")             \
   product(bool, UseZbb, false, EXPERIMENTAL, "Use Zbb instructions")             \
-<<<<<<< HEAD
   product(bool, UseZic64b, false, EXPERIMENTAL, "Use Zic64b instructions")       \
-  product(bool, UseZicbom, false, EXPERIMENTAL, "Use Zicbom instructions")       \
-  product(bool, UseZicbop, false, EXPERIMENTAL, "Use Zicbop instructions")       \
-  product(bool, UseZicboz, false, EXPERIMENTAL, "Use Zicboz instructions")       \
-=======
   product(bool, UseZicbom, false, EXPERIMENTAL, "Use Zicbom instructions")       \
   product(bool, UseZicbop, false, EXPERIMENTAL, "Use Zicbop instructions")       \
   product(bool, UseZicboz, false, EXPERIMENTAL, "Use Zicboz instructions")       \
   product(bool, UseZtso, false, EXPERIMENTAL, "Assume Ztso memory model")        \
   product(bool, UseZvknha, false, EXPERIMENTAL, "Use Zvknha instructions")       \
   product(bool, UseZvknhb, false, EXPERIMENTAL, "Use Zvknhb instructions")       \
->>>>>>> 88784667
   product(bool, UseRVVForBigIntegerShiftIntrinsics, true,                        \
           "Use RVV instructions for left/right shift of BigInteger")
 
