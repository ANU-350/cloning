--- conflicted
+++ resolved
@@ -1063,7 +1063,6 @@
   void atomic_xchgwu(Register prev, Register newv, Register addr);
   void atomic_xchgalwu(Register prev, Register newv, Register addr);
 
-<<<<<<< HEAD
   void atomic_cas(Register prev, Register newv, Register addr);
   void atomic_casw(Register prev, Register newv, Register addr);
   void atomic_casl(Register prev, Register newv, Register addr);
@@ -1083,10 +1082,6 @@
 
   // Emit a direct call/jump if the entry address will always be in range,
   // otherwise a far call/jump.
-=======
-  // Emit a far call/jump. Only invalidates the tmp register which
-  // is used to keep the entry address for jalr.
->>>>>>> 3c6459e1
   // The address must be inside the code cache.
   // Supported entry.rspec():
   // - relocInfo::external_word_type
