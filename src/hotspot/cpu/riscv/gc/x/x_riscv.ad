//
// Copyright (c) 2019, 2023, Oracle and/or its affiliates. All rights reserved.
// Copyright (c) 2020, 2021, Huawei Technologies Co., Ltd. All rights reserved.
// DO NOT ALTER OR REMOVE COPYRIGHT NOTICES OR THIS FILE HEADER.
//
// This code is free software; you can redistribute it and/or modify it
// under the terms of the GNU General Public License version 2 only, as
// published by the Free Software Foundation.
//
// This code is distributed in the hope that it will be useful, but WITHOUT
// ANY WARRANTY; without even the implied warranty of MERCHANTABILITY or
// FITNESS FOR A PARTICULAR PURPOSE.  See the GNU General Public License
// version 2 for more details (a copy is included in the LICENSE file that
// accompanied this code).
//
// You should have received a copy of the GNU General Public License version
// 2 along with this work; if not, write to the Free Software Foundation,
// Inc., 51 Franklin St, Fifth Floor, Boston, MA 02110-1301 USA.
//
// Please contact Oracle, 500 Oracle Parkway, Redwood Shores, CA 94065 USA
// or visit www.oracle.com if you need additional information or have any
// questions.
//

source_hpp %{

#include "gc/shared/gc_globals.hpp"
#include "gc/x/c2/xBarrierSetC2.hpp"
#include "gc/x/xThreadLocalData.hpp"

%}

source %{

static void x_load_barrier(MacroAssembler* masm, const MachNode* node, Address ref_addr, Register ref, Register tmp, int barrier_data) {
  if (barrier_data == XLoadBarrierElided) {
    return;
  }
  XLoadBarrierStubC2* const stub = XLoadBarrierStubC2::create(node, ref_addr, ref, tmp, barrier_data);
  __ ld(tmp, Address(xthread, XThreadLocalData::address_bad_mask_offset()));
  __ andr(tmp, tmp, ref);
  __ bnez(tmp, *stub->entry(), true /* far */);
  __ bind(*stub->continuation());
}

static void x_load_barrier_slow_path(MacroAssembler* masm, const MachNode* node, Address ref_addr, Register ref, Register tmp) {
  XLoadBarrierStubC2* const stub = XLoadBarrierStubC2::create(node, ref_addr, ref, tmp, XLoadBarrierStrong);
  __ j(*stub->entry());
  __ bind(*stub->continuation());
}

%}

// Load Pointer
instruct xLoadP(iRegPNoSp dst, memory mem, iRegPNoSp tmp)
%{
  match(Set dst (LoadP mem));
  predicate(UseZGC && !ZGenerational && (n->as_Load()->barrier_data() != 0));
  effect(TEMP dst, TEMP tmp);

  ins_cost(4 * DEFAULT_COST);

  format %{ "ld  $dst, $mem, #@zLoadP" %}

  ins_encode %{
    const Address ref_addr (as_Register($mem$$base), $mem$$disp);
    __ ld($dst$$Register, ref_addr);
<<<<<<< HEAD
    x_load_barrier(masm, this, ref_addr, $dst$$Register, t0 /* tmp */, barrier_data());
=======
    x_load_barrier(_masm, this, ref_addr, $dst$$Register, $tmp$$Register /* tmp */, barrier_data());
>>>>>>> 54b3ceec
  %}

  ins_pipe(iload_reg_mem);
%}

instruct xCompareAndSwapP(iRegINoSp res, indirect mem, iRegP oldval, iRegP newval, iRegPNoSp tmp) %{
  match(Set res (CompareAndSwapP mem (Binary oldval newval)));
  match(Set res (WeakCompareAndSwapP mem (Binary oldval newval)));
  predicate(UseZGC && !ZGenerational && !needs_acquiring_load_reserved(n) && n->as_LoadStore()->barrier_data() == XLoadBarrierStrong);
  effect(TEMP_DEF res, TEMP tmp);

  ins_cost(2 * VOLATILE_REF_COST);

  format %{ "cmpxchg $mem, $oldval, $newval, #@zCompareAndSwapP\n\t"
            "mv $res, $res == $oldval" %}

  ins_encode %{
    Label failed;
    guarantee($mem$$index == -1 && $mem$$disp == 0, "impossible encoding");
    __ cmpxchg($mem$$Register, $oldval$$Register, $newval$$Register, Assembler::int64,
               Assembler::relaxed /* acquire */, Assembler::rl /* release */, $tmp$$Register);
    __ sub(t0, $tmp$$Register, $oldval$$Register);
    __ seqz($res$$Register, t0);
    if (barrier_data() != XLoadBarrierElided) {
      Label good;
<<<<<<< HEAD
      __ ld(t1, Address(xthread, XThreadLocalData::address_bad_mask_offset()), t1 /* tmp */);
      __ andr(t1, t1, t0);
      __ beqz(t1, good);
      x_load_barrier_slow_path(masm, this, Address($mem$$Register), t0 /* ref */, t1 /* tmp */);
=======
      __ ld(t0, Address(xthread, XThreadLocalData::address_bad_mask_offset()));
      __ andr(t0, t0, $tmp$$Register);
      __ beqz(t0, good);
      x_load_barrier_slow_path(_masm, this, Address($mem$$Register), $tmp$$Register /* ref */, $res$$Register /* tmp */);
>>>>>>> 54b3ceec
      __ cmpxchg($mem$$Register, $oldval$$Register, $newval$$Register, Assembler::int64,
                 Assembler::relaxed /* acquire */, Assembler::rl /* release */, $res$$Register,
                 true /* result_as_bool */);
      __ bind(good);
    }
  %}

  ins_pipe(pipe_slow);
%}

instruct xCompareAndSwapPAcq(iRegINoSp res, indirect mem, iRegP oldval, iRegP newval, iRegPNoSp tmp) %{
  match(Set res (CompareAndSwapP mem (Binary oldval newval)));
  match(Set res (WeakCompareAndSwapP mem (Binary oldval newval)));
  predicate(UseZGC && !ZGenerational && needs_acquiring_load_reserved(n) && (n->as_LoadStore()->barrier_data() == XLoadBarrierStrong));
  effect(TEMP_DEF res, TEMP tmp);

  ins_cost(2 * VOLATILE_REF_COST);

  format %{ "cmpxchg $mem, $oldval, $newval, #@zCompareAndSwapPAcq\n\t"
            "mv $res, $res == $oldval" %}

  ins_encode %{
    Label failed;
    guarantee($mem$$index == -1 && $mem$$disp == 0, "impossible encoding");
    __ cmpxchg($mem$$Register, $oldval$$Register, $newval$$Register, Assembler::int64,
               Assembler::aq /* acquire */, Assembler::rl /* release */, $tmp$$Register);
    __ sub(t0, $tmp$$Register, $oldval$$Register);
    __ seqz($res$$Register, t0);
    if (barrier_data() != XLoadBarrierElided) {
      Label good;
<<<<<<< HEAD
      __ ld(t1, Address(xthread, XThreadLocalData::address_bad_mask_offset()), t1 /* tmp */);
      __ andr(t1, t1, t0);
      __ beqz(t1, good);
      x_load_barrier_slow_path(masm, this, Address($mem$$Register), t0 /* ref */, t1 /* tmp */);
=======
      __ ld(t0, Address(xthread, XThreadLocalData::address_bad_mask_offset()));
      __ andr(t0, t0, $tmp$$Register);
      __ beqz(t0, good);
      x_load_barrier_slow_path(_masm, this, Address($mem$$Register), $tmp$$Register /* ref */, $res$$Register /* tmp */);
>>>>>>> 54b3ceec
      __ cmpxchg($mem$$Register, $oldval$$Register, $newval$$Register, Assembler::int64,
                 Assembler::aq /* acquire */, Assembler::rl /* release */, $res$$Register,
                 true /* result_as_bool */);
      __ bind(good);
    }
  %}

  ins_pipe(pipe_slow);
%}

instruct xCompareAndExchangeP(iRegPNoSp res, indirect mem, iRegP oldval, iRegP newval, iRegPNoSp tmp) %{
  match(Set res (CompareAndExchangeP mem (Binary oldval newval)));
  predicate(UseZGC && !ZGenerational && !needs_acquiring_load_reserved(n) && n->as_LoadStore()->barrier_data() == XLoadBarrierStrong);
  effect(TEMP_DEF res, TEMP tmp);

  ins_cost(2 * VOLATILE_REF_COST);

  format %{ "cmpxchg $res = $mem, $oldval, $newval, #@zCompareAndExchangeP" %}

  ins_encode %{
    guarantee($mem$$index == -1 && $mem$$disp == 0, "impossible encoding");
    __ cmpxchg($mem$$Register, $oldval$$Register, $newval$$Register, Assembler::int64,
               Assembler::relaxed /* acquire */, Assembler::rl /* release */, $res$$Register);
    if (barrier_data() != XLoadBarrierElided) {
      Label good;
      __ ld(t0, Address(xthread, XThreadLocalData::address_bad_mask_offset()));
      __ andr(t0, t0, $res$$Register);
      __ beqz(t0, good);
<<<<<<< HEAD
      x_load_barrier_slow_path(masm, this, Address($mem$$Register), $res$$Register /* ref */, t0 /* tmp */);
=======
      x_load_barrier_slow_path(_masm, this, Address($mem$$Register), $res$$Register /* ref */, $tmp$$Register /* tmp */);
>>>>>>> 54b3ceec
      __ cmpxchg($mem$$Register, $oldval$$Register, $newval$$Register, Assembler::int64,
                 Assembler::relaxed /* acquire */, Assembler::rl /* release */, $res$$Register);
      __ bind(good);
    }
  %}

  ins_pipe(pipe_slow);
%}

instruct xCompareAndExchangePAcq(iRegPNoSp res, indirect mem, iRegP oldval, iRegP newval, iRegPNoSp tmp) %{
  match(Set res (CompareAndExchangeP mem (Binary oldval newval)));
  predicate(UseZGC && !ZGenerational && needs_acquiring_load_reserved(n) && n->as_LoadStore()->barrier_data() == XLoadBarrierStrong);
  effect(TEMP_DEF res, TEMP tmp);

  ins_cost(2 * VOLATILE_REF_COST);

  format %{ "cmpxchg $res = $mem, $oldval, $newval, #@zCompareAndExchangePAcq" %}

  ins_encode %{
    guarantee($mem$$index == -1 && $mem$$disp == 0, "impossible encoding");
    __ cmpxchg($mem$$Register, $oldval$$Register, $newval$$Register, Assembler::int64,
               Assembler::aq /* acquire */, Assembler::rl /* release */, $res$$Register);
    if (barrier_data() != XLoadBarrierElided) {
      Label good;
      __ ld(t0, Address(xthread, XThreadLocalData::address_bad_mask_offset()));
      __ andr(t0, t0, $res$$Register);
      __ beqz(t0, good);
<<<<<<< HEAD
      x_load_barrier_slow_path(masm, this, Address($mem$$Register), $res$$Register /* ref */, t0 /* tmp */);
=======
      x_load_barrier_slow_path(_masm, this, Address($mem$$Register), $res$$Register /* ref */, $tmp$$Register /* tmp */);
>>>>>>> 54b3ceec
      __ cmpxchg($mem$$Register, $oldval$$Register, $newval$$Register, Assembler::int64,
                 Assembler::aq /* acquire */, Assembler::rl /* release */, $res$$Register);
      __ bind(good);
    }
  %}

  ins_pipe(pipe_slow);
%}

instruct xGetAndSetP(indirect mem, iRegP newv, iRegPNoSp prev, iRegPNoSp tmp) %{
  match(Set prev (GetAndSetP mem newv));
  predicate(UseZGC && !ZGenerational && !needs_acquiring_load_reserved(n) && n->as_LoadStore()->barrier_data() != 0);
  effect(TEMP_DEF prev, TEMP tmp);

  ins_cost(2 * VOLATILE_REF_COST);

  format %{ "atomic_xchg  $prev, $newv, [$mem], #@zGetAndSetP" %}

  ins_encode %{
    __ atomic_xchg($prev$$Register, $newv$$Register, as_Register($mem$$base));
<<<<<<< HEAD
    x_load_barrier(masm, this, Address(noreg, 0), $prev$$Register, t0 /* tmp */, barrier_data());
=======
    x_load_barrier(_masm, this, Address(noreg, 0), $prev$$Register, $tmp$$Register /* tmp */, barrier_data());
>>>>>>> 54b3ceec
  %}

  ins_pipe(pipe_serial);
%}

instruct xGetAndSetPAcq(indirect mem, iRegP newv, iRegPNoSp prev, iRegPNoSp tmp) %{
  match(Set prev (GetAndSetP mem newv));
  predicate(UseZGC && !ZGenerational && needs_acquiring_load_reserved(n) && (n->as_LoadStore()->barrier_data() != 0));
  effect(TEMP_DEF prev, TEMP tmp);

  ins_cost(VOLATILE_REF_COST);

  format %{ "atomic_xchg_acq  $prev, $newv, [$mem], #@zGetAndSetPAcq" %}

  ins_encode %{
    __ atomic_xchgal($prev$$Register, $newv$$Register, as_Register($mem$$base));
<<<<<<< HEAD
    x_load_barrier(masm, this, Address(noreg, 0), $prev$$Register, t0 /* tmp */, barrier_data());
=======
    x_load_barrier(_masm, this, Address(noreg, 0), $prev$$Register, $tmp$$Register /* tmp */, barrier_data());
>>>>>>> 54b3ceec
  %}
  ins_pipe(pipe_serial);
%}<|MERGE_RESOLUTION|>--- conflicted
+++ resolved
@@ -65,11 +65,7 @@
   ins_encode %{
     const Address ref_addr (as_Register($mem$$base), $mem$$disp);
     __ ld($dst$$Register, ref_addr);
-<<<<<<< HEAD
-    x_load_barrier(masm, this, ref_addr, $dst$$Register, t0 /* tmp */, barrier_data());
-=======
-    x_load_barrier(_masm, this, ref_addr, $dst$$Register, $tmp$$Register /* tmp */, barrier_data());
->>>>>>> 54b3ceec
+    x_load_barrier(masm, this, ref_addr, $dst$$Register, $tmp$$Register /* tmp */, barrier_data());
   %}
 
   ins_pipe(iload_reg_mem);
@@ -95,17 +91,10 @@
     __ seqz($res$$Register, t0);
     if (barrier_data() != XLoadBarrierElided) {
       Label good;
-<<<<<<< HEAD
-      __ ld(t1, Address(xthread, XThreadLocalData::address_bad_mask_offset()), t1 /* tmp */);
-      __ andr(t1, t1, t0);
-      __ beqz(t1, good);
-      x_load_barrier_slow_path(masm, this, Address($mem$$Register), t0 /* ref */, t1 /* tmp */);
-=======
       __ ld(t0, Address(xthread, XThreadLocalData::address_bad_mask_offset()));
       __ andr(t0, t0, $tmp$$Register);
       __ beqz(t0, good);
-      x_load_barrier_slow_path(_masm, this, Address($mem$$Register), $tmp$$Register /* ref */, $res$$Register /* tmp */);
->>>>>>> 54b3ceec
+      x_load_barrier_slow_path(masm, this, Address($mem$$Register), $tmp$$Register /* ref */, $res$$Register /* tmp */);
       __ cmpxchg($mem$$Register, $oldval$$Register, $newval$$Register, Assembler::int64,
                  Assembler::relaxed /* acquire */, Assembler::rl /* release */, $res$$Register,
                  true /* result_as_bool */);
@@ -136,17 +125,10 @@
     __ seqz($res$$Register, t0);
     if (barrier_data() != XLoadBarrierElided) {
       Label good;
-<<<<<<< HEAD
-      __ ld(t1, Address(xthread, XThreadLocalData::address_bad_mask_offset()), t1 /* tmp */);
-      __ andr(t1, t1, t0);
-      __ beqz(t1, good);
-      x_load_barrier_slow_path(masm, this, Address($mem$$Register), t0 /* ref */, t1 /* tmp */);
-=======
       __ ld(t0, Address(xthread, XThreadLocalData::address_bad_mask_offset()));
       __ andr(t0, t0, $tmp$$Register);
       __ beqz(t0, good);
-      x_load_barrier_slow_path(_masm, this, Address($mem$$Register), $tmp$$Register /* ref */, $res$$Register /* tmp */);
->>>>>>> 54b3ceec
+      x_load_barrier_slow_path(masm, this, Address($mem$$Register), $tmp$$Register /* ref */, $res$$Register /* tmp */);
       __ cmpxchg($mem$$Register, $oldval$$Register, $newval$$Register, Assembler::int64,
                  Assembler::aq /* acquire */, Assembler::rl /* release */, $res$$Register,
                  true /* result_as_bool */);
@@ -175,11 +157,7 @@
       __ ld(t0, Address(xthread, XThreadLocalData::address_bad_mask_offset()));
       __ andr(t0, t0, $res$$Register);
       __ beqz(t0, good);
-<<<<<<< HEAD
-      x_load_barrier_slow_path(masm, this, Address($mem$$Register), $res$$Register /* ref */, t0 /* tmp */);
-=======
-      x_load_barrier_slow_path(_masm, this, Address($mem$$Register), $res$$Register /* ref */, $tmp$$Register /* tmp */);
->>>>>>> 54b3ceec
+      x_load_barrier_slow_path(masm, this, Address($mem$$Register), $res$$Register /* ref */, $tmp$$Register /* tmp */);
       __ cmpxchg($mem$$Register, $oldval$$Register, $newval$$Register, Assembler::int64,
                  Assembler::relaxed /* acquire */, Assembler::rl /* release */, $res$$Register);
       __ bind(good);
@@ -207,11 +185,7 @@
       __ ld(t0, Address(xthread, XThreadLocalData::address_bad_mask_offset()));
       __ andr(t0, t0, $res$$Register);
       __ beqz(t0, good);
-<<<<<<< HEAD
-      x_load_barrier_slow_path(masm, this, Address($mem$$Register), $res$$Register /* ref */, t0 /* tmp */);
-=======
-      x_load_barrier_slow_path(_masm, this, Address($mem$$Register), $res$$Register /* ref */, $tmp$$Register /* tmp */);
->>>>>>> 54b3ceec
+      x_load_barrier_slow_path(masm, this, Address($mem$$Register), $res$$Register /* ref */, $tmp$$Register /* tmp */);
       __ cmpxchg($mem$$Register, $oldval$$Register, $newval$$Register, Assembler::int64,
                  Assembler::aq /* acquire */, Assembler::rl /* release */, $res$$Register);
       __ bind(good);
@@ -232,11 +206,7 @@
 
   ins_encode %{
     __ atomic_xchg($prev$$Register, $newv$$Register, as_Register($mem$$base));
-<<<<<<< HEAD
-    x_load_barrier(masm, this, Address(noreg, 0), $prev$$Register, t0 /* tmp */, barrier_data());
-=======
-    x_load_barrier(_masm, this, Address(noreg, 0), $prev$$Register, $tmp$$Register /* tmp */, barrier_data());
->>>>>>> 54b3ceec
+    x_load_barrier(masm, this, Address(noreg, 0), $prev$$Register, $tmp$$Register /* tmp */, barrier_data());
   %}
 
   ins_pipe(pipe_serial);
@@ -253,11 +223,7 @@
 
   ins_encode %{
     __ atomic_xchgal($prev$$Register, $newv$$Register, as_Register($mem$$base));
-<<<<<<< HEAD
-    x_load_barrier(masm, this, Address(noreg, 0), $prev$$Register, t0 /* tmp */, barrier_data());
-=======
-    x_load_barrier(_masm, this, Address(noreg, 0), $prev$$Register, $tmp$$Register /* tmp */, barrier_data());
->>>>>>> 54b3ceec
+    x_load_barrier(masm, this, Address(noreg, 0), $prev$$Register, $tmp$$Register /* tmp */, barrier_data());
   %}
   ins_pipe(pipe_serial);
 %}