/*
 * Copyright (c) 2003, 2022, Oracle and/or its affiliates. All rights reserved.
 * DO NOT ALTER OR REMOVE COPYRIGHT NOTICES OR THIS FILE HEADER.
 *
 * This code is free software; you can redistribute it and/or modify it
 * under the terms of the GNU General Public License version 2 only, as
 * published by the Free Software Foundation.
 *
 * This code is distributed in the hope that it will be useful, but WITHOUT
 * ANY WARRANTY; without even the implied warranty of MERCHANTABILITY or
 * FITNESS FOR A PARTICULAR PURPOSE.  See the GNU General Public License
 * version 2 for more details (a copy is included in the LICENSE file that
 * accompanied this code).
 *
 * You should have received a copy of the GNU General Public License version
 * 2 along with this work; if not, write to the Free Software Foundation,
 * Inc., 51 Franklin St, Fifth Floor, Boston, MA 02110-1301 USA.
 *
 * Please contact Oracle, 500 Oracle Parkway, Redwood Shores, CA 94065 USA
 * or visit www.oracle.com if you need additional information or have any
 * questions.
 *
 */

#include "precompiled.hpp"
#ifndef _WINDOWS
#include "alloca.h"
#endif
#include "asm/macroAssembler.hpp"
#include "asm/macroAssembler.inline.hpp"
#include "code/compiledIC.hpp"
#include "code/debugInfoRec.hpp"
#include "code/icBuffer.hpp"
#include "code/nativeInst.hpp"
#include "code/vtableStubs.hpp"
#include "compiler/oopMap.hpp"
#include "gc/shared/collectedHeap.hpp"
#include "gc/shared/gcLocker.hpp"
#include "gc/shared/barrierSet.hpp"
#include "gc/shared/barrierSetAssembler.hpp"
#include "interpreter/interpreter.hpp"
#include "logging/log.hpp"
#include "memory/resourceArea.hpp"
#include "memory/universe.hpp"
#include "oops/compiledICHolder.hpp"
#include "oops/klass.inline.hpp"
#include "oops/method.inline.hpp"
#include "prims/methodHandles.hpp"
#include "runtime/continuation.hpp"
#include "runtime/continuationEntry.inline.hpp"
#include "runtime/jniHandles.hpp"
#include "runtime/safepointMechanism.hpp"
#include "runtime/sharedRuntime.hpp"
#include "runtime/signature.hpp"
#include "runtime/stubRoutines.hpp"
#include "runtime/vframeArray.hpp"
#include "runtime/vm_version.hpp"
#include "utilities/align.hpp"
#include "utilities/formatBuffer.hpp"
#include "vmreg_x86.inline.hpp"
#ifdef COMPILER1
#include "c1/c1_Runtime1.hpp"
#endif
#ifdef COMPILER2
#include "opto/runtime.hpp"
#endif
#if INCLUDE_JVMCI
#include "jvmci/jvmciJavaClasses.hpp"
#endif

#define __ masm->

const int StackAlignmentInSlots = StackAlignmentInBytes / VMRegImpl::stack_slot_size;

class SimpleRuntimeFrame {

  public:

  // Most of the runtime stubs have this simple frame layout.
  // This class exists to make the layout shared in one place.
  // Offsets are for compiler stack slots, which are jints.
  enum layout {
    // The frame sender code expects that rbp will be in the "natural" place and
    // will override any oopMap setting for it. We must therefore force the layout
    // so that it agrees with the frame sender code.
    rbp_off = frame::arg_reg_save_area_bytes/BytesPerInt,
    rbp_off2,
    return_off, return_off2,
    framesize
  };
};

class RegisterSaver {
  // Capture info about frame layout.  Layout offsets are in jint
  // units because compiler frame slots are jints.
#define XSAVE_AREA_BEGIN 160
#define XSAVE_AREA_YMM_BEGIN 576
#define XSAVE_AREA_OPMASK_BEGIN 1088
#define XSAVE_AREA_ZMM_BEGIN 1152
#define XSAVE_AREA_UPPERBANK 1664
#define DEF_XMM_OFFS(regnum)       xmm ## regnum ## _off = xmm_off + (regnum)*16/BytesPerInt, xmm ## regnum ## H_off
#define DEF_YMM_OFFS(regnum)       ymm ## regnum ## _off = ymm_off + (regnum)*16/BytesPerInt, ymm ## regnum ## H_off
#define DEF_ZMM_OFFS(regnum)       zmm ## regnum ## _off = zmm_off + (regnum)*32/BytesPerInt, zmm ## regnum ## H_off
#define DEF_OPMASK_OFFS(regnum)    opmask ## regnum ## _off = opmask_off + (regnum)*8/BytesPerInt,     opmask ## regnum ## H_off
#define DEF_ZMM_UPPER_OFFS(regnum) zmm ## regnum ## _off = zmm_upper_off + (regnum-16)*64/BytesPerInt, zmm ## regnum ## H_off
  enum layout {
    fpu_state_off = frame::arg_reg_save_area_bytes/BytesPerInt, // fxsave save area
    xmm_off       = fpu_state_off + XSAVE_AREA_BEGIN/BytesPerInt,            // offset in fxsave save area
    DEF_XMM_OFFS(0),
    DEF_XMM_OFFS(1),
    // 2..15 are implied in range usage
    ymm_off = xmm_off + (XSAVE_AREA_YMM_BEGIN - XSAVE_AREA_BEGIN)/BytesPerInt,
    DEF_YMM_OFFS(0),
    DEF_YMM_OFFS(1),
    // 2..15 are implied in range usage
    opmask_off         = xmm_off + (XSAVE_AREA_OPMASK_BEGIN - XSAVE_AREA_BEGIN)/BytesPerInt,
    DEF_OPMASK_OFFS(0),
    DEF_OPMASK_OFFS(1),
    // 2..7 are implied in range usage
    zmm_off = xmm_off + (XSAVE_AREA_ZMM_BEGIN - XSAVE_AREA_BEGIN)/BytesPerInt,
    DEF_ZMM_OFFS(0),
    DEF_ZMM_OFFS(1),
    zmm_upper_off = xmm_off + (XSAVE_AREA_UPPERBANK - XSAVE_AREA_BEGIN)/BytesPerInt,
    DEF_ZMM_UPPER_OFFS(16),
    DEF_ZMM_UPPER_OFFS(17),
    // 18..31 are implied in range usage
    fpu_state_end = fpu_state_off + ((FPUStateSizeInWords-1)*wordSize / BytesPerInt),
    fpu_stateH_end,
    r15_off, r15H_off,
    r14_off, r14H_off,
    r13_off, r13H_off,
    r12_off, r12H_off,
    r11_off, r11H_off,
    r10_off, r10H_off,
    r9_off,  r9H_off,
    r8_off,  r8H_off,
    rdi_off, rdiH_off,
    rsi_off, rsiH_off,
    ignore_off, ignoreH_off,  // extra copy of rbp
    rsp_off, rspH_off,
    rbx_off, rbxH_off,
    rdx_off, rdxH_off,
    rcx_off, rcxH_off,
    rax_off, raxH_off,
    // 16-byte stack alignment fill word: see MacroAssembler::push/pop_IU_state
    align_off, alignH_off,
    flags_off, flagsH_off,
    // The frame sender code expects that rbp will be in the "natural" place and
    // will override any oopMap setting for it. We must therefore force the layout
    // so that it agrees with the frame sender code.
    rbp_off, rbpH_off,        // copy of rbp we will restore
    return_off, returnH_off,  // slot for return address
    reg_save_size             // size in compiler stack slots
  };

 public:
  static OopMap* save_live_registers(MacroAssembler* masm, int additional_frame_words, int* total_frame_words, bool save_wide_vectors);
  static void restore_live_registers(MacroAssembler* masm, bool restore_wide_vectors = false);

  // Offsets into the register save area
  // Used by deoptimization when it is managing result register
  // values on its own

  static int rax_offset_in_bytes(void)    { return BytesPerInt * rax_off; }
  static int rdx_offset_in_bytes(void)    { return BytesPerInt * rdx_off; }
  static int rbx_offset_in_bytes(void)    { return BytesPerInt * rbx_off; }
  static int xmm0_offset_in_bytes(void)   { return BytesPerInt * xmm0_off; }
  static int return_offset_in_bytes(void) { return BytesPerInt * return_off; }

  // During deoptimization only the result registers need to be restored,
  // all the other values have already been extracted.
  static void restore_result_registers(MacroAssembler* masm);
};

OopMap* RegisterSaver::save_live_registers(MacroAssembler* masm, int additional_frame_words, int* total_frame_words, bool save_wide_vectors) {
  int off = 0;
  int num_xmm_regs = XMMRegister::available_xmm_registers();
#if COMPILER2_OR_JVMCI
  if (save_wide_vectors && UseAVX == 0) {
    save_wide_vectors = false; // vectors larger than 16 byte long are supported only with AVX
  }
  assert(!save_wide_vectors || MaxVectorSize <= 64, "Only up to 64 byte long vectors are supported");
#else
  save_wide_vectors = false; // vectors are generated only by C2 and JVMCI
#endif

  // Always make the frame size 16-byte aligned, both vector and non vector stacks are always allocated
  int frame_size_in_bytes = align_up(reg_save_size*BytesPerInt, num_xmm_regs);
  // OopMap frame size is in compiler stack slots (jint's) not bytes or words
  int frame_size_in_slots = frame_size_in_bytes / BytesPerInt;
  // CodeBlob frame size is in words.
  int frame_size_in_words = frame_size_in_bytes / wordSize;
  *total_frame_words = frame_size_in_words;

  // Save registers, fpu state, and flags.
  // We assume caller has already pushed the return address onto the
  // stack, so rsp is 8-byte aligned here.
  // We push rpb twice in this sequence because we want the real rbp
  // to be under the return like a normal enter.

  __ enter();          // rsp becomes 16-byte aligned here
  __ push_CPU_state(); // Push a multiple of 16 bytes

  // push cpu state handles this on EVEX enabled targets
  if (save_wide_vectors) {
    // Save upper half of YMM registers(0..15)
    int base_addr = XSAVE_AREA_YMM_BEGIN;
    for (int n = 0; n < 16; n++) {
      __ vextractf128_high(Address(rsp, base_addr+n*16), as_XMMRegister(n));
    }
    if (VM_Version::supports_evex()) {
      // Save upper half of ZMM registers(0..15)
      base_addr = XSAVE_AREA_ZMM_BEGIN;
      for (int n = 0; n < 16; n++) {
        __ vextractf64x4_high(Address(rsp, base_addr+n*32), as_XMMRegister(n));
      }
      // Save full ZMM registers(16..num_xmm_regs)
      base_addr = XSAVE_AREA_UPPERBANK;
      off = 0;
      int vector_len = Assembler::AVX_512bit;
      for (int n = 16; n < num_xmm_regs; n++) {
        __ evmovdqul(Address(rsp, base_addr+(off++*64)), as_XMMRegister(n), vector_len);
      }
#if COMPILER2_OR_JVMCI
      base_addr = XSAVE_AREA_OPMASK_BEGIN;
      off = 0;
      for(int n = 0; n < KRegister::number_of_registers; n++) {
        __ kmov(Address(rsp, base_addr+(off++*8)), as_KRegister(n));
      }
#endif
    }
  } else {
    if (VM_Version::supports_evex()) {
      // Save upper bank of XMM registers(16..31) for scalar or 16-byte vector usage
      int base_addr = XSAVE_AREA_UPPERBANK;
      off = 0;
      int vector_len = VM_Version::supports_avx512vl() ?  Assembler::AVX_128bit : Assembler::AVX_512bit;
      for (int n = 16; n < num_xmm_regs; n++) {
        __ evmovdqul(Address(rsp, base_addr+(off++*64)), as_XMMRegister(n), vector_len);
      }
#if COMPILER2_OR_JVMCI
      base_addr = XSAVE_AREA_OPMASK_BEGIN;
      off = 0;
      for(int n = 0; n < KRegister::number_of_registers; n++) {
        __ kmov(Address(rsp, base_addr+(off++*8)), as_KRegister(n));
      }
#endif
    }
  }
  __ vzeroupper();
  if (frame::arg_reg_save_area_bytes != 0) {
    // Allocate argument register save area
    __ subptr(rsp, frame::arg_reg_save_area_bytes);
  }

  // Set an oopmap for the call site.  This oopmap will map all
  // oop-registers and debug-info registers as callee-saved.  This
  // will allow deoptimization at this safepoint to find all possible
  // debug-info recordings, as well as let GC find all oops.

  OopMapSet *oop_maps = new OopMapSet();
  OopMap* map = new OopMap(frame_size_in_slots, 0);

#define STACK_OFFSET(x) VMRegImpl::stack2reg((x))

  map->set_callee_saved(STACK_OFFSET( rax_off ), rax->as_VMReg());
  map->set_callee_saved(STACK_OFFSET( rcx_off ), rcx->as_VMReg());
  map->set_callee_saved(STACK_OFFSET( rdx_off ), rdx->as_VMReg());
  map->set_callee_saved(STACK_OFFSET( rbx_off ), rbx->as_VMReg());
  // rbp location is known implicitly by the frame sender code, needs no oopmap
  // and the location where rbp was saved by is ignored
  map->set_callee_saved(STACK_OFFSET( rsi_off ), rsi->as_VMReg());
  map->set_callee_saved(STACK_OFFSET( rdi_off ), rdi->as_VMReg());
  map->set_callee_saved(STACK_OFFSET( r8_off  ), r8->as_VMReg());
  map->set_callee_saved(STACK_OFFSET( r9_off  ), r9->as_VMReg());
  map->set_callee_saved(STACK_OFFSET( r10_off ), r10->as_VMReg());
  map->set_callee_saved(STACK_OFFSET( r11_off ), r11->as_VMReg());
  map->set_callee_saved(STACK_OFFSET( r12_off ), r12->as_VMReg());
  map->set_callee_saved(STACK_OFFSET( r13_off ), r13->as_VMReg());
  map->set_callee_saved(STACK_OFFSET( r14_off ), r14->as_VMReg());
  map->set_callee_saved(STACK_OFFSET( r15_off ), r15->as_VMReg());
  // For both AVX and EVEX we will use the legacy FXSAVE area for xmm0..xmm15,
  // on EVEX enabled targets, we get it included in the xsave area
  off = xmm0_off;
  int delta = xmm1_off - off;
  for (int n = 0; n < 16; n++) {
    XMMRegister xmm_name = as_XMMRegister(n);
    map->set_callee_saved(STACK_OFFSET(off), xmm_name->as_VMReg());
    off += delta;
  }
  if (UseAVX > 2) {
    // Obtain xmm16..xmm31 from the XSAVE area on EVEX enabled targets
    off = zmm16_off;
    delta = zmm17_off - off;
    for (int n = 16; n < num_xmm_regs; n++) {
      XMMRegister zmm_name = as_XMMRegister(n);
      map->set_callee_saved(STACK_OFFSET(off), zmm_name->as_VMReg());
      off += delta;
    }
  }

#if COMPILER2_OR_JVMCI
  if (save_wide_vectors) {
    // Save upper half of YMM registers(0..15)
    off = ymm0_off;
    delta = ymm1_off - ymm0_off;
    for (int n = 0; n < 16; n++) {
      XMMRegister ymm_name = as_XMMRegister(n);
      map->set_callee_saved(STACK_OFFSET(off), ymm_name->as_VMReg()->next(4));
      off += delta;
    }
    if (VM_Version::supports_evex()) {
      // Save upper half of ZMM registers(0..15)
      off = zmm0_off;
      delta = zmm1_off - zmm0_off;
      for (int n = 0; n < 16; n++) {
        XMMRegister zmm_name = as_XMMRegister(n);
        map->set_callee_saved(STACK_OFFSET(off), zmm_name->as_VMReg()->next(8));
        off += delta;
      }
    }
  }
#endif // COMPILER2_OR_JVMCI

  // %%% These should all be a waste but we'll keep things as they were for now
  if (true) {
    map->set_callee_saved(STACK_OFFSET( raxH_off ), rax->as_VMReg()->next());
    map->set_callee_saved(STACK_OFFSET( rcxH_off ), rcx->as_VMReg()->next());
    map->set_callee_saved(STACK_OFFSET( rdxH_off ), rdx->as_VMReg()->next());
    map->set_callee_saved(STACK_OFFSET( rbxH_off ), rbx->as_VMReg()->next());
    // rbp location is known implicitly by the frame sender code, needs no oopmap
    map->set_callee_saved(STACK_OFFSET( rsiH_off ), rsi->as_VMReg()->next());
    map->set_callee_saved(STACK_OFFSET( rdiH_off ), rdi->as_VMReg()->next());
    map->set_callee_saved(STACK_OFFSET( r8H_off  ), r8->as_VMReg()->next());
    map->set_callee_saved(STACK_OFFSET( r9H_off  ), r9->as_VMReg()->next());
    map->set_callee_saved(STACK_OFFSET( r10H_off ), r10->as_VMReg()->next());
    map->set_callee_saved(STACK_OFFSET( r11H_off ), r11->as_VMReg()->next());
    map->set_callee_saved(STACK_OFFSET( r12H_off ), r12->as_VMReg()->next());
    map->set_callee_saved(STACK_OFFSET( r13H_off ), r13->as_VMReg()->next());
    map->set_callee_saved(STACK_OFFSET( r14H_off ), r14->as_VMReg()->next());
    map->set_callee_saved(STACK_OFFSET( r15H_off ), r15->as_VMReg()->next());
    // For both AVX and EVEX we will use the legacy FXSAVE area for xmm0..xmm15,
    // on EVEX enabled targets, we get it included in the xsave area
    off = xmm0H_off;
    delta = xmm1H_off - off;
    for (int n = 0; n < 16; n++) {
      XMMRegister xmm_name = as_XMMRegister(n);
      map->set_callee_saved(STACK_OFFSET(off), xmm_name->as_VMReg()->next());
      off += delta;
    }
    if (UseAVX > 2) {
      // Obtain xmm16..xmm31 from the XSAVE area on EVEX enabled targets
      off = zmm16H_off;
      delta = zmm17H_off - off;
      for (int n = 16; n < num_xmm_regs; n++) {
        XMMRegister zmm_name = as_XMMRegister(n);
        map->set_callee_saved(STACK_OFFSET(off), zmm_name->as_VMReg()->next());
        off += delta;
      }
    }
  }

  return map;
}

void RegisterSaver::restore_live_registers(MacroAssembler* masm, bool restore_wide_vectors) {
  int num_xmm_regs = XMMRegister::available_xmm_registers();
  if (frame::arg_reg_save_area_bytes != 0) {
    // Pop arg register save area
    __ addptr(rsp, frame::arg_reg_save_area_bytes);
  }

#if COMPILER2_OR_JVMCI
  if (restore_wide_vectors) {
    assert(UseAVX > 0, "Vectors larger than 16 byte long are supported only with AVX");
    assert(MaxVectorSize <= 64, "Only up to 64 byte long vectors are supported");
  }
#else
  assert(!restore_wide_vectors, "vectors are generated only by C2");
#endif

  __ vzeroupper();

  // On EVEX enabled targets everything is handled in pop fpu state
  if (restore_wide_vectors) {
    // Restore upper half of YMM registers (0..15)
    int base_addr = XSAVE_AREA_YMM_BEGIN;
    for (int n = 0; n < 16; n++) {
      __ vinsertf128_high(as_XMMRegister(n), Address(rsp, base_addr+n*16));
    }
    if (VM_Version::supports_evex()) {
      // Restore upper half of ZMM registers (0..15)
      base_addr = XSAVE_AREA_ZMM_BEGIN;
      for (int n = 0; n < 16; n++) {
        __ vinsertf64x4_high(as_XMMRegister(n), Address(rsp, base_addr+n*32));
      }
      // Restore full ZMM registers(16..num_xmm_regs)
      base_addr = XSAVE_AREA_UPPERBANK;
      int vector_len = Assembler::AVX_512bit;
      int off = 0;
      for (int n = 16; n < num_xmm_regs; n++) {
        __ evmovdqul(as_XMMRegister(n), Address(rsp, base_addr+(off++*64)), vector_len);
      }
#if COMPILER2_OR_JVMCI
      base_addr = XSAVE_AREA_OPMASK_BEGIN;
      off = 0;
      for (int n = 0; n < KRegister::number_of_registers; n++) {
        __ kmov(as_KRegister(n), Address(rsp, base_addr+(off++*8)));
      }
#endif
    }
  } else {
    if (VM_Version::supports_evex()) {
      // Restore upper bank of XMM registers(16..31) for scalar or 16-byte vector usage
      int base_addr = XSAVE_AREA_UPPERBANK;
      int off = 0;
      int vector_len = VM_Version::supports_avx512vl() ?  Assembler::AVX_128bit : Assembler::AVX_512bit;
      for (int n = 16; n < num_xmm_regs; n++) {
        __ evmovdqul(as_XMMRegister(n), Address(rsp, base_addr+(off++*64)), vector_len);
      }
#if COMPILER2_OR_JVMCI
      base_addr = XSAVE_AREA_OPMASK_BEGIN;
      off = 0;
      for (int n = 0; n < KRegister::number_of_registers; n++) {
        __ kmov(as_KRegister(n), Address(rsp, base_addr+(off++*8)));
      }
#endif
    }
  }

  // Recover CPU state
  __ pop_CPU_state();
  // Get the rbp described implicitly by the calling convention (no oopMap)
  __ pop(rbp);
}

void RegisterSaver::restore_result_registers(MacroAssembler* masm) {

  // Just restore result register. Only used by deoptimization. By
  // now any callee save register that needs to be restored to a c2
  // caller of the deoptee has been extracted into the vframeArray
  // and will be stuffed into the c2i adapter we create for later
  // restoration so only result registers need to be restored here.

  // Restore fp result register
  __ movdbl(xmm0, Address(rsp, xmm0_offset_in_bytes()));
  // Restore integer result register
  __ movptr(rax, Address(rsp, rax_offset_in_bytes()));
  __ movptr(rdx, Address(rsp, rdx_offset_in_bytes()));

  // Pop all of the register save are off the stack except the return address
  __ addptr(rsp, return_offset_in_bytes());
}

// Is vector's size (in bytes) bigger than a size saved by default?
// 16 bytes XMM registers are saved by default using fxsave/fxrstor instructions.
bool SharedRuntime::is_wide_vector(int size) {
  return size > 16;
}

// ---------------------------------------------------------------------------
// Read the array of BasicTypes from a signature, and compute where the
// arguments should go.  Values in the VMRegPair regs array refer to 4-byte
// quantities.  Values less than VMRegImpl::stack0 are registers, those above
// refer to 4-byte stack slots.  All stack slots are based off of the stack pointer
// as framesizes are fixed.
// VMRegImpl::stack0 refers to the first slot 0(sp).
// and VMRegImpl::stack0+1 refers to the memory word 4-byes higher.
// Register up to Register::number_of_registers are the 64-bit
// integer registers.

// Note: the INPUTS in sig_bt are in units of Java argument words, which are
// either 32-bit or 64-bit depending on the build.  The OUTPUTS are in 32-bit
// units regardless of build. Of course for i486 there is no 64 bit build

// The Java calling convention is a "shifted" version of the C ABI.
// By skipping the first C ABI register we can call non-static jni methods
// with small numbers of arguments without having to shuffle the arguments
// at all. Since we control the java ABI we ought to at least get some
// advantage out of it.

int SharedRuntime::java_calling_convention(const BasicType *sig_bt,
                                           VMRegPair *regs,
                                           int total_args_passed) {

  // Create the mapping between argument positions and
  // registers.
  static const Register INT_ArgReg[Argument::n_int_register_parameters_j] = {
    j_rarg0, j_rarg1, j_rarg2, j_rarg3, j_rarg4, j_rarg5
  };
  static const XMMRegister FP_ArgReg[Argument::n_float_register_parameters_j] = {
    j_farg0, j_farg1, j_farg2, j_farg3,
    j_farg4, j_farg5, j_farg6, j_farg7
  };


  uint int_args = 0;
  uint fp_args = 0;
  uint stk_args = 0; // inc by 2 each time

  for (int i = 0; i < total_args_passed; i++) {
    switch (sig_bt[i]) {
    case T_BOOLEAN:
    case T_CHAR:
    case T_BYTE:
    case T_SHORT:
    case T_INT:
      if (int_args < Argument::n_int_register_parameters_j) {
        regs[i].set1(INT_ArgReg[int_args++]->as_VMReg());
      } else {
        regs[i].set1(VMRegImpl::stack2reg(stk_args));
        stk_args += 2;
      }
      break;
    case T_VOID:
      // halves of T_LONG or T_DOUBLE
      assert(i != 0 && (sig_bt[i - 1] == T_LONG || sig_bt[i - 1] == T_DOUBLE), "expecting half");
      regs[i].set_bad();
      break;
    case T_LONG:
      assert((i + 1) < total_args_passed && sig_bt[i + 1] == T_VOID, "expecting half");
      // fall through
    case T_OBJECT:
    case T_ARRAY:
    case T_ADDRESS:
      if (int_args < Argument::n_int_register_parameters_j) {
        regs[i].set2(INT_ArgReg[int_args++]->as_VMReg());
      } else {
        regs[i].set2(VMRegImpl::stack2reg(stk_args));
        stk_args += 2;
      }
      break;
    case T_FLOAT:
      if (fp_args < Argument::n_float_register_parameters_j) {
        regs[i].set1(FP_ArgReg[fp_args++]->as_VMReg());
      } else {
        regs[i].set1(VMRegImpl::stack2reg(stk_args));
        stk_args += 2;
      }
      break;
    case T_DOUBLE:
      assert((i + 1) < total_args_passed && sig_bt[i + 1] == T_VOID, "expecting half");
      if (fp_args < Argument::n_float_register_parameters_j) {
        regs[i].set2(FP_ArgReg[fp_args++]->as_VMReg());
      } else {
        regs[i].set2(VMRegImpl::stack2reg(stk_args));
        stk_args += 2;
      }
      break;
    default:
      ShouldNotReachHere();
      break;
    }
  }

  return align_up(stk_args, 2);
}

// Patch the callers callsite with entry to compiled code if it exists.
static void patch_callers_callsite(MacroAssembler *masm) {
  Label L;
  __ cmpptr(Address(rbx, in_bytes(Method::code_offset())), NULL_WORD);
  __ jcc(Assembler::equal, L);

  // Save the current stack pointer
  __ mov(r13, rsp);
  // Schedule the branch target address early.
  // Call into the VM to patch the caller, then jump to compiled callee
  // rax isn't live so capture return address while we easily can
  __ movptr(rax, Address(rsp, 0));

  // align stack so push_CPU_state doesn't fault
  __ andptr(rsp, -(StackAlignmentInBytes));
  __ push_CPU_state();
  __ vzeroupper();
  // VM needs caller's callsite
  // VM needs target method
  // This needs to be a long call since we will relocate this adapter to
  // the codeBuffer and it may not reach

  // Allocate argument register save area
  if (frame::arg_reg_save_area_bytes != 0) {
    __ subptr(rsp, frame::arg_reg_save_area_bytes);
  }
  __ mov(c_rarg0, rbx);
  __ mov(c_rarg1, rax);
  __ call(RuntimeAddress(CAST_FROM_FN_PTR(address, SharedRuntime::fixup_callers_callsite)));

  // De-allocate argument register save area
  if (frame::arg_reg_save_area_bytes != 0) {
    __ addptr(rsp, frame::arg_reg_save_area_bytes);
  }

  __ vzeroupper();
  __ pop_CPU_state();
  // restore sp
  __ mov(rsp, r13);
  __ bind(L);
}


static void gen_c2i_adapter(MacroAssembler *masm,
                            int total_args_passed,
                            int comp_args_on_stack,
                            const BasicType *sig_bt,
                            const VMRegPair *regs,
                            Label& skip_fixup) {
  // Before we get into the guts of the C2I adapter, see if we should be here
  // at all.  We've come from compiled code and are attempting to jump to the
  // interpreter, which means the caller made a static call to get here
  // (vcalls always get a compiled target if there is one).  Check for a
  // compiled target.  If there is one, we need to patch the caller's call.
  patch_callers_callsite(masm);

  __ bind(skip_fixup);

  // Since all args are passed on the stack, total_args_passed *
  // Interpreter::stackElementSize is the space we need.

  assert(total_args_passed >= 0, "total_args_passed is %d", total_args_passed);

  int extraspace = (total_args_passed * Interpreter::stackElementSize);

  // stack is aligned, keep it that way
  // This is not currently needed or enforced by the interpreter, but
  // we might as well conform to the ABI.
  extraspace = align_up(extraspace, 2*wordSize);

  // set senderSP value
  __ lea(r13, Address(rsp, wordSize));

#ifdef ASSERT
  __ check_stack_alignment(r13, "sender stack not aligned");
#endif
  if (extraspace > 0) {
    // Pop the return address
    __ pop(rax);

    __ subptr(rsp, extraspace);

    // Push the return address
    __ push(rax);

    // Account for the return address location since we store it first rather
    // than hold it in a register across all the shuffling
    extraspace += wordSize;
  }

#ifdef ASSERT
  __ check_stack_alignment(rsp, "callee stack not aligned", wordSize, rax);
#endif

  // Now write the args into the outgoing interpreter space
  for (int i = 0; i < total_args_passed; i++) {
    if (sig_bt[i] == T_VOID) {
      assert(i > 0 && (sig_bt[i-1] == T_LONG || sig_bt[i-1] == T_DOUBLE), "missing half");
      continue;
    }

    // offset to start parameters
    int st_off   = (total_args_passed - i) * Interpreter::stackElementSize;
    int next_off = st_off - Interpreter::stackElementSize;

    // Say 4 args:
    // i   st_off
    // 0   32 T_LONG
    // 1   24 T_VOID
    // 2   16 T_OBJECT
    // 3    8 T_BOOL
    // -    0 return address
    //
    // However to make thing extra confusing. Because we can fit a long/double in
    // a single slot on a 64 bt vm and it would be silly to break them up, the interpreter
    // leaves one slot empty and only stores to a single slot. In this case the
    // slot that is occupied is the T_VOID slot. See I said it was confusing.

    VMReg r_1 = regs[i].first();
    VMReg r_2 = regs[i].second();
    if (!r_1->is_valid()) {
      assert(!r_2->is_valid(), "");
      continue;
    }
    if (r_1->is_stack()) {
      // memory to memory use rax
      int ld_off = r_1->reg2stack() * VMRegImpl::stack_slot_size + extraspace;
      if (!r_2->is_valid()) {
        // sign extend??
        __ movl(rax, Address(rsp, ld_off));
        __ movptr(Address(rsp, st_off), rax);

      } else {

        __ movq(rax, Address(rsp, ld_off));

        // Two VMREgs|OptoRegs can be T_OBJECT, T_ADDRESS, T_DOUBLE, T_LONG
        // T_DOUBLE and T_LONG use two slots in the interpreter
        if ( sig_bt[i] == T_LONG || sig_bt[i] == T_DOUBLE) {
          // ld_off == LSW, ld_off+wordSize == MSW
          // st_off == MSW, next_off == LSW
          __ movq(Address(rsp, next_off), rax);
#ifdef ASSERT
          // Overwrite the unused slot with known junk
          __ mov64(rax, CONST64(0xdeadffffdeadaaaa));
          __ movptr(Address(rsp, st_off), rax);
#endif /* ASSERT */
        } else {
          __ movq(Address(rsp, st_off), rax);
        }
      }
    } else if (r_1->is_Register()) {
      Register r = r_1->as_Register();
      if (!r_2->is_valid()) {
        // must be only an int (or less ) so move only 32bits to slot
        // why not sign extend??
        __ movl(Address(rsp, st_off), r);
      } else {
        // Two VMREgs|OptoRegs can be T_OBJECT, T_ADDRESS, T_DOUBLE, T_LONG
        // T_DOUBLE and T_LONG use two slots in the interpreter
        if ( sig_bt[i] == T_LONG || sig_bt[i] == T_DOUBLE) {
          // long/double in gpr
#ifdef ASSERT
          // Overwrite the unused slot with known junk
          __ mov64(rax, CONST64(0xdeadffffdeadaaab));
          __ movptr(Address(rsp, st_off), rax);
#endif /* ASSERT */
          __ movq(Address(rsp, next_off), r);
        } else {
          __ movptr(Address(rsp, st_off), r);
        }
      }
    } else {
      assert(r_1->is_XMMRegister(), "");
      if (!r_2->is_valid()) {
        // only a float use just part of the slot
        __ movflt(Address(rsp, st_off), r_1->as_XMMRegister());
      } else {
#ifdef ASSERT
        // Overwrite the unused slot with known junk
        __ mov64(rax, CONST64(0xdeadffffdeadaaac));
        __ movptr(Address(rsp, st_off), rax);
#endif /* ASSERT */
        __ movdbl(Address(rsp, next_off), r_1->as_XMMRegister());
      }
    }
  }

  // Schedule the branch target address early.
  __ movptr(rcx, Address(rbx, in_bytes(Method::interpreter_entry_offset())));
  __ jmp(rcx);
}

static void range_check(MacroAssembler* masm, Register pc_reg, Register temp_reg,
                        address code_start, address code_end,
                        Label& L_ok) {
  Label L_fail;
  __ lea(temp_reg, ExternalAddress(code_start));
  __ cmpptr(pc_reg, temp_reg);
  __ jcc(Assembler::belowEqual, L_fail);
  __ lea(temp_reg, ExternalAddress(code_end));
  __ cmpptr(pc_reg, temp_reg);
  __ jcc(Assembler::below, L_ok);
  __ bind(L_fail);
}

void SharedRuntime::gen_i2c_adapter(MacroAssembler *masm,
                                    int total_args_passed,
                                    int comp_args_on_stack,
                                    const BasicType *sig_bt,
                                    const VMRegPair *regs) {

  // Note: r13 contains the senderSP on entry. We must preserve it since
  // we may do a i2c -> c2i transition if we lose a race where compiled
  // code goes non-entrant while we get args ready.
  // In addition we use r13 to locate all the interpreter args as
  // we must align the stack to 16 bytes on an i2c entry else we
  // lose alignment we expect in all compiled code and register
  // save code can segv when fxsave instructions find improperly
  // aligned stack pointer.

  // Adapters can be frameless because they do not require the caller
  // to perform additional cleanup work, such as correcting the stack pointer.
  // An i2c adapter is frameless because the *caller* frame, which is interpreted,
  // routinely repairs its own stack pointer (from interpreter_frame_last_sp),
  // even if a callee has modified the stack pointer.
  // A c2i adapter is frameless because the *callee* frame, which is interpreted,
  // routinely repairs its caller's stack pointer (from sender_sp, which is set
  // up via the senderSP register).
  // In other words, if *either* the caller or callee is interpreted, we can
  // get the stack pointer repaired after a call.
  // This is why c2i and i2c adapters cannot be indefinitely composed.
  // In particular, if a c2i adapter were to somehow call an i2c adapter,
  // both caller and callee would be compiled methods, and neither would
  // clean up the stack pointer changes performed by the two adapters.
  // If this happens, control eventually transfers back to the compiled
  // caller, but with an uncorrected stack, causing delayed havoc.

  if (VerifyAdapterCalls &&
      (Interpreter::code() != NULL || StubRoutines::code1() != NULL)) {
    // So, let's test for cascading c2i/i2c adapters right now.
    //  assert(Interpreter::contains($return_addr) ||
    //         StubRoutines::contains($return_addr),
    //         "i2c adapter must return to an interpreter frame");
    __ block_comment("verify_i2c { ");
    // Pick up the return address
    __ movptr(rax, Address(rsp, 0));
    Label L_ok;
    if (Interpreter::code() != NULL)
      range_check(masm, rax, r11,
                  Interpreter::code()->code_start(), Interpreter::code()->code_end(),
                  L_ok);
    if (StubRoutines::code1() != NULL)
      range_check(masm, rax, r11,
                  StubRoutines::code1()->code_begin(), StubRoutines::code1()->code_end(),
                  L_ok);
    if (StubRoutines::code2() != NULL)
      range_check(masm, rax, r11,
                  StubRoutines::code2()->code_begin(), StubRoutines::code2()->code_end(),
                  L_ok);
    const char* msg = "i2c adapter must return to an interpreter frame";
    __ block_comment(msg);
    __ stop(msg);
    __ bind(L_ok);
    __ block_comment("} verify_i2ce ");
  }

  // Must preserve original SP for loading incoming arguments because
  // we need to align the outgoing SP for compiled code.
  __ movptr(r11, rsp);

  // Pick up the return address
  __ pop(rax);

  // Convert 4-byte c2 stack slots to words.
  int comp_words_on_stack = align_up(comp_args_on_stack*VMRegImpl::stack_slot_size, wordSize)>>LogBytesPerWord;

  if (comp_args_on_stack) {
    __ subptr(rsp, comp_words_on_stack * wordSize);
  }

  // Ensure compiled code always sees stack at proper alignment
  __ andptr(rsp, -16);

  // push the return address and misalign the stack that youngest frame always sees
  // as far as the placement of the call instruction
  __ push(rax);

  // Put saved SP in another register
  const Register saved_sp = rax;
  __ movptr(saved_sp, r11);

  // Will jump to the compiled code just as if compiled code was doing it.
  // Pre-load the register-jump target early, to schedule it better.
  __ movptr(r11, Address(rbx, in_bytes(Method::from_compiled_offset())));

#if INCLUDE_JVMCI
  if (EnableJVMCI) {
    // check if this call should be routed towards a specific entry point
    __ cmpptr(Address(r15_thread, in_bytes(JavaThread::jvmci_alternate_call_target_offset())), 0);
    Label no_alternative_target;
    __ jcc(Assembler::equal, no_alternative_target);
    __ movptr(r11, Address(r15_thread, in_bytes(JavaThread::jvmci_alternate_call_target_offset())));
    __ movptr(Address(r15_thread, in_bytes(JavaThread::jvmci_alternate_call_target_offset())), 0);
    __ bind(no_alternative_target);
  }
#endif // INCLUDE_JVMCI

  // Now generate the shuffle code.  Pick up all register args and move the
  // rest through the floating point stack top.
  for (int i = 0; i < total_args_passed; i++) {
    if (sig_bt[i] == T_VOID) {
      // Longs and doubles are passed in native word order, but misaligned
      // in the 32-bit build.
      assert(i > 0 && (sig_bt[i-1] == T_LONG || sig_bt[i-1] == T_DOUBLE), "missing half");
      continue;
    }

    // Pick up 0, 1 or 2 words from SP+offset.

    assert(!regs[i].second()->is_valid() || regs[i].first()->next() == regs[i].second(),
            "scrambled load targets?");
    // Load in argument order going down.
    int ld_off = (total_args_passed - i)*Interpreter::stackElementSize;
    // Point to interpreter value (vs. tag)
    int next_off = ld_off - Interpreter::stackElementSize;
    //
    //
    //
    VMReg r_1 = regs[i].first();
    VMReg r_2 = regs[i].second();
    if (!r_1->is_valid()) {
      assert(!r_2->is_valid(), "");
      continue;
    }
    if (r_1->is_stack()) {
      // Convert stack slot to an SP offset (+ wordSize to account for return address )
      int st_off = regs[i].first()->reg2stack()*VMRegImpl::stack_slot_size + wordSize;

      // We can use r13 as a temp here because compiled code doesn't need r13 as an input
      // and if we end up going thru a c2i because of a miss a reasonable value of r13
      // will be generated.
      if (!r_2->is_valid()) {
        // sign extend???
        __ movl(r13, Address(saved_sp, ld_off));
        __ movptr(Address(rsp, st_off), r13);
      } else {
        //
        // We are using two optoregs. This can be either T_OBJECT, T_ADDRESS, T_LONG, or T_DOUBLE
        // the interpreter allocates two slots but only uses one for thr T_LONG or T_DOUBLE case
        // So we must adjust where to pick up the data to match the interpreter.
        //
        // Interpreter local[n] == MSW, local[n+1] == LSW however locals
        // are accessed as negative so LSW is at LOW address

        // ld_off is MSW so get LSW
        const int offset = (sig_bt[i]==T_LONG||sig_bt[i]==T_DOUBLE)?
                           next_off : ld_off;
        __ movq(r13, Address(saved_sp, offset));
        // st_off is LSW (i.e. reg.first())
        __ movq(Address(rsp, st_off), r13);
      }
    } else if (r_1->is_Register()) {  // Register argument
      Register r = r_1->as_Register();
      assert(r != rax, "must be different");
      if (r_2->is_valid()) {
        //
        // We are using two VMRegs. This can be either T_OBJECT, T_ADDRESS, T_LONG, or T_DOUBLE
        // the interpreter allocates two slots but only uses one for thr T_LONG or T_DOUBLE case
        // So we must adjust where to pick up the data to match the interpreter.

        const int offset = (sig_bt[i]==T_LONG||sig_bt[i]==T_DOUBLE)?
                           next_off : ld_off;

        // this can be a misaligned move
        __ movq(r, Address(saved_sp, offset));
      } else {
        // sign extend and use a full word?
        __ movl(r, Address(saved_sp, ld_off));
      }
    } else {
      if (!r_2->is_valid()) {
        __ movflt(r_1->as_XMMRegister(), Address(saved_sp, ld_off));
      } else {
        __ movdbl(r_1->as_XMMRegister(), Address(saved_sp, next_off));
      }
    }
  }

  __ push_cont_fastpath(); // Set JavaThread::_cont_fastpath to the sp of the oldest interpreted frame we know about

  // 6243940 We might end up in handle_wrong_method if
  // the callee is deoptimized as we race thru here. If that
  // happens we don't want to take a safepoint because the
  // caller frame will look interpreted and arguments are now
  // "compiled" so it is much better to make this transition
  // invisible to the stack walking code. Unfortunately if
  // we try and find the callee by normal means a safepoint
  // is possible. So we stash the desired callee in the thread
  // and the vm will find there should this case occur.

  __ movptr(Address(r15_thread, JavaThread::callee_target_offset()), rbx);

  // put Method* where a c2i would expect should we end up there
  // only needed because eof c2 resolve stubs return Method* as a result in
  // rax
  __ mov(rax, rbx);
  __ jmp(r11);
}

// ---------------------------------------------------------------
AdapterHandlerEntry* SharedRuntime::generate_i2c2i_adapters(MacroAssembler *masm,
                                                            int total_args_passed,
                                                            int comp_args_on_stack,
                                                            const BasicType *sig_bt,
                                                            const VMRegPair *regs,
                                                            AdapterFingerPrint* fingerprint) {
  address i2c_entry = __ pc();

  gen_i2c_adapter(masm, total_args_passed, comp_args_on_stack, sig_bt, regs);

  // -------------------------------------------------------------------------
  // Generate a C2I adapter.  On entry we know rbx holds the Method* during calls
  // to the interpreter.  The args start out packed in the compiled layout.  They
  // need to be unpacked into the interpreter layout.  This will almost always
  // require some stack space.  We grow the current (compiled) stack, then repack
  // the args.  We  finally end in a jump to the generic interpreter entry point.
  // On exit from the interpreter, the interpreter will restore our SP (lest the
  // compiled code, which relies solely on SP and not RBP, get sick).

  address c2i_unverified_entry = __ pc();
  Label skip_fixup;
  Label ok;

  Register holder = rax;
  Register receiver = j_rarg0;
  Register temp = rbx;

  {
    __ load_klass(temp, receiver, rscratch1);
    __ cmpptr(temp, Address(holder, CompiledICHolder::holder_klass_offset()));
    __ movptr(rbx, Address(holder, CompiledICHolder::holder_metadata_offset()));
    __ jcc(Assembler::equal, ok);
    __ jump(RuntimeAddress(SharedRuntime::get_ic_miss_stub()));

    __ bind(ok);
    // Method might have been compiled since the call site was patched to
    // interpreted if that is the case treat it as a miss so we can get
    // the call site corrected.
    __ cmpptr(Address(rbx, in_bytes(Method::code_offset())), NULL_WORD);
    __ jcc(Assembler::equal, skip_fixup);
    __ jump(RuntimeAddress(SharedRuntime::get_ic_miss_stub()));
  }

  address c2i_entry = __ pc();

  // Class initialization barrier for static methods
  address c2i_no_clinit_check_entry = NULL;
  if (VM_Version::supports_fast_class_init_checks()) {
    Label L_skip_barrier;
    Register method = rbx;

    { // Bypass the barrier for non-static methods
      Register flags  = rscratch1;
      __ movl(flags, Address(method, Method::access_flags_offset()));
      __ testl(flags, JVM_ACC_STATIC);
      __ jcc(Assembler::zero, L_skip_barrier); // non-static
    }

    Register klass = rscratch1;
    __ load_method_holder(klass, method);
    __ clinit_barrier(klass, r15_thread, &L_skip_barrier /*L_fast_path*/);

    __ jump(RuntimeAddress(SharedRuntime::get_handle_wrong_method_stub())); // slow path

    __ bind(L_skip_barrier);
    c2i_no_clinit_check_entry = __ pc();
  }

  BarrierSetAssembler* bs = BarrierSet::barrier_set()->barrier_set_assembler();
  bs->c2i_entry_barrier(masm);

  gen_c2i_adapter(masm, total_args_passed, comp_args_on_stack, sig_bt, regs, skip_fixup);

  __ flush();
  return AdapterHandlerLibrary::new_entry(fingerprint, i2c_entry, c2i_entry, c2i_unverified_entry, c2i_no_clinit_check_entry);
}

int SharedRuntime::c_calling_convention(const BasicType *sig_bt,
                                         VMRegPair *regs,
                                         VMRegPair *regs2,
                                         int total_args_passed) {
  assert(regs2 == NULL, "not needed on x86");
// We return the amount of VMRegImpl stack slots we need to reserve for all
// the arguments NOT counting out_preserve_stack_slots.

// NOTE: These arrays will have to change when c1 is ported
#ifdef _WIN64
    static const Register INT_ArgReg[Argument::n_int_register_parameters_c] = {
      c_rarg0, c_rarg1, c_rarg2, c_rarg3
    };
    static const XMMRegister FP_ArgReg[Argument::n_float_register_parameters_c] = {
      c_farg0, c_farg1, c_farg2, c_farg3
    };
#else
    static const Register INT_ArgReg[Argument::n_int_register_parameters_c] = {
      c_rarg0, c_rarg1, c_rarg2, c_rarg3, c_rarg4, c_rarg5
    };
    static const XMMRegister FP_ArgReg[Argument::n_float_register_parameters_c] = {
      c_farg0, c_farg1, c_farg2, c_farg3,
      c_farg4, c_farg5, c_farg6, c_farg7
    };
#endif // _WIN64


    uint int_args = 0;
    uint fp_args = 0;
    uint stk_args = 0; // inc by 2 each time

    for (int i = 0; i < total_args_passed; i++) {
      switch (sig_bt[i]) {
      case T_BOOLEAN:
      case T_CHAR:
      case T_BYTE:
      case T_SHORT:
      case T_INT:
        if (int_args < Argument::n_int_register_parameters_c) {
          regs[i].set1(INT_ArgReg[int_args++]->as_VMReg());
#ifdef _WIN64
          fp_args++;
          // Allocate slots for callee to stuff register args the stack.
          stk_args += 2;
#endif
        } else {
          regs[i].set1(VMRegImpl::stack2reg(stk_args));
          stk_args += 2;
        }
        break;
      case T_LONG:
        assert((i + 1) < total_args_passed && sig_bt[i + 1] == T_VOID, "expecting half");
        // fall through
      case T_OBJECT:
      case T_ARRAY:
      case T_ADDRESS:
      case T_METADATA:
        if (int_args < Argument::n_int_register_parameters_c) {
          regs[i].set2(INT_ArgReg[int_args++]->as_VMReg());
#ifdef _WIN64
          fp_args++;
          stk_args += 2;
#endif
        } else {
          regs[i].set2(VMRegImpl::stack2reg(stk_args));
          stk_args += 2;
        }
        break;
      case T_FLOAT:
        if (fp_args < Argument::n_float_register_parameters_c) {
          regs[i].set1(FP_ArgReg[fp_args++]->as_VMReg());
#ifdef _WIN64
          int_args++;
          // Allocate slots for callee to stuff register args the stack.
          stk_args += 2;
#endif
        } else {
          regs[i].set1(VMRegImpl::stack2reg(stk_args));
          stk_args += 2;
        }
        break;
      case T_DOUBLE:
        assert((i + 1) < total_args_passed && sig_bt[i + 1] == T_VOID, "expecting half");
        if (fp_args < Argument::n_float_register_parameters_c) {
          regs[i].set2(FP_ArgReg[fp_args++]->as_VMReg());
#ifdef _WIN64
          int_args++;
          // Allocate slots for callee to stuff register args the stack.
          stk_args += 2;
#endif
        } else {
          regs[i].set2(VMRegImpl::stack2reg(stk_args));
          stk_args += 2;
        }
        break;
      case T_VOID: // Halves of longs and doubles
        assert(i != 0 && (sig_bt[i - 1] == T_LONG || sig_bt[i - 1] == T_DOUBLE), "expecting half");
        regs[i].set_bad();
        break;
      default:
        ShouldNotReachHere();
        break;
      }
    }
#ifdef _WIN64
  // windows abi requires that we always allocate enough stack space
  // for 4 64bit registers to be stored down.
  if (stk_args < 8) {
    stk_args = 8;
  }
#endif // _WIN64

  return stk_args;
}

int SharedRuntime::vector_calling_convention(VMRegPair *regs,
                                             uint num_bits,
                                             uint total_args_passed) {
  assert(num_bits == 64 || num_bits == 128 || num_bits == 256 || num_bits == 512,
         "only certain vector sizes are supported for now");

  static const XMMRegister VEC_ArgReg[32] = {
     xmm0,  xmm1,  xmm2,  xmm3,  xmm4,  xmm5,  xmm6,  xmm7,
     xmm8,  xmm9, xmm10, xmm11, xmm12, xmm13, xmm14, xmm15,
    xmm16, xmm17, xmm18, xmm19, xmm20, xmm21, xmm22, xmm23,
    xmm24, xmm25, xmm26, xmm27, xmm28, xmm29, xmm30, xmm31
  };

  uint stk_args = 0;
  uint fp_args = 0;

  for (uint i = 0; i < total_args_passed; i++) {
    VMReg vmreg = VEC_ArgReg[fp_args++]->as_VMReg();
    int next_val = num_bits == 64 ? 1 : (num_bits == 128 ? 3 : (num_bits  == 256 ? 7 : 15));
    regs[i].set_pair(vmreg->next(next_val), vmreg);
  }

  return stk_args;
}

void SharedRuntime::save_native_result(MacroAssembler *masm, BasicType ret_type, int frame_slots) {
  // We always ignore the frame_slots arg and just use the space just below frame pointer
  // which by this time is free to use
  switch (ret_type) {
  case T_FLOAT:
    __ movflt(Address(rbp, -wordSize), xmm0);
    break;
  case T_DOUBLE:
    __ movdbl(Address(rbp, -wordSize), xmm0);
    break;
  case T_VOID:  break;
  default: {
    __ movptr(Address(rbp, -wordSize), rax);
    }
  }
}

void SharedRuntime::restore_native_result(MacroAssembler *masm, BasicType ret_type, int frame_slots) {
  // We always ignore the frame_slots arg and just use the space just below frame pointer
  // which by this time is free to use
  switch (ret_type) {
  case T_FLOAT:
    __ movflt(xmm0, Address(rbp, -wordSize));
    break;
  case T_DOUBLE:
    __ movdbl(xmm0, Address(rbp, -wordSize));
    break;
  case T_VOID:  break;
  default: {
    __ movptr(rax, Address(rbp, -wordSize));
    }
  }
}

static void save_args(MacroAssembler *masm, int arg_count, int first_arg, VMRegPair *args) {
    for ( int i = first_arg ; i < arg_count ; i++ ) {
      if (args[i].first()->is_Register()) {
        __ push(args[i].first()->as_Register());
      } else if (args[i].first()->is_XMMRegister()) {
        __ subptr(rsp, 2*wordSize);
        __ movdbl(Address(rsp, 0), args[i].first()->as_XMMRegister());
      }
    }
}

static void restore_args(MacroAssembler *masm, int arg_count, int first_arg, VMRegPair *args) {
    for ( int i = arg_count - 1 ; i >= first_arg ; i-- ) {
      if (args[i].first()->is_Register()) {
        __ pop(args[i].first()->as_Register());
      } else if (args[i].first()->is_XMMRegister()) {
        __ movdbl(args[i].first()->as_XMMRegister(), Address(rsp, 0));
        __ addptr(rsp, 2*wordSize);
      }
    }
}

static void verify_oop_args(MacroAssembler* masm,
                            const methodHandle& method,
                            const BasicType* sig_bt,
                            const VMRegPair* regs) {
  Register temp_reg = rbx;  // not part of any compiled calling seq
  if (VerifyOops) {
    for (int i = 0; i < method->size_of_parameters(); i++) {
      if (is_reference_type(sig_bt[i])) {
        VMReg r = regs[i].first();
        assert(r->is_valid(), "bad oop arg");
        if (r->is_stack()) {
          __ movptr(temp_reg, Address(rsp, r->reg2stack() * VMRegImpl::stack_slot_size + wordSize));
          __ verify_oop(temp_reg);
        } else {
          __ verify_oop(r->as_Register());
        }
      }
    }
  }
}

// defined in stubGenerator_x86_64.cpp
OopMap* continuation_enter_setup(MacroAssembler* masm, int& stack_slots);
void fill_continuation_entry(MacroAssembler* masm, Register reg_cont_obj, Register reg_flags);
void continuation_enter_cleanup(MacroAssembler* masm);

static void check_continuation_enter_argument(VMReg actual_vmreg,
                                              Register expected_reg,
                                              const char* name) {
  assert(!actual_vmreg->is_stack(), "%s cannot be on stack", name);
  assert(actual_vmreg->as_Register() == expected_reg,
         "%s is in unexpected register: %s instead of %s",
         name, actual_vmreg->as_Register()->name(), expected_reg->name());
}

static void gen_continuation_enter(MacroAssembler* masm,
                                 const VMRegPair* regs,
                                 int& exception_offset,
                                 OopMapSet* oop_maps,
                                 int& frame_complete,
                                 int& stack_slots,
                                 int& interpreted_entry_offset,
                                 int& compiled_entry_offset) {

  // enterSpecial(Continuation c, boolean isContinue, boolean isVirtualThread)
  int pos_cont_obj   = 0;
  int pos_is_cont    = 1;
  int pos_is_virtual = 2;

  // The platform-specific calling convention may present the arguments in various registers.
  // To simplify the rest of the code, we expect the arguments to reside at these known
  // registers, and we additionally check the placement here in case calling convention ever
  // changes.
  Register reg_cont_obj   = c_rarg1;
  Register reg_is_cont    = c_rarg2;
  Register reg_is_virtual = c_rarg3;

  check_continuation_enter_argument(regs[pos_cont_obj].first(),   reg_cont_obj,   "Continuation object");
  check_continuation_enter_argument(regs[pos_is_cont].first(),    reg_is_cont,    "isContinue");
  check_continuation_enter_argument(regs[pos_is_virtual].first(), reg_is_virtual, "isVirtualThread");

  // Utility methods kill rax, make sure there are no collisions
  assert_different_registers(rax, reg_cont_obj, reg_is_cont, reg_is_virtual);

  AddressLiteral resolve(SharedRuntime::get_resolve_static_call_stub(),
                         relocInfo::static_call_type);

  address start = __ pc();

  Label L_thaw, L_exit;

  // i2i entry used at interp_only_mode only
  interpreted_entry_offset = __ pc() - start;
  {
#ifdef ASSERT
    Label is_interp_only;
    __ cmpb(Address(r15_thread, JavaThread::interp_only_mode_offset()), 0);
    __ jcc(Assembler::notEqual, is_interp_only);
    __ stop("enterSpecial interpreter entry called when not in interp_only_mode");
    __ bind(is_interp_only);
#endif

    __ pop(rax); // return address
    // Read interpreter arguments into registers (this is an ad-hoc i2c adapter)
    __ movptr(c_rarg1, Address(rsp, Interpreter::stackElementSize*2));
    __ movl(c_rarg2,   Address(rsp, Interpreter::stackElementSize*1));
    __ movl(c_rarg3,   Address(rsp, Interpreter::stackElementSize*0));
    __ andptr(rsp, -16); // Ensure compiled code always sees stack at proper alignment
    __ push(rax); // return address
    __ push_cont_fastpath();

    __ enter();

    stack_slots = 2; // will be adjusted in setup
    OopMap* map = continuation_enter_setup(masm, stack_slots);
    // The frame is complete here, but we only record it for the compiled entry, so the frame would appear unsafe,
    // but that's okay because at the very worst we'll miss an async sample, but we're in interp_only_mode anyway.

    __ verify_oop(reg_cont_obj);

    fill_continuation_entry(masm, reg_cont_obj, reg_is_virtual);

    // If continuation, call to thaw. Otherwise, resolve the call and exit.
    __ testptr(reg_is_cont, reg_is_cont);
    __ jcc(Assembler::notZero, L_thaw);

    // --- Resolve path

    // Make sure the call is patchable
    __ align(BytesPerWord, __ offset() + NativeCall::displacement_offset);
    // Emit stub for static call
    CodeBuffer* cbuf = masm->code_section()->outer();
    address stub = CompiledStaticCall::emit_to_interp_stub(*cbuf, __ pc());
    if (stub == nullptr) {
      fatal("CodeCache is full at gen_continuation_enter");
    }
    __ call(resolve);
    oop_maps->add_gc_map(__ pc() - start, map);
    __ post_call_nop();

    __ jmp(L_exit);
  }

  // compiled entry
  __ align(CodeEntryAlignment);
  compiled_entry_offset = __ pc() - start;
  __ enter();

  stack_slots = 2; // will be adjusted in setup
  OopMap* map = continuation_enter_setup(masm, stack_slots);

  // Frame is now completed as far as size and linkage.
  frame_complete = __ pc() - start;

  __ verify_oop(reg_cont_obj);

  fill_continuation_entry(masm, reg_cont_obj, reg_is_virtual);

  // If isContinue, call to thaw. Otherwise, call Continuation.enter(Continuation c, boolean isContinue)
  __ testptr(reg_is_cont, reg_is_cont);
  __ jccb(Assembler::notZero, L_thaw);

  // --- call Continuation.enter(Continuation c, boolean isContinue)

  // Make sure the call is patchable
  __ align(BytesPerWord, __ offset() + NativeCall::displacement_offset);

  // Emit stub for static call
  CodeBuffer* cbuf = masm->code_section()->outer();
  address stub = CompiledStaticCall::emit_to_interp_stub(*cbuf, __ pc());
  if (stub == nullptr) {
    fatal("CodeCache is full at gen_continuation_enter");
  }

  // The call needs to be resolved. There's a special case for this in
  // SharedRuntime::find_callee_info_helper() which calls
  // LinkResolver::resolve_continuation_enter() which resolves the call to
  // Continuation.enter(Continuation c, boolean isContinue).
  __ call(resolve);

  oop_maps->add_gc_map(__ pc() - start, map);
  __ post_call_nop();

  __ jmpb(L_exit);

  // --- Thawing path

  __ bind(L_thaw);

  __ call(RuntimeAddress(StubRoutines::cont_thaw()));

  ContinuationEntry::_return_pc_offset = __ pc() - start;
  oop_maps->add_gc_map(__ pc() - start, map->deep_copy());
  __ post_call_nop();

  // --- Normal exit (resolve/thawing)

  __ bind(L_exit);

  continuation_enter_cleanup(masm);
  __ pop(rbp);
  __ ret(0);

  // --- Exception handling path

  exception_offset = __ pc() - start;

  continuation_enter_cleanup(masm);
  __ pop(rbp);

  __ movptr(c_rarg0, r15_thread);
  __ movptr(c_rarg1, Address(rsp, 0)); // return address

  // rax still holds the original exception oop, save it before the call
  __ push(rax);

  __ call_VM_leaf(CAST_FROM_FN_PTR(address, SharedRuntime::exception_handler_for_return_address), 2);
  __ movptr(rbx, rax);

  // Continue at exception handler:
  //   rax: exception oop
  //   rbx: exception handler
  //   rdx: exception pc
  __ pop(rax);
  __ verify_oop(rax);
  __ pop(rdx);
  __ jmp(rbx);
}

static void gen_special_dispatch(MacroAssembler* masm,
                                 const methodHandle& method,
                                 const BasicType* sig_bt,
                                 const VMRegPair* regs) {
  verify_oop_args(masm, method, sig_bt, regs);
  vmIntrinsics::ID iid = method->intrinsic_id();

  // Now write the args into the outgoing interpreter space
  bool     has_receiver   = false;
  Register receiver_reg   = noreg;
  int      member_arg_pos = -1;
  Register member_reg     = noreg;
  int      ref_kind       = MethodHandles::signature_polymorphic_intrinsic_ref_kind(iid);
  if (ref_kind != 0) {
    member_arg_pos = method->size_of_parameters() - 1;  // trailing MemberName argument
    member_reg = rbx;  // known to be free at this point
    has_receiver = MethodHandles::ref_kind_has_receiver(ref_kind);
  } else if (iid == vmIntrinsics::_invokeBasic) {
    has_receiver = true;
  } else if (iid == vmIntrinsics::_linkToNative) {
    member_arg_pos = method->size_of_parameters() - 1;  // trailing NativeEntryPoint argument
    member_reg = rbx;  // known to be free at this point
  } else {
    fatal("unexpected intrinsic id %d", vmIntrinsics::as_int(iid));
  }

  if (member_reg != noreg) {
    // Load the member_arg into register, if necessary.
    SharedRuntime::check_member_name_argument_is_last_argument(method, sig_bt, regs);
    VMReg r = regs[member_arg_pos].first();
    if (r->is_stack()) {
      __ movptr(member_reg, Address(rsp, r->reg2stack() * VMRegImpl::stack_slot_size + wordSize));
    } else {
      // no data motion is needed
      member_reg = r->as_Register();
    }
  }

  if (has_receiver) {
    // Make sure the receiver is loaded into a register.
    assert(method->size_of_parameters() > 0, "oob");
    assert(sig_bt[0] == T_OBJECT, "receiver argument must be an object");
    VMReg r = regs[0].first();
    assert(r->is_valid(), "bad receiver arg");
    if (r->is_stack()) {
      // Porting note:  This assumes that compiled calling conventions always
      // pass the receiver oop in a register.  If this is not true on some
      // platform, pick a temp and load the receiver from stack.
      fatal("receiver always in a register");
      receiver_reg = j_rarg0;  // known to be free at this point
      __ movptr(receiver_reg, Address(rsp, r->reg2stack() * VMRegImpl::stack_slot_size + wordSize));
    } else {
      // no data motion is needed
      receiver_reg = r->as_Register();
    }
  }

  // Figure out which address we are really jumping to:
  MethodHandles::generate_method_handle_dispatch(masm, iid,
                                                 receiver_reg, member_reg, /*for_compiler_entry:*/ true);
}

// ---------------------------------------------------------------------------
// Generate a native wrapper for a given method.  The method takes arguments
// in the Java compiled code convention, marshals them to the native
// convention (handlizes oops, etc), transitions to native, makes the call,
// returns to java state (possibly blocking), unhandlizes any result and
// returns.
//
// Critical native functions are a shorthand for the use of
// GetPrimtiveArrayCritical and disallow the use of any other JNI
// functions.  The wrapper is expected to unpack the arguments before
// passing them to the callee. Critical native functions leave the state _in_Java,
// since they cannot stop for GC.
// Some other parts of JNI setup are skipped like the tear down of the JNI handle
// block and the check for pending exceptions it's impossible for them
// to be thrown.
//
nmethod* SharedRuntime::generate_native_wrapper(MacroAssembler* masm,
                                                const methodHandle& method,
                                                int compile_id,
                                                BasicType* in_sig_bt,
                                                VMRegPair* in_regs,
                                                BasicType ret_type) {
  if (method->is_continuation_enter_intrinsic()) {
    vmIntrinsics::ID iid = method->intrinsic_id();
    intptr_t start = (intptr_t)__ pc();
    int vep_offset = 0;
    int exception_offset = 0;
    int frame_complete = 0;
    int stack_slots = 0;
    OopMapSet* oop_maps =  new OopMapSet();
    int interpreted_entry_offset = -1;
    gen_continuation_enter(masm,
                         in_regs,
                         exception_offset,
                         oop_maps,
                         frame_complete,
                         stack_slots,
                         interpreted_entry_offset,
                         vep_offset);
    __ flush();
    nmethod* nm = nmethod::new_native_nmethod(method,
                                              compile_id,
                                              masm->code(),
                                              vep_offset,
                                              frame_complete,
                                              stack_slots,
                                              in_ByteSize(-1),
                                              oop_maps,
                                              exception_offset);
    ContinuationEntry::set_enter_code(nm, interpreted_entry_offset);
    return nm;
  }

  if (method->is_method_handle_intrinsic()) {
    vmIntrinsics::ID iid = method->intrinsic_id();
    intptr_t start = (intptr_t)__ pc();
    int vep_offset = ((intptr_t)__ pc()) - start;
    gen_special_dispatch(masm,
                         method,
                         in_sig_bt,
                         in_regs);
    int frame_complete = ((intptr_t)__ pc()) - start;  // not complete, period
    __ flush();
    int stack_slots = SharedRuntime::out_preserve_stack_slots();  // no out slots at all, actually
    return nmethod::new_native_nmethod(method,
                                       compile_id,
                                       masm->code(),
                                       vep_offset,
                                       frame_complete,
                                       stack_slots / VMRegImpl::slots_per_word,
                                       in_ByteSize(-1),
                                       (OopMapSet*)NULL);
  }
  address native_func = method->native_function();
  assert(native_func != NULL, "must have function");

  // An OopMap for lock (and class if static)
  OopMapSet *oop_maps = new OopMapSet();
  intptr_t start = (intptr_t)__ pc();

  // We have received a description of where all the java arg are located
  // on entry to the wrapper. We need to convert these args to where
  // the jni function will expect them. To figure out where they go
  // we convert the java signature to a C signature by inserting
  // the hidden arguments as arg[0] and possibly arg[1] (static method)

  const int total_in_args = method->size_of_parameters();
  int total_c_args = total_in_args + (method->is_static() ? 2 : 1);

  BasicType* out_sig_bt = NEW_RESOURCE_ARRAY(BasicType, total_c_args);
  VMRegPair* out_regs   = NEW_RESOURCE_ARRAY(VMRegPair, total_c_args);
  BasicType* in_elem_bt = NULL;

  int argc = 0;
  out_sig_bt[argc++] = T_ADDRESS;
  if (method->is_static()) {
    out_sig_bt[argc++] = T_OBJECT;
  }

  for (int i = 0; i < total_in_args ; i++ ) {
    out_sig_bt[argc++] = in_sig_bt[i];
  }

  // Now figure out where the args must be stored and how much stack space
  // they require.
  int out_arg_slots;
  out_arg_slots = c_calling_convention(out_sig_bt, out_regs, NULL, total_c_args);

  // Compute framesize for the wrapper.  We need to handlize all oops in
  // incoming registers

  // Calculate the total number of stack slots we will need.

  // First count the abi requirement plus all of the outgoing args
  int stack_slots = SharedRuntime::out_preserve_stack_slots() + out_arg_slots;

  // Now the space for the inbound oop handle area
  int total_save_slots = 6 * VMRegImpl::slots_per_word;  // 6 arguments passed in registers

  int oop_handle_offset = stack_slots;
  stack_slots += total_save_slots;

  // Now any space we need for handlizing a klass if static method

  int klass_slot_offset = 0;
  int klass_offset = -1;
  bool is_static = false;

  if (method->is_static()) {
    klass_slot_offset = stack_slots;
    stack_slots += VMRegImpl::slots_per_word;
    klass_offset = klass_slot_offset * VMRegImpl::stack_slot_size;
    is_static = true;
  }

  // Plus a lock if needed

  if (method->is_synchronized()) {
    stack_slots += VMRegImpl::slots_per_word;
  }

  // Now a place (+2) to save return values or temp during shuffling
  // + 4 for return address (which we own) and saved rbp
  stack_slots += 6;

  // Ok The space we have allocated will look like:
  //
  //
  // FP-> |                     |
  //      |---------------------|
  //      | 2 slots for moves   |
  //      |---------------------|
  //      | klass (if static)   |
  //      |---------------------| <- klass_slot_offset
  //      | oopHandle area      |
  //      |---------------------| <- oop_handle_offset (6 java arg registers)
  //      | outbound memory     |
  //      | based arguments     |
  //      |                     |
  //      |---------------------|
  //      |                     |
  // SP-> | out_preserved_slots |
  //
  //


  // Now compute actual number of stack words we need rounding to make
  // stack properly aligned.
  stack_slots = align_up(stack_slots, StackAlignmentInSlots);

  int stack_size = stack_slots * VMRegImpl::stack_slot_size;

  // First thing make an ic check to see if we should even be here

  // We are free to use all registers as temps without saving them and
  // restoring them except rbp. rbp is the only callee save register
  // as far as the interpreter and the compiler(s) are concerned.


  const Register ic_reg = rax;
  const Register receiver = j_rarg0;

  Label hit;
  Label exception_pending;

  assert_different_registers(ic_reg, receiver, rscratch1);
  __ verify_oop(receiver);
  __ load_klass(rscratch1, receiver, rscratch2);
  __ cmpq(ic_reg, rscratch1);
  __ jcc(Assembler::equal, hit);

  __ jump(RuntimeAddress(SharedRuntime::get_ic_miss_stub()));

  // Verified entry point must be aligned
  __ align(8);

  __ bind(hit);

  int vep_offset = ((intptr_t)__ pc()) - start;

  if (VM_Version::supports_fast_class_init_checks() && method->needs_clinit_barrier()) {
    Label L_skip_barrier;
    Register klass = r10;
    __ mov_metadata(klass, method->method_holder()); // InstanceKlass*
    __ clinit_barrier(klass, r15_thread, &L_skip_barrier /*L_fast_path*/);

    __ jump(RuntimeAddress(SharedRuntime::get_handle_wrong_method_stub())); // slow path

    __ bind(L_skip_barrier);
  }

#ifdef COMPILER1
  // For Object.hashCode, System.identityHashCode try to pull hashCode from object header if available.
  if ((InlineObjectHash && method->intrinsic_id() == vmIntrinsics::_hashCode) || (method->intrinsic_id() == vmIntrinsics::_identityHashCode)) {
    inline_check_hashcode_from_object_header(masm, method, j_rarg0 /*obj_reg*/, rax /*result*/);
  }
#endif // COMPILER1

  // The instruction at the verified entry point must be 5 bytes or longer
  // because it can be patched on the fly by make_non_entrant. The stack bang
  // instruction fits that requirement.

  // Generate stack overflow check
  __ bang_stack_with_offset((int)StackOverflow::stack_shadow_zone_size());

  // Generate a new frame for the wrapper.
  __ enter();
  // -2 because return address is already present and so is saved rbp
  __ subptr(rsp, stack_size - 2*wordSize);

  BarrierSetAssembler* bs = BarrierSet::barrier_set()->barrier_set_assembler();
  // native wrapper is not hot enough to micro optimize the nmethod entry barrier with an out-of-line stub
  bs->nmethod_entry_barrier(masm, NULL /* slow_path */, NULL /* continuation */);

  // Frame is now completed as far as size and linkage.
  int frame_complete = ((intptr_t)__ pc()) - start;

    if (UseRTMLocking) {
      // Abort RTM transaction before calling JNI
      // because critical section will be large and will be
      // aborted anyway. Also nmethod could be deoptimized.
      __ xabort(0);
    }

#ifdef ASSERT
  __ check_stack_alignment(rsp, "improperly aligned stack");
#endif /* ASSERT */


  // We use r14 as the oop handle for the receiver/klass
  // It is callee save so it survives the call to native

  const Register oop_handle_reg = r14;

  //
  // We immediately shuffle the arguments so that any vm call we have to
  // make from here on out (sync slow path, jvmti, etc.) we will have
  // captured the oops from our caller and have a valid oopMap for
  // them.

  // -----------------
  // The Grand Shuffle

  // The Java calling convention is either equal (linux) or denser (win64) than the
  // c calling convention. However the because of the jni_env argument the c calling
  // convention always has at least one more (and two for static) arguments than Java.
  // Therefore if we move the args from java -> c backwards then we will never have
  // a register->register conflict and we don't have to build a dependency graph
  // and figure out how to break any cycles.
  //

  // Record esp-based slot for receiver on stack for non-static methods
  int receiver_offset = -1;

  // This is a trick. We double the stack slots so we can claim
  // the oops in the caller's frame. Since we are sure to have
  // more args than the caller doubling is enough to make
  // sure we can capture all the incoming oop args from the
  // caller.
  //
  OopMap* map = new OopMap(stack_slots * 2, 0 /* arg_slots*/);

  // Mark location of rbp (someday)
  // map->set_callee_saved(VMRegImpl::stack2reg( stack_slots - 2), stack_slots * 2, 0, vmreg(rbp));

  // Use eax, ebx as temporaries during any memory-memory moves we have to do
  // All inbound args are referenced based on rbp and all outbound args via rsp.


#ifdef ASSERT
  bool reg_destroyed[Register::number_of_registers];
  bool freg_destroyed[XMMRegister::number_of_registers];
  for ( int r = 0 ; r < Register::number_of_registers ; r++ ) {
    reg_destroyed[r] = false;
  }
  for ( int f = 0 ; f < XMMRegister::number_of_registers ; f++ ) {
    freg_destroyed[f] = false;
  }

#endif /* ASSERT */

  // For JNI natives the incoming and outgoing registers are offset upwards.
  GrowableArray<int> arg_order(2 * total_in_args);

  VMRegPair tmp_vmreg;
  tmp_vmreg.set2(rbx->as_VMReg());

  for (int i = total_in_args - 1, c_arg = total_c_args - 1; i >= 0; i--, c_arg--) {
    arg_order.push(i);
    arg_order.push(c_arg);
  }

  int temploc = -1;
  for (int ai = 0; ai < arg_order.length(); ai += 2) {
    int i = arg_order.at(ai);
    int c_arg = arg_order.at(ai + 1);
    __ block_comment(err_msg("move %d -> %d", i, c_arg));
#ifdef ASSERT
    if (in_regs[i].first()->is_Register()) {
      assert(!reg_destroyed[in_regs[i].first()->as_Register()->encoding()], "destroyed reg!");
    } else if (in_regs[i].first()->is_XMMRegister()) {
      assert(!freg_destroyed[in_regs[i].first()->as_XMMRegister()->encoding()], "destroyed reg!");
    }
    if (out_regs[c_arg].first()->is_Register()) {
      reg_destroyed[out_regs[c_arg].first()->as_Register()->encoding()] = true;
    } else if (out_regs[c_arg].first()->is_XMMRegister()) {
      freg_destroyed[out_regs[c_arg].first()->as_XMMRegister()->encoding()] = true;
    }
#endif /* ASSERT */
    switch (in_sig_bt[i]) {
      case T_ARRAY:
      case T_OBJECT:
        __ object_move(map, oop_handle_offset, stack_slots, in_regs[i], out_regs[c_arg],
                    ((i == 0) && (!is_static)),
                    &receiver_offset);
        break;
      case T_VOID:
        break;

      case T_FLOAT:
        __ float_move(in_regs[i], out_regs[c_arg]);
          break;

      case T_DOUBLE:
        assert( i + 1 < total_in_args &&
                in_sig_bt[i + 1] == T_VOID &&
                out_sig_bt[c_arg+1] == T_VOID, "bad arg list");
        __ double_move(in_regs[i], out_regs[c_arg]);
        break;

      case T_LONG :
        __ long_move(in_regs[i], out_regs[c_arg]);
        break;

      case T_ADDRESS: assert(false, "found T_ADDRESS in java args");

      default:
        __ move32_64(in_regs[i], out_regs[c_arg]);
    }
  }

  int c_arg;

  // Pre-load a static method's oop into r14.  Used both by locking code and
  // the normal JNI call code.
  // point c_arg at the first arg that is already loaded in case we
  // need to spill before we call out
  c_arg = total_c_args - total_in_args;

  if (method->is_static()) {

    //  load oop into a register
    __ movoop(oop_handle_reg, JNIHandles::make_local(method->method_holder()->java_mirror()));

    // Now handlize the static class mirror it's known not-null.
    __ movptr(Address(rsp, klass_offset), oop_handle_reg);
    map->set_oop(VMRegImpl::stack2reg(klass_slot_offset));

    // Now get the handle
    __ lea(oop_handle_reg, Address(rsp, klass_offset));
    // store the klass handle as second argument
    __ movptr(c_rarg1, oop_handle_reg);
    // and protect the arg if we must spill
    c_arg--;
  }

  // Change state to native (we save the return address in the thread, since it might not
  // be pushed on the stack when we do a stack traversal). It is enough that the pc()
  // points into the right code segment. It does not have to be the correct return pc.
  // We use the same pc/oopMap repeatedly when we call out

  intptr_t the_pc = (intptr_t) __ pc();
  oop_maps->add_gc_map(the_pc - start, map);

  __ set_last_Java_frame(rsp, noreg, (address)the_pc);


  // We have all of the arguments setup at this point. We must not touch any register
  // argument registers at this point (what if we save/restore them there are no oop?

  {
    SkipIfEqual skip(masm, &DTraceMethodProbes, false);
    // protect the args we've loaded
    save_args(masm, total_c_args, c_arg, out_regs);
    __ mov_metadata(c_rarg1, method());
    __ call_VM_leaf(
      CAST_FROM_FN_PTR(address, SharedRuntime::dtrace_method_entry),
      r15_thread, c_rarg1);
    restore_args(masm, total_c_args, c_arg, out_regs);
  }

  // RedefineClasses() tracing support for obsolete method entry
  if (log_is_enabled(Trace, redefine, class, obsolete)) {
    // protect the args we've loaded
    save_args(masm, total_c_args, c_arg, out_regs);
    __ mov_metadata(c_rarg1, method());
    __ call_VM_leaf(
      CAST_FROM_FN_PTR(address, SharedRuntime::rc_trace_method_entry),
      r15_thread, c_rarg1);
    restore_args(masm, total_c_args, c_arg, out_regs);
  }

  // Lock a synchronized method

  // Register definitions used by locking and unlocking

  const Register swap_reg = rax;  // Must use rax for cmpxchg instruction
  const Register obj_reg  = rbx;  // Will contain the oop
  const Register tmp      = r13;

  Label slow_path_lock;
  Label lock_done;

  if (method->is_synchronized()) {
    // Get the handle (the 2nd argument)
    __ mov(oop_handle_reg, c_rarg1);

    // Load the oop from the handle
    __ movptr(obj_reg, Address(oop_handle_reg, 0));

    if (!UseHeavyMonitors) {
      // Load object header
      __ movptr(swap_reg, Address(obj_reg, oopDesc::mark_offset_in_bytes()));
      __ fast_lock_impl(obj_reg, swap_reg, r15_thread, tmp, rscratch1, slow_path_lock);
    } else {
      __ jmp(slow_path_lock);
    }
    __ inc_held_monitor_count();

    // Slow path will re-enter here
    __ bind(lock_done);
  }

  // Finally just about ready to make the JNI call

  // get JNIEnv* which is first argument to native
  __ lea(c_rarg0, Address(r15_thread, in_bytes(JavaThread::jni_environment_offset())));

  // Now set thread in native
  __ movl(Address(r15_thread, JavaThread::thread_state_offset()), _thread_in_native);

  __ call(RuntimeAddress(native_func));

  // Verify or restore cpu control state after JNI call
  __ restore_cpu_control_state_after_jni();

  // Unpack native results.
  switch (ret_type) {
  case T_BOOLEAN: __ c2bool(rax);            break;
  case T_CHAR   : __ movzwl(rax, rax);      break;
  case T_BYTE   : __ sign_extend_byte (rax); break;
  case T_SHORT  : __ sign_extend_short(rax); break;
  case T_INT    : /* nothing to do */        break;
  case T_DOUBLE :
  case T_FLOAT  :
    // Result is in xmm0 we'll save as needed
    break;
  case T_ARRAY:                 // Really a handle
  case T_OBJECT:                // Really a handle
      break; // can't de-handlize until after safepoint check
  case T_VOID: break;
  case T_LONG: break;
  default       : ShouldNotReachHere();
  }

  Label after_transition;

  // Switch thread to "native transition" state before reading the synchronization state.
  // This additional state is necessary because reading and testing the synchronization
  // state is not atomic w.r.t. GC, as this scenario demonstrates:
  //     Java thread A, in _thread_in_native state, loads _not_synchronized and is preempted.
  //     VM thread changes sync state to synchronizing and suspends threads for GC.
  //     Thread A is resumed to finish this native method, but doesn't block here since it
  //     didn't see any synchronization is progress, and escapes.
  __ movl(Address(r15_thread, JavaThread::thread_state_offset()), _thread_in_native_trans);

  // Force this write out before the read below
  __ membar(Assembler::Membar_mask_bits(
              Assembler::LoadLoad | Assembler::LoadStore |
              Assembler::StoreLoad | Assembler::StoreStore));

  // check for safepoint operation in progress and/or pending suspend requests
  {
    Label Continue;
    Label slow_path;

    __ safepoint_poll(slow_path, r15_thread, true /* at_return */, false /* in_nmethod */);

    __ cmpl(Address(r15_thread, JavaThread::suspend_flags_offset()), 0);
    __ jcc(Assembler::equal, Continue);
    __ bind(slow_path);

    // Don't use call_VM as it will see a possible pending exception and forward it
    // and never return here preventing us from clearing _last_native_pc down below.
    // Also can't use call_VM_leaf either as it will check to see if rsi & rdi are
    // preserved and correspond to the bcp/locals pointers. So we do a runtime call
    // by hand.
    //
    __ vzeroupper();
    save_native_result(masm, ret_type, stack_slots);
    __ mov(c_rarg0, r15_thread);
    __ mov(r12, rsp); // remember sp
    __ subptr(rsp, frame::arg_reg_save_area_bytes); // windows
    __ andptr(rsp, -16); // align stack as required by ABI
    __ call(RuntimeAddress(CAST_FROM_FN_PTR(address, JavaThread::check_special_condition_for_native_trans)));
    __ mov(rsp, r12); // restore sp
    __ reinit_heapbase();
    // Restore any method result value
    restore_native_result(masm, ret_type, stack_slots);
    __ bind(Continue);
  }

  // change thread state
  __ movl(Address(r15_thread, JavaThread::thread_state_offset()), _thread_in_Java);
  __ bind(after_transition);

  Label reguard;
  Label reguard_done;
  __ cmpl(Address(r15_thread, JavaThread::stack_guard_state_offset()), StackOverflow::stack_guard_yellow_reserved_disabled);
  __ jcc(Assembler::equal, reguard);
  __ bind(reguard_done);

  // native result if any is live

  // Unlock
  Label slow_path_unlock;
  Label unlock_done;
  if (method->is_synchronized()) {

    Label fast_done;

    // Get locked oop from the handle we passed to jni
    __ movptr(obj_reg, Address(oop_handle_reg, 0));

<<<<<<< HEAD
=======
    if (!UseHeavyMonitors) {
      Label not_recur;
      // Simple recursive lock?
      __ cmpptr(Address(rsp, lock_slot_offset * VMRegImpl::stack_slot_size), NULL_WORD);
      __ jcc(Assembler::notEqual, not_recur);
      __ dec_held_monitor_count();
      __ jmpb(fast_done);
      __ bind(not_recur);
    }

>>>>>>> b3450e93
    // Must save rax if it is live now because cmpxchg must use it
    if (ret_type != T_FLOAT && ret_type != T_DOUBLE && ret_type != T_VOID) {
      save_native_result(masm, ret_type, stack_slots);
    }

    if (!UseHeavyMonitors) {
      __ movptr(swap_reg, Address(obj_reg, oopDesc::mark_offset_in_bytes()));
      __ andptr(swap_reg, ~(int32_t)markWord::lock_mask_in_place);
      __ fast_unlock_impl(obj_reg, swap_reg, tmp, slow_path_unlock);
      __ dec_held_monitor_count();
    } else {
      __ jmp(slow_path_unlock);
    }

    // slow path re-enters here
    __ bind(unlock_done);
    if (ret_type != T_FLOAT && ret_type != T_DOUBLE && ret_type != T_VOID) {
      restore_native_result(masm, ret_type, stack_slots);
    }

    __ bind(fast_done);
  }
  {
    SkipIfEqual skip(masm, &DTraceMethodProbes, false);
    save_native_result(masm, ret_type, stack_slots);
    __ mov_metadata(c_rarg1, method());
    __ call_VM_leaf(
         CAST_FROM_FN_PTR(address, SharedRuntime::dtrace_method_exit),
         r15_thread, c_rarg1);
    restore_native_result(masm, ret_type, stack_slots);
  }

  __ reset_last_Java_frame(false);

  // Unbox oop result, e.g. JNIHandles::resolve value.
  if (is_reference_type(ret_type)) {
    __ resolve_jobject(rax /* value */,
                       r15_thread /* thread */,
                       rcx /* tmp */);
  }

  if (CheckJNICalls) {
    // clear_pending_jni_exception_check
    __ movptr(Address(r15_thread, JavaThread::pending_jni_exception_check_fn_offset()), NULL_WORD);
  }

  // reset handle block
  __ movptr(rcx, Address(r15_thread, JavaThread::active_handles_offset()));
  __ movl(Address(rcx, JNIHandleBlock::top_offset_in_bytes()), NULL_WORD);

  // pop our frame

  __ leave();

  // Any exception pending?
  __ cmpptr(Address(r15_thread, in_bytes(Thread::pending_exception_offset())), NULL_WORD);
  __ jcc(Assembler::notEqual, exception_pending);

  // Return

  __ ret(0);

  // Unexpected paths are out of line and go here

  // forward the exception
  __ bind(exception_pending);

  // and forward the exception
  __ jump(RuntimeAddress(StubRoutines::forward_exception_entry()));

  // Slow path locking & unlocking
  if (method->is_synchronized()) {

    // BEGIN Slow path lock
    __ bind(slow_path_lock);

    // has last_Java_frame setup. No exceptions so do vanilla call not call_VM
    // args are (oop obj, BasicLock* lock, JavaThread* thread)

    // protect the args we've loaded
    save_args(masm, total_c_args, c_arg, out_regs);

    __ mov(c_rarg0, obj_reg);
    __ mov(c_rarg1, r15_thread);

    // Not a leaf but we have last_Java_frame setup as we want
    __ call_VM_leaf(CAST_FROM_FN_PTR(address, SharedRuntime::complete_monitor_locking_C), 3);
    restore_args(masm, total_c_args, c_arg, out_regs);

#ifdef ASSERT
    { Label L;
    __ cmpptr(Address(r15_thread, in_bytes(Thread::pending_exception_offset())), NULL_WORD);
    __ jcc(Assembler::equal, L);
    __ stop("no pending exception allowed on exit from monitorenter");
    __ bind(L);
    }
#endif
    __ jmp(lock_done);

    // END Slow path lock

    // BEGIN Slow path unlock
    __ bind(slow_path_unlock);

    // If we haven't already saved the native result we must save it now as xmm registers
    // are still exposed.
    __ vzeroupper();
    if (ret_type == T_FLOAT || ret_type == T_DOUBLE ) {
      save_native_result(masm, ret_type, stack_slots);
    }

    __ mov(c_rarg0, obj_reg);
    __ mov(c_rarg1, r15_thread);
    __ mov(r12, rsp); // remember sp
    __ subptr(rsp, frame::arg_reg_save_area_bytes); // windows
    __ andptr(rsp, -16); // align stack as required by ABI

    // Save pending exception around call to VM (which contains an EXCEPTION_MARK)
    // NOTE that obj_reg == rbx currently
    __ movptr(rbx, Address(r15_thread, in_bytes(Thread::pending_exception_offset())));
    __ movptr(Address(r15_thread, in_bytes(Thread::pending_exception_offset())), NULL_WORD);

    // args are (oop obj, BasicLock* lock, JavaThread* thread)
    __ call(RuntimeAddress(CAST_FROM_FN_PTR(address, SharedRuntime::complete_monitor_unlocking_C)));
    __ mov(rsp, r12); // restore sp
    __ reinit_heapbase();
#ifdef ASSERT
    {
      Label L;
      __ cmpptr(Address(r15_thread, in_bytes(Thread::pending_exception_offset())), NULL_WORD);
      __ jcc(Assembler::equal, L);
      __ stop("no pending exception allowed on exit complete_monitor_unlocking_C");
      __ bind(L);
    }
#endif /* ASSERT */

    __ movptr(Address(r15_thread, in_bytes(Thread::pending_exception_offset())), rbx);

    if (ret_type == T_FLOAT || ret_type == T_DOUBLE ) {
      restore_native_result(masm, ret_type, stack_slots);
    }
    __ jmp(unlock_done);

    // END Slow path unlock

  } // synchronized

  // SLOW PATH Reguard the stack if needed

  __ bind(reguard);
  __ vzeroupper();
  save_native_result(masm, ret_type, stack_slots);
  __ mov(r12, rsp); // remember sp
  __ subptr(rsp, frame::arg_reg_save_area_bytes); // windows
  __ andptr(rsp, -16); // align stack as required by ABI
  __ call(RuntimeAddress(CAST_FROM_FN_PTR(address, SharedRuntime::reguard_yellow_pages)));
  __ mov(rsp, r12); // restore sp
  __ reinit_heapbase();
  restore_native_result(masm, ret_type, stack_slots);
  // and continue
  __ jmp(reguard_done);



  __ flush();

  nmethod *nm = nmethod::new_native_nmethod(method,
                                            compile_id,
                                            masm->code(),
                                            vep_offset,
                                            frame_complete,
                                            stack_slots / VMRegImpl::slots_per_word,
                                            (is_static ? in_ByteSize(klass_offset) : in_ByteSize(receiver_offset)),
                                            oop_maps);

  return nm;
}

// this function returns the adjust size (in number of words) to a c2i adapter
// activation for use during deoptimization
int Deoptimization::last_frame_adjust(int callee_parameters, int callee_locals ) {
  return (callee_locals - callee_parameters) * Interpreter::stackElementWords;
}


uint SharedRuntime::out_preserve_stack_slots() {
  return 0;
}


// Number of stack slots between incoming argument block and the start of
// a new frame.  The PROLOG must add this many slots to the stack.  The
// EPILOG must remove this many slots.  amd64 needs two slots for
// return address.
uint SharedRuntime::in_preserve_stack_slots() {
  return 4 + 2 * VerifyStackAtCalls;
}

//------------------------------generate_deopt_blob----------------------------
void SharedRuntime::generate_deopt_blob() {
  // Allocate space for the code
  ResourceMark rm;
  // Setup code generation tools
  int pad = 0;
  if (UseAVX > 2) {
    pad += 1024;
  }
#if INCLUDE_JVMCI
  if (EnableJVMCI) {
    pad += 512; // Increase the buffer size when compiling for JVMCI
  }
#endif
  CodeBuffer buffer("deopt_blob", 2560+pad, 1024);
  MacroAssembler* masm = new MacroAssembler(&buffer);
  int frame_size_in_words;
  OopMap* map = NULL;
  OopMapSet *oop_maps = new OopMapSet();

  // -------------
  // This code enters when returning to a de-optimized nmethod.  A return
  // address has been pushed on the stack, and return values are in
  // registers.
  // If we are doing a normal deopt then we were called from the patched
  // nmethod from the point we returned to the nmethod. So the return
  // address on the stack is wrong by NativeCall::instruction_size
  // We will adjust the value so it looks like we have the original return
  // address on the stack (like when we eagerly deoptimized).
  // In the case of an exception pending when deoptimizing, we enter
  // with a return address on the stack that points after the call we patched
  // into the exception handler. We have the following register state from,
  // e.g., the forward exception stub (see stubGenerator_x86_64.cpp).
  //    rax: exception oop
  //    rbx: exception handler
  //    rdx: throwing pc
  // So in this case we simply jam rdx into the useless return address and
  // the stack looks just like we want.
  //
  // At this point we need to de-opt.  We save the argument return
  // registers.  We call the first C routine, fetch_unroll_info().  This
  // routine captures the return values and returns a structure which
  // describes the current frame size and the sizes of all replacement frames.
  // The current frame is compiled code and may contain many inlined
  // functions, each with their own JVM state.  We pop the current frame, then
  // push all the new frames.  Then we call the C routine unpack_frames() to
  // populate these frames.  Finally unpack_frames() returns us the new target
  // address.  Notice that callee-save registers are BLOWN here; they have
  // already been captured in the vframeArray at the time the return PC was
  // patched.
  address start = __ pc();
  Label cont;

  // Prolog for non exception case!

  // Save everything in sight.
  map = RegisterSaver::save_live_registers(masm, 0, &frame_size_in_words, /*save_wide_vectors*/ true);

  // Normal deoptimization.  Save exec mode for unpack_frames.
  __ movl(r14, Deoptimization::Unpack_deopt); // callee-saved
  __ jmp(cont);

  int reexecute_offset = __ pc() - start;
#if INCLUDE_JVMCI && !defined(COMPILER1)
  if (EnableJVMCI && UseJVMCICompiler) {
    // JVMCI does not use this kind of deoptimization
    __ should_not_reach_here();
  }
#endif

  // Reexecute case
  // return address is the pc describes what bci to do re-execute at

  // No need to update map as each call to save_live_registers will produce identical oopmap
  (void) RegisterSaver::save_live_registers(masm, 0, &frame_size_in_words, /*save_wide_vectors*/ true);

  __ movl(r14, Deoptimization::Unpack_reexecute); // callee-saved
  __ jmp(cont);

#if INCLUDE_JVMCI
  Label after_fetch_unroll_info_call;
  int implicit_exception_uncommon_trap_offset = 0;
  int uncommon_trap_offset = 0;

  if (EnableJVMCI) {
    implicit_exception_uncommon_trap_offset = __ pc() - start;

    __ pushptr(Address(r15_thread, in_bytes(JavaThread::jvmci_implicit_exception_pc_offset())));
    __ movptr(Address(r15_thread, in_bytes(JavaThread::jvmci_implicit_exception_pc_offset())), NULL_WORD);

    uncommon_trap_offset = __ pc() - start;

    // Save everything in sight.
    RegisterSaver::save_live_registers(masm, 0, &frame_size_in_words, /*save_wide_vectors*/ true);
    // fetch_unroll_info needs to call last_java_frame()
    __ set_last_Java_frame(noreg, noreg, NULL);

    __ movl(c_rarg1, Address(r15_thread, in_bytes(JavaThread::pending_deoptimization_offset())));
    __ movl(Address(r15_thread, in_bytes(JavaThread::pending_deoptimization_offset())), -1);

    __ movl(r14, Deoptimization::Unpack_reexecute);
    __ mov(c_rarg0, r15_thread);
    __ movl(c_rarg2, r14); // exec mode
    __ call(RuntimeAddress(CAST_FROM_FN_PTR(address, Deoptimization::uncommon_trap)));
    oop_maps->add_gc_map( __ pc()-start, map->deep_copy());

    __ reset_last_Java_frame(false);

    __ jmp(after_fetch_unroll_info_call);
  } // EnableJVMCI
#endif // INCLUDE_JVMCI

  int exception_offset = __ pc() - start;

  // Prolog for exception case

  // all registers are dead at this entry point, except for rax, and
  // rdx which contain the exception oop and exception pc
  // respectively.  Set them in TLS and fall thru to the
  // unpack_with_exception_in_tls entry point.

  __ movptr(Address(r15_thread, JavaThread::exception_pc_offset()), rdx);
  __ movptr(Address(r15_thread, JavaThread::exception_oop_offset()), rax);

  int exception_in_tls_offset = __ pc() - start;

  // new implementation because exception oop is now passed in JavaThread

  // Prolog for exception case
  // All registers must be preserved because they might be used by LinearScan
  // Exceptiop oop and throwing PC are passed in JavaThread
  // tos: stack at point of call to method that threw the exception (i.e. only
  // args are on the stack, no return address)

  // make room on stack for the return address
  // It will be patched later with the throwing pc. The correct value is not
  // available now because loading it from memory would destroy registers.
  __ push(0);

  // Save everything in sight.
  map = RegisterSaver::save_live_registers(masm, 0, &frame_size_in_words, /*save_wide_vectors*/ true);

  // Now it is safe to overwrite any register

  // Deopt during an exception.  Save exec mode for unpack_frames.
  __ movl(r14, Deoptimization::Unpack_exception); // callee-saved

  // load throwing pc from JavaThread and patch it as the return address
  // of the current frame. Then clear the field in JavaThread

  __ movptr(rdx, Address(r15_thread, JavaThread::exception_pc_offset()));
  __ movptr(Address(rbp, wordSize), rdx);
  __ movptr(Address(r15_thread, JavaThread::exception_pc_offset()), NULL_WORD);

#ifdef ASSERT
  // verify that there is really an exception oop in JavaThread
  __ movptr(rax, Address(r15_thread, JavaThread::exception_oop_offset()));
  __ verify_oop(rax);

  // verify that there is no pending exception
  Label no_pending_exception;
  __ movptr(rax, Address(r15_thread, Thread::pending_exception_offset()));
  __ testptr(rax, rax);
  __ jcc(Assembler::zero, no_pending_exception);
  __ stop("must not have pending exception here");
  __ bind(no_pending_exception);
#endif

  __ bind(cont);

  // Call C code.  Need thread and this frame, but NOT official VM entry
  // crud.  We cannot block on this call, no GC can happen.
  //
  // UnrollBlock* fetch_unroll_info(JavaThread* thread)

  // fetch_unroll_info needs to call last_java_frame().

  __ set_last_Java_frame(noreg, noreg, NULL);
#ifdef ASSERT
  { Label L;
    __ cmpptr(Address(r15_thread, JavaThread::last_Java_fp_offset()), NULL_WORD);
    __ jcc(Assembler::equal, L);
    __ stop("SharedRuntime::generate_deopt_blob: last_Java_fp not cleared");
    __ bind(L);
  }
#endif // ASSERT
  __ mov(c_rarg0, r15_thread);
  __ movl(c_rarg1, r14); // exec_mode
  __ call(RuntimeAddress(CAST_FROM_FN_PTR(address, Deoptimization::fetch_unroll_info)));

  // Need to have an oopmap that tells fetch_unroll_info where to
  // find any register it might need.
  oop_maps->add_gc_map(__ pc() - start, map);

  __ reset_last_Java_frame(false);

#if INCLUDE_JVMCI
  if (EnableJVMCI) {
    __ bind(after_fetch_unroll_info_call);
  }
#endif

  // Load UnrollBlock* into rdi
  __ mov(rdi, rax);

  __ movl(r14, Address(rdi, Deoptimization::UnrollBlock::unpack_kind_offset_in_bytes()));
   Label noException;
  __ cmpl(r14, Deoptimization::Unpack_exception);   // Was exception pending?
  __ jcc(Assembler::notEqual, noException);
  __ movptr(rax, Address(r15_thread, JavaThread::exception_oop_offset()));
  // QQQ this is useless it was NULL above
  __ movptr(rdx, Address(r15_thread, JavaThread::exception_pc_offset()));
  __ movptr(Address(r15_thread, JavaThread::exception_oop_offset()), NULL_WORD);
  __ movptr(Address(r15_thread, JavaThread::exception_pc_offset()), NULL_WORD);

  __ verify_oop(rax);

  // Overwrite the result registers with the exception results.
  __ movptr(Address(rsp, RegisterSaver::rax_offset_in_bytes()), rax);
  // I think this is useless
  __ movptr(Address(rsp, RegisterSaver::rdx_offset_in_bytes()), rdx);

  __ bind(noException);

  // Only register save data is on the stack.
  // Now restore the result registers.  Everything else is either dead
  // or captured in the vframeArray.
  RegisterSaver::restore_result_registers(masm);

  // All of the register save area has been popped of the stack. Only the
  // return address remains.

  // Pop all the frames we must move/replace.
  //
  // Frame picture (youngest to oldest)
  // 1: self-frame (no frame link)
  // 2: deopting frame  (no frame link)
  // 3: caller of deopting frame (could be compiled/interpreted).
  //
  // Note: by leaving the return address of self-frame on the stack
  // and using the size of frame 2 to adjust the stack
  // when we are done the return to frame 3 will still be on the stack.

  // Pop deoptimized frame
  __ movl(rcx, Address(rdi, Deoptimization::UnrollBlock::size_of_deoptimized_frame_offset_in_bytes()));
  __ addptr(rsp, rcx);

  // rsp should be pointing at the return address to the caller (3)

  // Pick up the initial fp we should save
  // restore rbp before stack bang because if stack overflow is thrown it needs to be pushed (and preserved)
  __ movptr(rbp, Address(rdi, Deoptimization::UnrollBlock::initial_info_offset_in_bytes()));

#ifdef ASSERT
  // Compilers generate code that bang the stack by as much as the
  // interpreter would need. So this stack banging should never
  // trigger a fault. Verify that it does not on non product builds.
  __ movl(rbx, Address(rdi, Deoptimization::UnrollBlock::total_frame_sizes_offset_in_bytes()));
  __ bang_stack_size(rbx, rcx);
#endif

  // Load address of array of frame pcs into rcx
  __ movptr(rcx, Address(rdi, Deoptimization::UnrollBlock::frame_pcs_offset_in_bytes()));

  // Trash the old pc
  __ addptr(rsp, wordSize);

  // Load address of array of frame sizes into rsi
  __ movptr(rsi, Address(rdi, Deoptimization::UnrollBlock::frame_sizes_offset_in_bytes()));

  // Load counter into rdx
  __ movl(rdx, Address(rdi, Deoptimization::UnrollBlock::number_of_frames_offset_in_bytes()));

  // Now adjust the caller's stack to make up for the extra locals
  // but record the original sp so that we can save it in the skeletal interpreter
  // frame and the stack walking of interpreter_sender will get the unextended sp
  // value and not the "real" sp value.

  const Register sender_sp = r8;

  __ mov(sender_sp, rsp);
  __ movl(rbx, Address(rdi,
                       Deoptimization::UnrollBlock::
                       caller_adjustment_offset_in_bytes()));
  __ subptr(rsp, rbx);

  // Push interpreter frames in a loop
  Label loop;
  __ bind(loop);
  __ movptr(rbx, Address(rsi, 0));      // Load frame size
  __ subptr(rbx, 2*wordSize);           // We'll push pc and ebp by hand
  __ pushptr(Address(rcx, 0));          // Save return address
  __ enter();                           // Save old & set new ebp
  __ subptr(rsp, rbx);                  // Prolog
  // This value is corrected by layout_activation_impl
  __ movptr(Address(rbp, frame::interpreter_frame_last_sp_offset * wordSize), NULL_WORD);
  __ movptr(Address(rbp, frame::interpreter_frame_sender_sp_offset * wordSize), sender_sp); // Make it walkable
  __ mov(sender_sp, rsp);               // Pass sender_sp to next frame
  __ addptr(rsi, wordSize);             // Bump array pointer (sizes)
  __ addptr(rcx, wordSize);             // Bump array pointer (pcs)
  __ decrementl(rdx);                   // Decrement counter
  __ jcc(Assembler::notZero, loop);
  __ pushptr(Address(rcx, 0));          // Save final return address

  // Re-push self-frame
  __ enter();                           // Save old & set new ebp

  // Allocate a full sized register save area.
  // Return address and rbp are in place, so we allocate two less words.
  __ subptr(rsp, (frame_size_in_words - 2) * wordSize);

  // Restore frame locals after moving the frame
  __ movdbl(Address(rsp, RegisterSaver::xmm0_offset_in_bytes()), xmm0);
  __ movptr(Address(rsp, RegisterSaver::rax_offset_in_bytes()), rax);

  // Call C code.  Need thread but NOT official VM entry
  // crud.  We cannot block on this call, no GC can happen.  Call should
  // restore return values to their stack-slots with the new SP.
  //
  // void Deoptimization::unpack_frames(JavaThread* thread, int exec_mode)

  // Use rbp because the frames look interpreted now
  // Save "the_pc" since it cannot easily be retrieved using the last_java_SP after we aligned SP.
  // Don't need the precise return PC here, just precise enough to point into this code blob.
  address the_pc = __ pc();
  __ set_last_Java_frame(noreg, rbp, the_pc);

  __ andptr(rsp, -(StackAlignmentInBytes));  // Fix stack alignment as required by ABI
  __ mov(c_rarg0, r15_thread);
  __ movl(c_rarg1, r14); // second arg: exec_mode
  __ call(RuntimeAddress(CAST_FROM_FN_PTR(address, Deoptimization::unpack_frames)));
  // Revert SP alignment after call since we're going to do some SP relative addressing below
  __ movptr(rsp, Address(r15_thread, JavaThread::last_Java_sp_offset()));

  // Set an oopmap for the call site
  // Use the same PC we used for the last java frame
  oop_maps->add_gc_map(the_pc - start,
                       new OopMap( frame_size_in_words, 0 ));

  // Clear fp AND pc
  __ reset_last_Java_frame(true);

  // Collect return values
  __ movdbl(xmm0, Address(rsp, RegisterSaver::xmm0_offset_in_bytes()));
  __ movptr(rax, Address(rsp, RegisterSaver::rax_offset_in_bytes()));
  // I think this is useless (throwing pc?)
  __ movptr(rdx, Address(rsp, RegisterSaver::rdx_offset_in_bytes()));

  // Pop self-frame.
  __ leave();                           // Epilog

  // Jump to interpreter
  __ ret(0);

  // Make sure all code is generated
  masm->flush();

  _deopt_blob = DeoptimizationBlob::create(&buffer, oop_maps, 0, exception_offset, reexecute_offset, frame_size_in_words);
  _deopt_blob->set_unpack_with_exception_in_tls_offset(exception_in_tls_offset);
#if INCLUDE_JVMCI
  if (EnableJVMCI) {
    _deopt_blob->set_uncommon_trap_offset(uncommon_trap_offset);
    _deopt_blob->set_implicit_exception_uncommon_trap_offset(implicit_exception_uncommon_trap_offset);
  }
#endif
}

#ifdef COMPILER2
//------------------------------generate_uncommon_trap_blob--------------------
void SharedRuntime::generate_uncommon_trap_blob() {
  // Allocate space for the code
  ResourceMark rm;
  // Setup code generation tools
  CodeBuffer buffer("uncommon_trap_blob", 2048, 1024);
  MacroAssembler* masm = new MacroAssembler(&buffer);

  assert(SimpleRuntimeFrame::framesize % 4 == 0, "sp not 16-byte aligned");

  address start = __ pc();

  if (UseRTMLocking) {
    // Abort RTM transaction before possible nmethod deoptimization.
    __ xabort(0);
  }

  // Push self-frame.  We get here with a return address on the
  // stack, so rsp is 8-byte aligned until we allocate our frame.
  __ subptr(rsp, SimpleRuntimeFrame::return_off << LogBytesPerInt); // Epilog!

  // No callee saved registers. rbp is assumed implicitly saved
  __ movptr(Address(rsp, SimpleRuntimeFrame::rbp_off << LogBytesPerInt), rbp);

  // compiler left unloaded_class_index in j_rarg0 move to where the
  // runtime expects it.
  __ movl(c_rarg1, j_rarg0);

  __ set_last_Java_frame(noreg, noreg, NULL);

  // Call C code.  Need thread but NOT official VM entry
  // crud.  We cannot block on this call, no GC can happen.  Call should
  // capture callee-saved registers as well as return values.
  // Thread is in rdi already.
  //
  // UnrollBlock* uncommon_trap(JavaThread* thread, jint unloaded_class_index);

  __ mov(c_rarg0, r15_thread);
  __ movl(c_rarg2, Deoptimization::Unpack_uncommon_trap);
  __ call(RuntimeAddress(CAST_FROM_FN_PTR(address, Deoptimization::uncommon_trap)));

  // Set an oopmap for the call site
  OopMapSet* oop_maps = new OopMapSet();
  OopMap* map = new OopMap(SimpleRuntimeFrame::framesize, 0);

  // location of rbp is known implicitly by the frame sender code

  oop_maps->add_gc_map(__ pc() - start, map);

  __ reset_last_Java_frame(false);

  // Load UnrollBlock* into rdi
  __ mov(rdi, rax);

#ifdef ASSERT
  { Label L;
    __ cmpptr(Address(rdi, Deoptimization::UnrollBlock::unpack_kind_offset_in_bytes()),
              Deoptimization::Unpack_uncommon_trap);
    __ jcc(Assembler::equal, L);
    __ stop("SharedRuntime::generate_deopt_blob: expected Unpack_uncommon_trap");
    __ bind(L);
  }
#endif

  // Pop all the frames we must move/replace.
  //
  // Frame picture (youngest to oldest)
  // 1: self-frame (no frame link)
  // 2: deopting frame  (no frame link)
  // 3: caller of deopting frame (could be compiled/interpreted).

  // Pop self-frame.  We have no frame, and must rely only on rax and rsp.
  __ addptr(rsp, (SimpleRuntimeFrame::framesize - 2) << LogBytesPerInt); // Epilog!

  // Pop deoptimized frame (int)
  __ movl(rcx, Address(rdi,
                       Deoptimization::UnrollBlock::
                       size_of_deoptimized_frame_offset_in_bytes()));
  __ addptr(rsp, rcx);

  // rsp should be pointing at the return address to the caller (3)

  // Pick up the initial fp we should save
  // restore rbp before stack bang because if stack overflow is thrown it needs to be pushed (and preserved)
  __ movptr(rbp, Address(rdi, Deoptimization::UnrollBlock::initial_info_offset_in_bytes()));

#ifdef ASSERT
  // Compilers generate code that bang the stack by as much as the
  // interpreter would need. So this stack banging should never
  // trigger a fault. Verify that it does not on non product builds.
  __ movl(rbx, Address(rdi ,Deoptimization::UnrollBlock::total_frame_sizes_offset_in_bytes()));
  __ bang_stack_size(rbx, rcx);
#endif

  // Load address of array of frame pcs into rcx (address*)
  __ movptr(rcx, Address(rdi, Deoptimization::UnrollBlock::frame_pcs_offset_in_bytes()));

  // Trash the return pc
  __ addptr(rsp, wordSize);

  // Load address of array of frame sizes into rsi (intptr_t*)
  __ movptr(rsi, Address(rdi, Deoptimization::UnrollBlock:: frame_sizes_offset_in_bytes()));

  // Counter
  __ movl(rdx, Address(rdi, Deoptimization::UnrollBlock:: number_of_frames_offset_in_bytes())); // (int)

  // Now adjust the caller's stack to make up for the extra locals but
  // record the original sp so that we can save it in the skeletal
  // interpreter frame and the stack walking of interpreter_sender
  // will get the unextended sp value and not the "real" sp value.

  const Register sender_sp = r8;

  __ mov(sender_sp, rsp);
  __ movl(rbx, Address(rdi, Deoptimization::UnrollBlock:: caller_adjustment_offset_in_bytes())); // (int)
  __ subptr(rsp, rbx);

  // Push interpreter frames in a loop
  Label loop;
  __ bind(loop);
  __ movptr(rbx, Address(rsi, 0)); // Load frame size
  __ subptr(rbx, 2 * wordSize);    // We'll push pc and rbp by hand
  __ pushptr(Address(rcx, 0));     // Save return address
  __ enter();                      // Save old & set new rbp
  __ subptr(rsp, rbx);             // Prolog
  __ movptr(Address(rbp, frame::interpreter_frame_sender_sp_offset * wordSize),
            sender_sp);            // Make it walkable
  // This value is corrected by layout_activation_impl
  __ movptr(Address(rbp, frame::interpreter_frame_last_sp_offset * wordSize), NULL_WORD);
  __ mov(sender_sp, rsp);          // Pass sender_sp to next frame
  __ addptr(rsi, wordSize);        // Bump array pointer (sizes)
  __ addptr(rcx, wordSize);        // Bump array pointer (pcs)
  __ decrementl(rdx);              // Decrement counter
  __ jcc(Assembler::notZero, loop);
  __ pushptr(Address(rcx, 0));     // Save final return address

  // Re-push self-frame
  __ enter();                 // Save old & set new rbp
  __ subptr(rsp, (SimpleRuntimeFrame::framesize - 4) << LogBytesPerInt);
                              // Prolog

  // Use rbp because the frames look interpreted now
  // Save "the_pc" since it cannot easily be retrieved using the last_java_SP after we aligned SP.
  // Don't need the precise return PC here, just precise enough to point into this code blob.
  address the_pc = __ pc();
  __ set_last_Java_frame(noreg, rbp, the_pc);

  // Call C code.  Need thread but NOT official VM entry
  // crud.  We cannot block on this call, no GC can happen.  Call should
  // restore return values to their stack-slots with the new SP.
  // Thread is in rdi already.
  //
  // BasicType unpack_frames(JavaThread* thread, int exec_mode);

  __ andptr(rsp, -(StackAlignmentInBytes)); // Align SP as required by ABI
  __ mov(c_rarg0, r15_thread);
  __ movl(c_rarg1, Deoptimization::Unpack_uncommon_trap);
  __ call(RuntimeAddress(CAST_FROM_FN_PTR(address, Deoptimization::unpack_frames)));

  // Set an oopmap for the call site
  // Use the same PC we used for the last java frame
  oop_maps->add_gc_map(the_pc - start, new OopMap(SimpleRuntimeFrame::framesize, 0));

  // Clear fp AND pc
  __ reset_last_Java_frame(true);

  // Pop self-frame.
  __ leave();                 // Epilog

  // Jump to interpreter
  __ ret(0);

  // Make sure all code is generated
  masm->flush();

  _uncommon_trap_blob =  UncommonTrapBlob::create(&buffer, oop_maps,
                                                 SimpleRuntimeFrame::framesize >> 1);
}
#endif // COMPILER2

//------------------------------generate_handler_blob------
//
// Generate a special Compile2Runtime blob that saves all registers,
// and setup oopmap.
//
SafepointBlob* SharedRuntime::generate_handler_blob(address call_ptr, int poll_type) {
  assert(StubRoutines::forward_exception_entry() != NULL,
         "must be generated before");

  ResourceMark rm;
  OopMapSet *oop_maps = new OopMapSet();
  OopMap* map;

  // Allocate space for the code.  Setup code generation tools.
  CodeBuffer buffer("handler_blob", 2048, 1024);
  MacroAssembler* masm = new MacroAssembler(&buffer);

  address start   = __ pc();
  address call_pc = NULL;
  int frame_size_in_words;
  bool cause_return = (poll_type == POLL_AT_RETURN);
  bool save_wide_vectors = (poll_type == POLL_AT_VECTOR_LOOP);

  if (UseRTMLocking) {
    // Abort RTM transaction before calling runtime
    // because critical section will be large and will be
    // aborted anyway. Also nmethod could be deoptimized.
    __ xabort(0);
  }

  // Make room for return address (or push it again)
  if (!cause_return) {
    __ push(rbx);
  }

  // Save registers, fpu state, and flags
  map = RegisterSaver::save_live_registers(masm, 0, &frame_size_in_words, save_wide_vectors);

  // The following is basically a call_VM.  However, we need the precise
  // address of the call in order to generate an oopmap. Hence, we do all the
  // work ourselves.

  __ set_last_Java_frame(noreg, noreg, NULL);  // JavaFrameAnchor::capture_last_Java_pc() will get the pc from the return address, which we store next:

  // The return address must always be correct so that frame constructor never
  // sees an invalid pc.

  if (!cause_return) {
    // Get the return pc saved by the signal handler and stash it in its appropriate place on the stack.
    // Additionally, rbx is a callee saved register and we can look at it later to determine
    // if someone changed the return address for us!
    __ movptr(rbx, Address(r15_thread, JavaThread::saved_exception_pc_offset()));
    __ movptr(Address(rbp, wordSize), rbx);
  }

  // Do the call
  __ mov(c_rarg0, r15_thread);
  __ call(RuntimeAddress(call_ptr));

  // Set an oopmap for the call site.  This oopmap will map all
  // oop-registers and debug-info registers as callee-saved.  This
  // will allow deoptimization at this safepoint to find all possible
  // debug-info recordings, as well as let GC find all oops.

  oop_maps->add_gc_map( __ pc() - start, map);

  Label noException;

  __ reset_last_Java_frame(false);

  __ cmpptr(Address(r15_thread, Thread::pending_exception_offset()), NULL_WORD);
  __ jcc(Assembler::equal, noException);

  // Exception pending

  RegisterSaver::restore_live_registers(masm, save_wide_vectors);

  __ jump(RuntimeAddress(StubRoutines::forward_exception_entry()));

  // No exception case
  __ bind(noException);

  Label no_adjust;
#ifdef ASSERT
  Label bail;
#endif
  if (!cause_return) {
    Label no_prefix, not_special;

    // If our stashed return pc was modified by the runtime we avoid touching it
    __ cmpptr(rbx, Address(rbp, wordSize));
    __ jccb(Assembler::notEqual, no_adjust);

    // Skip over the poll instruction.
    // See NativeInstruction::is_safepoint_poll()
    // Possible encodings:
    //      85 00       test   %eax,(%rax)
    //      85 01       test   %eax,(%rcx)
    //      85 02       test   %eax,(%rdx)
    //      85 03       test   %eax,(%rbx)
    //      85 06       test   %eax,(%rsi)
    //      85 07       test   %eax,(%rdi)
    //
    //   41 85 00       test   %eax,(%r8)
    //   41 85 01       test   %eax,(%r9)
    //   41 85 02       test   %eax,(%r10)
    //   41 85 03       test   %eax,(%r11)
    //   41 85 06       test   %eax,(%r14)
    //   41 85 07       test   %eax,(%r15)
    //
    //      85 04 24    test   %eax,(%rsp)
    //   41 85 04 24    test   %eax,(%r12)
    //      85 45 00    test   %eax,0x0(%rbp)
    //   41 85 45 00    test   %eax,0x0(%r13)

    __ cmpb(Address(rbx, 0), NativeTstRegMem::instruction_rex_b_prefix);
    __ jcc(Assembler::notEqual, no_prefix);
    __ addptr(rbx, 1);
    __ bind(no_prefix);
#ifdef ASSERT
    __ movptr(rax, rbx); // remember where 0x85 should be, for verification below
#endif
    // r12/r13/rsp/rbp base encoding takes 3 bytes with the following register values:
    // r12/rsp 0x04
    // r13/rbp 0x05
    __ movzbq(rcx, Address(rbx, 1));
    __ andptr(rcx, 0x07); // looking for 0x04 .. 0x05
    __ subptr(rcx, 4);    // looking for 0x00 .. 0x01
    __ cmpptr(rcx, 1);
    __ jcc(Assembler::above, not_special);
    __ addptr(rbx, 1);
    __ bind(not_special);
#ifdef ASSERT
    // Verify the correct encoding of the poll we're about to skip.
    __ cmpb(Address(rax, 0), NativeTstRegMem::instruction_code_memXregl);
    __ jcc(Assembler::notEqual, bail);
    // Mask out the modrm bits
    __ testb(Address(rax, 1), NativeTstRegMem::modrm_mask);
    // rax encodes to 0, so if the bits are nonzero it's incorrect
    __ jcc(Assembler::notZero, bail);
#endif
    // Adjust return pc forward to step over the safepoint poll instruction
    __ addptr(rbx, 2);
    __ movptr(Address(rbp, wordSize), rbx);
  }

  __ bind(no_adjust);
  // Normal exit, restore registers and exit.
  RegisterSaver::restore_live_registers(masm, save_wide_vectors);
  __ ret(0);

#ifdef ASSERT
  __ bind(bail);
  __ stop("Attempting to adjust pc to skip safepoint poll but the return point is not what we expected");
#endif

  // Make sure all code is generated
  masm->flush();

  // Fill-out other meta info
  return SafepointBlob::create(&buffer, oop_maps, frame_size_in_words);
}

//
// generate_resolve_blob - call resolution (static/virtual/opt-virtual/ic-miss
//
// Generate a stub that calls into vm to find out the proper destination
// of a java call. All the argument registers are live at this point
// but since this is generic code we don't know what they are and the caller
// must do any gc of the args.
//
RuntimeStub* SharedRuntime::generate_resolve_blob(address destination, const char* name) {
  assert (StubRoutines::forward_exception_entry() != NULL, "must be generated before");

  // allocate space for the code
  ResourceMark rm;

  CodeBuffer buffer(name, 1200, 512);
  MacroAssembler* masm                = new MacroAssembler(&buffer);

  int frame_size_in_words;

  OopMapSet *oop_maps = new OopMapSet();
  OopMap* map = NULL;

  int start = __ offset();

  // No need to save vector registers since they are caller-saved anyway.
  map = RegisterSaver::save_live_registers(masm, 0, &frame_size_in_words, /*save_wide_vectors*/ false);

  int frame_complete = __ offset();

  __ set_last_Java_frame(noreg, noreg, NULL);

  __ mov(c_rarg0, r15_thread);

  __ call(RuntimeAddress(destination));


  // Set an oopmap for the call site.
  // We need this not only for callee-saved registers, but also for volatile
  // registers that the compiler might be keeping live across a safepoint.

  oop_maps->add_gc_map( __ offset() - start, map);

  // rax contains the address we are going to jump to assuming no exception got installed

  // clear last_Java_sp
  __ reset_last_Java_frame(false);
  // check for pending exceptions
  Label pending;
  __ cmpptr(Address(r15_thread, Thread::pending_exception_offset()), NULL_WORD);
  __ jcc(Assembler::notEqual, pending);

  // get the returned Method*
  __ get_vm_result_2(rbx, r15_thread);
  __ movptr(Address(rsp, RegisterSaver::rbx_offset_in_bytes()), rbx);

  __ movptr(Address(rsp, RegisterSaver::rax_offset_in_bytes()), rax);

  RegisterSaver::restore_live_registers(masm);

  // We are back to the original state on entry and ready to go.

  __ jmp(rax);

  // Pending exception after the safepoint

  __ bind(pending);

  RegisterSaver::restore_live_registers(masm);

  // exception pending => remove activation and forward to exception handler

  __ movptr(Address(r15_thread, JavaThread::vm_result_offset()), NULL_WORD);

  __ movptr(rax, Address(r15_thread, Thread::pending_exception_offset()));
  __ jump(RuntimeAddress(StubRoutines::forward_exception_entry()));

  // -------------
  // make sure all code is generated
  masm->flush();

  // return the  blob
  // frame_size_words or bytes??
  return RuntimeStub::new_runtime_stub(name, &buffer, frame_complete, frame_size_in_words, oop_maps, true);
}

//------------------------------Montgomery multiplication------------------------
//

#ifndef _WINDOWS

// Subtract 0:b from carry:a.  Return carry.
static julong
sub(julong a[], julong b[], julong carry, long len) {
  long long i = 0, cnt = len;
  julong tmp;
  asm volatile("clc; "
               "0: ; "
               "mov (%[b], %[i], 8), %[tmp]; "
               "sbb %[tmp], (%[a], %[i], 8); "
               "inc %[i]; dec %[cnt]; "
               "jne 0b; "
               "mov %[carry], %[tmp]; sbb $0, %[tmp]; "
               : [i]"+r"(i), [cnt]"+r"(cnt), [tmp]"=&r"(tmp)
               : [a]"r"(a), [b]"r"(b), [carry]"r"(carry)
               : "memory");
  return tmp;
}

// Multiply (unsigned) Long A by Long B, accumulating the double-
// length result into the accumulator formed of T0, T1, and T2.
#define MACC(A, B, T0, T1, T2)                                  \
do {                                                            \
  unsigned long hi, lo;                                         \
  __asm__ ("mul %5; add %%rax, %2; adc %%rdx, %3; adc $0, %4"   \
           : "=&d"(hi), "=a"(lo), "+r"(T0), "+r"(T1), "+g"(T2)  \
           : "r"(A), "a"(B) : "cc");                            \
 } while(0)

// As above, but add twice the double-length result into the
// accumulator.
#define MACC2(A, B, T0, T1, T2)                                 \
do {                                                            \
  unsigned long hi, lo;                                         \
  __asm__ ("mul %5; add %%rax, %2; adc %%rdx, %3; adc $0, %4; " \
           "add %%rax, %2; adc %%rdx, %3; adc $0, %4"           \
           : "=&d"(hi), "=a"(lo), "+r"(T0), "+r"(T1), "+g"(T2)  \
           : "r"(A), "a"(B) : "cc");                            \
 } while(0)

#else //_WINDOWS

static julong
sub(julong a[], julong b[], julong carry, long len) {
  long i;
  julong tmp;
  unsigned char c = 1;
  for (i = 0; i < len; i++) {
    c = _addcarry_u64(c, a[i], ~b[i], &tmp);
    a[i] = tmp;
  }
  c = _addcarry_u64(c, carry, ~0, &tmp);
  return tmp;
}

// Multiply (unsigned) Long A by Long B, accumulating the double-
// length result into the accumulator formed of T0, T1, and T2.
#define MACC(A, B, T0, T1, T2)                          \
do {                                                    \
  julong hi, lo;                            \
  lo = _umul128(A, B, &hi);                             \
  unsigned char c = _addcarry_u64(0, lo, T0, &T0);      \
  c = _addcarry_u64(c, hi, T1, &T1);                    \
  _addcarry_u64(c, T2, 0, &T2);                         \
 } while(0)

// As above, but add twice the double-length result into the
// accumulator.
#define MACC2(A, B, T0, T1, T2)                         \
do {                                                    \
  julong hi, lo;                            \
  lo = _umul128(A, B, &hi);                             \
  unsigned char c = _addcarry_u64(0, lo, T0, &T0);      \
  c = _addcarry_u64(c, hi, T1, &T1);                    \
  _addcarry_u64(c, T2, 0, &T2);                         \
  c = _addcarry_u64(0, lo, T0, &T0);                    \
  c = _addcarry_u64(c, hi, T1, &T1);                    \
  _addcarry_u64(c, T2, 0, &T2);                         \
 } while(0)

#endif //_WINDOWS

// Fast Montgomery multiplication.  The derivation of the algorithm is
// in  A Cryptographic Library for the Motorola DSP56000,
// Dusse and Kaliski, Proc. EUROCRYPT 90, pp. 230-237.

static void NOINLINE
montgomery_multiply(julong a[], julong b[], julong n[],
                    julong m[], julong inv, int len) {
  julong t0 = 0, t1 = 0, t2 = 0; // Triple-precision accumulator
  int i;

  assert(inv * n[0] == ULLONG_MAX, "broken inverse in Montgomery multiply");

  for (i = 0; i < len; i++) {
    int j;
    for (j = 0; j < i; j++) {
      MACC(a[j], b[i-j], t0, t1, t2);
      MACC(m[j], n[i-j], t0, t1, t2);
    }
    MACC(a[i], b[0], t0, t1, t2);
    m[i] = t0 * inv;
    MACC(m[i], n[0], t0, t1, t2);

    assert(t0 == 0, "broken Montgomery multiply");

    t0 = t1; t1 = t2; t2 = 0;
  }

  for (i = len; i < 2*len; i++) {
    int j;
    for (j = i-len+1; j < len; j++) {
      MACC(a[j], b[i-j], t0, t1, t2);
      MACC(m[j], n[i-j], t0, t1, t2);
    }
    m[i-len] = t0;
    t0 = t1; t1 = t2; t2 = 0;
  }

  while (t0)
    t0 = sub(m, n, t0, len);
}

// Fast Montgomery squaring.  This uses asymptotically 25% fewer
// multiplies so it should be up to 25% faster than Montgomery
// multiplication.  However, its loop control is more complex and it
// may actually run slower on some machines.

static void NOINLINE
montgomery_square(julong a[], julong n[],
                  julong m[], julong inv, int len) {
  julong t0 = 0, t1 = 0, t2 = 0; // Triple-precision accumulator
  int i;

  assert(inv * n[0] == ULLONG_MAX, "broken inverse in Montgomery square");

  for (i = 0; i < len; i++) {
    int j;
    int end = (i+1)/2;
    for (j = 0; j < end; j++) {
      MACC2(a[j], a[i-j], t0, t1, t2);
      MACC(m[j], n[i-j], t0, t1, t2);
    }
    if ((i & 1) == 0) {
      MACC(a[j], a[j], t0, t1, t2);
    }
    for (; j < i; j++) {
      MACC(m[j], n[i-j], t0, t1, t2);
    }
    m[i] = t0 * inv;
    MACC(m[i], n[0], t0, t1, t2);

    assert(t0 == 0, "broken Montgomery square");

    t0 = t1; t1 = t2; t2 = 0;
  }

  for (i = len; i < 2*len; i++) {
    int start = i-len+1;
    int end = start + (len - start)/2;
    int j;
    for (j = start; j < end; j++) {
      MACC2(a[j], a[i-j], t0, t1, t2);
      MACC(m[j], n[i-j], t0, t1, t2);
    }
    if ((i & 1) == 0) {
      MACC(a[j], a[j], t0, t1, t2);
    }
    for (; j < len; j++) {
      MACC(m[j], n[i-j], t0, t1, t2);
    }
    m[i-len] = t0;
    t0 = t1; t1 = t2; t2 = 0;
  }

  while (t0)
    t0 = sub(m, n, t0, len);
}

// Swap words in a longword.
static julong swap(julong x) {
  return (x << 32) | (x >> 32);
}

// Copy len longwords from s to d, word-swapping as we go.  The
// destination array is reversed.
static void reverse_words(julong *s, julong *d, int len) {
  d += len;
  while(len-- > 0) {
    d--;
    *d = swap(*s);
    s++;
  }
}

// The threshold at which squaring is advantageous was determined
// experimentally on an i7-3930K (Ivy Bridge) CPU @ 3.5GHz.
#define MONTGOMERY_SQUARING_THRESHOLD 64

void SharedRuntime::montgomery_multiply(jint *a_ints, jint *b_ints, jint *n_ints,
                                        jint len, jlong inv,
                                        jint *m_ints) {
  assert(len % 2 == 0, "array length in montgomery_multiply must be even");
  int longwords = len/2;

  // Make very sure we don't use so much space that the stack might
  // overflow.  512 jints corresponds to an 16384-bit integer and
  // will use here a total of 8k bytes of stack space.
  int divisor = sizeof(julong) * 4;
  guarantee(longwords <= 8192 / divisor, "must be");
  int total_allocation = longwords * sizeof (julong) * 4;
  julong *scratch = (julong *)alloca(total_allocation);

  // Local scratch arrays
  julong
    *a = scratch + 0 * longwords,
    *b = scratch + 1 * longwords,
    *n = scratch + 2 * longwords,
    *m = scratch + 3 * longwords;

  reverse_words((julong *)a_ints, a, longwords);
  reverse_words((julong *)b_ints, b, longwords);
  reverse_words((julong *)n_ints, n, longwords);

  ::montgomery_multiply(a, b, n, m, (julong)inv, longwords);

  reverse_words(m, (julong *)m_ints, longwords);
}

void SharedRuntime::montgomery_square(jint *a_ints, jint *n_ints,
                                      jint len, jlong inv,
                                      jint *m_ints) {
  assert(len % 2 == 0, "array length in montgomery_square must be even");
  int longwords = len/2;

  // Make very sure we don't use so much space that the stack might
  // overflow.  512 jints corresponds to an 16384-bit integer and
  // will use here a total of 6k bytes of stack space.
  int divisor = sizeof(julong) * 3;
  guarantee(longwords <= (8192 / divisor), "must be");
  int total_allocation = longwords * sizeof (julong) * 3;
  julong *scratch = (julong *)alloca(total_allocation);

  // Local scratch arrays
  julong
    *a = scratch + 0 * longwords,
    *n = scratch + 1 * longwords,
    *m = scratch + 2 * longwords;

  reverse_words((julong *)a_ints, a, longwords);
  reverse_words((julong *)n_ints, n, longwords);

  if (len >= MONTGOMERY_SQUARING_THRESHOLD) {
    ::montgomery_square(a, n, m, (julong)inv, longwords);
  } else {
    ::montgomery_multiply(a, a, n, m, (julong)inv, longwords);
  }

  reverse_words(m, (julong *)m_ints, longwords);
}

#ifdef COMPILER2
// This is here instead of runtime_x86_64.cpp because it uses SimpleRuntimeFrame
//
//------------------------------generate_exception_blob---------------------------
// creates exception blob at the end
// Using exception blob, this code is jumped from a compiled method.
// (see emit_exception_handler in x86_64.ad file)
//
// Given an exception pc at a call we call into the runtime for the
// handler in this method. This handler might merely restore state
// (i.e. callee save registers) unwind the frame and jump to the
// exception handler for the nmethod if there is no Java level handler
// for the nmethod.
//
// This code is entered with a jmp.
//
// Arguments:
//   rax: exception oop
//   rdx: exception pc
//
// Results:
//   rax: exception oop
//   rdx: exception pc in caller or ???
//   destination: exception handler of caller
//
// Note: the exception pc MUST be at a call (precise debug information)
//       Registers rax, rdx, rcx, rsi, rdi, r8-r11 are not callee saved.
//

void OptoRuntime::generate_exception_blob() {
  assert(!OptoRuntime::is_callee_saved_register(RDX_num), "");
  assert(!OptoRuntime::is_callee_saved_register(RAX_num), "");
  assert(!OptoRuntime::is_callee_saved_register(RCX_num), "");

  assert(SimpleRuntimeFrame::framesize % 4 == 0, "sp not 16-byte aligned");

  // Allocate space for the code
  ResourceMark rm;
  // Setup code generation tools
  CodeBuffer buffer("exception_blob", 2048, 1024);
  MacroAssembler* masm = new MacroAssembler(&buffer);


  address start = __ pc();

  // Exception pc is 'return address' for stack walker
  __ push(rdx);
  __ subptr(rsp, SimpleRuntimeFrame::return_off << LogBytesPerInt); // Prolog

  // Save callee-saved registers.  See x86_64.ad.

  // rbp is an implicitly saved callee saved register (i.e., the calling
  // convention will save/restore it in the prolog/epilog). Other than that
  // there are no callee save registers now that adapter frames are gone.

  __ movptr(Address(rsp, SimpleRuntimeFrame::rbp_off << LogBytesPerInt), rbp);

  // Store exception in Thread object. We cannot pass any arguments to the
  // handle_exception call, since we do not want to make any assumption
  // about the size of the frame where the exception happened in.
  // c_rarg0 is either rdi (Linux) or rcx (Windows).
  __ movptr(Address(r15_thread, JavaThread::exception_oop_offset()),rax);
  __ movptr(Address(r15_thread, JavaThread::exception_pc_offset()), rdx);

  // This call does all the hard work.  It checks if an exception handler
  // exists in the method.
  // If so, it returns the handler address.
  // If not, it prepares for stack-unwinding, restoring the callee-save
  // registers of the frame being removed.
  //
  // address OptoRuntime::handle_exception_C(JavaThread* thread)

  // At a method handle call, the stack may not be properly aligned
  // when returning with an exception.
  address the_pc = __ pc();
  __ set_last_Java_frame(noreg, noreg, the_pc);
  __ mov(c_rarg0, r15_thread);
  __ andptr(rsp, -(StackAlignmentInBytes));    // Align stack
  __ call(RuntimeAddress(CAST_FROM_FN_PTR(address, OptoRuntime::handle_exception_C)));

  // Set an oopmap for the call site.  This oopmap will only be used if we
  // are unwinding the stack.  Hence, all locations will be dead.
  // Callee-saved registers will be the same as the frame above (i.e.,
  // handle_exception_stub), since they were restored when we got the
  // exception.

  OopMapSet* oop_maps = new OopMapSet();

  oop_maps->add_gc_map(the_pc - start, new OopMap(SimpleRuntimeFrame::framesize, 0));

  __ reset_last_Java_frame(false);

  // Restore callee-saved registers

  // rbp is an implicitly saved callee-saved register (i.e., the calling
  // convention will save restore it in prolog/epilog) Other than that
  // there are no callee save registers now that adapter frames are gone.

  __ movptr(rbp, Address(rsp, SimpleRuntimeFrame::rbp_off << LogBytesPerInt));

  __ addptr(rsp, SimpleRuntimeFrame::return_off << LogBytesPerInt); // Epilog
  __ pop(rdx);                  // No need for exception pc anymore

  // rax: exception handler

  // We have a handler in rax (could be deopt blob).
  __ mov(r8, rax);

  // Get the exception oop
  __ movptr(rax, Address(r15_thread, JavaThread::exception_oop_offset()));
  // Get the exception pc in case we are deoptimized
  __ movptr(rdx, Address(r15_thread, JavaThread::exception_pc_offset()));
#ifdef ASSERT
  __ movptr(Address(r15_thread, JavaThread::exception_handler_pc_offset()), NULL_WORD);
  __ movptr(Address(r15_thread, JavaThread::exception_pc_offset()), NULL_WORD);
#endif
  // Clear the exception oop so GC no longer processes it as a root.
  __ movptr(Address(r15_thread, JavaThread::exception_oop_offset()), NULL_WORD);

  // rax: exception oop
  // r8:  exception handler
  // rdx: exception pc
  // Jump to handler

  __ jmp(r8);

  // Make sure all code is generated
  masm->flush();

  // Set exception blob
  _exception_blob =  ExceptionBlob::create(&buffer, oop_maps, SimpleRuntimeFrame::framesize >> 1);
}
#endif // COMPILER2
<|MERGE_RESOLUTION|>--- conflicted
+++ resolved
@@ -2065,19 +2065,6 @@
     // Get locked oop from the handle we passed to jni
     __ movptr(obj_reg, Address(oop_handle_reg, 0));
 
-<<<<<<< HEAD
-=======
-    if (!UseHeavyMonitors) {
-      Label not_recur;
-      // Simple recursive lock?
-      __ cmpptr(Address(rsp, lock_slot_offset * VMRegImpl::stack_slot_size), NULL_WORD);
-      __ jcc(Assembler::notEqual, not_recur);
-      __ dec_held_monitor_count();
-      __ jmpb(fast_done);
-      __ bind(not_recur);
-    }
-
->>>>>>> b3450e93
     // Must save rax if it is live now because cmpxchg must use it
     if (ret_type != T_FLOAT && ret_type != T_DOUBLE && ret_type != T_VOID) {
       save_native_result(masm, ret_type, stack_slots);
