/*
 * Copyright (c) 1999, 2021, Oracle and/or its affiliates. All rights reserved.
 * DO NOT ALTER OR REMOVE COPYRIGHT NOTICES OR THIS FILE HEADER.
 *
 * This code is free software; you can redistribute it and/or modify it
 * under the terms of the GNU General Public License version 2 only, as
 * published by the Free Software Foundation.
 *
 * This code is distributed in the hope that it will be useful, but WITHOUT
 * ANY WARRANTY; without even the implied warranty of MERCHANTABILITY or
 * FITNESS FOR A PARTICULAR PURPOSE.  See the GNU General Public License
 * version 2 for more details (a copy is included in the LICENSE file that
 * accompanied this code).
 *
 * You should have received a copy of the GNU General Public License version
 * 2 along with this work; if not, write to the Free Software Foundation,
 * Inc., 51 Franklin St, Fifth Floor, Boston, MA 02110-1301 USA.
 *
 * Please contact Oracle, 500 Oracle Parkway, Redwood Shores, CA 94065 USA
 * or visit www.oracle.com if you need additional information or have any
 * questions.
 *
 */

#include "precompiled.hpp"
#include "c1/c1_MacroAssembler.hpp"
#include "c1/c1_Runtime1.hpp"
#include "gc/shared/barrierSet.hpp"
#include "gc/shared/barrierSetAssembler.hpp"
#include "gc/shared/collectedHeap.hpp"
#include "gc/shared/tlab_globals.hpp"
#include "interpreter/interpreter.hpp"
#include "oops/arrayOop.hpp"
#include "oops/markWord.hpp"
#include "runtime/basicLock.hpp"
#include "runtime/os.hpp"
#include "runtime/sharedRuntime.hpp"
#include "runtime/stubRoutines.hpp"

int C1_MacroAssembler::lock_object(Register hdr, Register obj, Register disp_hdr, Label& slow_case) {
  const Register rklass_decode_tmp = LP64_ONLY(rscratch1) NOT_LP64(noreg);
  const int aligned_mask = BytesPerWord -1;
  const int hdr_offset = oopDesc::mark_offset_in_bytes();
  assert(hdr == rax, "hdr must be rax, for the cmpxchg instruction");
  assert(hdr != obj && hdr != disp_hdr && obj != disp_hdr, "registers must be different");
  Label done;
  int null_check_offset = -1;

  verify_oop(obj);

  // save object being locked into the BasicObjectLock
  movptr(Address(disp_hdr, BasicObjectLock::obj_offset_in_bytes()), obj);

  null_check_offset = offset();

  if (DiagnoseSyncOnValueBasedClasses != 0) {
    load_klass(hdr, obj, rklass_decode_tmp);
    movl(hdr, Address(hdr, Klass::access_flags_offset()));
    testl(hdr, JVM_ACC_IS_VALUE_BASED_CLASS);
    jcc(Assembler::notZero, slow_case);
  }

  // Load object header
  movptr(hdr, Address(obj, hdr_offset));
  // and mark it as unlocked
  orptr(hdr, markWord::unlocked_value);
  // save unlocked object header into the displaced header location on the stack
  movptr(Address(disp_hdr, 0), hdr);
  // test if object header is still the same (i.e. unlocked), and if so, store the
  // displaced header address in the object header - if it is not the same, get the
  // object header instead
  MacroAssembler::lock(); // must be immediately before cmpxchg!
  cmpxchgptr(disp_hdr, Address(obj, hdr_offset));
  // if the object header was the same, we're done
  jcc(Assembler::equal, done);
  // if the object header was not the same, it is now in the hdr register
  // => test if it is a stack pointer into the same stack (recursive locking), i.e.:
  //
  // 1) (hdr & aligned_mask) == 0
  // 2) rsp <= hdr
  // 3) hdr <= rsp + page_size
  //
  // these 3 tests can be done by evaluating the following expression:
  //
  // (hdr - rsp) & (aligned_mask - page_size)
  //
  // assuming both the stack pointer and page_size have their least
  // significant 2 bits cleared and page_size is a power of 2
  subptr(hdr, rsp);
  andptr(hdr, aligned_mask - os::vm_page_size());
  // for recursive locking, the result is zero => save it in the displaced header
  // location (NULL in the displaced hdr location indicates recursive locking)
  movptr(Address(disp_hdr, 0), hdr);
  // otherwise we don't care about the result and handle locking via runtime call
  jcc(Assembler::notZero, slow_case);
  // done
  bind(done);
  return null_check_offset;
}


void C1_MacroAssembler::unlock_object(Register hdr, Register obj, Register disp_hdr, Label& slow_case) {
  const int aligned_mask = BytesPerWord -1;
  const int hdr_offset = oopDesc::mark_offset_in_bytes();
  assert(disp_hdr == rax, "disp_hdr must be rax, for the cmpxchg instruction");
  assert(hdr != obj && hdr != disp_hdr && obj != disp_hdr, "registers must be different");
  Label done;

  // load displaced header
  movptr(hdr, Address(disp_hdr, 0));
  // if the loaded hdr is NULL we had recursive locking
  testptr(hdr, hdr);
  // if we had recursive locking, we are done
  jcc(Assembler::zero, done);
  // load object
  movptr(obj, Address(disp_hdr, BasicObjectLock::obj_offset_in_bytes()));

  verify_oop(obj);
  // test if object header is pointing to the displaced header, and if so, restore
  // the displaced header in the object - if the object header is not pointing to
  // the displaced header, get the object header instead
  MacroAssembler::lock(); // must be immediately before cmpxchg!
  cmpxchgptr(hdr, Address(obj, hdr_offset));
  // if the object header was not pointing to the displaced header,
  // we do unlocking via runtime call
  jcc(Assembler::notEqual, slow_case);
  // done
  bind(done);
}


// Defines obj, preserves var_size_in_bytes
void C1_MacroAssembler::try_allocate(Register obj, Register var_size_in_bytes, int con_size_in_bytes, Register t1, Register t2, Label& slow_case) {
  if (UseTLAB) {
    tlab_allocate(noreg, obj, var_size_in_bytes, con_size_in_bytes, t1, t2, slow_case);
  } else {
    eden_allocate(noreg, obj, var_size_in_bytes, con_size_in_bytes, t1, slow_case);
  }
}


void C1_MacroAssembler::initialize_header(Register obj, Register klass, Register len, Register t1, Register t2) {
  Register tmp_encode_klass = LP64_ONLY(rscratch1) NOT_LP64(noreg);
<<<<<<< HEAD
  assert_different_registers(obj, klass, len, t1, t2);
  movptr(t1, Address(klass, Klass::prototype_header_offset()));
  movptr(Address(obj, oopDesc::mark_offset_in_bytes()), t1);
=======
  // This assumes that all prototype bits fit in an int32_t
  movptr(Address(obj, oopDesc::mark_offset_in_bytes ()), (int32_t)(intptr_t)markWord::prototype().value());
>>>>>>> ffa34ed4
#ifdef _LP64
  if (UseCompressedClassPointers) { // Take care not to kill klass
    movptr(t1, klass);
    encode_klass_not_null(t1, tmp_encode_klass);
    movl(Address(obj, oopDesc::klass_offset_in_bytes()), t1);
  } else
#endif
  {
    movptr(Address(obj, oopDesc::klass_offset_in_bytes()), klass);
  }

  if (len->is_valid()) {
    movl(Address(obj, arrayOopDesc::length_offset_in_bytes()), len);
  }
#ifdef _LP64
  else if (UseCompressedClassPointers) {
    xorptr(t1, t1);
    store_klass_gap(obj, t1);
  }
#endif
}


// preserves obj, destroys len_in_bytes
void C1_MacroAssembler::initialize_body(Register obj, Register len_in_bytes, int hdr_size_in_bytes, Register t1) {
  assert(hdr_size_in_bytes >= 0, "header size must be positive or 0");
  Label done;

  // len_in_bytes is positive and ptr sized
  subptr(len_in_bytes, hdr_size_in_bytes);
  jcc(Assembler::zero, done);
  zero_memory(obj, len_in_bytes, hdr_size_in_bytes, t1);
  bind(done);
}


void C1_MacroAssembler::allocate_object(Register obj, Register t1, Register t2, int header_size, int object_size, Register klass, Label& slow_case) {
  assert(obj == rax, "obj must be in rax, for cmpxchg");
  assert_different_registers(obj, t1, t2); // XXX really?
  assert(header_size >= 0 && object_size >= header_size, "illegal sizes");

  try_allocate(obj, noreg, object_size * BytesPerWord, t1, t2, slow_case);

  initialize_object(obj, klass, noreg, object_size * HeapWordSize, t1, t2, UseTLAB);
}

void C1_MacroAssembler::initialize_object(Register obj, Register klass, Register var_size_in_bytes, int con_size_in_bytes, Register t1, Register t2, bool is_tlab_allocated) {
  assert((con_size_in_bytes & MinObjAlignmentInBytesMask) == 0,
         "con_size_in_bytes is not multiple of alignment");
  const int hdr_size_in_bytes = instanceOopDesc::header_size() * HeapWordSize;

  initialize_header(obj, klass, noreg, t1, t2);

  if (!(UseTLAB && ZeroTLAB && is_tlab_allocated)) {
    // clear rest of allocated space
    const Register t1_zero = t1;
    const Register index = t2;
    const int threshold = 6 * BytesPerWord;   // approximate break even point for code size (see comments below)
    if (var_size_in_bytes != noreg) {
      mov(index, var_size_in_bytes);
      initialize_body(obj, index, hdr_size_in_bytes, t1_zero);
    } else if (con_size_in_bytes <= threshold) {
      // use explicit null stores
      // code size = 2 + 3*n bytes (n = number of fields to clear)
      xorptr(t1_zero, t1_zero); // use t1_zero reg to clear memory (shorter code)
      for (int i = hdr_size_in_bytes; i < con_size_in_bytes; i += BytesPerWord)
        movptr(Address(obj, i), t1_zero);
    } else if (con_size_in_bytes > hdr_size_in_bytes) {
      // use loop to null out the fields
      // code size = 16 bytes for even n (n = number of fields to clear)
      // initialize last object field first if odd number of fields
      xorptr(t1_zero, t1_zero); // use t1_zero reg to clear memory (shorter code)
      movptr(index, (con_size_in_bytes - hdr_size_in_bytes) >> 3);
      // initialize last object field if constant size is odd
      if (((con_size_in_bytes - hdr_size_in_bytes) & 4) != 0)
        movptr(Address(obj, con_size_in_bytes - (1*BytesPerWord)), t1_zero);
      // initialize remaining object fields: rdx is a multiple of 2
      { Label loop;
        bind(loop);
        movptr(Address(obj, index, Address::times_8, hdr_size_in_bytes - (1*BytesPerWord)),
               t1_zero);
        NOT_LP64(movptr(Address(obj, index, Address::times_8, hdr_size_in_bytes - (2*BytesPerWord)),
               t1_zero);)
        decrement(index);
        jcc(Assembler::notZero, loop);
      }
    }
  }

  if (CURRENT_ENV->dtrace_alloc_probes()) {
    assert(obj == rax, "must be");
    call(RuntimeAddress(Runtime1::entry_for(Runtime1::dtrace_object_alloc_id)));
  }

  verify_oop(obj);
}

void C1_MacroAssembler::allocate_array(Register obj, Register len, Register t1, Register t2, int header_size, Address::ScaleFactor f, Register klass, Label& slow_case) {
  assert(obj == rax, "obj must be in rax, for cmpxchg");
  assert_different_registers(obj, len, t1, t2, klass);

  // determine alignment mask
  assert(!(BytesPerWord & 1), "must be a multiple of 2 for masking code to work");

  // check for negative or excessive length
  cmpptr(len, (int32_t)max_array_allocation_length);
  jcc(Assembler::above, slow_case);

  const Register arr_size = t2; // okay to be the same
  // align object end
  movptr(arr_size, (int32_t)header_size * BytesPerWord + MinObjAlignmentInBytesMask);
  lea(arr_size, Address(arr_size, len, f));
  andptr(arr_size, ~MinObjAlignmentInBytesMask);

  try_allocate(obj, arr_size, 0, t1, t2, slow_case);

  initialize_header(obj, klass, len, t1, t2);

  // clear rest of allocated space
  const Register len_zero = len;
  initialize_body(obj, arr_size, header_size * BytesPerWord, len_zero);

  if (CURRENT_ENV->dtrace_alloc_probes()) {
    assert(obj == rax, "must be");
    call(RuntimeAddress(Runtime1::entry_for(Runtime1::dtrace_object_alloc_id)));
  }

  verify_oop(obj);
}



void C1_MacroAssembler::inline_cache_check(Register receiver, Register iCache) {
  verify_oop(receiver);
  // explicit NULL check not needed since load from [klass_offset] causes a trap
  // check against inline cache
  assert(!MacroAssembler::needs_explicit_null_check(oopDesc::klass_offset_in_bytes()), "must add explicit null check");
  int start_offset = offset();
  Register tmp_load_klass = LP64_ONLY(rscratch2) NOT_LP64(noreg);

  if (UseCompressedClassPointers) {
    load_klass(rscratch1, receiver, tmp_load_klass);
    cmpptr(rscratch1, iCache);
  } else {
    cmpptr(iCache, Address(receiver, oopDesc::klass_offset_in_bytes()));
  }
  // if icache check fails, then jump to runtime routine
  // Note: RECEIVER must still contain the receiver!
  jump_cc(Assembler::notEqual,
          RuntimeAddress(SharedRuntime::get_ic_miss_stub()));
  const int ic_cmp_size = LP64_ONLY(10) NOT_LP64(9);
  assert(UseCompressedClassPointers || offset() - start_offset == ic_cmp_size, "check alignment in emit_method_entry");
}


void C1_MacroAssembler::build_frame(int frame_size_in_bytes, int bang_size_in_bytes) {
  assert(bang_size_in_bytes >= frame_size_in_bytes, "stack bang size incorrect");
  // Make sure there is enough stack space for this method's activation.
  // Note that we do this before doing an enter(). This matches the
  // ordering of C2's stack overflow check / rsp decrement and allows
  // the SharedRuntime stack overflow handling to be consistent
  // between the two compilers.
  generate_stack_overflow_check(bang_size_in_bytes);

  push(rbp);
  if (PreserveFramePointer) {
    mov(rbp, rsp);
  }
#if !defined(_LP64) && defined(COMPILER2)
  if (UseSSE < 2 && !CompilerConfig::is_c1_only_no_jvmci()) {
    // c2 leaves fpu stack dirty. Clean it on entry
    empty_FPU_stack();
  }
#endif // !_LP64 && COMPILER2
  decrement(rsp, frame_size_in_bytes); // does not emit code for frame_size == 0

  BarrierSetAssembler* bs = BarrierSet::barrier_set()->barrier_set_assembler();
  bs->nmethod_entry_barrier(this);
}


void C1_MacroAssembler::remove_frame(int frame_size_in_bytes) {
  increment(rsp, frame_size_in_bytes);  // Does not emit code for frame_size == 0
  pop(rbp);
}


void C1_MacroAssembler::verified_entry() {
  if (C1Breakpoint || VerifyFPU) {
    // Verified Entry first instruction should be 5 bytes long for correct
    // patching by patch_verified_entry().
    //
    // C1Breakpoint and VerifyFPU have one byte first instruction.
    // Also first instruction will be one byte "push(rbp)" if stack banging
    // code is not generated (see build_frame() above).
    // For all these cases generate long instruction first.
    fat_nop();
  }
  if (C1Breakpoint)int3();
  // build frame
  IA32_ONLY( verify_FPU(0, "method_entry"); )
}

void C1_MacroAssembler::load_parameter(int offset_in_words, Register reg) {
  // rbp, + 0: link
  //     + 1: return address
  //     + 2: argument with offset 0
  //     + 3: argument with offset 1
  //     + 4: ...

  movptr(reg, Address(rbp, (offset_in_words + 2) * BytesPerWord));
}

#ifndef PRODUCT

void C1_MacroAssembler::verify_stack_oop(int stack_offset) {
  if (!VerifyOops) return;
  verify_oop_addr(Address(rsp, stack_offset));
}

void C1_MacroAssembler::verify_not_null_oop(Register r) {
  if (!VerifyOops) return;
  Label not_null;
  testptr(r, r);
  jcc(Assembler::notZero, not_null);
  stop("non-null oop required");
  bind(not_null);
  verify_oop(r);
}

void C1_MacroAssembler::invalidate_registers(bool inv_rax, bool inv_rbx, bool inv_rcx, bool inv_rdx, bool inv_rsi, bool inv_rdi) {
#ifdef ASSERT
  if (inv_rax) movptr(rax, 0xDEAD);
  if (inv_rbx) movptr(rbx, 0xDEAD);
  if (inv_rcx) movptr(rcx, 0xDEAD);
  if (inv_rdx) movptr(rdx, 0xDEAD);
  if (inv_rsi) movptr(rsi, 0xDEAD);
  if (inv_rdi) movptr(rdi, 0xDEAD);
#endif
}

#endif // ifndef PRODUCT<|MERGE_RESOLUTION|>--- conflicted
+++ resolved
@@ -141,14 +141,9 @@
 
 void C1_MacroAssembler::initialize_header(Register obj, Register klass, Register len, Register t1, Register t2) {
   Register tmp_encode_klass = LP64_ONLY(rscratch1) NOT_LP64(noreg);
-<<<<<<< HEAD
   assert_different_registers(obj, klass, len, t1, t2);
   movptr(t1, Address(klass, Klass::prototype_header_offset()));
   movptr(Address(obj, oopDesc::mark_offset_in_bytes()), t1);
-=======
-  // This assumes that all prototype bits fit in an int32_t
-  movptr(Address(obj, oopDesc::mark_offset_in_bytes ()), (int32_t)(intptr_t)markWord::prototype().value());
->>>>>>> ffa34ed4
 #ifdef _LP64
   if (UseCompressedClassPointers) { // Take care not to kill klass
     movptr(t1, klass);
