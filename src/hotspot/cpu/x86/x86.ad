//
// Copyright (c) 2011, 2021, Oracle and/or its affiliates. All rights reserved.
// DO NOT ALTER OR REMOVE COPYRIGHT NOTICES OR THIS FILE HEADER.
//
// This code is free software; you can redistribute it and/or modify it
// under the terms of the GNU General Public License version 2 only, as
// published by the Free Software Foundation.
//
// This code is distributed in the hope that it will be useful, but WITHOUT
// ANY WARRANTY; without even the implied warranty of MERCHANTABILITY or
// FITNESS FOR A PARTICULAR PURPOSE.  See the GNU General Public License
// version 2 for more details (a copy is included in the LICENSE file that
// accompanied this code).
//
// You should have received a copy of the GNU General Public License version
// 2 along with this work; if not, write to the Free Software Foundation,
// Inc., 51 Franklin St, Fifth Floor, Boston, MA 02110-1301 USA.
//
// Please contact Oracle, 500 Oracle Parkway, Redwood Shores, CA 94065 USA
// or visit www.oracle.com if you need additional information or have any
// questions.
//
//

// X86 Common Architecture Description File

//----------REGISTER DEFINITION BLOCK------------------------------------------
// This information is used by the matcher and the register allocator to
// describe individual registers and classes of registers within the target
// archtecture.

register %{
//----------Architecture Description Register Definitions----------------------
// General Registers
// "reg_def"  name ( register save type, C convention save type,
//                   ideal register type, encoding );
// Register Save Types:
//
// NS  = No-Save:       The register allocator assumes that these registers
//                      can be used without saving upon entry to the method, &
//                      that they do not need to be saved at call sites.
//
// SOC = Save-On-Call:  The register allocator assumes that these registers
//                      can be used without saving upon entry to the method,
//                      but that they must be saved at call sites.
//
// SOE = Save-On-Entry: The register allocator assumes that these registers
//                      must be saved before using them upon entry to the
//                      method, but they do not need to be saved at call
//                      sites.
//
// AS  = Always-Save:   The register allocator assumes that these registers
//                      must be saved before using them upon entry to the
//                      method, & that they must be saved at call sites.
//
// Ideal Register Type is used to determine how to save & restore a
// register.  Op_RegI will get spilled with LoadI/StoreI, Op_RegP will get
// spilled with LoadP/StoreP.  If the register supports both, use Op_RegI.
//
// The encoding number is the actual bit-pattern placed into the opcodes.

// XMM registers.  512-bit registers or 8 words each, labeled (a)-p.
// Word a in each register holds a Float, words ab hold a Double.
// The whole registers are used in SSE4.2 version intrinsics,
// array copy stubs and superword operations (see UseSSE42Intrinsics,
// UseXMMForArrayCopy and UseSuperword flags).
// For pre EVEX enabled architectures:
//      XMM8-XMM15 must be encoded with REX (VEX for UseAVX)
// For EVEX enabled architectures:
//      XMM8-XMM31 must be encoded with REX (EVEX for UseAVX).
//
// Linux ABI:   No register preserved across function calls
//              XMM0-XMM7 might hold parameters
// Windows ABI: XMM6-XMM31 preserved across function calls
//              XMM0-XMM3 might hold parameters

reg_def XMM0 ( SOC, SOC, Op_RegF, 0, xmm0->as_VMReg());
reg_def XMM0b( SOC, SOC, Op_RegF, 0, xmm0->as_VMReg()->next(1));
reg_def XMM0c( SOC, SOC, Op_RegF, 0, xmm0->as_VMReg()->next(2));
reg_def XMM0d( SOC, SOC, Op_RegF, 0, xmm0->as_VMReg()->next(3));
reg_def XMM0e( SOC, SOC, Op_RegF, 0, xmm0->as_VMReg()->next(4));
reg_def XMM0f( SOC, SOC, Op_RegF, 0, xmm0->as_VMReg()->next(5));
reg_def XMM0g( SOC, SOC, Op_RegF, 0, xmm0->as_VMReg()->next(6));
reg_def XMM0h( SOC, SOC, Op_RegF, 0, xmm0->as_VMReg()->next(7));
reg_def XMM0i( SOC, SOC, Op_RegF, 0, xmm0->as_VMReg()->next(8));
reg_def XMM0j( SOC, SOC, Op_RegF, 0, xmm0->as_VMReg()->next(9));
reg_def XMM0k( SOC, SOC, Op_RegF, 0, xmm0->as_VMReg()->next(10));
reg_def XMM0l( SOC, SOC, Op_RegF, 0, xmm0->as_VMReg()->next(11));
reg_def XMM0m( SOC, SOC, Op_RegF, 0, xmm0->as_VMReg()->next(12));
reg_def XMM0n( SOC, SOC, Op_RegF, 0, xmm0->as_VMReg()->next(13));
reg_def XMM0o( SOC, SOC, Op_RegF, 0, xmm0->as_VMReg()->next(14));
reg_def XMM0p( SOC, SOC, Op_RegF, 0, xmm0->as_VMReg()->next(15));

reg_def XMM1 ( SOC, SOC, Op_RegF, 1, xmm1->as_VMReg());
reg_def XMM1b( SOC, SOC, Op_RegF, 1, xmm1->as_VMReg()->next(1));
reg_def XMM1c( SOC, SOC, Op_RegF, 1, xmm1->as_VMReg()->next(2));
reg_def XMM1d( SOC, SOC, Op_RegF, 1, xmm1->as_VMReg()->next(3));
reg_def XMM1e( SOC, SOC, Op_RegF, 1, xmm1->as_VMReg()->next(4));
reg_def XMM1f( SOC, SOC, Op_RegF, 1, xmm1->as_VMReg()->next(5));
reg_def XMM1g( SOC, SOC, Op_RegF, 1, xmm1->as_VMReg()->next(6));
reg_def XMM1h( SOC, SOC, Op_RegF, 1, xmm1->as_VMReg()->next(7));
reg_def XMM1i( SOC, SOC, Op_RegF, 1, xmm1->as_VMReg()->next(8));
reg_def XMM1j( SOC, SOC, Op_RegF, 1, xmm1->as_VMReg()->next(9));
reg_def XMM1k( SOC, SOC, Op_RegF, 1, xmm1->as_VMReg()->next(10));
reg_def XMM1l( SOC, SOC, Op_RegF, 1, xmm1->as_VMReg()->next(11));
reg_def XMM1m( SOC, SOC, Op_RegF, 1, xmm1->as_VMReg()->next(12));
reg_def XMM1n( SOC, SOC, Op_RegF, 1, xmm1->as_VMReg()->next(13));
reg_def XMM1o( SOC, SOC, Op_RegF, 1, xmm1->as_VMReg()->next(14));
reg_def XMM1p( SOC, SOC, Op_RegF, 1, xmm1->as_VMReg()->next(15));

reg_def XMM2 ( SOC, SOC, Op_RegF, 2, xmm2->as_VMReg());
reg_def XMM2b( SOC, SOC, Op_RegF, 2, xmm2->as_VMReg()->next(1));
reg_def XMM2c( SOC, SOC, Op_RegF, 2, xmm2->as_VMReg()->next(2));
reg_def XMM2d( SOC, SOC, Op_RegF, 2, xmm2->as_VMReg()->next(3));
reg_def XMM2e( SOC, SOC, Op_RegF, 2, xmm2->as_VMReg()->next(4));
reg_def XMM2f( SOC, SOC, Op_RegF, 2, xmm2->as_VMReg()->next(5));
reg_def XMM2g( SOC, SOC, Op_RegF, 2, xmm2->as_VMReg()->next(6));
reg_def XMM2h( SOC, SOC, Op_RegF, 2, xmm2->as_VMReg()->next(7));
reg_def XMM2i( SOC, SOC, Op_RegF, 2, xmm2->as_VMReg()->next(8));
reg_def XMM2j( SOC, SOC, Op_RegF, 2, xmm2->as_VMReg()->next(9));
reg_def XMM2k( SOC, SOC, Op_RegF, 2, xmm2->as_VMReg()->next(10));
reg_def XMM2l( SOC, SOC, Op_RegF, 2, xmm2->as_VMReg()->next(11));
reg_def XMM2m( SOC, SOC, Op_RegF, 2, xmm2->as_VMReg()->next(12));
reg_def XMM2n( SOC, SOC, Op_RegF, 2, xmm2->as_VMReg()->next(13));
reg_def XMM2o( SOC, SOC, Op_RegF, 2, xmm2->as_VMReg()->next(14));
reg_def XMM2p( SOC, SOC, Op_RegF, 2, xmm2->as_VMReg()->next(15));

reg_def XMM3 ( SOC, SOC, Op_RegF, 3, xmm3->as_VMReg());
reg_def XMM3b( SOC, SOC, Op_RegF, 3, xmm3->as_VMReg()->next(1));
reg_def XMM3c( SOC, SOC, Op_RegF, 3, xmm3->as_VMReg()->next(2));
reg_def XMM3d( SOC, SOC, Op_RegF, 3, xmm3->as_VMReg()->next(3));
reg_def XMM3e( SOC, SOC, Op_RegF, 3, xmm3->as_VMReg()->next(4));
reg_def XMM3f( SOC, SOC, Op_RegF, 3, xmm3->as_VMReg()->next(5));
reg_def XMM3g( SOC, SOC, Op_RegF, 3, xmm3->as_VMReg()->next(6));
reg_def XMM3h( SOC, SOC, Op_RegF, 3, xmm3->as_VMReg()->next(7));
reg_def XMM3i( SOC, SOC, Op_RegF, 3, xmm3->as_VMReg()->next(8));
reg_def XMM3j( SOC, SOC, Op_RegF, 3, xmm3->as_VMReg()->next(9));
reg_def XMM3k( SOC, SOC, Op_RegF, 3, xmm3->as_VMReg()->next(10));
reg_def XMM3l( SOC, SOC, Op_RegF, 3, xmm3->as_VMReg()->next(11));
reg_def XMM3m( SOC, SOC, Op_RegF, 3, xmm3->as_VMReg()->next(12));
reg_def XMM3n( SOC, SOC, Op_RegF, 3, xmm3->as_VMReg()->next(13));
reg_def XMM3o( SOC, SOC, Op_RegF, 3, xmm3->as_VMReg()->next(14));
reg_def XMM3p( SOC, SOC, Op_RegF, 3, xmm3->as_VMReg()->next(15));

reg_def XMM4 ( SOC, SOC, Op_RegF, 4, xmm4->as_VMReg());
reg_def XMM4b( SOC, SOC, Op_RegF, 4, xmm4->as_VMReg()->next(1));
reg_def XMM4c( SOC, SOC, Op_RegF, 4, xmm4->as_VMReg()->next(2));
reg_def XMM4d( SOC, SOC, Op_RegF, 4, xmm4->as_VMReg()->next(3));
reg_def XMM4e( SOC, SOC, Op_RegF, 4, xmm4->as_VMReg()->next(4));
reg_def XMM4f( SOC, SOC, Op_RegF, 4, xmm4->as_VMReg()->next(5));
reg_def XMM4g( SOC, SOC, Op_RegF, 4, xmm4->as_VMReg()->next(6));
reg_def XMM4h( SOC, SOC, Op_RegF, 4, xmm4->as_VMReg()->next(7));
reg_def XMM4i( SOC, SOC, Op_RegF, 4, xmm4->as_VMReg()->next(8));
reg_def XMM4j( SOC, SOC, Op_RegF, 4, xmm4->as_VMReg()->next(9));
reg_def XMM4k( SOC, SOC, Op_RegF, 4, xmm4->as_VMReg()->next(10));
reg_def XMM4l( SOC, SOC, Op_RegF, 4, xmm4->as_VMReg()->next(11));
reg_def XMM4m( SOC, SOC, Op_RegF, 4, xmm4->as_VMReg()->next(12));
reg_def XMM4n( SOC, SOC, Op_RegF, 4, xmm4->as_VMReg()->next(13));
reg_def XMM4o( SOC, SOC, Op_RegF, 4, xmm4->as_VMReg()->next(14));
reg_def XMM4p( SOC, SOC, Op_RegF, 4, xmm4->as_VMReg()->next(15));

reg_def XMM5 ( SOC, SOC, Op_RegF, 5, xmm5->as_VMReg());
reg_def XMM5b( SOC, SOC, Op_RegF, 5, xmm5->as_VMReg()->next(1));
reg_def XMM5c( SOC, SOC, Op_RegF, 5, xmm5->as_VMReg()->next(2));
reg_def XMM5d( SOC, SOC, Op_RegF, 5, xmm5->as_VMReg()->next(3));
reg_def XMM5e( SOC, SOC, Op_RegF, 5, xmm5->as_VMReg()->next(4));
reg_def XMM5f( SOC, SOC, Op_RegF, 5, xmm5->as_VMReg()->next(5));
reg_def XMM5g( SOC, SOC, Op_RegF, 5, xmm5->as_VMReg()->next(6));
reg_def XMM5h( SOC, SOC, Op_RegF, 5, xmm5->as_VMReg()->next(7));
reg_def XMM5i( SOC, SOC, Op_RegF, 5, xmm5->as_VMReg()->next(8));
reg_def XMM5j( SOC, SOC, Op_RegF, 5, xmm5->as_VMReg()->next(9));
reg_def XMM5k( SOC, SOC, Op_RegF, 5, xmm5->as_VMReg()->next(10));
reg_def XMM5l( SOC, SOC, Op_RegF, 5, xmm5->as_VMReg()->next(11));
reg_def XMM5m( SOC, SOC, Op_RegF, 5, xmm5->as_VMReg()->next(12));
reg_def XMM5n( SOC, SOC, Op_RegF, 5, xmm5->as_VMReg()->next(13));
reg_def XMM5o( SOC, SOC, Op_RegF, 5, xmm5->as_VMReg()->next(14));
reg_def XMM5p( SOC, SOC, Op_RegF, 5, xmm5->as_VMReg()->next(15));

reg_def XMM6 ( SOC, SOC, Op_RegF, 6, xmm6->as_VMReg());
reg_def XMM6b( SOC, SOC, Op_RegF, 6, xmm6->as_VMReg()->next(1));
reg_def XMM6c( SOC, SOC, Op_RegF, 6, xmm6->as_VMReg()->next(2));
reg_def XMM6d( SOC, SOC, Op_RegF, 6, xmm6->as_VMReg()->next(3));
reg_def XMM6e( SOC, SOC, Op_RegF, 6, xmm6->as_VMReg()->next(4));
reg_def XMM6f( SOC, SOC, Op_RegF, 6, xmm6->as_VMReg()->next(5));
reg_def XMM6g( SOC, SOC, Op_RegF, 6, xmm6->as_VMReg()->next(6));
reg_def XMM6h( SOC, SOC, Op_RegF, 6, xmm6->as_VMReg()->next(7));
reg_def XMM6i( SOC, SOC, Op_RegF, 6, xmm6->as_VMReg()->next(8));
reg_def XMM6j( SOC, SOC, Op_RegF, 6, xmm6->as_VMReg()->next(9));
reg_def XMM6k( SOC, SOC, Op_RegF, 6, xmm6->as_VMReg()->next(10));
reg_def XMM6l( SOC, SOC, Op_RegF, 6, xmm6->as_VMReg()->next(11));
reg_def XMM6m( SOC, SOC, Op_RegF, 6, xmm6->as_VMReg()->next(12));
reg_def XMM6n( SOC, SOC, Op_RegF, 6, xmm6->as_VMReg()->next(13));
reg_def XMM6o( SOC, SOC, Op_RegF, 6, xmm6->as_VMReg()->next(14));
reg_def XMM6p( SOC, SOC, Op_RegF, 6, xmm6->as_VMReg()->next(15));

reg_def XMM7 ( SOC, SOC, Op_RegF, 7, xmm7->as_VMReg());
reg_def XMM7b( SOC, SOC, Op_RegF, 7, xmm7->as_VMReg()->next(1));
reg_def XMM7c( SOC, SOC, Op_RegF, 7, xmm7->as_VMReg()->next(2));
reg_def XMM7d( SOC, SOC, Op_RegF, 7, xmm7->as_VMReg()->next(3));
reg_def XMM7e( SOC, SOC, Op_RegF, 7, xmm7->as_VMReg()->next(4));
reg_def XMM7f( SOC, SOC, Op_RegF, 7, xmm7->as_VMReg()->next(5));
reg_def XMM7g( SOC, SOC, Op_RegF, 7, xmm7->as_VMReg()->next(6));
reg_def XMM7h( SOC, SOC, Op_RegF, 7, xmm7->as_VMReg()->next(7));
reg_def XMM7i( SOC, SOC, Op_RegF, 7, xmm7->as_VMReg()->next(8));
reg_def XMM7j( SOC, SOC, Op_RegF, 7, xmm7->as_VMReg()->next(9));
reg_def XMM7k( SOC, SOC, Op_RegF, 7, xmm7->as_VMReg()->next(10));
reg_def XMM7l( SOC, SOC, Op_RegF, 7, xmm7->as_VMReg()->next(11));
reg_def XMM7m( SOC, SOC, Op_RegF, 7, xmm7->as_VMReg()->next(12));
reg_def XMM7n( SOC, SOC, Op_RegF, 7, xmm7->as_VMReg()->next(13));
reg_def XMM7o( SOC, SOC, Op_RegF, 7, xmm7->as_VMReg()->next(14));
reg_def XMM7p( SOC, SOC, Op_RegF, 7, xmm7->as_VMReg()->next(15));

#ifdef _LP64

reg_def XMM8 ( SOC, SOC, Op_RegF, 8, xmm8->as_VMReg());
reg_def XMM8b( SOC, SOC, Op_RegF, 8, xmm8->as_VMReg()->next(1));
reg_def XMM8c( SOC, SOC, Op_RegF, 8, xmm8->as_VMReg()->next(2));
reg_def XMM8d( SOC, SOC, Op_RegF, 8, xmm8->as_VMReg()->next(3));
reg_def XMM8e( SOC, SOC, Op_RegF, 8, xmm8->as_VMReg()->next(4));
reg_def XMM8f( SOC, SOC, Op_RegF, 8, xmm8->as_VMReg()->next(5));
reg_def XMM8g( SOC, SOC, Op_RegF, 8, xmm8->as_VMReg()->next(6));
reg_def XMM8h( SOC, SOC, Op_RegF, 8, xmm8->as_VMReg()->next(7));
reg_def XMM8i( SOC, SOC, Op_RegF, 8, xmm8->as_VMReg()->next(8));
reg_def XMM8j( SOC, SOC, Op_RegF, 8, xmm8->as_VMReg()->next(9));
reg_def XMM8k( SOC, SOC, Op_RegF, 8, xmm8->as_VMReg()->next(10));
reg_def XMM8l( SOC, SOC, Op_RegF, 8, xmm8->as_VMReg()->next(11));
reg_def XMM8m( SOC, SOC, Op_RegF, 8, xmm8->as_VMReg()->next(12));
reg_def XMM8n( SOC, SOC, Op_RegF, 8, xmm8->as_VMReg()->next(13));
reg_def XMM8o( SOC, SOC, Op_RegF, 8, xmm8->as_VMReg()->next(14));
reg_def XMM8p( SOC, SOC, Op_RegF, 8, xmm8->as_VMReg()->next(15));

reg_def XMM9 ( SOC, SOC, Op_RegF, 9, xmm9->as_VMReg());
reg_def XMM9b( SOC, SOC, Op_RegF, 9, xmm9->as_VMReg()->next(1));
reg_def XMM9c( SOC, SOC, Op_RegF, 9, xmm9->as_VMReg()->next(2));
reg_def XMM9d( SOC, SOC, Op_RegF, 9, xmm9->as_VMReg()->next(3));
reg_def XMM9e( SOC, SOC, Op_RegF, 9, xmm9->as_VMReg()->next(4));
reg_def XMM9f( SOC, SOC, Op_RegF, 9, xmm9->as_VMReg()->next(5));
reg_def XMM9g( SOC, SOC, Op_RegF, 9, xmm9->as_VMReg()->next(6));
reg_def XMM9h( SOC, SOC, Op_RegF, 9, xmm9->as_VMReg()->next(7));
reg_def XMM9i( SOC, SOC, Op_RegF, 9, xmm9->as_VMReg()->next(8));
reg_def XMM9j( SOC, SOC, Op_RegF, 9, xmm9->as_VMReg()->next(9));
reg_def XMM9k( SOC, SOC, Op_RegF, 9, xmm9->as_VMReg()->next(10));
reg_def XMM9l( SOC, SOC, Op_RegF, 9, xmm9->as_VMReg()->next(11));
reg_def XMM9m( SOC, SOC, Op_RegF, 9, xmm9->as_VMReg()->next(12));
reg_def XMM9n( SOC, SOC, Op_RegF, 9, xmm9->as_VMReg()->next(13));
reg_def XMM9o( SOC, SOC, Op_RegF, 9, xmm9->as_VMReg()->next(14));
reg_def XMM9p( SOC, SOC, Op_RegF, 9, xmm9->as_VMReg()->next(15));

reg_def XMM10 ( SOC, SOC, Op_RegF, 10, xmm10->as_VMReg());
reg_def XMM10b( SOC, SOC, Op_RegF, 10, xmm10->as_VMReg()->next(1));
reg_def XMM10c( SOC, SOC, Op_RegF, 10, xmm10->as_VMReg()->next(2));
reg_def XMM10d( SOC, SOC, Op_RegF, 10, xmm10->as_VMReg()->next(3));
reg_def XMM10e( SOC, SOC, Op_RegF, 10, xmm10->as_VMReg()->next(4));
reg_def XMM10f( SOC, SOC, Op_RegF, 10, xmm10->as_VMReg()->next(5));
reg_def XMM10g( SOC, SOC, Op_RegF, 10, xmm10->as_VMReg()->next(6));
reg_def XMM10h( SOC, SOC, Op_RegF, 10, xmm10->as_VMReg()->next(7));
reg_def XMM10i( SOC, SOC, Op_RegF, 10, xmm10->as_VMReg()->next(8));
reg_def XMM10j( SOC, SOC, Op_RegF, 10, xmm10->as_VMReg()->next(9));
reg_def XMM10k( SOC, SOC, Op_RegF, 10, xmm10->as_VMReg()->next(10));
reg_def XMM10l( SOC, SOC, Op_RegF, 10, xmm10->as_VMReg()->next(11));
reg_def XMM10m( SOC, SOC, Op_RegF, 10, xmm10->as_VMReg()->next(12));
reg_def XMM10n( SOC, SOC, Op_RegF, 10, xmm10->as_VMReg()->next(13));
reg_def XMM10o( SOC, SOC, Op_RegF, 10, xmm10->as_VMReg()->next(14));
reg_def XMM10p( SOC, SOC, Op_RegF, 10, xmm10->as_VMReg()->next(15));

reg_def XMM11 ( SOC, SOC, Op_RegF, 11, xmm11->as_VMReg());
reg_def XMM11b( SOC, SOC, Op_RegF, 11, xmm11->as_VMReg()->next(1));
reg_def XMM11c( SOC, SOC, Op_RegF, 11, xmm11->as_VMReg()->next(2));
reg_def XMM11d( SOC, SOC, Op_RegF, 11, xmm11->as_VMReg()->next(3));
reg_def XMM11e( SOC, SOC, Op_RegF, 11, xmm11->as_VMReg()->next(4));
reg_def XMM11f( SOC, SOC, Op_RegF, 11, xmm11->as_VMReg()->next(5));
reg_def XMM11g( SOC, SOC, Op_RegF, 11, xmm11->as_VMReg()->next(6));
reg_def XMM11h( SOC, SOC, Op_RegF, 11, xmm11->as_VMReg()->next(7));
reg_def XMM11i( SOC, SOC, Op_RegF, 11, xmm11->as_VMReg()->next(8));
reg_def XMM11j( SOC, SOC, Op_RegF, 11, xmm11->as_VMReg()->next(9));
reg_def XMM11k( SOC, SOC, Op_RegF, 11, xmm11->as_VMReg()->next(10));
reg_def XMM11l( SOC, SOC, Op_RegF, 11, xmm11->as_VMReg()->next(11));
reg_def XMM11m( SOC, SOC, Op_RegF, 11, xmm11->as_VMReg()->next(12));
reg_def XMM11n( SOC, SOC, Op_RegF, 11, xmm11->as_VMReg()->next(13));
reg_def XMM11o( SOC, SOC, Op_RegF, 11, xmm11->as_VMReg()->next(14));
reg_def XMM11p( SOC, SOC, Op_RegF, 11, xmm11->as_VMReg()->next(15));

reg_def XMM12 ( SOC, SOC, Op_RegF, 12, xmm12->as_VMReg());
reg_def XMM12b( SOC, SOC, Op_RegF, 12, xmm12->as_VMReg()->next(1));
reg_def XMM12c( SOC, SOC, Op_RegF, 12, xmm12->as_VMReg()->next(2));
reg_def XMM12d( SOC, SOC, Op_RegF, 12, xmm12->as_VMReg()->next(3));
reg_def XMM12e( SOC, SOC, Op_RegF, 12, xmm12->as_VMReg()->next(4));
reg_def XMM12f( SOC, SOC, Op_RegF, 12, xmm12->as_VMReg()->next(5));
reg_def XMM12g( SOC, SOC, Op_RegF, 12, xmm12->as_VMReg()->next(6));
reg_def XMM12h( SOC, SOC, Op_RegF, 12, xmm12->as_VMReg()->next(7));
reg_def XMM12i( SOC, SOC, Op_RegF, 12, xmm12->as_VMReg()->next(8));
reg_def XMM12j( SOC, SOC, Op_RegF, 12, xmm12->as_VMReg()->next(9));
reg_def XMM12k( SOC, SOC, Op_RegF, 12, xmm12->as_VMReg()->next(10));
reg_def XMM12l( SOC, SOC, Op_RegF, 12, xmm12->as_VMReg()->next(11));
reg_def XMM12m( SOC, SOC, Op_RegF, 12, xmm12->as_VMReg()->next(12));
reg_def XMM12n( SOC, SOC, Op_RegF, 12, xmm12->as_VMReg()->next(13));
reg_def XMM12o( SOC, SOC, Op_RegF, 12, xmm12->as_VMReg()->next(14));
reg_def XMM12p( SOC, SOC, Op_RegF, 12, xmm12->as_VMReg()->next(15));

reg_def XMM13 ( SOC, SOC, Op_RegF, 13, xmm13->as_VMReg());
reg_def XMM13b( SOC, SOC, Op_RegF, 13, xmm13->as_VMReg()->next(1));
reg_def XMM13c( SOC, SOC, Op_RegF, 13, xmm13->as_VMReg()->next(2));
reg_def XMM13d( SOC, SOC, Op_RegF, 13, xmm13->as_VMReg()->next(3));
reg_def XMM13e( SOC, SOC, Op_RegF, 13, xmm13->as_VMReg()->next(4));
reg_def XMM13f( SOC, SOC, Op_RegF, 13, xmm13->as_VMReg()->next(5));
reg_def XMM13g( SOC, SOC, Op_RegF, 13, xmm13->as_VMReg()->next(6));
reg_def XMM13h( SOC, SOC, Op_RegF, 13, xmm13->as_VMReg()->next(7));
reg_def XMM13i( SOC, SOC, Op_RegF, 13, xmm13->as_VMReg()->next(8));
reg_def XMM13j( SOC, SOC, Op_RegF, 13, xmm13->as_VMReg()->next(9));
reg_def XMM13k( SOC, SOC, Op_RegF, 13, xmm13->as_VMReg()->next(10));
reg_def XMM13l( SOC, SOC, Op_RegF, 13, xmm13->as_VMReg()->next(11));
reg_def XMM13m( SOC, SOC, Op_RegF, 13, xmm13->as_VMReg()->next(12));
reg_def XMM13n( SOC, SOC, Op_RegF, 13, xmm13->as_VMReg()->next(13));
reg_def XMM13o( SOC, SOC, Op_RegF, 13, xmm13->as_VMReg()->next(14));
reg_def XMM13p( SOC, SOC, Op_RegF, 13, xmm13->as_VMReg()->next(15));

reg_def XMM14 ( SOC, SOC, Op_RegF, 14, xmm14->as_VMReg());
reg_def XMM14b( SOC, SOC, Op_RegF, 14, xmm14->as_VMReg()->next(1));
reg_def XMM14c( SOC, SOC, Op_RegF, 14, xmm14->as_VMReg()->next(2));
reg_def XMM14d( SOC, SOC, Op_RegF, 14, xmm14->as_VMReg()->next(3));
reg_def XMM14e( SOC, SOC, Op_RegF, 14, xmm14->as_VMReg()->next(4));
reg_def XMM14f( SOC, SOC, Op_RegF, 14, xmm14->as_VMReg()->next(5));
reg_def XMM14g( SOC, SOC, Op_RegF, 14, xmm14->as_VMReg()->next(6));
reg_def XMM14h( SOC, SOC, Op_RegF, 14, xmm14->as_VMReg()->next(7));
reg_def XMM14i( SOC, SOC, Op_RegF, 14, xmm14->as_VMReg()->next(8));
reg_def XMM14j( SOC, SOC, Op_RegF, 14, xmm14->as_VMReg()->next(9));
reg_def XMM14k( SOC, SOC, Op_RegF, 14, xmm14->as_VMReg()->next(10));
reg_def XMM14l( SOC, SOC, Op_RegF, 14, xmm14->as_VMReg()->next(11));
reg_def XMM14m( SOC, SOC, Op_RegF, 14, xmm14->as_VMReg()->next(12));
reg_def XMM14n( SOC, SOC, Op_RegF, 14, xmm14->as_VMReg()->next(13));
reg_def XMM14o( SOC, SOC, Op_RegF, 14, xmm14->as_VMReg()->next(14));
reg_def XMM14p( SOC, SOC, Op_RegF, 14, xmm14->as_VMReg()->next(15));

reg_def XMM15 ( SOC, SOC, Op_RegF, 15, xmm15->as_VMReg());
reg_def XMM15b( SOC, SOC, Op_RegF, 15, xmm15->as_VMReg()->next(1));
reg_def XMM15c( SOC, SOC, Op_RegF, 15, xmm15->as_VMReg()->next(2));
reg_def XMM15d( SOC, SOC, Op_RegF, 15, xmm15->as_VMReg()->next(3));
reg_def XMM15e( SOC, SOC, Op_RegF, 15, xmm15->as_VMReg()->next(4));
reg_def XMM15f( SOC, SOC, Op_RegF, 15, xmm15->as_VMReg()->next(5));
reg_def XMM15g( SOC, SOC, Op_RegF, 15, xmm15->as_VMReg()->next(6));
reg_def XMM15h( SOC, SOC, Op_RegF, 15, xmm15->as_VMReg()->next(7));
reg_def XMM15i( SOC, SOC, Op_RegF, 15, xmm15->as_VMReg()->next(8));
reg_def XMM15j( SOC, SOC, Op_RegF, 15, xmm15->as_VMReg()->next(9));
reg_def XMM15k( SOC, SOC, Op_RegF, 15, xmm15->as_VMReg()->next(10));
reg_def XMM15l( SOC, SOC, Op_RegF, 15, xmm15->as_VMReg()->next(11));
reg_def XMM15m( SOC, SOC, Op_RegF, 15, xmm15->as_VMReg()->next(12));
reg_def XMM15n( SOC, SOC, Op_RegF, 15, xmm15->as_VMReg()->next(13));
reg_def XMM15o( SOC, SOC, Op_RegF, 15, xmm15->as_VMReg()->next(14));
reg_def XMM15p( SOC, SOC, Op_RegF, 15, xmm15->as_VMReg()->next(15));

reg_def XMM16 ( SOC, SOC, Op_RegF, 16, xmm16->as_VMReg());
reg_def XMM16b( SOC, SOC, Op_RegF, 16, xmm16->as_VMReg()->next(1));
reg_def XMM16c( SOC, SOC, Op_RegF, 16, xmm16->as_VMReg()->next(2));
reg_def XMM16d( SOC, SOC, Op_RegF, 16, xmm16->as_VMReg()->next(3));
reg_def XMM16e( SOC, SOC, Op_RegF, 16, xmm16->as_VMReg()->next(4));
reg_def XMM16f( SOC, SOC, Op_RegF, 16, xmm16->as_VMReg()->next(5));
reg_def XMM16g( SOC, SOC, Op_RegF, 16, xmm16->as_VMReg()->next(6));
reg_def XMM16h( SOC, SOC, Op_RegF, 16, xmm16->as_VMReg()->next(7));
reg_def XMM16i( SOC, SOC, Op_RegF, 16, xmm16->as_VMReg()->next(8));
reg_def XMM16j( SOC, SOC, Op_RegF, 16, xmm16->as_VMReg()->next(9));
reg_def XMM16k( SOC, SOC, Op_RegF, 16, xmm16->as_VMReg()->next(10));
reg_def XMM16l( SOC, SOC, Op_RegF, 16, xmm16->as_VMReg()->next(11));
reg_def XMM16m( SOC, SOC, Op_RegF, 16, xmm16->as_VMReg()->next(12));
reg_def XMM16n( SOC, SOC, Op_RegF, 16, xmm16->as_VMReg()->next(13));
reg_def XMM16o( SOC, SOC, Op_RegF, 16, xmm16->as_VMReg()->next(14));
reg_def XMM16p( SOC, SOC, Op_RegF, 16, xmm16->as_VMReg()->next(15));

reg_def XMM17 ( SOC, SOC, Op_RegF, 17, xmm17->as_VMReg());
reg_def XMM17b( SOC, SOC, Op_RegF, 17, xmm17->as_VMReg()->next(1));
reg_def XMM17c( SOC, SOC, Op_RegF, 17, xmm17->as_VMReg()->next(2));
reg_def XMM17d( SOC, SOC, Op_RegF, 17, xmm17->as_VMReg()->next(3));
reg_def XMM17e( SOC, SOC, Op_RegF, 17, xmm17->as_VMReg()->next(4));
reg_def XMM17f( SOC, SOC, Op_RegF, 17, xmm17->as_VMReg()->next(5));
reg_def XMM17g( SOC, SOC, Op_RegF, 17, xmm17->as_VMReg()->next(6));
reg_def XMM17h( SOC, SOC, Op_RegF, 17, xmm17->as_VMReg()->next(7));
reg_def XMM17i( SOC, SOC, Op_RegF, 17, xmm17->as_VMReg()->next(8));
reg_def XMM17j( SOC, SOC, Op_RegF, 17, xmm17->as_VMReg()->next(9));
reg_def XMM17k( SOC, SOC, Op_RegF, 17, xmm17->as_VMReg()->next(10));
reg_def XMM17l( SOC, SOC, Op_RegF, 17, xmm17->as_VMReg()->next(11));
reg_def XMM17m( SOC, SOC, Op_RegF, 17, xmm17->as_VMReg()->next(12));
reg_def XMM17n( SOC, SOC, Op_RegF, 17, xmm17->as_VMReg()->next(13));
reg_def XMM17o( SOC, SOC, Op_RegF, 17, xmm17->as_VMReg()->next(14));
reg_def XMM17p( SOC, SOC, Op_RegF, 17, xmm17->as_VMReg()->next(15));

reg_def XMM18 ( SOC, SOC, Op_RegF, 18, xmm18->as_VMReg());
reg_def XMM18b( SOC, SOC, Op_RegF, 18, xmm18->as_VMReg()->next(1));
reg_def XMM18c( SOC, SOC, Op_RegF, 18, xmm18->as_VMReg()->next(2));
reg_def XMM18d( SOC, SOC, Op_RegF, 18, xmm18->as_VMReg()->next(3));
reg_def XMM18e( SOC, SOC, Op_RegF, 18, xmm18->as_VMReg()->next(4));
reg_def XMM18f( SOC, SOC, Op_RegF, 18, xmm18->as_VMReg()->next(5));
reg_def XMM18g( SOC, SOC, Op_RegF, 18, xmm18->as_VMReg()->next(6));
reg_def XMM18h( SOC, SOC, Op_RegF, 18, xmm18->as_VMReg()->next(7));
reg_def XMM18i( SOC, SOC, Op_RegF, 18, xmm18->as_VMReg()->next(8));
reg_def XMM18j( SOC, SOC, Op_RegF, 18, xmm18->as_VMReg()->next(9));
reg_def XMM18k( SOC, SOC, Op_RegF, 18, xmm18->as_VMReg()->next(10));
reg_def XMM18l( SOC, SOC, Op_RegF, 18, xmm18->as_VMReg()->next(11));
reg_def XMM18m( SOC, SOC, Op_RegF, 18, xmm18->as_VMReg()->next(12));
reg_def XMM18n( SOC, SOC, Op_RegF, 18, xmm18->as_VMReg()->next(13));
reg_def XMM18o( SOC, SOC, Op_RegF, 18, xmm18->as_VMReg()->next(14));
reg_def XMM18p( SOC, SOC, Op_RegF, 18, xmm18->as_VMReg()->next(15));

reg_def XMM19 ( SOC, SOC, Op_RegF, 19, xmm19->as_VMReg());
reg_def XMM19b( SOC, SOC, Op_RegF, 19, xmm19->as_VMReg()->next(1));
reg_def XMM19c( SOC, SOC, Op_RegF, 19, xmm19->as_VMReg()->next(2));
reg_def XMM19d( SOC, SOC, Op_RegF, 19, xmm19->as_VMReg()->next(3));
reg_def XMM19e( SOC, SOC, Op_RegF, 19, xmm19->as_VMReg()->next(4));
reg_def XMM19f( SOC, SOC, Op_RegF, 19, xmm19->as_VMReg()->next(5));
reg_def XMM19g( SOC, SOC, Op_RegF, 19, xmm19->as_VMReg()->next(6));
reg_def XMM19h( SOC, SOC, Op_RegF, 19, xmm19->as_VMReg()->next(7));
reg_def XMM19i( SOC, SOC, Op_RegF, 19, xmm19->as_VMReg()->next(8));
reg_def XMM19j( SOC, SOC, Op_RegF, 19, xmm19->as_VMReg()->next(9));
reg_def XMM19k( SOC, SOC, Op_RegF, 19, xmm19->as_VMReg()->next(10));
reg_def XMM19l( SOC, SOC, Op_RegF, 19, xmm19->as_VMReg()->next(11));
reg_def XMM19m( SOC, SOC, Op_RegF, 19, xmm19->as_VMReg()->next(12));
reg_def XMM19n( SOC, SOC, Op_RegF, 19, xmm19->as_VMReg()->next(13));
reg_def XMM19o( SOC, SOC, Op_RegF, 19, xmm19->as_VMReg()->next(14));
reg_def XMM19p( SOC, SOC, Op_RegF, 19, xmm19->as_VMReg()->next(15));

reg_def XMM20 ( SOC, SOC, Op_RegF, 20, xmm20->as_VMReg());
reg_def XMM20b( SOC, SOC, Op_RegF, 20, xmm20->as_VMReg()->next(1));
reg_def XMM20c( SOC, SOC, Op_RegF, 20, xmm20->as_VMReg()->next(2));
reg_def XMM20d( SOC, SOC, Op_RegF, 20, xmm20->as_VMReg()->next(3));
reg_def XMM20e( SOC, SOC, Op_RegF, 20, xmm20->as_VMReg()->next(4));
reg_def XMM20f( SOC, SOC, Op_RegF, 20, xmm20->as_VMReg()->next(5));
reg_def XMM20g( SOC, SOC, Op_RegF, 20, xmm20->as_VMReg()->next(6));
reg_def XMM20h( SOC, SOC, Op_RegF, 20, xmm20->as_VMReg()->next(7));
reg_def XMM20i( SOC, SOC, Op_RegF, 20, xmm20->as_VMReg()->next(8));
reg_def XMM20j( SOC, SOC, Op_RegF, 20, xmm20->as_VMReg()->next(9));
reg_def XMM20k( SOC, SOC, Op_RegF, 20, xmm20->as_VMReg()->next(10));
reg_def XMM20l( SOC, SOC, Op_RegF, 20, xmm20->as_VMReg()->next(11));
reg_def XMM20m( SOC, SOC, Op_RegF, 20, xmm20->as_VMReg()->next(12));
reg_def XMM20n( SOC, SOC, Op_RegF, 20, xmm20->as_VMReg()->next(13));
reg_def XMM20o( SOC, SOC, Op_RegF, 20, xmm20->as_VMReg()->next(14));
reg_def XMM20p( SOC, SOC, Op_RegF, 20, xmm20->as_VMReg()->next(15));

reg_def XMM21 ( SOC, SOC, Op_RegF, 21, xmm21->as_VMReg());
reg_def XMM21b( SOC, SOC, Op_RegF, 21, xmm21->as_VMReg()->next(1));
reg_def XMM21c( SOC, SOC, Op_RegF, 21, xmm21->as_VMReg()->next(2));
reg_def XMM21d( SOC, SOC, Op_RegF, 21, xmm21->as_VMReg()->next(3));
reg_def XMM21e( SOC, SOC, Op_RegF, 21, xmm21->as_VMReg()->next(4));
reg_def XMM21f( SOC, SOC, Op_RegF, 21, xmm21->as_VMReg()->next(5));
reg_def XMM21g( SOC, SOC, Op_RegF, 21, xmm21->as_VMReg()->next(6));
reg_def XMM21h( SOC, SOC, Op_RegF, 21, xmm21->as_VMReg()->next(7));
reg_def XMM21i( SOC, SOC, Op_RegF, 21, xmm21->as_VMReg()->next(8));
reg_def XMM21j( SOC, SOC, Op_RegF, 21, xmm21->as_VMReg()->next(9));
reg_def XMM21k( SOC, SOC, Op_RegF, 21, xmm21->as_VMReg()->next(10));
reg_def XMM21l( SOC, SOC, Op_RegF, 21, xmm21->as_VMReg()->next(11));
reg_def XMM21m( SOC, SOC, Op_RegF, 21, xmm21->as_VMReg()->next(12));
reg_def XMM21n( SOC, SOC, Op_RegF, 21, xmm21->as_VMReg()->next(13));
reg_def XMM21o( SOC, SOC, Op_RegF, 21, xmm21->as_VMReg()->next(14));
reg_def XMM21p( SOC, SOC, Op_RegF, 21, xmm21->as_VMReg()->next(15));

reg_def XMM22 ( SOC, SOC, Op_RegF, 22, xmm22->as_VMReg());
reg_def XMM22b( SOC, SOC, Op_RegF, 22, xmm22->as_VMReg()->next(1));
reg_def XMM22c( SOC, SOC, Op_RegF, 22, xmm22->as_VMReg()->next(2));
reg_def XMM22d( SOC, SOC, Op_RegF, 22, xmm22->as_VMReg()->next(3));
reg_def XMM22e( SOC, SOC, Op_RegF, 22, xmm22->as_VMReg()->next(4));
reg_def XMM22f( SOC, SOC, Op_RegF, 22, xmm22->as_VMReg()->next(5));
reg_def XMM22g( SOC, SOC, Op_RegF, 22, xmm22->as_VMReg()->next(6));
reg_def XMM22h( SOC, SOC, Op_RegF, 22, xmm22->as_VMReg()->next(7));
reg_def XMM22i( SOC, SOC, Op_RegF, 22, xmm22->as_VMReg()->next(8));
reg_def XMM22j( SOC, SOC, Op_RegF, 22, xmm22->as_VMReg()->next(9));
reg_def XMM22k( SOC, SOC, Op_RegF, 22, xmm22->as_VMReg()->next(10));
reg_def XMM22l( SOC, SOC, Op_RegF, 22, xmm22->as_VMReg()->next(11));
reg_def XMM22m( SOC, SOC, Op_RegF, 22, xmm22->as_VMReg()->next(12));
reg_def XMM22n( SOC, SOC, Op_RegF, 22, xmm22->as_VMReg()->next(13));
reg_def XMM22o( SOC, SOC, Op_RegF, 22, xmm22->as_VMReg()->next(14));
reg_def XMM22p( SOC, SOC, Op_RegF, 22, xmm22->as_VMReg()->next(15));

reg_def XMM23 ( SOC, SOC, Op_RegF, 23, xmm23->as_VMReg());
reg_def XMM23b( SOC, SOC, Op_RegF, 23, xmm23->as_VMReg()->next(1));
reg_def XMM23c( SOC, SOC, Op_RegF, 23, xmm23->as_VMReg()->next(2));
reg_def XMM23d( SOC, SOC, Op_RegF, 23, xmm23->as_VMReg()->next(3));
reg_def XMM23e( SOC, SOC, Op_RegF, 23, xmm23->as_VMReg()->next(4));
reg_def XMM23f( SOC, SOC, Op_RegF, 23, xmm23->as_VMReg()->next(5));
reg_def XMM23g( SOC, SOC, Op_RegF, 23, xmm23->as_VMReg()->next(6));
reg_def XMM23h( SOC, SOC, Op_RegF, 23, xmm23->as_VMReg()->next(7));
reg_def XMM23i( SOC, SOC, Op_RegF, 23, xmm23->as_VMReg()->next(8));
reg_def XMM23j( SOC, SOC, Op_RegF, 23, xmm23->as_VMReg()->next(9));
reg_def XMM23k( SOC, SOC, Op_RegF, 23, xmm23->as_VMReg()->next(10));
reg_def XMM23l( SOC, SOC, Op_RegF, 23, xmm23->as_VMReg()->next(11));
reg_def XMM23m( SOC, SOC, Op_RegF, 23, xmm23->as_VMReg()->next(12));
reg_def XMM23n( SOC, SOC, Op_RegF, 23, xmm23->as_VMReg()->next(13));
reg_def XMM23o( SOC, SOC, Op_RegF, 23, xmm23->as_VMReg()->next(14));
reg_def XMM23p( SOC, SOC, Op_RegF, 23, xmm23->as_VMReg()->next(15));

reg_def XMM24 ( SOC, SOC, Op_RegF, 24, xmm24->as_VMReg());
reg_def XMM24b( SOC, SOC, Op_RegF, 24, xmm24->as_VMReg()->next(1));
reg_def XMM24c( SOC, SOC, Op_RegF, 24, xmm24->as_VMReg()->next(2));
reg_def XMM24d( SOC, SOC, Op_RegF, 24, xmm24->as_VMReg()->next(3));
reg_def XMM24e( SOC, SOC, Op_RegF, 24, xmm24->as_VMReg()->next(4));
reg_def XMM24f( SOC, SOC, Op_RegF, 24, xmm24->as_VMReg()->next(5));
reg_def XMM24g( SOC, SOC, Op_RegF, 24, xmm24->as_VMReg()->next(6));
reg_def XMM24h( SOC, SOC, Op_RegF, 24, xmm24->as_VMReg()->next(7));
reg_def XMM24i( SOC, SOC, Op_RegF, 24, xmm24->as_VMReg()->next(8));
reg_def XMM24j( SOC, SOC, Op_RegF, 24, xmm24->as_VMReg()->next(9));
reg_def XMM24k( SOC, SOC, Op_RegF, 24, xmm24->as_VMReg()->next(10));
reg_def XMM24l( SOC, SOC, Op_RegF, 24, xmm24->as_VMReg()->next(11));
reg_def XMM24m( SOC, SOC, Op_RegF, 24, xmm24->as_VMReg()->next(12));
reg_def XMM24n( SOC, SOC, Op_RegF, 24, xmm24->as_VMReg()->next(13));
reg_def XMM24o( SOC, SOC, Op_RegF, 24, xmm24->as_VMReg()->next(14));
reg_def XMM24p( SOC, SOC, Op_RegF, 24, xmm24->as_VMReg()->next(15));

reg_def XMM25 ( SOC, SOC, Op_RegF, 25, xmm25->as_VMReg());
reg_def XMM25b( SOC, SOC, Op_RegF, 25, xmm25->as_VMReg()->next(1));
reg_def XMM25c( SOC, SOC, Op_RegF, 25, xmm25->as_VMReg()->next(2));
reg_def XMM25d( SOC, SOC, Op_RegF, 25, xmm25->as_VMReg()->next(3));
reg_def XMM25e( SOC, SOC, Op_RegF, 25, xmm25->as_VMReg()->next(4));
reg_def XMM25f( SOC, SOC, Op_RegF, 25, xmm25->as_VMReg()->next(5));
reg_def XMM25g( SOC, SOC, Op_RegF, 25, xmm25->as_VMReg()->next(6));
reg_def XMM25h( SOC, SOC, Op_RegF, 25, xmm25->as_VMReg()->next(7));
reg_def XMM25i( SOC, SOC, Op_RegF, 25, xmm25->as_VMReg()->next(8));
reg_def XMM25j( SOC, SOC, Op_RegF, 25, xmm25->as_VMReg()->next(9));
reg_def XMM25k( SOC, SOC, Op_RegF, 25, xmm25->as_VMReg()->next(10));
reg_def XMM25l( SOC, SOC, Op_RegF, 25, xmm25->as_VMReg()->next(11));
reg_def XMM25m( SOC, SOC, Op_RegF, 25, xmm25->as_VMReg()->next(12));
reg_def XMM25n( SOC, SOC, Op_RegF, 25, xmm25->as_VMReg()->next(13));
reg_def XMM25o( SOC, SOC, Op_RegF, 25, xmm25->as_VMReg()->next(14));
reg_def XMM25p( SOC, SOC, Op_RegF, 25, xmm25->as_VMReg()->next(15));

reg_def XMM26 ( SOC, SOC, Op_RegF, 26, xmm26->as_VMReg());
reg_def XMM26b( SOC, SOC, Op_RegF, 26, xmm26->as_VMReg()->next(1));
reg_def XMM26c( SOC, SOC, Op_RegF, 26, xmm26->as_VMReg()->next(2));
reg_def XMM26d( SOC, SOC, Op_RegF, 26, xmm26->as_VMReg()->next(3));
reg_def XMM26e( SOC, SOC, Op_RegF, 26, xmm26->as_VMReg()->next(4));
reg_def XMM26f( SOC, SOC, Op_RegF, 26, xmm26->as_VMReg()->next(5));
reg_def XMM26g( SOC, SOC, Op_RegF, 26, xmm26->as_VMReg()->next(6));
reg_def XMM26h( SOC, SOC, Op_RegF, 26, xmm26->as_VMReg()->next(7));
reg_def XMM26i( SOC, SOC, Op_RegF, 26, xmm26->as_VMReg()->next(8));
reg_def XMM26j( SOC, SOC, Op_RegF, 26, xmm26->as_VMReg()->next(9));
reg_def XMM26k( SOC, SOC, Op_RegF, 26, xmm26->as_VMReg()->next(10));
reg_def XMM26l( SOC, SOC, Op_RegF, 26, xmm26->as_VMReg()->next(11));
reg_def XMM26m( SOC, SOC, Op_RegF, 26, xmm26->as_VMReg()->next(12));
reg_def XMM26n( SOC, SOC, Op_RegF, 26, xmm26->as_VMReg()->next(13));
reg_def XMM26o( SOC, SOC, Op_RegF, 26, xmm26->as_VMReg()->next(14));
reg_def XMM26p( SOC, SOC, Op_RegF, 26, xmm26->as_VMReg()->next(15));

reg_def XMM27 ( SOC, SOC, Op_RegF, 27, xmm27->as_VMReg());
reg_def XMM27b( SOC, SOC, Op_RegF, 27, xmm27->as_VMReg()->next(1));
reg_def XMM27c( SOC, SOC, Op_RegF, 27, xmm27->as_VMReg()->next(2));
reg_def XMM27d( SOC, SOC, Op_RegF, 27, xmm27->as_VMReg()->next(3));
reg_def XMM27e( SOC, SOC, Op_RegF, 27, xmm27->as_VMReg()->next(4));
reg_def XMM27f( SOC, SOC, Op_RegF, 27, xmm27->as_VMReg()->next(5));
reg_def XMM27g( SOC, SOC, Op_RegF, 27, xmm27->as_VMReg()->next(6));
reg_def XMM27h( SOC, SOC, Op_RegF, 27, xmm27->as_VMReg()->next(7));
reg_def XMM27i( SOC, SOC, Op_RegF, 27, xmm27->as_VMReg()->next(8));
reg_def XMM27j( SOC, SOC, Op_RegF, 27, xmm27->as_VMReg()->next(9));
reg_def XMM27k( SOC, SOC, Op_RegF, 27, xmm27->as_VMReg()->next(10));
reg_def XMM27l( SOC, SOC, Op_RegF, 27, xmm27->as_VMReg()->next(11));
reg_def XMM27m( SOC, SOC, Op_RegF, 27, xmm27->as_VMReg()->next(12));
reg_def XMM27n( SOC, SOC, Op_RegF, 27, xmm27->as_VMReg()->next(13));
reg_def XMM27o( SOC, SOC, Op_RegF, 27, xmm27->as_VMReg()->next(14));
reg_def XMM27p( SOC, SOC, Op_RegF, 27, xmm27->as_VMReg()->next(15));

reg_def XMM28 ( SOC, SOC, Op_RegF, 28, xmm28->as_VMReg());
reg_def XMM28b( SOC, SOC, Op_RegF, 28, xmm28->as_VMReg()->next(1));
reg_def XMM28c( SOC, SOC, Op_RegF, 28, xmm28->as_VMReg()->next(2));
reg_def XMM28d( SOC, SOC, Op_RegF, 28, xmm28->as_VMReg()->next(3));
reg_def XMM28e( SOC, SOC, Op_RegF, 28, xmm28->as_VMReg()->next(4));
reg_def XMM28f( SOC, SOC, Op_RegF, 28, xmm28->as_VMReg()->next(5));
reg_def XMM28g( SOC, SOC, Op_RegF, 28, xmm28->as_VMReg()->next(6));
reg_def XMM28h( SOC, SOC, Op_RegF, 28, xmm28->as_VMReg()->next(7));
reg_def XMM28i( SOC, SOC, Op_RegF, 28, xmm28->as_VMReg()->next(8));
reg_def XMM28j( SOC, SOC, Op_RegF, 28, xmm28->as_VMReg()->next(9));
reg_def XMM28k( SOC, SOC, Op_RegF, 28, xmm28->as_VMReg()->next(10));
reg_def XMM28l( SOC, SOC, Op_RegF, 28, xmm28->as_VMReg()->next(11));
reg_def XMM28m( SOC, SOC, Op_RegF, 28, xmm28->as_VMReg()->next(12));
reg_def XMM28n( SOC, SOC, Op_RegF, 28, xmm28->as_VMReg()->next(13));
reg_def XMM28o( SOC, SOC, Op_RegF, 28, xmm28->as_VMReg()->next(14));
reg_def XMM28p( SOC, SOC, Op_RegF, 28, xmm28->as_VMReg()->next(15));

reg_def XMM29 ( SOC, SOC, Op_RegF, 29, xmm29->as_VMReg());
reg_def XMM29b( SOC, SOC, Op_RegF, 29, xmm29->as_VMReg()->next(1));
reg_def XMM29c( SOC, SOC, Op_RegF, 29, xmm29->as_VMReg()->next(2));
reg_def XMM29d( SOC, SOC, Op_RegF, 29, xmm29->as_VMReg()->next(3));
reg_def XMM29e( SOC, SOC, Op_RegF, 29, xmm29->as_VMReg()->next(4));
reg_def XMM29f( SOC, SOC, Op_RegF, 29, xmm29->as_VMReg()->next(5));
reg_def XMM29g( SOC, SOC, Op_RegF, 29, xmm29->as_VMReg()->next(6));
reg_def XMM29h( SOC, SOC, Op_RegF, 29, xmm29->as_VMReg()->next(7));
reg_def XMM29i( SOC, SOC, Op_RegF, 29, xmm29->as_VMReg()->next(8));
reg_def XMM29j( SOC, SOC, Op_RegF, 29, xmm29->as_VMReg()->next(9));
reg_def XMM29k( SOC, SOC, Op_RegF, 29, xmm29->as_VMReg()->next(10));
reg_def XMM29l( SOC, SOC, Op_RegF, 29, xmm29->as_VMReg()->next(11));
reg_def XMM29m( SOC, SOC, Op_RegF, 29, xmm29->as_VMReg()->next(12));
reg_def XMM29n( SOC, SOC, Op_RegF, 29, xmm29->as_VMReg()->next(13));
reg_def XMM29o( SOC, SOC, Op_RegF, 29, xmm29->as_VMReg()->next(14));
reg_def XMM29p( SOC, SOC, Op_RegF, 29, xmm29->as_VMReg()->next(15));

reg_def XMM30 ( SOC, SOC, Op_RegF, 30, xmm30->as_VMReg());
reg_def XMM30b( SOC, SOC, Op_RegF, 30, xmm30->as_VMReg()->next(1));
reg_def XMM30c( SOC, SOC, Op_RegF, 30, xmm30->as_VMReg()->next(2));
reg_def XMM30d( SOC, SOC, Op_RegF, 30, xmm30->as_VMReg()->next(3));
reg_def XMM30e( SOC, SOC, Op_RegF, 30, xmm30->as_VMReg()->next(4));
reg_def XMM30f( SOC, SOC, Op_RegF, 30, xmm30->as_VMReg()->next(5));
reg_def XMM30g( SOC, SOC, Op_RegF, 30, xmm30->as_VMReg()->next(6));
reg_def XMM30h( SOC, SOC, Op_RegF, 30, xmm30->as_VMReg()->next(7));
reg_def XMM30i( SOC, SOC, Op_RegF, 30, xmm30->as_VMReg()->next(8));
reg_def XMM30j( SOC, SOC, Op_RegF, 30, xmm30->as_VMReg()->next(9));
reg_def XMM30k( SOC, SOC, Op_RegF, 30, xmm30->as_VMReg()->next(10));
reg_def XMM30l( SOC, SOC, Op_RegF, 30, xmm30->as_VMReg()->next(11));
reg_def XMM30m( SOC, SOC, Op_RegF, 30, xmm30->as_VMReg()->next(12));
reg_def XMM30n( SOC, SOC, Op_RegF, 30, xmm30->as_VMReg()->next(13));
reg_def XMM30o( SOC, SOC, Op_RegF, 30, xmm30->as_VMReg()->next(14));
reg_def XMM30p( SOC, SOC, Op_RegF, 30, xmm30->as_VMReg()->next(15));

reg_def XMM31 ( SOC, SOC, Op_RegF, 31, xmm31->as_VMReg());
reg_def XMM31b( SOC, SOC, Op_RegF, 31, xmm31->as_VMReg()->next(1));
reg_def XMM31c( SOC, SOC, Op_RegF, 31, xmm31->as_VMReg()->next(2));
reg_def XMM31d( SOC, SOC, Op_RegF, 31, xmm31->as_VMReg()->next(3));
reg_def XMM31e( SOC, SOC, Op_RegF, 31, xmm31->as_VMReg()->next(4));
reg_def XMM31f( SOC, SOC, Op_RegF, 31, xmm31->as_VMReg()->next(5));
reg_def XMM31g( SOC, SOC, Op_RegF, 31, xmm31->as_VMReg()->next(6));
reg_def XMM31h( SOC, SOC, Op_RegF, 31, xmm31->as_VMReg()->next(7));
reg_def XMM31i( SOC, SOC, Op_RegF, 31, xmm31->as_VMReg()->next(8));
reg_def XMM31j( SOC, SOC, Op_RegF, 31, xmm31->as_VMReg()->next(9));
reg_def XMM31k( SOC, SOC, Op_RegF, 31, xmm31->as_VMReg()->next(10));
reg_def XMM31l( SOC, SOC, Op_RegF, 31, xmm31->as_VMReg()->next(11));
reg_def XMM31m( SOC, SOC, Op_RegF, 31, xmm31->as_VMReg()->next(12));
reg_def XMM31n( SOC, SOC, Op_RegF, 31, xmm31->as_VMReg()->next(13));
reg_def XMM31o( SOC, SOC, Op_RegF, 31, xmm31->as_VMReg()->next(14));
reg_def XMM31p( SOC, SOC, Op_RegF, 31, xmm31->as_VMReg()->next(15));

#endif // _LP64

#ifdef _LP64
reg_def RFLAGS(SOC, SOC, 0, 16, VMRegImpl::Bad());
#else
reg_def RFLAGS(SOC, SOC, 0, 8, VMRegImpl::Bad());
#endif // _LP64

// AVX3 Mask Registers.
reg_def K1   (SOC, SOC, Op_RegI,  1, k1->as_VMReg());
reg_def K1_H (SOC, SOC, Op_RegI,  1, k1->as_VMReg()->next());

reg_def K2   (SOC, SOC, Op_RegI,  2, k2->as_VMReg());
reg_def K2_H (SOC, SOC, Op_RegI,  2, k2->as_VMReg()->next());

reg_def K3   (SOC, SOC, Op_RegI,  3, k3->as_VMReg());
reg_def K3_H (SOC, SOC, Op_RegI,  3, k3->as_VMReg()->next());

reg_def K4   (SOC, SOC, Op_RegI,  4, k4->as_VMReg());
reg_def K4_H (SOC, SOC, Op_RegI,  4, k4->as_VMReg()->next());

reg_def K5   (SOC, SOC, Op_RegI,  5, k5->as_VMReg());
reg_def K5_H (SOC, SOC, Op_RegI,  5, k5->as_VMReg()->next());

reg_def K6   (SOC, SOC, Op_RegI,  6, k6->as_VMReg());
reg_def K6_H (SOC, SOC, Op_RegI,  6, k6->as_VMReg()->next());

reg_def K7   (SOC, SOC, Op_RegI,  7, k7->as_VMReg());
reg_def K7_H (SOC, SOC, Op_RegI,  7, k7->as_VMReg()->next());


alloc_class chunk1(XMM0,  XMM0b,  XMM0c,  XMM0d,  XMM0e,  XMM0f,  XMM0g,  XMM0h,  XMM0i,  XMM0j,  XMM0k,  XMM0l,  XMM0m,  XMM0n,  XMM0o,  XMM0p,
                   XMM1,  XMM1b,  XMM1c,  XMM1d,  XMM1e,  XMM1f,  XMM1g,  XMM1h,  XMM1i,  XMM1j,  XMM1k,  XMM1l,  XMM1m,  XMM1n,  XMM1o,  XMM1p,
                   XMM2,  XMM2b,  XMM2c,  XMM2d,  XMM2e,  XMM2f,  XMM2g,  XMM2h,  XMM2i,  XMM2j,  XMM2k,  XMM2l,  XMM2m,  XMM2n,  XMM2o,  XMM2p,
                   XMM3,  XMM3b,  XMM3c,  XMM3d,  XMM3e,  XMM3f,  XMM3g,  XMM3h,  XMM3i,  XMM3j,  XMM3k,  XMM3l,  XMM3m,  XMM3n,  XMM3o,  XMM3p,
                   XMM4,  XMM4b,  XMM4c,  XMM4d,  XMM4e,  XMM4f,  XMM4g,  XMM4h,  XMM4i,  XMM4j,  XMM4k,  XMM4l,  XMM4m,  XMM4n,  XMM4o,  XMM4p,
                   XMM5,  XMM5b,  XMM5c,  XMM5d,  XMM5e,  XMM5f,  XMM5g,  XMM5h,  XMM5i,  XMM5j,  XMM5k,  XMM5l,  XMM5m,  XMM5n,  XMM5o,  XMM5p,
                   XMM6,  XMM6b,  XMM6c,  XMM6d,  XMM6e,  XMM6f,  XMM6g,  XMM6h,  XMM6i,  XMM6j,  XMM6k,  XMM6l,  XMM6m,  XMM6n,  XMM6o,  XMM6p,
                   XMM7,  XMM7b,  XMM7c,  XMM7d,  XMM7e,  XMM7f,  XMM7g,  XMM7h,  XMM7i,  XMM7j,  XMM7k,  XMM7l,  XMM7m,  XMM7n,  XMM7o,  XMM7p
#ifdef _LP64
                  ,XMM8,  XMM8b,  XMM8c,  XMM8d,  XMM8e,  XMM8f,  XMM8g,  XMM8h,  XMM8i,  XMM8j,  XMM8k,  XMM8l,  XMM8m,  XMM8n,  XMM8o,  XMM8p,
                   XMM9,  XMM9b,  XMM9c,  XMM9d,  XMM9e,  XMM9f,  XMM9g,  XMM9h,  XMM9i,  XMM9j,  XMM9k,  XMM9l,  XMM9m,  XMM9n,  XMM9o,  XMM9p,
                   XMM10, XMM10b, XMM10c, XMM10d, XMM10e, XMM10f, XMM10g, XMM10h, XMM10i, XMM10j, XMM10k, XMM10l, XMM10m, XMM10n, XMM10o, XMM10p,
                   XMM11, XMM11b, XMM11c, XMM11d, XMM11e, XMM11f, XMM11g, XMM11h, XMM11i, XMM11j, XMM11k, XMM11l, XMM11m, XMM11n, XMM11o, XMM11p,
                   XMM12, XMM12b, XMM12c, XMM12d, XMM12e, XMM12f, XMM12g, XMM12h, XMM12i, XMM12j, XMM12k, XMM12l, XMM12m, XMM12n, XMM12o, XMM12p,
                   XMM13, XMM13b, XMM13c, XMM13d, XMM13e, XMM13f, XMM13g, XMM13h, XMM13i, XMM13j, XMM13k, XMM13l, XMM13m, XMM13n, XMM13o, XMM13p,
                   XMM14, XMM14b, XMM14c, XMM14d, XMM14e, XMM14f, XMM14g, XMM14h, XMM14i, XMM14j, XMM14k, XMM14l, XMM14m, XMM14n, XMM14o, XMM14p,
                   XMM15, XMM15b, XMM15c, XMM15d, XMM15e, XMM15f, XMM15g, XMM15h, XMM15i, XMM15j, XMM15k, XMM15l, XMM15m, XMM15n, XMM15o, XMM15p
                  ,XMM16, XMM16b, XMM16c, XMM16d, XMM16e, XMM16f, XMM16g, XMM16h, XMM16i, XMM16j, XMM16k, XMM16l, XMM16m, XMM16n, XMM16o, XMM16p,
                   XMM17, XMM17b, XMM17c, XMM17d, XMM17e, XMM17f, XMM17g, XMM17h, XMM17i, XMM17j, XMM17k, XMM17l, XMM17m, XMM17n, XMM17o, XMM17p,
                   XMM18, XMM18b, XMM18c, XMM18d, XMM18e, XMM18f, XMM18g, XMM18h, XMM18i, XMM18j, XMM18k, XMM18l, XMM18m, XMM18n, XMM18o, XMM18p,
                   XMM19, XMM19b, XMM19c, XMM19d, XMM19e, XMM19f, XMM19g, XMM19h, XMM19i, XMM19j, XMM19k, XMM19l, XMM19m, XMM19n, XMM19o, XMM19p,
                   XMM20, XMM20b, XMM20c, XMM20d, XMM20e, XMM20f, XMM20g, XMM20h, XMM20i, XMM20j, XMM20k, XMM20l, XMM20m, XMM20n, XMM20o, XMM20p,
                   XMM21, XMM21b, XMM21c, XMM21d, XMM21e, XMM21f, XMM21g, XMM21h, XMM21i, XMM21j, XMM21k, XMM21l, XMM21m, XMM21n, XMM21o, XMM21p,
                   XMM22, XMM22b, XMM22c, XMM22d, XMM22e, XMM22f, XMM22g, XMM22h, XMM22i, XMM22j, XMM22k, XMM22l, XMM22m, XMM22n, XMM22o, XMM22p,
                   XMM23, XMM23b, XMM23c, XMM23d, XMM23e, XMM23f, XMM23g, XMM23h, XMM23i, XMM23j, XMM23k, XMM23l, XMM23m, XMM23n, XMM23o, XMM23p,
                   XMM24, XMM24b, XMM24c, XMM24d, XMM24e, XMM24f, XMM24g, XMM24h, XMM24i, XMM24j, XMM24k, XMM24l, XMM24m, XMM24n, XMM24o, XMM24p,
                   XMM25, XMM25b, XMM25c, XMM25d, XMM25e, XMM25f, XMM25g, XMM25h, XMM25i, XMM25j, XMM25k, XMM25l, XMM25m, XMM25n, XMM25o, XMM25p,
                   XMM26, XMM26b, XMM26c, XMM26d, XMM26e, XMM26f, XMM26g, XMM26h, XMM26i, XMM26j, XMM26k, XMM26l, XMM26m, XMM26n, XMM26o, XMM26p,
                   XMM27, XMM27b, XMM27c, XMM27d, XMM27e, XMM27f, XMM27g, XMM27h, XMM27i, XMM27j, XMM27k, XMM27l, XMM27m, XMM27n, XMM27o, XMM27p,
                   XMM28, XMM28b, XMM28c, XMM28d, XMM28e, XMM28f, XMM28g, XMM28h, XMM28i, XMM28j, XMM28k, XMM28l, XMM28m, XMM28n, XMM28o, XMM28p,
                   XMM29, XMM29b, XMM29c, XMM29d, XMM29e, XMM29f, XMM29g, XMM29h, XMM29i, XMM29j, XMM29k, XMM29l, XMM29m, XMM29n, XMM29o, XMM29p,
                   XMM30, XMM30b, XMM30c, XMM30d, XMM30e, XMM30f, XMM30g, XMM30h, XMM30i, XMM30j, XMM30k, XMM30l, XMM30m, XMM30n, XMM30o, XMM30p,
                   XMM31, XMM31b, XMM31c, XMM31d, XMM31e, XMM31f, XMM31g, XMM31h, XMM31i, XMM31j, XMM31k, XMM31l, XMM31m, XMM31n, XMM31o, XMM31p
#endif
                      );

alloc_class chunk2(K7, K7_H,
                   K6, K6_H,
                   K5, K5_H,
                   K4, K4_H,
                   K3, K3_H,
                   K2, K2_H,
                   K1, K1_H);

reg_class  vectmask_reg(K1, K1_H,
                        K2, K2_H,
                        K3, K3_H,
                        K4, K4_H,
                        K5, K5_H,
                        K6, K6_H,
                        K7, K7_H);

reg_class vectmask_reg_K1(K1, K1_H);
reg_class vectmask_reg_K2(K2, K2_H);
reg_class vectmask_reg_K3(K3, K3_H);
reg_class vectmask_reg_K4(K4, K4_H);
reg_class vectmask_reg_K5(K5, K5_H);
reg_class vectmask_reg_K6(K6, K6_H);
reg_class vectmask_reg_K7(K7, K7_H);

// flags allocation class should be last.
alloc_class chunk3(RFLAGS);


// Singleton class for condition codes
reg_class int_flags(RFLAGS);

// Class for pre evex float registers
reg_class float_reg_legacy(XMM0,
                    XMM1,
                    XMM2,
                    XMM3,
                    XMM4,
                    XMM5,
                    XMM6,
                    XMM7
#ifdef _LP64
                   ,XMM8,
                    XMM9,
                    XMM10,
                    XMM11,
                    XMM12,
                    XMM13,
                    XMM14,
                    XMM15
#endif
                    );

// Class for evex float registers
reg_class float_reg_evex(XMM0,
                    XMM1,
                    XMM2,
                    XMM3,
                    XMM4,
                    XMM5,
                    XMM6,
                    XMM7
#ifdef _LP64
                   ,XMM8,
                    XMM9,
                    XMM10,
                    XMM11,
                    XMM12,
                    XMM13,
                    XMM14,
                    XMM15,
                    XMM16,
                    XMM17,
                    XMM18,
                    XMM19,
                    XMM20,
                    XMM21,
                    XMM22,
                    XMM23,
                    XMM24,
                    XMM25,
                    XMM26,
                    XMM27,
                    XMM28,
                    XMM29,
                    XMM30,
                    XMM31
#endif
                    );

reg_class_dynamic float_reg(float_reg_evex, float_reg_legacy, %{ VM_Version::supports_evex() %} );
reg_class_dynamic float_reg_vl(float_reg_evex, float_reg_legacy, %{ VM_Version::supports_evex() && VM_Version::supports_avx512vl() %} );

// Class for pre evex double registers
reg_class double_reg_legacy(XMM0,  XMM0b,
                     XMM1,  XMM1b,
                     XMM2,  XMM2b,
                     XMM3,  XMM3b,
                     XMM4,  XMM4b,
                     XMM5,  XMM5b,
                     XMM6,  XMM6b,
                     XMM7,  XMM7b
#ifdef _LP64
                    ,XMM8,  XMM8b,
                     XMM9,  XMM9b,
                     XMM10, XMM10b,
                     XMM11, XMM11b,
                     XMM12, XMM12b,
                     XMM13, XMM13b,
                     XMM14, XMM14b,
                     XMM15, XMM15b
#endif
                     );

// Class for evex double registers
reg_class double_reg_evex(XMM0,  XMM0b,
                     XMM1,  XMM1b,
                     XMM2,  XMM2b,
                     XMM3,  XMM3b,
                     XMM4,  XMM4b,
                     XMM5,  XMM5b,
                     XMM6,  XMM6b,
                     XMM7,  XMM7b
#ifdef _LP64
                    ,XMM8,  XMM8b,
                     XMM9,  XMM9b,
                     XMM10, XMM10b,
                     XMM11, XMM11b,
                     XMM12, XMM12b,
                     XMM13, XMM13b,
                     XMM14, XMM14b,
                     XMM15, XMM15b,
                     XMM16, XMM16b,
                     XMM17, XMM17b,
                     XMM18, XMM18b,
                     XMM19, XMM19b,
                     XMM20, XMM20b,
                     XMM21, XMM21b,
                     XMM22, XMM22b,
                     XMM23, XMM23b,
                     XMM24, XMM24b,
                     XMM25, XMM25b,
                     XMM26, XMM26b,
                     XMM27, XMM27b,
                     XMM28, XMM28b,
                     XMM29, XMM29b,
                     XMM30, XMM30b,
                     XMM31, XMM31b
#endif
                     );

reg_class_dynamic double_reg(double_reg_evex, double_reg_legacy, %{ VM_Version::supports_evex() %} );
reg_class_dynamic double_reg_vl(double_reg_evex, double_reg_legacy, %{ VM_Version::supports_evex() && VM_Version::supports_avx512vl() %} );

// Class for pre evex 32bit vector registers
reg_class vectors_reg_legacy(XMM0,
                      XMM1,
                      XMM2,
                      XMM3,
                      XMM4,
                      XMM5,
                      XMM6,
                      XMM7
#ifdef _LP64
                     ,XMM8,
                      XMM9,
                      XMM10,
                      XMM11,
                      XMM12,
                      XMM13,
                      XMM14,
                      XMM15
#endif
                      );

// Class for evex 32bit vector registers
reg_class vectors_reg_evex(XMM0,
                      XMM1,
                      XMM2,
                      XMM3,
                      XMM4,
                      XMM5,
                      XMM6,
                      XMM7
#ifdef _LP64
                     ,XMM8,
                      XMM9,
                      XMM10,
                      XMM11,
                      XMM12,
                      XMM13,
                      XMM14,
                      XMM15,
                      XMM16,
                      XMM17,
                      XMM18,
                      XMM19,
                      XMM20,
                      XMM21,
                      XMM22,
                      XMM23,
                      XMM24,
                      XMM25,
                      XMM26,
                      XMM27,
                      XMM28,
                      XMM29,
                      XMM30,
                      XMM31
#endif
                      );

reg_class_dynamic vectors_reg(vectors_reg_evex, vectors_reg_legacy, %{ VM_Version::supports_evex() %} );
reg_class_dynamic vectors_reg_vlbwdq(vectors_reg_evex, vectors_reg_legacy, %{ VM_Version::supports_avx512vlbwdq() %} );

// Class for all 64bit vector registers
reg_class vectord_reg_legacy(XMM0,  XMM0b,
                      XMM1,  XMM1b,
                      XMM2,  XMM2b,
                      XMM3,  XMM3b,
                      XMM4,  XMM4b,
                      XMM5,  XMM5b,
                      XMM6,  XMM6b,
                      XMM7,  XMM7b
#ifdef _LP64
                     ,XMM8,  XMM8b,
                      XMM9,  XMM9b,
                      XMM10, XMM10b,
                      XMM11, XMM11b,
                      XMM12, XMM12b,
                      XMM13, XMM13b,
                      XMM14, XMM14b,
                      XMM15, XMM15b
#endif
                      );

// Class for all 64bit vector registers
reg_class vectord_reg_evex(XMM0,  XMM0b,
                      XMM1,  XMM1b,
                      XMM2,  XMM2b,
                      XMM3,  XMM3b,
                      XMM4,  XMM4b,
                      XMM5,  XMM5b,
                      XMM6,  XMM6b,
                      XMM7,  XMM7b
#ifdef _LP64
                     ,XMM8,  XMM8b,
                      XMM9,  XMM9b,
                      XMM10, XMM10b,
                      XMM11, XMM11b,
                      XMM12, XMM12b,
                      XMM13, XMM13b,
                      XMM14, XMM14b,
                      XMM15, XMM15b,
                      XMM16, XMM16b,
                      XMM17, XMM17b,
                      XMM18, XMM18b,
                      XMM19, XMM19b,
                      XMM20, XMM20b,
                      XMM21, XMM21b,
                      XMM22, XMM22b,
                      XMM23, XMM23b,
                      XMM24, XMM24b,
                      XMM25, XMM25b,
                      XMM26, XMM26b,
                      XMM27, XMM27b,
                      XMM28, XMM28b,
                      XMM29, XMM29b,
                      XMM30, XMM30b,
                      XMM31, XMM31b
#endif
                      );

reg_class_dynamic vectord_reg(vectord_reg_evex, vectord_reg_legacy, %{ VM_Version::supports_evex() %} );
reg_class_dynamic vectord_reg_vlbwdq(vectord_reg_evex, vectord_reg_legacy, %{ VM_Version::supports_avx512vlbwdq() %} );

// Class for all 128bit vector registers
reg_class vectorx_reg_legacy(XMM0,  XMM0b,  XMM0c,  XMM0d,
                      XMM1,  XMM1b,  XMM1c,  XMM1d,
                      XMM2,  XMM2b,  XMM2c,  XMM2d,
                      XMM3,  XMM3b,  XMM3c,  XMM3d,
                      XMM4,  XMM4b,  XMM4c,  XMM4d,
                      XMM5,  XMM5b,  XMM5c,  XMM5d,
                      XMM6,  XMM6b,  XMM6c,  XMM6d,
                      XMM7,  XMM7b,  XMM7c,  XMM7d
#ifdef _LP64
                     ,XMM8,  XMM8b,  XMM8c,  XMM8d,
                      XMM9,  XMM9b,  XMM9c,  XMM9d,
                      XMM10, XMM10b, XMM10c, XMM10d,
                      XMM11, XMM11b, XMM11c, XMM11d,
                      XMM12, XMM12b, XMM12c, XMM12d,
                      XMM13, XMM13b, XMM13c, XMM13d,
                      XMM14, XMM14b, XMM14c, XMM14d,
                      XMM15, XMM15b, XMM15c, XMM15d
#endif
                      );

// Class for all 128bit vector registers
reg_class vectorx_reg_evex(XMM0,  XMM0b,  XMM0c,  XMM0d,
                      XMM1,  XMM1b,  XMM1c,  XMM1d,
                      XMM2,  XMM2b,  XMM2c,  XMM2d,
                      XMM3,  XMM3b,  XMM3c,  XMM3d,
                      XMM4,  XMM4b,  XMM4c,  XMM4d,
                      XMM5,  XMM5b,  XMM5c,  XMM5d,
                      XMM6,  XMM6b,  XMM6c,  XMM6d,
                      XMM7,  XMM7b,  XMM7c,  XMM7d
#ifdef _LP64
                     ,XMM8,  XMM8b,  XMM8c,  XMM8d,
                      XMM9,  XMM9b,  XMM9c,  XMM9d,
                      XMM10, XMM10b, XMM10c, XMM10d,
                      XMM11, XMM11b, XMM11c, XMM11d,
                      XMM12, XMM12b, XMM12c, XMM12d,
                      XMM13, XMM13b, XMM13c, XMM13d,
                      XMM14, XMM14b, XMM14c, XMM14d,
                      XMM15, XMM15b, XMM15c, XMM15d,
                      XMM16, XMM16b, XMM16c, XMM16d,
                      XMM17, XMM17b, XMM17c, XMM17d,
                      XMM18, XMM18b, XMM18c, XMM18d,
                      XMM19, XMM19b, XMM19c, XMM19d,
                      XMM20, XMM20b, XMM20c, XMM20d,
                      XMM21, XMM21b, XMM21c, XMM21d,
                      XMM22, XMM22b, XMM22c, XMM22d,
                      XMM23, XMM23b, XMM23c, XMM23d,
                      XMM24, XMM24b, XMM24c, XMM24d,
                      XMM25, XMM25b, XMM25c, XMM25d,
                      XMM26, XMM26b, XMM26c, XMM26d,
                      XMM27, XMM27b, XMM27c, XMM27d,
                      XMM28, XMM28b, XMM28c, XMM28d,
                      XMM29, XMM29b, XMM29c, XMM29d,
                      XMM30, XMM30b, XMM30c, XMM30d,
                      XMM31, XMM31b, XMM31c, XMM31d
#endif
                      );

reg_class_dynamic vectorx_reg(vectorx_reg_evex, vectorx_reg_legacy, %{ VM_Version::supports_evex() %} );
reg_class_dynamic vectorx_reg_vlbwdq(vectorx_reg_evex, vectorx_reg_legacy, %{ VM_Version::supports_avx512vlbwdq() %} );

// Class for all 256bit vector registers
reg_class vectory_reg_legacy(XMM0,  XMM0b,  XMM0c,  XMM0d,  XMM0e,  XMM0f,  XMM0g,  XMM0h,
                      XMM1,  XMM1b,  XMM1c,  XMM1d,  XMM1e,  XMM1f,  XMM1g,  XMM1h,
                      XMM2,  XMM2b,  XMM2c,  XMM2d,  XMM2e,  XMM2f,  XMM2g,  XMM2h,
                      XMM3,  XMM3b,  XMM3c,  XMM3d,  XMM3e,  XMM3f,  XMM3g,  XMM3h,
                      XMM4,  XMM4b,  XMM4c,  XMM4d,  XMM4e,  XMM4f,  XMM4g,  XMM4h,
                      XMM5,  XMM5b,  XMM5c,  XMM5d,  XMM5e,  XMM5f,  XMM5g,  XMM5h,
                      XMM6,  XMM6b,  XMM6c,  XMM6d,  XMM6e,  XMM6f,  XMM6g,  XMM6h,
                      XMM7,  XMM7b,  XMM7c,  XMM7d,  XMM7e,  XMM7f,  XMM7g,  XMM7h
#ifdef _LP64
                     ,XMM8,  XMM8b,  XMM8c,  XMM8d,  XMM8e,  XMM8f,  XMM8g,  XMM8h,
                      XMM9,  XMM9b,  XMM9c,  XMM9d,  XMM9e,  XMM9f,  XMM9g,  XMM9h,
                      XMM10, XMM10b, XMM10c, XMM10d, XMM10e, XMM10f, XMM10g, XMM10h,
                      XMM11, XMM11b, XMM11c, XMM11d, XMM11e, XMM11f, XMM11g, XMM11h,
                      XMM12, XMM12b, XMM12c, XMM12d, XMM12e, XMM12f, XMM12g, XMM12h,
                      XMM13, XMM13b, XMM13c, XMM13d, XMM13e, XMM13f, XMM13g, XMM13h,
                      XMM14, XMM14b, XMM14c, XMM14d, XMM14e, XMM14f, XMM14g, XMM14h,
                      XMM15, XMM15b, XMM15c, XMM15d, XMM15e, XMM15f, XMM15g, XMM15h
#endif
                      );

// Class for all 256bit vector registers
reg_class vectory_reg_evex(XMM0,  XMM0b,  XMM0c,  XMM0d,  XMM0e,  XMM0f,  XMM0g,  XMM0h,
                      XMM1,  XMM1b,  XMM1c,  XMM1d,  XMM1e,  XMM1f,  XMM1g,  XMM1h,
                      XMM2,  XMM2b,  XMM2c,  XMM2d,  XMM2e,  XMM2f,  XMM2g,  XMM2h,
                      XMM3,  XMM3b,  XMM3c,  XMM3d,  XMM3e,  XMM3f,  XMM3g,  XMM3h,
                      XMM4,  XMM4b,  XMM4c,  XMM4d,  XMM4e,  XMM4f,  XMM4g,  XMM4h,
                      XMM5,  XMM5b,  XMM5c,  XMM5d,  XMM5e,  XMM5f,  XMM5g,  XMM5h,
                      XMM6,  XMM6b,  XMM6c,  XMM6d,  XMM6e,  XMM6f,  XMM6g,  XMM6h,
                      XMM7,  XMM7b,  XMM7c,  XMM7d,  XMM7e,  XMM7f,  XMM7g,  XMM7h
#ifdef _LP64
                     ,XMM8,  XMM8b,  XMM8c,  XMM8d,  XMM8e,  XMM8f,  XMM8g,  XMM8h,
                      XMM9,  XMM9b,  XMM9c,  XMM9d,  XMM9e,  XMM9f,  XMM9g,  XMM9h,
                      XMM10, XMM10b, XMM10c, XMM10d, XMM10e, XMM10f, XMM10g, XMM10h,
                      XMM11, XMM11b, XMM11c, XMM11d, XMM11e, XMM11f, XMM11g, XMM11h,
                      XMM12, XMM12b, XMM12c, XMM12d, XMM12e, XMM12f, XMM12g, XMM12h,
                      XMM13, XMM13b, XMM13c, XMM13d, XMM13e, XMM13f, XMM13g, XMM13h,
                      XMM14, XMM14b, XMM14c, XMM14d, XMM14e, XMM14f, XMM14g, XMM14h,
                      XMM15, XMM15b, XMM15c, XMM15d, XMM15e, XMM15f, XMM15g, XMM15h,
                      XMM16, XMM16b, XMM16c, XMM16d, XMM16e, XMM16f, XMM16g, XMM16h,
                      XMM17, XMM17b, XMM17c, XMM17d, XMM17e, XMM17f, XMM17g, XMM17h,
                      XMM18, XMM18b, XMM18c, XMM18d, XMM18e, XMM18f, XMM18g, XMM18h,
                      XMM19, XMM19b, XMM19c, XMM19d, XMM19e, XMM19f, XMM19g, XMM19h,
                      XMM20, XMM20b, XMM20c, XMM20d, XMM20e, XMM20f, XMM20g, XMM20h,
                      XMM21, XMM21b, XMM21c, XMM21d, XMM21e, XMM21f, XMM21g, XMM21h,
                      XMM22, XMM22b, XMM22c, XMM22d, XMM22e, XMM22f, XMM22g, XMM22h,
                      XMM23, XMM23b, XMM23c, XMM23d, XMM23e, XMM23f, XMM23g, XMM23h,
                      XMM24, XMM24b, XMM24c, XMM24d, XMM24e, XMM24f, XMM24g, XMM24h,
                      XMM25, XMM25b, XMM25c, XMM25d, XMM25e, XMM25f, XMM25g, XMM25h,
                      XMM26, XMM26b, XMM26c, XMM26d, XMM26e, XMM26f, XMM26g, XMM26h,
                      XMM27, XMM27b, XMM27c, XMM27d, XMM27e, XMM27f, XMM27g, XMM27h,
                      XMM28, XMM28b, XMM28c, XMM28d, XMM28e, XMM28f, XMM28g, XMM28h,
                      XMM29, XMM29b, XMM29c, XMM29d, XMM29e, XMM29f, XMM29g, XMM29h,
                      XMM30, XMM30b, XMM30c, XMM30d, XMM30e, XMM30f, XMM30g, XMM30h,
                      XMM31, XMM31b, XMM31c, XMM31d, XMM31e, XMM31f, XMM31g, XMM31h
#endif
                      );

reg_class_dynamic vectory_reg(vectory_reg_evex, vectory_reg_legacy, %{ VM_Version::supports_evex() %} );
reg_class_dynamic vectory_reg_vlbwdq(vectory_reg_evex, vectory_reg_legacy, %{ VM_Version::supports_avx512vlbwdq() %} );

// Class for all 512bit vector registers
reg_class vectorz_reg_evex(XMM0,  XMM0b,  XMM0c,  XMM0d,  XMM0e,  XMM0f,  XMM0g,  XMM0h,  XMM0i,  XMM0j,  XMM0k,  XMM0l,  XMM0m,  XMM0n,  XMM0o,  XMM0p,
                      XMM1,  XMM1b,  XMM1c,  XMM1d,  XMM1e,  XMM1f,  XMM1g,  XMM1h,  XMM1i,  XMM1j,  XMM1k,  XMM1l,  XMM1m,  XMM1n,  XMM1o,  XMM1p,
                      XMM2,  XMM2b,  XMM2c,  XMM2d,  XMM2e,  XMM2f,  XMM2g,  XMM2h,  XMM2i,  XMM2j,  XMM2k,  XMM2l,  XMM2m,  XMM2n,  XMM2o,  XMM2p,
                      XMM3,  XMM3b,  XMM3c,  XMM3d,  XMM3e,  XMM3f,  XMM3g,  XMM3h,  XMM3i,  XMM3j,  XMM3k,  XMM3l,  XMM3m,  XMM3n,  XMM3o,  XMM3p,
                      XMM4,  XMM4b,  XMM4c,  XMM4d,  XMM4e,  XMM4f,  XMM4g,  XMM4h,  XMM4i,  XMM4j,  XMM4k,  XMM4l,  XMM4m,  XMM4n,  XMM4o,  XMM4p,
                      XMM5,  XMM5b,  XMM5c,  XMM5d,  XMM5e,  XMM5f,  XMM5g,  XMM5h,  XMM5i,  XMM5j,  XMM5k,  XMM5l,  XMM5m,  XMM5n,  XMM5o,  XMM5p,
                      XMM6,  XMM6b,  XMM6c,  XMM6d,  XMM6e,  XMM6f,  XMM6g,  XMM6h,  XMM6i,  XMM6j,  XMM6k,  XMM6l,  XMM6m,  XMM6n,  XMM6o,  XMM6p,
                      XMM7,  XMM7b,  XMM7c,  XMM7d,  XMM7e,  XMM7f,  XMM7g,  XMM7h,  XMM7i,  XMM7j,  XMM7k,  XMM7l,  XMM7m,  XMM7n,  XMM7o,  XMM7p
#ifdef _LP64
                     ,XMM8,  XMM8b,  XMM8c,  XMM8d,  XMM8e,  XMM8f,  XMM8g,  XMM8h,  XMM8i,  XMM8j,  XMM8k,  XMM8l,  XMM8m,  XMM8n,  XMM8o,  XMM8p,
                      XMM9,  XMM9b,  XMM9c,  XMM9d,  XMM9e,  XMM9f,  XMM9g,  XMM9h,  XMM9i,  XMM9j,  XMM9k,  XMM9l,  XMM9m,  XMM9n,  XMM9o,  XMM9p,
                      XMM10, XMM10b, XMM10c, XMM10d, XMM10e, XMM10f, XMM10g, XMM10h, XMM10i, XMM10j, XMM10k, XMM10l, XMM10m, XMM10n, XMM10o, XMM10p,
                      XMM11, XMM11b, XMM11c, XMM11d, XMM11e, XMM11f, XMM11g, XMM11h, XMM11i, XMM11j, XMM11k, XMM11l, XMM11m, XMM11n, XMM11o, XMM11p,
                      XMM12, XMM12b, XMM12c, XMM12d, XMM12e, XMM12f, XMM12g, XMM12h, XMM12i, XMM12j, XMM12k, XMM12l, XMM12m, XMM12n, XMM12o, XMM12p,
                      XMM13, XMM13b, XMM13c, XMM13d, XMM13e, XMM13f, XMM13g, XMM13h, XMM13i, XMM13j, XMM13k, XMM13l, XMM13m, XMM13n, XMM13o, XMM13p,
                      XMM14, XMM14b, XMM14c, XMM14d, XMM14e, XMM14f, XMM14g, XMM14h, XMM14i, XMM14j, XMM14k, XMM14l, XMM14m, XMM14n, XMM14o, XMM14p,
                      XMM15, XMM15b, XMM15c, XMM15d, XMM15e, XMM15f, XMM15g, XMM15h, XMM15i, XMM15j, XMM15k, XMM15l, XMM15m, XMM15n, XMM15o, XMM15p
                     ,XMM16, XMM16b, XMM16c, XMM16d, XMM16e, XMM16f, XMM16g, XMM16h, XMM16i, XMM16j, XMM16k, XMM16l, XMM16m, XMM16n, XMM16o, XMM16p,
                      XMM17, XMM17b, XMM17c, XMM17d, XMM17e, XMM17f, XMM17g, XMM17h, XMM17i, XMM17j, XMM17k, XMM17l, XMM17m, XMM17n, XMM17o, XMM17p,
                      XMM18, XMM18b, XMM18c, XMM18d, XMM18e, XMM18f, XMM18g, XMM18h, XMM18i, XMM18j, XMM18k, XMM18l, XMM18m, XMM18n, XMM18o, XMM18p,
                      XMM19, XMM19b, XMM19c, XMM19d, XMM19e, XMM19f, XMM19g, XMM19h, XMM19i, XMM19j, XMM19k, XMM19l, XMM19m, XMM19n, XMM19o, XMM19p,
                      XMM20, XMM20b, XMM20c, XMM20d, XMM20e, XMM20f, XMM20g, XMM20h, XMM20i, XMM20j, XMM20k, XMM20l, XMM20m, XMM20n, XMM20o, XMM20p,
                      XMM21, XMM21b, XMM21c, XMM21d, XMM21e, XMM21f, XMM21g, XMM21h, XMM21i, XMM21j, XMM21k, XMM21l, XMM21m, XMM21n, XMM21o, XMM21p,
                      XMM22, XMM22b, XMM22c, XMM22d, XMM22e, XMM22f, XMM22g, XMM22h, XMM22i, XMM22j, XMM22k, XMM22l, XMM22m, XMM22n, XMM22o, XMM22p,
                      XMM23, XMM23b, XMM23c, XMM23d, XMM23e, XMM23f, XMM23g, XMM23h, XMM23i, XMM23j, XMM23k, XMM23l, XMM23m, XMM23n, XMM23o, XMM23p,
                      XMM24, XMM24b, XMM24c, XMM24d, XMM24e, XMM24f, XMM24g, XMM24h, XMM24i, XMM24j, XMM24k, XMM24l, XMM24m, XMM24n, XMM24o, XMM24p,
                      XMM25, XMM25b, XMM25c, XMM25d, XMM25e, XMM25f, XMM25g, XMM25h, XMM25i, XMM25j, XMM25k, XMM25l, XMM25m, XMM25n, XMM25o, XMM25p,
                      XMM26, XMM26b, XMM26c, XMM26d, XMM26e, XMM26f, XMM26g, XMM26h, XMM26i, XMM26j, XMM26k, XMM26l, XMM26m, XMM26n, XMM26o, XMM26p,
                      XMM27, XMM27b, XMM27c, XMM27d, XMM27e, XMM27f, XMM27g, XMM27h, XMM27i, XMM27j, XMM27k, XMM27l, XMM27m, XMM27n, XMM27o, XMM27p,
                      XMM28, XMM28b, XMM28c, XMM28d, XMM28e, XMM28f, XMM28g, XMM28h, XMM28i, XMM28j, XMM28k, XMM28l, XMM28m, XMM28n, XMM28o, XMM28p,
                      XMM29, XMM29b, XMM29c, XMM29d, XMM29e, XMM29f, XMM29g, XMM29h, XMM29i, XMM29j, XMM29k, XMM29l, XMM29m, XMM29n, XMM29o, XMM29p,
                      XMM30, XMM30b, XMM30c, XMM30d, XMM30e, XMM30f, XMM30g, XMM30h, XMM30i, XMM30j, XMM30k, XMM30l, XMM30m, XMM30n, XMM30o, XMM30p,
                      XMM31, XMM31b, XMM31c, XMM31d, XMM31e, XMM31f, XMM31g, XMM31h, XMM31i, XMM31j, XMM31k, XMM31l, XMM31m, XMM31n, XMM31o, XMM31p
#endif
                      );

// Class for restricted 512bit vector registers
reg_class vectorz_reg_legacy(XMM0,  XMM0b,  XMM0c,  XMM0d,  XMM0e,  XMM0f,  XMM0g,  XMM0h,  XMM0i,  XMM0j,  XMM0k,  XMM0l,  XMM0m,  XMM0n,  XMM0o,  XMM0p,
                      XMM1,  XMM1b,  XMM1c,  XMM1d,  XMM1e,  XMM1f,  XMM1g,  XMM1h,  XMM1i,  XMM1j,  XMM1k,  XMM1l,  XMM1m,  XMM1n,  XMM1o,  XMM1p,
                      XMM2,  XMM2b,  XMM2c,  XMM2d,  XMM2e,  XMM2f,  XMM2g,  XMM2h,  XMM2i,  XMM2j,  XMM2k,  XMM2l,  XMM2m,  XMM2n,  XMM2o,  XMM2p,
                      XMM3,  XMM3b,  XMM3c,  XMM3d,  XMM3e,  XMM3f,  XMM3g,  XMM3h,  XMM3i,  XMM3j,  XMM3k,  XMM3l,  XMM3m,  XMM3n,  XMM3o,  XMM3p,
                      XMM4,  XMM4b,  XMM4c,  XMM4d,  XMM4e,  XMM4f,  XMM4g,  XMM4h,  XMM4i,  XMM4j,  XMM4k,  XMM4l,  XMM4m,  XMM4n,  XMM4o,  XMM4p,
                      XMM5,  XMM5b,  XMM5c,  XMM5d,  XMM5e,  XMM5f,  XMM5g,  XMM5h,  XMM5i,  XMM5j,  XMM5k,  XMM5l,  XMM5m,  XMM5n,  XMM5o,  XMM5p,
                      XMM6,  XMM6b,  XMM6c,  XMM6d,  XMM6e,  XMM6f,  XMM6g,  XMM6h,  XMM6i,  XMM6j,  XMM6k,  XMM6l,  XMM6m,  XMM6n,  XMM6o,  XMM6p,
                      XMM7,  XMM7b,  XMM7c,  XMM7d,  XMM7e,  XMM7f,  XMM7g,  XMM7h,  XMM7i,  XMM7j,  XMM7k,  XMM7l,  XMM7m,  XMM7n,  XMM7o,  XMM7p
#ifdef _LP64
                     ,XMM8,  XMM8b,  XMM8c,  XMM8d,  XMM8e,  XMM8f,  XMM8g,  XMM8h,  XMM8i,  XMM8j,  XMM8k,  XMM8l,  XMM8m,  XMM8n,  XMM8o,  XMM8p,
                      XMM9,  XMM9b,  XMM9c,  XMM9d,  XMM9e,  XMM9f,  XMM9g,  XMM9h,  XMM9i,  XMM9j,  XMM9k,  XMM9l,  XMM9m,  XMM9n,  XMM9o,  XMM9p,
                      XMM10, XMM10b, XMM10c, XMM10d, XMM10e, XMM10f, XMM10g, XMM10h, XMM10i, XMM10j, XMM10k, XMM10l, XMM10m, XMM10n, XMM10o, XMM10p,
                      XMM11, XMM11b, XMM11c, XMM11d, XMM11e, XMM11f, XMM11g, XMM11h, XMM11i, XMM11j, XMM11k, XMM11l, XMM11m, XMM11n, XMM11o, XMM11p,
                      XMM12, XMM12b, XMM12c, XMM12d, XMM12e, XMM12f, XMM12g, XMM12h, XMM12i, XMM12j, XMM12k, XMM12l, XMM12m, XMM12n, XMM12o, XMM12p,
                      XMM13, XMM13b, XMM13c, XMM13d, XMM13e, XMM13f, XMM13g, XMM13h, XMM13i, XMM13j, XMM13k, XMM13l, XMM13m, XMM13n, XMM13o, XMM13p,
                      XMM14, XMM14b, XMM14c, XMM14d, XMM14e, XMM14f, XMM14g, XMM14h, XMM14i, XMM14j, XMM14k, XMM14l, XMM14m, XMM14n, XMM14o, XMM14p,
                      XMM15, XMM15b, XMM15c, XMM15d, XMM15e, XMM15f, XMM15g, XMM15h, XMM15i, XMM15j, XMM15k, XMM15l, XMM15m, XMM15n, XMM15o, XMM15p
#endif
                      );

reg_class_dynamic vectorz_reg   (vectorz_reg_evex, vectorz_reg_legacy, %{ VM_Version::supports_evex() %} );
reg_class_dynamic vectorz_reg_vl(vectorz_reg_evex, vectorz_reg_legacy, %{ VM_Version::supports_evex() && VM_Version::supports_avx512vl() %} );

reg_class xmm0_reg(XMM0, XMM0b, XMM0c, XMM0d);
%}


//----------SOURCE BLOCK-------------------------------------------------------
// This is a block of C++ code which provides values, functions, and
// definitions necessary in the rest of the architecture description

source_hpp %{
// Header information of the source block.
// Method declarations/definitions which are used outside
// the ad-scope can conveniently be defined here.
//
// To keep related declarations/definitions/uses close together,
// we switch between source %{ }% and source_hpp %{ }% freely as needed.

#include "runtime/vm_version.hpp"

class NativeJump;

class CallStubImpl {

  //--------------------------------------------------------------
  //---<  Used for optimization in Compile::shorten_branches  >---
  //--------------------------------------------------------------

 public:
  // Size of call trampoline stub.
  static uint size_call_trampoline() {
    return 0; // no call trampolines on this platform
  }

  // number of relocations needed by a call trampoline stub
  static uint reloc_call_trampoline() {
    return 0; // no call trampolines on this platform
  }
};

class HandlerImpl {

 public:

  static int emit_exception_handler(CodeBuffer &cbuf);
  static int emit_deopt_handler(CodeBuffer& cbuf);

  static uint size_exception_handler() {
    // NativeCall instruction size is the same as NativeJump.
    // exception handler starts out as jump and can be patched to
    // a call be deoptimization.  (4932387)
    // Note that this value is also credited (in output.cpp) to
    // the size of the code section.
    return NativeJump::instruction_size;
  }

#ifdef _LP64
  static uint size_deopt_handler() {
    // three 5 byte instructions plus one move for unreachable address.
    return 15+3;
  }
#else
  static uint size_deopt_handler() {
    // NativeCall instruction size is the same as NativeJump.
    // exception handler starts out as jump and can be patched to
    // a call be deoptimization.  (4932387)
    // Note that this value is also credited (in output.cpp) to
    // the size of the code section.
    return 5 + NativeJump::instruction_size; // pushl(); jmp;
  }
#endif
};


inline uint vector_length(const Node* n) {
  const TypeVect* vt = n->bottom_type()->is_vect();
  return vt->length();
}

inline uint vector_length(const MachNode* use, MachOper* opnd) {
  uint def_idx = use->operand_index(opnd);
  Node* def = use->in(def_idx);
  return def->bottom_type()->is_vect()->length();
}

inline uint vector_length_in_bytes(const Node* n) {
  const TypeVect* vt = n->bottom_type()->is_vect();
  return vt->length_in_bytes();
}

inline uint vector_length_in_bytes(const MachNode* use, MachOper* opnd) {
  uint def_idx = use->operand_index(opnd);
  Node* def = use->in(def_idx);
  return def->bottom_type()->is_vect()->length_in_bytes();
}

inline BasicType vector_element_basic_type(const Node *n) {
  return n->bottom_type()->is_vect()->element_basic_type();
}

inline BasicType vector_element_basic_type(const MachNode *use, MachOper* opnd) {
  uint def_idx = use->operand_index(opnd);
  Node* def = use->in(def_idx);
  return def->bottom_type()->is_vect()->element_basic_type();
}

inline Assembler::AvxVectorLen vector_length_encoding(int bytes) {
  switch(bytes) {
    case  4: // fall-through
    case  8: // fall-through
    case 16: return Assembler::AVX_128bit;
    case 32: return Assembler::AVX_256bit;
    case 64: return Assembler::AVX_512bit;

    default: {
      ShouldNotReachHere();
      return Assembler::AVX_NoVec;
    }
  }
}

static inline Assembler::AvxVectorLen vector_length_encoding(const Node* n) {
  return vector_length_encoding(vector_length_in_bytes(n));
}

static inline Assembler::AvxVectorLen vector_length_encoding(const MachNode* use, MachOper* opnd) {
  uint def_idx = use->operand_index(opnd);
  Node* def = use->in(def_idx);
  return vector_length_encoding(def);
}

static inline bool is_unsigned_booltest_pred(int bt) {
  return  ((bt & BoolTest::unsigned_compare) == BoolTest::unsigned_compare);
}

class Node::PD {
public:
  enum NodeFlags {
    Flag_intel_jcc_erratum = Node::_last_flag << 1,
    _last_flag             = Flag_intel_jcc_erratum
  };
};

%} // end source_hpp

source %{

#include "opto/addnode.hpp"
#include "c2_intelJccErratum_x86.hpp"

void PhaseOutput::pd_perform_mach_node_analysis() {
  if (VM_Version::has_intel_jcc_erratum()) {
    int extra_padding = IntelJccErratum::tag_affected_machnodes(C, C->cfg(), C->regalloc());
    _buf_sizes._code += extra_padding;
  }
}

int MachNode::pd_alignment_required() const {
  if (VM_Version::has_intel_jcc_erratum() && IntelJccErratum::is_jcc_erratum_branch(this)) {
    // Conservatively add worst case padding. We assume that relocInfo::addr_unit() is 1 on x86.
    return IntelJccErratum::largest_jcc_size() + 1;
  } else {
    return 1;
  }
}

int MachNode::compute_padding(int current_offset) const {
  if (flags() & Node::PD::Flag_intel_jcc_erratum) {
    Compile* C = Compile::current();
    PhaseOutput* output = C->output();
    Block* block = output->block();
    int index = output->index();
    return IntelJccErratum::compute_padding(current_offset, this, block, index, C->regalloc());
  } else {
    return 0;
  }
}

// Emit exception handler code.
// Stuff framesize into a register and call a VM stub routine.
int HandlerImpl::emit_exception_handler(CodeBuffer& cbuf) {

  // Note that the code buffer's insts_mark is always relative to insts.
  // That's why we must use the macroassembler to generate a handler.
  C2_MacroAssembler _masm(&cbuf);
  address base = __ start_a_stub(size_exception_handler());
  if (base == NULL) {
    ciEnv::current()->record_failure("CodeCache is full");
    return 0;  // CodeBuffer::expand failed
  }
  int offset = __ offset();
  __ jump(RuntimeAddress(OptoRuntime::exception_blob()->entry_point()));
  assert(__ offset() - offset <= (int) size_exception_handler(), "overflow");
  __ end_a_stub();
  return offset;
}

// Emit deopt handler code.
int HandlerImpl::emit_deopt_handler(CodeBuffer& cbuf) {

  // Note that the code buffer's insts_mark is always relative to insts.
  // That's why we must use the macroassembler to generate a handler.
  C2_MacroAssembler _masm(&cbuf);
  address base = __ start_a_stub(size_deopt_handler());
  if (base == NULL) {
    ciEnv::current()->record_failure("CodeCache is full");
    return 0;  // CodeBuffer::expand failed
  }
  int offset = __ offset();

#ifdef _LP64
  address the_pc = (address) __ pc();
  Label next;
  // push a "the_pc" on the stack without destroying any registers
  // as they all may be live.

  // push address of "next"
  __ call(next, relocInfo::none); // reloc none is fine since it is a disp32
  __ bind(next);
  // adjust it so it matches "the_pc"
  __ subptr(Address(rsp, 0), __ offset() - offset);
#else
  InternalAddress here(__ pc());
  __ pushptr(here.addr());
#endif

  __ jump(RuntimeAddress(SharedRuntime::deopt_blob()->unpack()));
  assert(__ offset() - offset <= (int) size_deopt_handler(), "overflow %d", (__ offset() - offset));
  __ end_a_stub();
  return offset;
}

Assembler::Width widthForType(BasicType bt) {
  if (bt == T_BYTE) {
    return Assembler::B;
  } else if (bt == T_SHORT) {
    return Assembler::W;
  } else if (bt == T_INT) {
    return Assembler::D;
  } else {
    assert(bt == T_LONG, "not a long: %s", type2name(bt));
    return Assembler::Q;
  }
}

//=============================================================================

  // Float masks come from different places depending on platform.
#ifdef _LP64
  static address float_signmask()  { return StubRoutines::x86::float_sign_mask(); }
  static address float_signflip()  { return StubRoutines::x86::float_sign_flip(); }
  static address double_signmask() { return StubRoutines::x86::double_sign_mask(); }
  static address double_signflip() { return StubRoutines::x86::double_sign_flip(); }
#else
  static address float_signmask()  { return (address)float_signmask_pool; }
  static address float_signflip()  { return (address)float_signflip_pool; }
  static address double_signmask() { return (address)double_signmask_pool; }
  static address double_signflip() { return (address)double_signflip_pool; }
#endif
  static address vector_short_to_byte_mask() { return StubRoutines::x86::vector_short_to_byte_mask(); }
  static address vector_int_to_byte_mask() { return StubRoutines::x86::vector_int_to_byte_mask(); }
  static address vector_byte_perm_mask() { return StubRoutines::x86::vector_byte_perm_mask(); }
  static address vector_long_sign_mask() { return StubRoutines::x86::vector_long_sign_mask(); }
  static address vector_all_bits_set() { return StubRoutines::x86::vector_all_bits_set(); }
  static address vector_int_to_short_mask() { return StubRoutines::x86::vector_int_to_short_mask(); }
  static address vector_byte_shufflemask() { return StubRoutines::x86::vector_byte_shuffle_mask(); }
  static address vector_short_shufflemask() { return StubRoutines::x86::vector_short_shuffle_mask(); }
  static address vector_int_shufflemask() { return StubRoutines::x86::vector_int_shuffle_mask(); }
  static address vector_long_shufflemask() { return StubRoutines::x86::vector_long_shuffle_mask(); }
  static address vector_32_bit_mask() { return StubRoutines::x86::vector_32_bit_mask(); }
  static address vector_64_bit_mask() { return StubRoutines::x86::vector_64_bit_mask(); }

//=============================================================================
const bool Matcher::match_rule_supported(int opcode) {
  if (!has_match_rule(opcode)) {
    return false; // no match rule present
  }
  const bool is_LP64 = LP64_ONLY(true) NOT_LP64(false);
  switch (opcode) {
    case Op_AbsVL:
    case Op_StoreVectorScatter:
      if (UseAVX < 3) {
        return false;
      }
      break;
    case Op_PopCountI:
    case Op_PopCountL:
      if (!UsePopCountInstruction) {
        return false;
      }
      break;
    case Op_PopCountVI:
      if (!UsePopCountInstruction || !VM_Version::supports_avx512_vpopcntdq()) {
        return false;
      }
      break;
    case Op_MulVI:
      if ((UseSSE < 4) && (UseAVX < 1)) { // only with SSE4_1 or AVX
        return false;
      }
      break;
    case Op_MulVL:
      if (UseSSE < 4) { // only with SSE4_1 or AVX
        return false;
      }
      break;
    case Op_MulReductionVL:
      if (VM_Version::supports_avx512dq() == false) {
        return false;
      }
      break;
    case Op_AddReductionVL:
      if (UseSSE < 2) { // requires at least SSE2
        return false;
      }
      break;
    case Op_AbsVB:
    case Op_AbsVS:
    case Op_AbsVI:
    case Op_AddReductionVI:
    case Op_AndReductionV:
    case Op_OrReductionV:
    case Op_XorReductionV:
      if (UseSSE < 3) { // requires at least SSSE3
        return false;
      }
      break;
    case Op_VectorLoadShuffle:
    case Op_VectorRearrange:
    case Op_MulReductionVI:
      if (UseSSE < 4) { // requires at least SSE4
        return false;
      }
      break;
    case Op_SqrtVD:
    case Op_SqrtVF:
    case Op_VectorMaskCmp:
    case Op_VectorCastB2X:
    case Op_VectorCastS2X:
    case Op_VectorCastI2X:
    case Op_VectorCastL2X:
    case Op_VectorCastF2X:
    case Op_VectorCastD2X:
      if (UseAVX < 1) { // enabled for AVX only
        return false;
      }
      break;
    case Op_CompareAndSwapL:
#ifdef _LP64
    case Op_CompareAndSwapP:
#endif
      if (!VM_Version::supports_cx8()) {
        return false;
      }
      break;
    case Op_CMoveVF:
    case Op_CMoveVD:
      if (UseAVX < 1) { // enabled for AVX only
        return false;
      }
      break;
    case Op_StrIndexOf:
      if (!UseSSE42Intrinsics) {
        return false;
      }
      break;
    case Op_StrIndexOfChar:
      if (!UseSSE42Intrinsics) {
        return false;
      }
      break;
    case Op_OnSpinWait:
      if (VM_Version::supports_on_spin_wait() == false) {
        return false;
      }
      break;
    case Op_MulVB:
    case Op_LShiftVB:
    case Op_RShiftVB:
    case Op_URShiftVB:
    case Op_VectorInsert:
    case Op_VectorLoadMask:
    case Op_VectorStoreMask:
    case Op_VectorBlend:
      if (UseSSE < 4) {
        return false;
      }
      break;
#ifdef _LP64
    case Op_MaxD:
    case Op_MaxF:
    case Op_MinD:
    case Op_MinF:
      if (UseAVX < 1) { // enabled for AVX only
        return false;
      }
      break;
#endif
    case Op_CacheWB:
    case Op_CacheWBPreSync:
    case Op_CacheWBPostSync:
      if (!VM_Version::supports_data_cache_line_flush()) {
        return false;
      }
      break;
    case Op_ExtractB:
    case Op_ExtractL:
    case Op_ExtractI:
    case Op_RoundDoubleMode:
      if (UseSSE < 4) {
        return false;
      }
      break;
    case Op_RoundDoubleModeV:
      if (VM_Version::supports_avx() == false) {
        return false; // 128bit vroundpd is not available
      }
      break;
    case Op_LoadVectorGather:
      if (UseAVX < 2) {
        return false;
      }
      break;
    case Op_FmaVD:
    case Op_FmaVF:
      if (!UseFMA) {
        return false;
      }
      break;
    case Op_MacroLogicV:
      if (UseAVX < 3 || !UseVectorMacroLogic) {
        return false;
      }
      break;

    case Op_VectorMaskGen:
    case Op_LoadVectorMasked:
    case Op_StoreVectorMasked:
      if (!is_LP64  || UseAVX < 3 || !VM_Version::supports_bmi2()) {
        return false;
      }
      break;
    case Op_VectorMaskFirstTrue:
    case Op_VectorMaskLastTrue:
    case Op_VectorMaskTrueCount:
      if (!is_LP64 || UseAVX < 1) {
         return false;
      }
      break;
#ifndef _LP64
    case Op_AddReductionVF:
    case Op_AddReductionVD:
    case Op_MulReductionVF:
    case Op_MulReductionVD:
      if (UseSSE < 1) { // requires at least SSE
        return false;
      }
      break;
    case Op_MulAddVS2VI:
    case Op_RShiftVL:
    case Op_AbsVD:
    case Op_NegVD:
      if (UseSSE < 2) {
        return false;
      }
      break;
#endif // !LP64
    case Op_SignumF:
      if (UseSSE < 1) {
        return false;
      }
      break;
    case Op_SignumD:
      if (UseSSE < 2) {
        return false;
      }
      break;
  }
  return true;  // Match rules are supported by default.
}

//------------------------------------------------------------------------

// Identify extra cases that we might want to provide match rules for vector nodes and
// other intrinsics guarded with vector length (vlen) and element type (bt).
const bool Matcher::match_rule_supported_vector(int opcode, int vlen, BasicType bt) {
  const bool is_LP64 = LP64_ONLY(true) NOT_LP64(false);
  if (!match_rule_supported(opcode)) {
    return false;
  }
  // Matcher::vector_size_supported() restricts vector sizes in the following way (see Matcher::vector_width_in_bytes):
  //   * SSE2 supports 128bit vectors for all types;
  //   * AVX1 supports 256bit vectors only for FLOAT and DOUBLE types;
  //   * AVX2 supports 256bit vectors for all types;
  //   * AVX512F supports 512bit vectors only for INT, FLOAT, and DOUBLE types;
  //   * AVX512BW supports 512bit vectors for BYTE, SHORT, and CHAR types.
  // There's also a limit on minimum vector size supported: 2 elements (or 4 bytes for BYTE).
  // And MaxVectorSize is taken into account as well.
  if (!vector_size_supported(bt, vlen)) {
    return false;
  }
  // Special cases which require vector length follow:
  //   * implementation limitations
  //   * some 512bit vector operations on FLOAT and DOUBLE types require AVX512DQ
  //   * 128bit vroundpd instruction is present only in AVX1
  int size_in_bits = vlen * type2aelembytes(bt) * BitsPerByte;
  switch (opcode) {
    case Op_AbsVF:
    case Op_NegVF:
      if ((vlen == 16) && (VM_Version::supports_avx512dq() == false)) {
        return false; // 512bit vandps and vxorps are not available
      }
      break;
    case Op_AbsVD:
    case Op_NegVD:
    case Op_MulVL:
      if ((vlen == 8) && (VM_Version::supports_avx512dq() == false)) {
        return false; // 512bit vpmullq, vandpd and vxorpd are not available
      }
      break;
    case Op_CMoveVF:
      if (vlen != 8) {
        return false; // implementation limitation (only vcmov8F_reg is present)
      }
      break;
    case Op_RotateRightV:
    case Op_RotateLeftV:
    case Op_MacroLogicV:
      if (!VM_Version::supports_evex() ||
          ((size_in_bits != 512) && !VM_Version::supports_avx512vl())) {
        return false;
      }
      break;
    case Op_ClearArray:
    case Op_VectorMaskGen:
    case Op_LoadVectorMasked:
    case Op_StoreVectorMasked:
      if (!is_LP64 || !VM_Version::supports_avx512bw()) {
        return false;
      }
      if ((size_in_bits != 512) && !VM_Version::supports_avx512vl()) {
        return false;
      }
      break;
    case Op_CMoveVD:
      if (vlen != 4) {
        return false; // implementation limitation (only vcmov4D_reg is present)
      }
      break;
    case Op_MaxV:
    case Op_MinV:
      if (UseSSE < 4 && is_integral_type(bt)) {
        return false;
      }
      if ((bt == T_FLOAT || bt == T_DOUBLE)) {
          // Float/Double intrinsics are enabled for AVX family currently.
          if (UseAVX == 0) {
            return false;
          }
          if (UseAVX > 2 && (!VM_Version::supports_avx512dq() && size_in_bits == 512)) { // 512 bit Float/Double intrinsics need AVX512DQ
            return false;
          }
      }
      break;
    case Op_AddReductionVI:
      if (bt == T_INT && (UseSSE < 3 || !VM_Version::supports_ssse3())) {
        return false;
      }
      // fallthrough
    case Op_AndReductionV:
    case Op_OrReductionV:
    case Op_XorReductionV:
      if (is_subword_type(bt) && (UseSSE < 4)) {
        return false;
      }
#ifndef _LP64
      if (bt == T_BYTE || bt == T_LONG) {
        return false;
      }
#endif
      break;
#ifndef _LP64
    case Op_VectorInsert:
      if (bt == T_LONG || bt == T_DOUBLE) {
        return false;
      }
      break;
#endif
    case Op_MinReductionV:
    case Op_MaxReductionV:
      if ((bt == T_INT || is_subword_type(bt)) && UseSSE < 4) {
        return false;
      } else if (bt == T_LONG && (UseAVX < 3 || !VM_Version::supports_avx512vlbwdq())) {
        return false;
      }
      // Float/Double intrinsics enabled for AVX family.
      if (UseAVX == 0 && (bt == T_FLOAT || bt == T_DOUBLE)) {
        return false;
      }
      if (UseAVX > 2 && (!VM_Version::supports_avx512dq() && size_in_bits == 512)) {
        return false;
      }
#ifndef _LP64
      if (bt == T_BYTE || bt == T_LONG) {
        return false;
      }
#endif
      break;
    case Op_VectorTest:
      if (UseSSE < 4) {
        return false; // Implementation limitation
      } else if (size_in_bits < 32) {
        return false; // Implementation limitation
      } else if (size_in_bits == 512 && (VM_Version::supports_avx512bw() == false)) {
        return false; // Implementation limitation
      }
      break;
    case Op_VectorLoadShuffle:
    case Op_VectorRearrange:
      if(vlen == 2) {
        return false; // Implementation limitation due to how shuffle is loaded
      } else if (size_in_bits == 256 && UseAVX < 2) {
        return false; // Implementation limitation
      } else if (bt == T_BYTE && size_in_bits > 256 && !VM_Version::supports_avx512_vbmi())  {
        return false; // Implementation limitation
      } else if (bt == T_SHORT && size_in_bits > 256 && !VM_Version::supports_avx512bw())  {
        return false; // Implementation limitation
      }
      break;
    case Op_VectorLoadMask:
      if (size_in_bits == 256 && UseAVX < 2) {
        return false; // Implementation limitation
      }
      // fallthrough
    case Op_VectorStoreMask:
      if (vlen == 2) {
        return false; // Implementation limitation
      }
      break;
    case Op_VectorCastB2X:
      if (size_in_bits == 256 && UseAVX < 2) {
        return false; // Implementation limitation
      }
      break;
    case Op_VectorCastS2X:
      if (is_integral_type(bt) && size_in_bits == 256 && UseAVX < 2) {
        return false;
      }
      break;
    case Op_VectorCastI2X:
      if (is_integral_type(bt) && size_in_bits == 256 && UseAVX < 2) {
        return false;
      }
      break;
    case Op_VectorCastL2X:
      if (is_integral_type(bt) && size_in_bits == 256 && UseAVX < 2) {
        return false;
      } else if (!is_integral_type(bt) && !VM_Version::supports_avx512dq()) {
        return false;
      }
      break;
    case Op_VectorCastF2X:
    case Op_VectorCastD2X:
      if (is_integral_type(bt)) {
        // Casts from FP to integral types require special fixup logic not easily
        // implementable with vectors.
        return false; // Implementation limitation
      }
    case Op_MulReductionVI:
      if (bt == T_BYTE && size_in_bits == 512 && !VM_Version::supports_avx512bw()) {
        return false;
      }
      break;
    case Op_StoreVectorScatter:
      if(bt == T_BYTE || bt == T_SHORT) {
        return false;
      } else if (size_in_bits < 512 && !VM_Version::supports_avx512vl()) {
        return false;
      }
      // fallthrough
    case Op_LoadVectorGather:
      if (size_in_bits == 64 ) {
        return false;
      }
      break;
  }
  return true;  // Per default match rules are supported.
}

MachOper* Matcher::pd_specialize_generic_vector_operand(MachOper* generic_opnd, uint ideal_reg, bool is_temp) {
  assert(Matcher::is_generic_vector(generic_opnd), "not generic");
  bool legacy = (generic_opnd->opcode() == LEGVEC);
  if (!VM_Version::supports_avx512vlbwdq() && // KNL
      is_temp && !legacy && (ideal_reg == Op_VecZ)) {
    // Conservatively specialize 512bit vec TEMP operands to legVecZ (zmm0-15) on KNL.
    return new legVecZOper();
  }
  if (legacy) {
    switch (ideal_reg) {
      case Op_VecS: return new legVecSOper();
      case Op_VecD: return new legVecDOper();
      case Op_VecX: return new legVecXOper();
      case Op_VecY: return new legVecYOper();
      case Op_VecZ: return new legVecZOper();
    }
  } else {
    switch (ideal_reg) {
      case Op_VecS: return new vecSOper();
      case Op_VecD: return new vecDOper();
      case Op_VecX: return new vecXOper();
      case Op_VecY: return new vecYOper();
      case Op_VecZ: return new vecZOper();
    }
  }
  ShouldNotReachHere();
  return NULL;
}

bool Matcher::is_generic_reg2reg_move(MachNode* m) {
  switch (m->rule()) {
    case MoveVec2Leg_rule:
    case MoveLeg2Vec_rule:
      return true;
    default:
      return false;
  }
}

bool Matcher::is_generic_vector(MachOper* opnd) {
  switch (opnd->opcode()) {
    case VEC:
    case LEGVEC:
      return true;
    default:
      return false;
  }
}

//------------------------------------------------------------------------

<<<<<<< HEAD
bool Matcher::supports_vector_variable_shifts(void) {
  return (UseAVX >= 2);
}

bool Matcher::supports_vector_variable_rotates(void) {
  return true;
}

bool Matcher::supports_vector_comparison_unsigned(int vlen, BasicType bt) {
  if ((UseAVX > 2) && (VM_Version::supports_avx512vl() || vlen == 64))
    return true;
  else {
    // instruction set supports only signed comparison
    // so need to zero extend to higher integral type and perform comparison
    // cannot cast long to higher integral type
    // and on avx1 cannot cast 128 bit integral vectors to higher size

    if ((bt != T_LONG)  &&
        ((UseAVX >= 2) || (vlen <= 8)))
      return true;
  }
  return false;
}

const bool Matcher::has_predicated_vectors(void) {
  bool ret_value = false;
  if (UseAVX > 2) {
    ret_value = VM_Version::supports_avx512vl();
  }

  return ret_value;
}

=======
>>>>>>> 36dc268a
const RegMask* Matcher::predicate_reg_mask(void) {
  return &_VECTMASK_REG_mask;
}

const TypeVect* Matcher::predicate_reg_type(const Type* elemTy, int length) {
  return new TypeVectMask(TypeInt::BOOL, length);
}

const int Matcher::float_pressure(int default_pressure_threshold) {
  int float_pressure_threshold = default_pressure_threshold;
#ifdef _LP64
  if (UseAVX > 2) {
    // Increase pressure threshold on machines with AVX3 which have
    // 2x more XMM registers.
    float_pressure_threshold = default_pressure_threshold * 2;
  }
#endif
  return float_pressure_threshold;
}

// Max vector size in bytes. 0 if not supported.
const int Matcher::vector_width_in_bytes(BasicType bt) {
  assert(is_java_primitive(bt), "only primitive type vectors");
  if (UseSSE < 2) return 0;
  // SSE2 supports 128bit vectors for all types.
  // AVX2 supports 256bit vectors for all types.
  // AVX2/EVEX supports 512bit vectors for all types.
  int size = (UseAVX > 1) ? (1 << UseAVX) * 8 : 16;
  // AVX1 supports 256bit vectors only for FLOAT and DOUBLE.
  if (UseAVX > 0 && (bt == T_FLOAT || bt == T_DOUBLE))
    size = (UseAVX > 2) ? 64 : 32;
  if (UseAVX > 2 && (bt == T_BYTE || bt == T_SHORT || bt == T_CHAR))
    size = (VM_Version::supports_avx512bw()) ? 64 : 32;
  // Use flag to limit vector size.
  size = MIN2(size,(int)MaxVectorSize);
  // Minimum 2 values in vector (or 4 for bytes).
  switch (bt) {
  case T_DOUBLE:
  case T_LONG:
    if (size < 16) return 0;
    break;
  case T_FLOAT:
  case T_INT:
    if (size < 8) return 0;
    break;
  case T_BOOLEAN:
    if (size < 4) return 0;
    break;
  case T_CHAR:
    if (size < 4) return 0;
    break;
  case T_BYTE:
    if (size < 4) return 0;
    break;
  case T_SHORT:
    if (size < 4) return 0;
    break;
  default:
    ShouldNotReachHere();
  }
  return size;
}

// Limits on vector size (number of elements) loaded into vector.
const int Matcher::max_vector_size(const BasicType bt) {
  return vector_width_in_bytes(bt)/type2aelembytes(bt);
}
const int Matcher::min_vector_size(const BasicType bt) {
  int max_size = max_vector_size(bt);
  // Min size which can be loaded into vector is 4 bytes.
  int size = (type2aelembytes(bt) == 1) ? 4 : 2;
  return MIN2(size,max_size);
}

const int Matcher::scalable_vector_reg_size(const BasicType bt) {
  return -1;
}

// Vector ideal reg corresponding to specified size in bytes
const uint Matcher::vector_ideal_reg(int size) {
  assert(MaxVectorSize >= size, "");
  switch(size) {
    case  4: return Op_VecS;
    case  8: return Op_VecD;
    case 16: return Op_VecX;
    case 32: return Op_VecY;
    case 64: return Op_VecZ;
  }
  ShouldNotReachHere();
  return 0;
}

// Check for shift by small constant as well
static bool clone_shift(Node* shift, Matcher* matcher, Matcher::MStack& mstack, VectorSet& address_visited) {
  if (shift->Opcode() == Op_LShiftX && shift->in(2)->is_Con() &&
      shift->in(2)->get_int() <= 3 &&
      // Are there other uses besides address expressions?
      !matcher->is_visited(shift)) {
    address_visited.set(shift->_idx); // Flag as address_visited
    mstack.push(shift->in(2), Matcher::Visit);
    Node *conv = shift->in(1);
#ifdef _LP64
    // Allow Matcher to match the rule which bypass
    // ConvI2L operation for an array index on LP64
    // if the index value is positive.
    if (conv->Opcode() == Op_ConvI2L &&
        conv->as_Type()->type()->is_long()->_lo >= 0 &&
        // Are there other uses besides address expressions?
        !matcher->is_visited(conv)) {
      address_visited.set(conv->_idx); // Flag as address_visited
      mstack.push(conv->in(1), Matcher::Pre_Visit);
    } else
#endif
      mstack.push(conv, Matcher::Pre_Visit);
    return true;
  }
  return false;
}

// This function identifies sub-graphs in which a 'load' node is
// input to two different nodes, and such that it can be matched
// with BMI instructions like blsi, blsr, etc.
// Example : for b = -a[i] & a[i] can be matched to blsi r32, m32.
// The graph is (AndL (SubL Con0 LoadL*) LoadL*), where LoadL*
// refers to the same node.
//
// Match the generic fused operations pattern (op1 (op2 Con{ConType} mop) mop)
// This is a temporary solution until we make DAGs expressible in ADL.
template<typename ConType>
class FusedPatternMatcher {
  Node* _op1_node;
  Node* _mop_node;
  int _con_op;

  static int match_next(Node* n, int next_op, int next_op_idx) {
    if (n->in(1) == NULL || n->in(2) == NULL) {
      return -1;
    }

    if (next_op_idx == -1) { // n is commutative, try rotations
      if (n->in(1)->Opcode() == next_op) {
        return 1;
      } else if (n->in(2)->Opcode() == next_op) {
        return 2;
      }
    } else {
      assert(next_op_idx > 0 && next_op_idx <= 2, "Bad argument index");
      if (n->in(next_op_idx)->Opcode() == next_op) {
        return next_op_idx;
      }
    }
    return -1;
  }

 public:
  FusedPatternMatcher(Node* op1_node, Node* mop_node, int con_op) :
    _op1_node(op1_node), _mop_node(mop_node), _con_op(con_op) { }

  bool match(int op1, int op1_op2_idx,  // op1 and the index of the op1->op2 edge, -1 if op1 is commutative
             int op2, int op2_con_idx,  // op2 and the index of the op2->con edge, -1 if op2 is commutative
             typename ConType::NativeType con_value) {
    if (_op1_node->Opcode() != op1) {
      return false;
    }
    if (_mop_node->outcnt() > 2) {
      return false;
    }
    op1_op2_idx = match_next(_op1_node, op2, op1_op2_idx);
    if (op1_op2_idx == -1) {
      return false;
    }
    // Memory operation must be the other edge
    int op1_mop_idx = (op1_op2_idx & 1) + 1;

    // Check that the mop node is really what we want
    if (_op1_node->in(op1_mop_idx) == _mop_node) {
      Node* op2_node = _op1_node->in(op1_op2_idx);
      if (op2_node->outcnt() > 1) {
        return false;
      }
      assert(op2_node->Opcode() == op2, "Should be");
      op2_con_idx = match_next(op2_node, _con_op, op2_con_idx);
      if (op2_con_idx == -1) {
        return false;
      }
      // Memory operation must be the other edge
      int op2_mop_idx = (op2_con_idx & 1) + 1;
      // Check that the memory operation is the same node
      if (op2_node->in(op2_mop_idx) == _mop_node) {
        // Now check the constant
        const Type* con_type = op2_node->in(op2_con_idx)->bottom_type();
        if (con_type != Type::TOP && ConType::as_self(con_type)->get_con() == con_value) {
          return true;
        }
      }
    }
    return false;
  }
};

static bool is_bmi_pattern(Node* n, Node* m) {
  assert(UseBMI1Instructions, "sanity");
  if (n != NULL && m != NULL) {
    if (m->Opcode() == Op_LoadI) {
      FusedPatternMatcher<TypeInt> bmii(n, m, Op_ConI);
      return bmii.match(Op_AndI, -1, Op_SubI,  1,  0)  ||
             bmii.match(Op_AndI, -1, Op_AddI, -1, -1)  ||
             bmii.match(Op_XorI, -1, Op_AddI, -1, -1);
    } else if (m->Opcode() == Op_LoadL) {
      FusedPatternMatcher<TypeLong> bmil(n, m, Op_ConL);
      return bmil.match(Op_AndL, -1, Op_SubL,  1,  0) ||
             bmil.match(Op_AndL, -1, Op_AddL, -1, -1) ||
             bmil.match(Op_XorL, -1, Op_AddL, -1, -1);
    }
  }
  return false;
}

// Should the matcher clone input 'm' of node 'n'?
bool Matcher::pd_clone_node(Node* n, Node* m, Matcher::MStack& mstack) {
  // If 'n' and 'm' are part of a graph for BMI instruction, clone the input 'm'.
  if (UseBMI1Instructions && is_bmi_pattern(n, m)) {
    mstack.push(m, Visit);
    return true;
  }
  if (is_vshift_con_pattern(n, m)) { // ShiftV src (ShiftCntV con)
    mstack.push(m, Visit);           // m = ShiftCntV
    return true;
  }
  return false;
}

// Should the Matcher clone shifts on addressing modes, expecting them
// to be subsumed into complex addressing expressions or compute them
// into registers?
bool Matcher::pd_clone_address_expressions(AddPNode* m, Matcher::MStack& mstack, VectorSet& address_visited) {
  Node *off = m->in(AddPNode::Offset);
  if (off->is_Con()) {
    address_visited.test_set(m->_idx); // Flag as address_visited
    Node *adr = m->in(AddPNode::Address);

    // Intel can handle 2 adds in addressing mode
    // AtomicAdd is not an addressing expression.
    // Cheap to find it by looking for screwy base.
    if (adr->is_AddP() &&
        !adr->in(AddPNode::Base)->is_top() &&
        LP64_ONLY( off->get_long() == (int) (off->get_long()) && ) // immL32
        // Are there other uses besides address expressions?
        !is_visited(adr)) {
      address_visited.set(adr->_idx); // Flag as address_visited
      Node *shift = adr->in(AddPNode::Offset);
      if (!clone_shift(shift, this, mstack, address_visited)) {
        mstack.push(shift, Pre_Visit);
      }
      mstack.push(adr->in(AddPNode::Address), Pre_Visit);
      mstack.push(adr->in(AddPNode::Base), Pre_Visit);
    } else {
      mstack.push(adr, Pre_Visit);
    }

    // Clone X+offset as it also folds into most addressing expressions
    mstack.push(off, Visit);
    mstack.push(m->in(AddPNode::Base), Pre_Visit);
    return true;
  } else if (clone_shift(off, this, mstack, address_visited)) {
    address_visited.test_set(m->_idx); // Flag as address_visited
    mstack.push(m->in(AddPNode::Address), Pre_Visit);
    mstack.push(m->in(AddPNode::Base), Pre_Visit);
    return true;
  }
  return false;
}

static inline Assembler::ComparisonPredicate booltest_pred_to_comparison_pred(int bt) {
  switch (bt) {
    case BoolTest::eq:
      return Assembler::eq;
    case BoolTest::ne:
      return Assembler::neq;
    case BoolTest::le:
    case BoolTest::ule:
      return Assembler::le;
    case BoolTest::ge:
    case BoolTest::uge:
      return Assembler::nlt;
    case BoolTest::lt:
    case BoolTest::ult:
      return Assembler::lt;
    case BoolTest::gt:
    case BoolTest::ugt:
      return Assembler::nle;
    default : ShouldNotReachHere(); return Assembler::_false;
  }
}

static inline Assembler::ComparisonPredicateFP booltest_pred_to_comparison_pred_fp(int bt) {
  switch (bt) {
  case BoolTest::eq: return Assembler::EQ_OQ;  // ordered non-signaling
  // As per JLS 15.21.1, != of NaNs is true. Thus use unordered compare.
  case BoolTest::ne: return Assembler::NEQ_UQ; // unordered non-signaling
  case BoolTest::le: return Assembler::LE_OQ;  // ordered non-signaling
  case BoolTest::ge: return Assembler::GE_OQ;  // ordered non-signaling
  case BoolTest::lt: return Assembler::LT_OQ;  // ordered non-signaling
  case BoolTest::gt: return Assembler::GT_OQ;  // ordered non-signaling
  default: ShouldNotReachHere(); return Assembler::FALSE_OS;
  }
}

// Helper methods for MachSpillCopyNode::implementation().
static void vec_mov_helper(CodeBuffer *cbuf, int src_lo, int dst_lo,
                          int src_hi, int dst_hi, uint ireg, outputStream* st) {
  assert(ireg == Op_VecS || // 32bit vector
         (src_lo & 1) == 0 && (src_lo + 1) == src_hi &&
         (dst_lo & 1) == 0 && (dst_lo + 1) == dst_hi,
         "no non-adjacent vector moves" );
  if (cbuf) {
    C2_MacroAssembler _masm(cbuf);
    switch (ireg) {
    case Op_VecS: // copy whole register
    case Op_VecD:
    case Op_VecX:
#ifndef _LP64
      __ movdqu(as_XMMRegister(Matcher::_regEncode[dst_lo]), as_XMMRegister(Matcher::_regEncode[src_lo]));
#else
      if ((UseAVX < 3) || VM_Version::supports_avx512vl()) {
        __ movdqu(as_XMMRegister(Matcher::_regEncode[dst_lo]), as_XMMRegister(Matcher::_regEncode[src_lo]));
      } else {
        __ vextractf32x4(as_XMMRegister(Matcher::_regEncode[dst_lo]), as_XMMRegister(Matcher::_regEncode[src_lo]), 0x0);
     }
#endif
      break;
    case Op_VecY:
#ifndef _LP64
      __ vmovdqu(as_XMMRegister(Matcher::_regEncode[dst_lo]), as_XMMRegister(Matcher::_regEncode[src_lo]));
#else
      if ((UseAVX < 3) || VM_Version::supports_avx512vl()) {
        __ vmovdqu(as_XMMRegister(Matcher::_regEncode[dst_lo]), as_XMMRegister(Matcher::_regEncode[src_lo]));
      } else {
        __ vextractf64x4(as_XMMRegister(Matcher::_regEncode[dst_lo]), as_XMMRegister(Matcher::_regEncode[src_lo]), 0x0);
     }
#endif
      break;
    case Op_VecZ:
      __ evmovdquq(as_XMMRegister(Matcher::_regEncode[dst_lo]), as_XMMRegister(Matcher::_regEncode[src_lo]), 2);
      break;
    default:
      ShouldNotReachHere();
    }
#ifndef PRODUCT
  } else {
    switch (ireg) {
    case Op_VecS:
    case Op_VecD:
    case Op_VecX:
      st->print("movdqu  %s,%s\t# spill",Matcher::regName[dst_lo],Matcher::regName[src_lo]);
      break;
    case Op_VecY:
    case Op_VecZ:
      st->print("vmovdqu %s,%s\t# spill",Matcher::regName[dst_lo],Matcher::regName[src_lo]);
      break;
    default:
      ShouldNotReachHere();
    }
#endif
  }
}

void vec_spill_helper(CodeBuffer *cbuf, bool is_load,
                     int stack_offset, int reg, uint ireg, outputStream* st) {
  if (cbuf) {
    C2_MacroAssembler _masm(cbuf);
    if (is_load) {
      switch (ireg) {
      case Op_VecS:
        __ movdl(as_XMMRegister(Matcher::_regEncode[reg]), Address(rsp, stack_offset));
        break;
      case Op_VecD:
        __ movq(as_XMMRegister(Matcher::_regEncode[reg]), Address(rsp, stack_offset));
        break;
      case Op_VecX:
#ifndef _LP64
        __ movdqu(as_XMMRegister(Matcher::_regEncode[reg]), Address(rsp, stack_offset));
#else
        if ((UseAVX < 3) || VM_Version::supports_avx512vl()) {
          __ movdqu(as_XMMRegister(Matcher::_regEncode[reg]), Address(rsp, stack_offset));
        } else {
          __ vpxor(as_XMMRegister(Matcher::_regEncode[reg]), as_XMMRegister(Matcher::_regEncode[reg]), as_XMMRegister(Matcher::_regEncode[reg]), 2);
          __ vinsertf32x4(as_XMMRegister(Matcher::_regEncode[reg]), as_XMMRegister(Matcher::_regEncode[reg]), Address(rsp, stack_offset),0x0);
        }
#endif
        break;
      case Op_VecY:
#ifndef _LP64
        __ vmovdqu(as_XMMRegister(Matcher::_regEncode[reg]), Address(rsp, stack_offset));
#else
        if ((UseAVX < 3) || VM_Version::supports_avx512vl()) {
          __ vmovdqu(as_XMMRegister(Matcher::_regEncode[reg]), Address(rsp, stack_offset));
        } else {
          __ vpxor(as_XMMRegister(Matcher::_regEncode[reg]), as_XMMRegister(Matcher::_regEncode[reg]), as_XMMRegister(Matcher::_regEncode[reg]), 2);
          __ vinsertf64x4(as_XMMRegister(Matcher::_regEncode[reg]), as_XMMRegister(Matcher::_regEncode[reg]), Address(rsp, stack_offset),0x0);
        }
#endif
        break;
      case Op_VecZ:
        __ evmovdquq(as_XMMRegister(Matcher::_regEncode[reg]), Address(rsp, stack_offset), 2);
        break;
      default:
        ShouldNotReachHere();
      }
    } else { // store
      switch (ireg) {
      case Op_VecS:
        __ movdl(Address(rsp, stack_offset), as_XMMRegister(Matcher::_regEncode[reg]));
        break;
      case Op_VecD:
        __ movq(Address(rsp, stack_offset), as_XMMRegister(Matcher::_regEncode[reg]));
        break;
      case Op_VecX:
#ifndef _LP64
        __ movdqu(Address(rsp, stack_offset), as_XMMRegister(Matcher::_regEncode[reg]));
#else
        if ((UseAVX < 3) || VM_Version::supports_avx512vl()) {
          __ movdqu(Address(rsp, stack_offset), as_XMMRegister(Matcher::_regEncode[reg]));
        }
        else {
          __ vextractf32x4(Address(rsp, stack_offset), as_XMMRegister(Matcher::_regEncode[reg]), 0x0);
        }
#endif
        break;
      case Op_VecY:
#ifndef _LP64
        __ vmovdqu(Address(rsp, stack_offset), as_XMMRegister(Matcher::_regEncode[reg]));
#else
        if ((UseAVX < 3) || VM_Version::supports_avx512vl()) {
          __ vmovdqu(Address(rsp, stack_offset), as_XMMRegister(Matcher::_regEncode[reg]));
        }
        else {
          __ vextractf64x4(Address(rsp, stack_offset), as_XMMRegister(Matcher::_regEncode[reg]), 0x0);
        }
#endif
        break;
      case Op_VecZ:
        __ evmovdquq(Address(rsp, stack_offset), as_XMMRegister(Matcher::_regEncode[reg]), 2);
        break;
      default:
        ShouldNotReachHere();
      }
    }
#ifndef PRODUCT
  } else {
    if (is_load) {
      switch (ireg) {
      case Op_VecS:
        st->print("movd    %s,[rsp + %d]\t# spill", Matcher::regName[reg], stack_offset);
        break;
      case Op_VecD:
        st->print("movq    %s,[rsp + %d]\t# spill", Matcher::regName[reg], stack_offset);
        break;
       case Op_VecX:
        st->print("movdqu  %s,[rsp + %d]\t# spill", Matcher::regName[reg], stack_offset);
        break;
      case Op_VecY:
      case Op_VecZ:
        st->print("vmovdqu %s,[rsp + %d]\t# spill", Matcher::regName[reg], stack_offset);
        break;
      default:
        ShouldNotReachHere();
      }
    } else { // store
      switch (ireg) {
      case Op_VecS:
        st->print("movd    [rsp + %d],%s\t# spill", stack_offset, Matcher::regName[reg]);
        break;
      case Op_VecD:
        st->print("movq    [rsp + %d],%s\t# spill", stack_offset, Matcher::regName[reg]);
        break;
       case Op_VecX:
        st->print("movdqu  [rsp + %d],%s\t# spill", stack_offset, Matcher::regName[reg]);
        break;
      case Op_VecY:
      case Op_VecZ:
        st->print("vmovdqu [rsp + %d],%s\t# spill", stack_offset, Matcher::regName[reg]);
        break;
      default:
        ShouldNotReachHere();
      }
    }
#endif
  }
}

static inline jlong replicate8_imm(int con, int width) {
  // Load a constant of "width" (in bytes) and replicate it to fill 64bit.
  assert(width == 1 || width == 2 || width == 4, "only byte, short or int types here");
  int bit_width = width * 8;
  jlong val = con;
  val &= (((jlong) 1) << bit_width) - 1;  // mask off sign bits
  while(bit_width < 64) {
    val |= (val << bit_width);
    bit_width <<= 1;
  }
  return val;
}

#ifndef PRODUCT
  void MachNopNode::format(PhaseRegAlloc*, outputStream* st) const {
    st->print("nop \t# %d bytes pad for loops and calls", _count);
  }
#endif

  void MachNopNode::emit(CodeBuffer &cbuf, PhaseRegAlloc*) const {
    C2_MacroAssembler _masm(&cbuf);
    __ nop(_count);
  }

  uint MachNopNode::size(PhaseRegAlloc*) const {
    return _count;
  }

#ifndef PRODUCT
  void MachBreakpointNode::format(PhaseRegAlloc*, outputStream* st) const {
    st->print("# breakpoint");
  }
#endif

  void MachBreakpointNode::emit(CodeBuffer &cbuf, PhaseRegAlloc* ra_) const {
    C2_MacroAssembler _masm(&cbuf);
    __ int3();
  }

  uint MachBreakpointNode::size(PhaseRegAlloc* ra_) const {
    return MachNode::size(ra_);
  }

%}

encode %{

  enc_class call_epilog %{
    if (VerifyStackAtCalls) {
      // Check that stack depth is unchanged: find majik cookie on stack
      int framesize = ra_->reg2offset_unchecked(OptoReg::add(ra_->_matcher._old_SP, -3*VMRegImpl::slots_per_word));
      C2_MacroAssembler _masm(&cbuf);
      Label L;
      __ cmpptr(Address(rsp, framesize), (int32_t)0xbadb100d);
      __ jccb(Assembler::equal, L);
      // Die if stack mismatch
      __ int3();
      __ bind(L);
    }
  %}

%}

// Operands for bound floating pointer register arguments
operand rxmm0() %{
  constraint(ALLOC_IN_RC(xmm0_reg));
  match(VecX);
  format%{%}
  interface(REG_INTER);
%}

//----------OPERANDS-----------------------------------------------------------
// Operand definitions must precede instruction definitions for correct parsing
// in the ADLC because operands constitute user defined types which are used in
// instruction definitions.

// Vectors

// Dummy generic vector class. Should be used for all vector operands.
// Replaced with vec[SDXYZ] during post-selection pass.
operand vec() %{
  constraint(ALLOC_IN_RC(dynamic));
  match(VecX);
  match(VecY);
  match(VecZ);
  match(VecS);
  match(VecD);

  format %{ %}
  interface(REG_INTER);
%}

// Dummy generic legacy vector class. Should be used for all legacy vector operands.
// Replaced with legVec[SDXYZ] during post-selection cleanup.
// Note: legacy register class is used to avoid extra (unneeded in 32-bit VM)
// runtime code generation via reg_class_dynamic.
operand legVec() %{
  constraint(ALLOC_IN_RC(dynamic));
  match(VecX);
  match(VecY);
  match(VecZ);
  match(VecS);
  match(VecD);

  format %{ %}
  interface(REG_INTER);
%}

// Replaces vec during post-selection cleanup. See above.
operand vecS() %{
  constraint(ALLOC_IN_RC(vectors_reg_vlbwdq));
  match(VecS);

  format %{ %}
  interface(REG_INTER);
%}

// Replaces legVec during post-selection cleanup. See above.
operand legVecS() %{
  constraint(ALLOC_IN_RC(vectors_reg_legacy));
  match(VecS);

  format %{ %}
  interface(REG_INTER);
%}

// Replaces vec during post-selection cleanup. See above.
operand vecD() %{
  constraint(ALLOC_IN_RC(vectord_reg_vlbwdq));
  match(VecD);

  format %{ %}
  interface(REG_INTER);
%}

// Replaces legVec during post-selection cleanup. See above.
operand legVecD() %{
  constraint(ALLOC_IN_RC(vectord_reg_legacy));
  match(VecD);

  format %{ %}
  interface(REG_INTER);
%}

// Replaces vec during post-selection cleanup. See above.
operand vecX() %{
  constraint(ALLOC_IN_RC(vectorx_reg_vlbwdq));
  match(VecX);

  format %{ %}
  interface(REG_INTER);
%}

// Replaces legVec during post-selection cleanup. See above.
operand legVecX() %{
  constraint(ALLOC_IN_RC(vectorx_reg_legacy));
  match(VecX);

  format %{ %}
  interface(REG_INTER);
%}

// Replaces vec during post-selection cleanup. See above.
operand vecY() %{
  constraint(ALLOC_IN_RC(vectory_reg_vlbwdq));
  match(VecY);

  format %{ %}
  interface(REG_INTER);
%}

// Replaces legVec during post-selection cleanup. See above.
operand legVecY() %{
  constraint(ALLOC_IN_RC(vectory_reg_legacy));
  match(VecY);

  format %{ %}
  interface(REG_INTER);
%}

// Replaces vec during post-selection cleanup. See above.
operand vecZ() %{
  constraint(ALLOC_IN_RC(vectorz_reg));
  match(VecZ);

  format %{ %}
  interface(REG_INTER);
%}

// Replaces legVec during post-selection cleanup. See above.
operand legVecZ() %{
  constraint(ALLOC_IN_RC(vectorz_reg_legacy));
  match(VecZ);

  format %{ %}
  interface(REG_INTER);
%}

// Comparison Code for FP conditional move
operand cmpOp_vcmppd() %{
  match(Bool);

  predicate(n->as_Bool()->_test._test != BoolTest::overflow &&
            n->as_Bool()->_test._test != BoolTest::no_overflow);
  format %{ "" %}
  interface(COND_INTER) %{
    equal        (0x0, "eq");
    less         (0x1, "lt");
    less_equal   (0x2, "le");
    not_equal    (0xC, "ne");
    greater_equal(0xD, "ge");
    greater      (0xE, "gt");
    //TODO cannot compile (adlc breaks) without two next lines with error:
    // x86_64.ad(13987) Syntax Error: :In operand cmpOp_vcmppd: Do not support this encode constant: ' %{
    // equal' for overflow.
    overflow     (0x20, "o");  // not really supported by the instruction
    no_overflow  (0x21, "no"); // not really supported by the instruction
  %}
%}


// INSTRUCTIONS -- Platform independent definitions (same for 32- and 64-bit)

// ============================================================================

instruct ShouldNotReachHere() %{
  match(Halt);
  format %{ "stop\t# ShouldNotReachHere" %}
  ins_encode %{
    if (is_reachable()) {
      __ stop(_halt_reason);
    }
  %}
  ins_pipe(pipe_slow);
%}

// =================================EVEX special===============================
// Existing partial implementation for post-loop multi-versioning computes
// the mask corresponding to tail loop in K1 opmask register. This may then be
// used for predicating instructions in loop body during last post-loop iteration.
// TODO: Remove hard-coded K1 usage while fixing existing post-loop
// multiversioning support.
instruct setMask(rRegI dst, rRegI src, kReg_K1 mask) %{
  predicate(PostLoopMultiversioning && Matcher::has_predicated_vectors());
  match(Set dst (SetVectMaskI  src));
  effect(TEMP dst);
  format %{ "setvectmask   $dst, $src" %}
  ins_encode %{
    __ setvectmask($dst$$Register, $src$$Register, $mask$$KRegister);
  %}
  ins_pipe(pipe_slow);
%}

// ============================================================================

instruct addF_reg(regF dst, regF src) %{
  predicate((UseSSE>=1) && (UseAVX == 0));
  match(Set dst (AddF dst src));

  format %{ "addss   $dst, $src" %}
  ins_cost(150);
  ins_encode %{
    __ addss($dst$$XMMRegister, $src$$XMMRegister);
  %}
  ins_pipe(pipe_slow);
%}

instruct addF_mem(regF dst, memory src) %{
  predicate((UseSSE>=1) && (UseAVX == 0));
  match(Set dst (AddF dst (LoadF src)));

  format %{ "addss   $dst, $src" %}
  ins_cost(150);
  ins_encode %{
    __ addss($dst$$XMMRegister, $src$$Address);
  %}
  ins_pipe(pipe_slow);
%}

instruct addF_imm(regF dst, immF con) %{
  predicate((UseSSE>=1) && (UseAVX == 0));
  match(Set dst (AddF dst con));
  format %{ "addss   $dst, [$constantaddress]\t# load from constant table: float=$con" %}
  ins_cost(150);
  ins_encode %{
    __ addss($dst$$XMMRegister, $constantaddress($con));
  %}
  ins_pipe(pipe_slow);
%}

instruct addF_reg_reg(regF dst, regF src1, regF src2) %{
  predicate(UseAVX > 0);
  match(Set dst (AddF src1 src2));

  format %{ "vaddss  $dst, $src1, $src2" %}
  ins_cost(150);
  ins_encode %{
    __ vaddss($dst$$XMMRegister, $src1$$XMMRegister, $src2$$XMMRegister);
  %}
  ins_pipe(pipe_slow);
%}

instruct addF_reg_mem(regF dst, regF src1, memory src2) %{
  predicate(UseAVX > 0);
  match(Set dst (AddF src1 (LoadF src2)));

  format %{ "vaddss  $dst, $src1, $src2" %}
  ins_cost(150);
  ins_encode %{
    __ vaddss($dst$$XMMRegister, $src1$$XMMRegister, $src2$$Address);
  %}
  ins_pipe(pipe_slow);
%}

instruct addF_reg_imm(regF dst, regF src, immF con) %{
  predicate(UseAVX > 0);
  match(Set dst (AddF src con));

  format %{ "vaddss  $dst, $src, [$constantaddress]\t# load from constant table: float=$con" %}
  ins_cost(150);
  ins_encode %{
    __ vaddss($dst$$XMMRegister, $src$$XMMRegister, $constantaddress($con));
  %}
  ins_pipe(pipe_slow);
%}

instruct addD_reg(regD dst, regD src) %{
  predicate((UseSSE>=2) && (UseAVX == 0));
  match(Set dst (AddD dst src));

  format %{ "addsd   $dst, $src" %}
  ins_cost(150);
  ins_encode %{
    __ addsd($dst$$XMMRegister, $src$$XMMRegister);
  %}
  ins_pipe(pipe_slow);
%}

instruct addD_mem(regD dst, memory src) %{
  predicate((UseSSE>=2) && (UseAVX == 0));
  match(Set dst (AddD dst (LoadD src)));

  format %{ "addsd   $dst, $src" %}
  ins_cost(150);
  ins_encode %{
    __ addsd($dst$$XMMRegister, $src$$Address);
  %}
  ins_pipe(pipe_slow);
%}

instruct addD_imm(regD dst, immD con) %{
  predicate((UseSSE>=2) && (UseAVX == 0));
  match(Set dst (AddD dst con));
  format %{ "addsd   $dst, [$constantaddress]\t# load from constant table: double=$con" %}
  ins_cost(150);
  ins_encode %{
    __ addsd($dst$$XMMRegister, $constantaddress($con));
  %}
  ins_pipe(pipe_slow);
%}

instruct addD_reg_reg(regD dst, regD src1, regD src2) %{
  predicate(UseAVX > 0);
  match(Set dst (AddD src1 src2));

  format %{ "vaddsd  $dst, $src1, $src2" %}
  ins_cost(150);
  ins_encode %{
    __ vaddsd($dst$$XMMRegister, $src1$$XMMRegister, $src2$$XMMRegister);
  %}
  ins_pipe(pipe_slow);
%}

instruct addD_reg_mem(regD dst, regD src1, memory src2) %{
  predicate(UseAVX > 0);
  match(Set dst (AddD src1 (LoadD src2)));

  format %{ "vaddsd  $dst, $src1, $src2" %}
  ins_cost(150);
  ins_encode %{
    __ vaddsd($dst$$XMMRegister, $src1$$XMMRegister, $src2$$Address);
  %}
  ins_pipe(pipe_slow);
%}

instruct addD_reg_imm(regD dst, regD src, immD con) %{
  predicate(UseAVX > 0);
  match(Set dst (AddD src con));

  format %{ "vaddsd  $dst, $src, [$constantaddress]\t# load from constant table: double=$con" %}
  ins_cost(150);
  ins_encode %{
    __ vaddsd($dst$$XMMRegister, $src$$XMMRegister, $constantaddress($con));
  %}
  ins_pipe(pipe_slow);
%}

instruct subF_reg(regF dst, regF src) %{
  predicate((UseSSE>=1) && (UseAVX == 0));
  match(Set dst (SubF dst src));

  format %{ "subss   $dst, $src" %}
  ins_cost(150);
  ins_encode %{
    __ subss($dst$$XMMRegister, $src$$XMMRegister);
  %}
  ins_pipe(pipe_slow);
%}

instruct subF_mem(regF dst, memory src) %{
  predicate((UseSSE>=1) && (UseAVX == 0));
  match(Set dst (SubF dst (LoadF src)));

  format %{ "subss   $dst, $src" %}
  ins_cost(150);
  ins_encode %{
    __ subss($dst$$XMMRegister, $src$$Address);
  %}
  ins_pipe(pipe_slow);
%}

instruct subF_imm(regF dst, immF con) %{
  predicate((UseSSE>=1) && (UseAVX == 0));
  match(Set dst (SubF dst con));
  format %{ "subss   $dst, [$constantaddress]\t# load from constant table: float=$con" %}
  ins_cost(150);
  ins_encode %{
    __ subss($dst$$XMMRegister, $constantaddress($con));
  %}
  ins_pipe(pipe_slow);
%}

instruct subF_reg_reg(regF dst, regF src1, regF src2) %{
  predicate(UseAVX > 0);
  match(Set dst (SubF src1 src2));

  format %{ "vsubss  $dst, $src1, $src2" %}
  ins_cost(150);
  ins_encode %{
    __ vsubss($dst$$XMMRegister, $src1$$XMMRegister, $src2$$XMMRegister);
  %}
  ins_pipe(pipe_slow);
%}

instruct subF_reg_mem(regF dst, regF src1, memory src2) %{
  predicate(UseAVX > 0);
  match(Set dst (SubF src1 (LoadF src2)));

  format %{ "vsubss  $dst, $src1, $src2" %}
  ins_cost(150);
  ins_encode %{
    __ vsubss($dst$$XMMRegister, $src1$$XMMRegister, $src2$$Address);
  %}
  ins_pipe(pipe_slow);
%}

instruct subF_reg_imm(regF dst, regF src, immF con) %{
  predicate(UseAVX > 0);
  match(Set dst (SubF src con));

  format %{ "vsubss  $dst, $src, [$constantaddress]\t# load from constant table: float=$con" %}
  ins_cost(150);
  ins_encode %{
    __ vsubss($dst$$XMMRegister, $src$$XMMRegister, $constantaddress($con));
  %}
  ins_pipe(pipe_slow);
%}

instruct subD_reg(regD dst, regD src) %{
  predicate((UseSSE>=2) && (UseAVX == 0));
  match(Set dst (SubD dst src));

  format %{ "subsd   $dst, $src" %}
  ins_cost(150);
  ins_encode %{
    __ subsd($dst$$XMMRegister, $src$$XMMRegister);
  %}
  ins_pipe(pipe_slow);
%}

instruct subD_mem(regD dst, memory src) %{
  predicate((UseSSE>=2) && (UseAVX == 0));
  match(Set dst (SubD dst (LoadD src)));

  format %{ "subsd   $dst, $src" %}
  ins_cost(150);
  ins_encode %{
    __ subsd($dst$$XMMRegister, $src$$Address);
  %}
  ins_pipe(pipe_slow);
%}

instruct subD_imm(regD dst, immD con) %{
  predicate((UseSSE>=2) && (UseAVX == 0));
  match(Set dst (SubD dst con));
  format %{ "subsd   $dst, [$constantaddress]\t# load from constant table: double=$con" %}
  ins_cost(150);
  ins_encode %{
    __ subsd($dst$$XMMRegister, $constantaddress($con));
  %}
  ins_pipe(pipe_slow);
%}

instruct subD_reg_reg(regD dst, regD src1, regD src2) %{
  predicate(UseAVX > 0);
  match(Set dst (SubD src1 src2));

  format %{ "vsubsd  $dst, $src1, $src2" %}
  ins_cost(150);
  ins_encode %{
    __ vsubsd($dst$$XMMRegister, $src1$$XMMRegister, $src2$$XMMRegister);
  %}
  ins_pipe(pipe_slow);
%}

instruct subD_reg_mem(regD dst, regD src1, memory src2) %{
  predicate(UseAVX > 0);
  match(Set dst (SubD src1 (LoadD src2)));

  format %{ "vsubsd  $dst, $src1, $src2" %}
  ins_cost(150);
  ins_encode %{
    __ vsubsd($dst$$XMMRegister, $src1$$XMMRegister, $src2$$Address);
  %}
  ins_pipe(pipe_slow);
%}

instruct subD_reg_imm(regD dst, regD src, immD con) %{
  predicate(UseAVX > 0);
  match(Set dst (SubD src con));

  format %{ "vsubsd  $dst, $src, [$constantaddress]\t# load from constant table: double=$con" %}
  ins_cost(150);
  ins_encode %{
    __ vsubsd($dst$$XMMRegister, $src$$XMMRegister, $constantaddress($con));
  %}
  ins_pipe(pipe_slow);
%}

instruct mulF_reg(regF dst, regF src) %{
  predicate((UseSSE>=1) && (UseAVX == 0));
  match(Set dst (MulF dst src));

  format %{ "mulss   $dst, $src" %}
  ins_cost(150);
  ins_encode %{
    __ mulss($dst$$XMMRegister, $src$$XMMRegister);
  %}
  ins_pipe(pipe_slow);
%}

instruct mulF_mem(regF dst, memory src) %{
  predicate((UseSSE>=1) && (UseAVX == 0));
  match(Set dst (MulF dst (LoadF src)));

  format %{ "mulss   $dst, $src" %}
  ins_cost(150);
  ins_encode %{
    __ mulss($dst$$XMMRegister, $src$$Address);
  %}
  ins_pipe(pipe_slow);
%}

instruct mulF_imm(regF dst, immF con) %{
  predicate((UseSSE>=1) && (UseAVX == 0));
  match(Set dst (MulF dst con));
  format %{ "mulss   $dst, [$constantaddress]\t# load from constant table: float=$con" %}
  ins_cost(150);
  ins_encode %{
    __ mulss($dst$$XMMRegister, $constantaddress($con));
  %}
  ins_pipe(pipe_slow);
%}

instruct mulF_reg_reg(regF dst, regF src1, regF src2) %{
  predicate(UseAVX > 0);
  match(Set dst (MulF src1 src2));

  format %{ "vmulss  $dst, $src1, $src2" %}
  ins_cost(150);
  ins_encode %{
    __ vmulss($dst$$XMMRegister, $src1$$XMMRegister, $src2$$XMMRegister);
  %}
  ins_pipe(pipe_slow);
%}

instruct mulF_reg_mem(regF dst, regF src1, memory src2) %{
  predicate(UseAVX > 0);
  match(Set dst (MulF src1 (LoadF src2)));

  format %{ "vmulss  $dst, $src1, $src2" %}
  ins_cost(150);
  ins_encode %{
    __ vmulss($dst$$XMMRegister, $src1$$XMMRegister, $src2$$Address);
  %}
  ins_pipe(pipe_slow);
%}

instruct mulF_reg_imm(regF dst, regF src, immF con) %{
  predicate(UseAVX > 0);
  match(Set dst (MulF src con));

  format %{ "vmulss  $dst, $src, [$constantaddress]\t# load from constant table: float=$con" %}
  ins_cost(150);
  ins_encode %{
    __ vmulss($dst$$XMMRegister, $src$$XMMRegister, $constantaddress($con));
  %}
  ins_pipe(pipe_slow);
%}

instruct mulD_reg(regD dst, regD src) %{
  predicate((UseSSE>=2) && (UseAVX == 0));
  match(Set dst (MulD dst src));

  format %{ "mulsd   $dst, $src" %}
  ins_cost(150);
  ins_encode %{
    __ mulsd($dst$$XMMRegister, $src$$XMMRegister);
  %}
  ins_pipe(pipe_slow);
%}

instruct mulD_mem(regD dst, memory src) %{
  predicate((UseSSE>=2) && (UseAVX == 0));
  match(Set dst (MulD dst (LoadD src)));

  format %{ "mulsd   $dst, $src" %}
  ins_cost(150);
  ins_encode %{
    __ mulsd($dst$$XMMRegister, $src$$Address);
  %}
  ins_pipe(pipe_slow);
%}

instruct mulD_imm(regD dst, immD con) %{
  predicate((UseSSE>=2) && (UseAVX == 0));
  match(Set dst (MulD dst con));
  format %{ "mulsd   $dst, [$constantaddress]\t# load from constant table: double=$con" %}
  ins_cost(150);
  ins_encode %{
    __ mulsd($dst$$XMMRegister, $constantaddress($con));
  %}
  ins_pipe(pipe_slow);
%}

instruct mulD_reg_reg(regD dst, regD src1, regD src2) %{
  predicate(UseAVX > 0);
  match(Set dst (MulD src1 src2));

  format %{ "vmulsd  $dst, $src1, $src2" %}
  ins_cost(150);
  ins_encode %{
    __ vmulsd($dst$$XMMRegister, $src1$$XMMRegister, $src2$$XMMRegister);
  %}
  ins_pipe(pipe_slow);
%}

instruct mulD_reg_mem(regD dst, regD src1, memory src2) %{
  predicate(UseAVX > 0);
  match(Set dst (MulD src1 (LoadD src2)));

  format %{ "vmulsd  $dst, $src1, $src2" %}
  ins_cost(150);
  ins_encode %{
    __ vmulsd($dst$$XMMRegister, $src1$$XMMRegister, $src2$$Address);
  %}
  ins_pipe(pipe_slow);
%}

instruct mulD_reg_imm(regD dst, regD src, immD con) %{
  predicate(UseAVX > 0);
  match(Set dst (MulD src con));

  format %{ "vmulsd  $dst, $src, [$constantaddress]\t# load from constant table: double=$con" %}
  ins_cost(150);
  ins_encode %{
    __ vmulsd($dst$$XMMRegister, $src$$XMMRegister, $constantaddress($con));
  %}
  ins_pipe(pipe_slow);
%}

instruct divF_reg(regF dst, regF src) %{
  predicate((UseSSE>=1) && (UseAVX == 0));
  match(Set dst (DivF dst src));

  format %{ "divss   $dst, $src" %}
  ins_cost(150);
  ins_encode %{
    __ divss($dst$$XMMRegister, $src$$XMMRegister);
  %}
  ins_pipe(pipe_slow);
%}

instruct divF_mem(regF dst, memory src) %{
  predicate((UseSSE>=1) && (UseAVX == 0));
  match(Set dst (DivF dst (LoadF src)));

  format %{ "divss   $dst, $src" %}
  ins_cost(150);
  ins_encode %{
    __ divss($dst$$XMMRegister, $src$$Address);
  %}
  ins_pipe(pipe_slow);
%}

instruct divF_imm(regF dst, immF con) %{
  predicate((UseSSE>=1) && (UseAVX == 0));
  match(Set dst (DivF dst con));
  format %{ "divss   $dst, [$constantaddress]\t# load from constant table: float=$con" %}
  ins_cost(150);
  ins_encode %{
    __ divss($dst$$XMMRegister, $constantaddress($con));
  %}
  ins_pipe(pipe_slow);
%}

instruct divF_reg_reg(regF dst, regF src1, regF src2) %{
  predicate(UseAVX > 0);
  match(Set dst (DivF src1 src2));

  format %{ "vdivss  $dst, $src1, $src2" %}
  ins_cost(150);
  ins_encode %{
    __ vdivss($dst$$XMMRegister, $src1$$XMMRegister, $src2$$XMMRegister);
  %}
  ins_pipe(pipe_slow);
%}

instruct divF_reg_mem(regF dst, regF src1, memory src2) %{
  predicate(UseAVX > 0);
  match(Set dst (DivF src1 (LoadF src2)));

  format %{ "vdivss  $dst, $src1, $src2" %}
  ins_cost(150);
  ins_encode %{
    __ vdivss($dst$$XMMRegister, $src1$$XMMRegister, $src2$$Address);
  %}
  ins_pipe(pipe_slow);
%}

instruct divF_reg_imm(regF dst, regF src, immF con) %{
  predicate(UseAVX > 0);
  match(Set dst (DivF src con));

  format %{ "vdivss  $dst, $src, [$constantaddress]\t# load from constant table: float=$con" %}
  ins_cost(150);
  ins_encode %{
    __ vdivss($dst$$XMMRegister, $src$$XMMRegister, $constantaddress($con));
  %}
  ins_pipe(pipe_slow);
%}

instruct divD_reg(regD dst, regD src) %{
  predicate((UseSSE>=2) && (UseAVX == 0));
  match(Set dst (DivD dst src));

  format %{ "divsd   $dst, $src" %}
  ins_cost(150);
  ins_encode %{
    __ divsd($dst$$XMMRegister, $src$$XMMRegister);
  %}
  ins_pipe(pipe_slow);
%}

instruct divD_mem(regD dst, memory src) %{
  predicate((UseSSE>=2) && (UseAVX == 0));
  match(Set dst (DivD dst (LoadD src)));

  format %{ "divsd   $dst, $src" %}
  ins_cost(150);
  ins_encode %{
    __ divsd($dst$$XMMRegister, $src$$Address);
  %}
  ins_pipe(pipe_slow);
%}

instruct divD_imm(regD dst, immD con) %{
  predicate((UseSSE>=2) && (UseAVX == 0));
  match(Set dst (DivD dst con));
  format %{ "divsd   $dst, [$constantaddress]\t# load from constant table: double=$con" %}
  ins_cost(150);
  ins_encode %{
    __ divsd($dst$$XMMRegister, $constantaddress($con));
  %}
  ins_pipe(pipe_slow);
%}

instruct divD_reg_reg(regD dst, regD src1, regD src2) %{
  predicate(UseAVX > 0);
  match(Set dst (DivD src1 src2));

  format %{ "vdivsd  $dst, $src1, $src2" %}
  ins_cost(150);
  ins_encode %{
    __ vdivsd($dst$$XMMRegister, $src1$$XMMRegister, $src2$$XMMRegister);
  %}
  ins_pipe(pipe_slow);
%}

instruct divD_reg_mem(regD dst, regD src1, memory src2) %{
  predicate(UseAVX > 0);
  match(Set dst (DivD src1 (LoadD src2)));

  format %{ "vdivsd  $dst, $src1, $src2" %}
  ins_cost(150);
  ins_encode %{
    __ vdivsd($dst$$XMMRegister, $src1$$XMMRegister, $src2$$Address);
  %}
  ins_pipe(pipe_slow);
%}

instruct divD_reg_imm(regD dst, regD src, immD con) %{
  predicate(UseAVX > 0);
  match(Set dst (DivD src con));

  format %{ "vdivsd  $dst, $src, [$constantaddress]\t# load from constant table: double=$con" %}
  ins_cost(150);
  ins_encode %{
    __ vdivsd($dst$$XMMRegister, $src$$XMMRegister, $constantaddress($con));
  %}
  ins_pipe(pipe_slow);
%}

instruct absF_reg(regF dst) %{
  predicate((UseSSE>=1) && (UseAVX == 0));
  match(Set dst (AbsF dst));
  ins_cost(150);
  format %{ "andps   $dst, [0x7fffffff]\t# abs float by sign masking" %}
  ins_encode %{
    __ andps($dst$$XMMRegister, ExternalAddress(float_signmask()));
  %}
  ins_pipe(pipe_slow);
%}

instruct absF_reg_reg(vlRegF dst, vlRegF src) %{
  predicate(UseAVX > 0);
  match(Set dst (AbsF src));
  ins_cost(150);
  format %{ "vandps  $dst, $src, [0x7fffffff]\t# abs float by sign masking" %}
  ins_encode %{
    int vlen_enc = Assembler::AVX_128bit;
    __ vandps($dst$$XMMRegister, $src$$XMMRegister,
              ExternalAddress(float_signmask()), vlen_enc);
  %}
  ins_pipe(pipe_slow);
%}

instruct absD_reg(regD dst) %{
  predicate((UseSSE>=2) && (UseAVX == 0));
  match(Set dst (AbsD dst));
  ins_cost(150);
  format %{ "andpd   $dst, [0x7fffffffffffffff]\t"
            "# abs double by sign masking" %}
  ins_encode %{
    __ andpd($dst$$XMMRegister, ExternalAddress(double_signmask()));
  %}
  ins_pipe(pipe_slow);
%}

instruct absD_reg_reg(vlRegD dst, vlRegD src) %{
  predicate(UseAVX > 0);
  match(Set dst (AbsD src));
  ins_cost(150);
  format %{ "vandpd  $dst, $src, [0x7fffffffffffffff]\t"
            "# abs double by sign masking" %}
  ins_encode %{
    int vlen_enc = Assembler::AVX_128bit;
    __ vandpd($dst$$XMMRegister, $src$$XMMRegister,
              ExternalAddress(double_signmask()), vlen_enc);
  %}
  ins_pipe(pipe_slow);
%}

instruct negF_reg(regF dst) %{
  predicate((UseSSE>=1) && (UseAVX == 0));
  match(Set dst (NegF dst));
  ins_cost(150);
  format %{ "xorps   $dst, [0x80000000]\t# neg float by sign flipping" %}
  ins_encode %{
    __ xorps($dst$$XMMRegister, ExternalAddress(float_signflip()));
  %}
  ins_pipe(pipe_slow);
%}

instruct negF_reg_reg(vlRegF dst, vlRegF src) %{
  predicate(UseAVX > 0);
  match(Set dst (NegF src));
  ins_cost(150);
  format %{ "vnegatess  $dst, $src, [0x80000000]\t# neg float by sign flipping" %}
  ins_encode %{
    __ vnegatess($dst$$XMMRegister, $src$$XMMRegister,
                 ExternalAddress(float_signflip()));
  %}
  ins_pipe(pipe_slow);
%}

instruct negD_reg(regD dst) %{
  predicate((UseSSE>=2) && (UseAVX == 0));
  match(Set dst (NegD dst));
  ins_cost(150);
  format %{ "xorpd   $dst, [0x8000000000000000]\t"
            "# neg double by sign flipping" %}
  ins_encode %{
    __ xorpd($dst$$XMMRegister, ExternalAddress(double_signflip()));
  %}
  ins_pipe(pipe_slow);
%}

instruct negD_reg_reg(vlRegD dst, vlRegD src) %{
  predicate(UseAVX > 0);
  match(Set dst (NegD src));
  ins_cost(150);
  format %{ "vnegatesd  $dst, $src, [0x8000000000000000]\t"
            "# neg double by sign flipping" %}
  ins_encode %{
    __ vnegatesd($dst$$XMMRegister, $src$$XMMRegister,
                 ExternalAddress(double_signflip()));
  %}
  ins_pipe(pipe_slow);
%}

// sqrtss instruction needs destination register to be pre initialized for best performance
// Therefore only the instruct rule where the input is pre-loaded into dst register is defined below
instruct sqrtF_reg(regF dst) %{
  predicate(UseSSE>=1);
  match(Set dst (SqrtF dst));
  format %{ "sqrtss  $dst, $dst" %}
  ins_encode %{
    __ sqrtss($dst$$XMMRegister, $dst$$XMMRegister);
  %}
  ins_pipe(pipe_slow);
%}

// sqrtsd instruction needs destination register to be pre initialized for best performance
// Therefore only the instruct rule where the input is pre-loaded into dst register is defined below
instruct sqrtD_reg(regD dst) %{
  predicate(UseSSE>=2);
  match(Set dst (SqrtD dst));
  format %{ "sqrtsd  $dst, $dst" %}
  ins_encode %{
    __ sqrtsd($dst$$XMMRegister, $dst$$XMMRegister);
  %}
  ins_pipe(pipe_slow);
%}

// ---------------------------------------- VectorReinterpret ------------------------------------

instruct reinterpret(vec dst) %{
  predicate(vector_length_in_bytes(n) == vector_length_in_bytes(n->in(1))); // dst == src
  match(Set dst (VectorReinterpret dst));
  ins_cost(125);
  format %{ "vector_reinterpret $dst\t!" %}
  ins_encode %{
    // empty
  %}
  ins_pipe( pipe_slow );
%}

instruct reinterpret_expand(vec dst, vec src, rRegP scratch) %{
  predicate(UseAVX == 0 &&
            (vector_length_in_bytes(n->in(1)) < vector_length_in_bytes(n))); // src < dst
  match(Set dst (VectorReinterpret src));
  ins_cost(125);
  effect(TEMP dst, TEMP scratch);
  format %{ "vector_reinterpret_expand $dst,$src\t! using $scratch as TEMP" %}
  ins_encode %{
    assert(vector_length_in_bytes(this)       <= 16, "required");
    assert(vector_length_in_bytes(this, $src) <=  8, "required");

    int src_vlen_in_bytes = vector_length_in_bytes(this, $src);
    if (src_vlen_in_bytes == 4) {
      __ movdqu($dst$$XMMRegister, ExternalAddress(vector_32_bit_mask()), $scratch$$Register);
    } else {
      assert(src_vlen_in_bytes == 8, "");
      __ movdqu($dst$$XMMRegister, ExternalAddress(vector_64_bit_mask()), $scratch$$Register);
    }
    __ pand($dst$$XMMRegister, $src$$XMMRegister);
  %}
  ins_pipe( pipe_slow );
%}

instruct vreinterpret_expand4(legVec dst, vec src, rRegP scratch) %{
  predicate(UseAVX > 0 &&
            (vector_length_in_bytes(n->in(1)) == 4) && // src
            (vector_length_in_bytes(n->in(1)) < vector_length_in_bytes(n))); // src < dst
  match(Set dst (VectorReinterpret src));
  ins_cost(125);
  effect(TEMP scratch);
  format %{ "vector_reinterpret_expand $dst,$src\t! using $scratch as TEMP" %}
  ins_encode %{
    __ vpand($dst$$XMMRegister, $src$$XMMRegister, ExternalAddress(vector_32_bit_mask()), 0, $scratch$$Register);
  %}
  ins_pipe( pipe_slow );
%}


instruct vreinterpret_expand(legVec dst, vec src) %{
  predicate(UseAVX > 0 &&
            (vector_length_in_bytes(n->in(1)) > 4) && // src
            (vector_length_in_bytes(n->in(1)) < vector_length_in_bytes(n))); // src < dst
  match(Set dst (VectorReinterpret src));
  ins_cost(125);
  format %{ "vector_reinterpret_expand $dst,$src\t!" %}
  ins_encode %{
    switch (vector_length_in_bytes(this, $src)) {
      case  8: __ movq   ($dst$$XMMRegister, $src$$XMMRegister); break;
      case 16: __ movdqu ($dst$$XMMRegister, $src$$XMMRegister); break;
      case 32: __ vmovdqu($dst$$XMMRegister, $src$$XMMRegister); break;
      default: ShouldNotReachHere();
    }
  %}
  ins_pipe( pipe_slow );
%}

instruct reinterpret_shrink(vec dst, legVec src) %{
  predicate(vector_length_in_bytes(n->in(1)) > vector_length_in_bytes(n)); // src > dst
  match(Set dst (VectorReinterpret src));
  ins_cost(125);
  format %{ "vector_reinterpret_shrink $dst,$src\t!" %}
  ins_encode %{
    switch (vector_length_in_bytes(this)) {
      case  4: __ movfltz($dst$$XMMRegister, $src$$XMMRegister); break;
      case  8: __ movq   ($dst$$XMMRegister, $src$$XMMRegister); break;
      case 16: __ movdqu ($dst$$XMMRegister, $src$$XMMRegister); break;
      case 32: __ vmovdqu($dst$$XMMRegister, $src$$XMMRegister); break;
      default: ShouldNotReachHere();
    }
  %}
  ins_pipe( pipe_slow );
%}

// ----------------------------------------------------------------------------------------------------

#ifdef _LP64
instruct roundD_reg(legRegD dst, legRegD src, immU8 rmode) %{
  match(Set dst (RoundDoubleMode src rmode));
  format %{ "roundsd $dst,$src" %}
  ins_cost(150);
  ins_encode %{
    assert(UseSSE >= 4, "required");
    __ roundsd($dst$$XMMRegister, $src$$XMMRegister, $rmode$$constant);
  %}
  ins_pipe(pipe_slow);
%}

instruct roundD_mem(legRegD dst, memory src, immU8 rmode) %{
  match(Set dst (RoundDoubleMode (LoadD src) rmode));
  format %{ "roundsd $dst,$src" %}
  ins_cost(150);
  ins_encode %{
    assert(UseSSE >= 4, "required");
    __ roundsd($dst$$XMMRegister, $src$$Address, $rmode$$constant);
  %}
  ins_pipe(pipe_slow);
%}

instruct roundD_imm(legRegD dst, immD con, immU8 rmode, rRegI scratch_reg) %{
  match(Set dst (RoundDoubleMode con rmode));
  effect(TEMP scratch_reg);
  format %{ "roundsd $dst,[$constantaddress]\t# load from constant table: double=$con" %}
  ins_cost(150);
  ins_encode %{
    assert(UseSSE >= 4, "required");
    __ roundsd($dst$$XMMRegister, $constantaddress($con), $rmode$$constant, $scratch_reg$$Register);
  %}
  ins_pipe(pipe_slow);
%}

instruct vroundD_reg(legVec dst, legVec src, immU8 rmode) %{
  predicate(vector_length(n) < 8);
  match(Set dst (RoundDoubleModeV src rmode));
  format %{ "vroundpd $dst,$src,$rmode\t! round packedD" %}
  ins_encode %{
    assert(UseAVX > 0, "required");
    int vlen_enc = vector_length_encoding(this);
    __ vroundpd($dst$$XMMRegister, $src$$XMMRegister, $rmode$$constant, vlen_enc);
  %}
  ins_pipe( pipe_slow );
%}

instruct vround8D_reg(vec dst, vec src, immU8 rmode) %{
  predicate(vector_length(n) == 8);
  match(Set dst (RoundDoubleModeV src rmode));
  format %{ "vrndscalepd $dst,$src,$rmode\t! round packed8D" %}
  ins_encode %{
    assert(UseAVX > 2, "required");
    __ vrndscalepd($dst$$XMMRegister, $src$$XMMRegister, $rmode$$constant, Assembler::AVX_512bit);
  %}
  ins_pipe( pipe_slow );
%}

instruct vroundD_mem(legVec dst, memory mem, immU8 rmode) %{
  predicate(vector_length(n) < 8);
  match(Set dst (RoundDoubleModeV (LoadVector mem) rmode));
  format %{ "vroundpd $dst, $mem, $rmode\t! round packedD" %}
  ins_encode %{
    assert(UseAVX > 0, "required");
    int vlen_enc = vector_length_encoding(this);
    __ vroundpd($dst$$XMMRegister, $mem$$Address, $rmode$$constant, vlen_enc);
  %}
  ins_pipe( pipe_slow );
%}

instruct vround8D_mem(vec dst, memory mem, immU8 rmode) %{
  predicate(vector_length(n) == 8);
  match(Set dst (RoundDoubleModeV (LoadVector mem) rmode));
  format %{ "vrndscalepd $dst,$mem,$rmode\t! round packed8D" %}
  ins_encode %{
    assert(UseAVX > 2, "required");
    __ vrndscalepd($dst$$XMMRegister, $mem$$Address, $rmode$$constant, Assembler::AVX_512bit);
  %}
  ins_pipe( pipe_slow );
%}
#endif // _LP64

instruct onspinwait() %{
  match(OnSpinWait);
  ins_cost(200);

  format %{
    $$template
    $$emit$$"pause\t! membar_onspinwait"
  %}
  ins_encode %{
    __ pause();
  %}
  ins_pipe(pipe_slow);
%}

// a * b + c
instruct fmaD_reg(regD a, regD b, regD c) %{
  predicate(UseFMA);
  match(Set c (FmaD  c (Binary a b)));
  format %{ "fmasd $a,$b,$c\t# $c = $a * $b + $c" %}
  ins_cost(150);
  ins_encode %{
    __ fmad($c$$XMMRegister, $a$$XMMRegister, $b$$XMMRegister, $c$$XMMRegister);
  %}
  ins_pipe( pipe_slow );
%}

// a * b + c
instruct fmaF_reg(regF a, regF b, regF c) %{
  predicate(UseFMA);
  match(Set c (FmaF  c (Binary a b)));
  format %{ "fmass $a,$b,$c\t# $c = $a * $b + $c" %}
  ins_cost(150);
  ins_encode %{
    __ fmaf($c$$XMMRegister, $a$$XMMRegister, $b$$XMMRegister, $c$$XMMRegister);
  %}
  ins_pipe( pipe_slow );
%}

// ====================VECTOR INSTRUCTIONS=====================================

// Dummy reg-to-reg vector moves. Removed during post-selection cleanup.
instruct MoveVec2Leg(legVec dst, vec src) %{
  match(Set dst src);
  format %{ "" %}
  ins_encode %{
    ShouldNotReachHere();
  %}
  ins_pipe( fpu_reg_reg );
%}

instruct MoveLeg2Vec(vec dst, legVec src) %{
  match(Set dst src);
  format %{ "" %}
  ins_encode %{
    ShouldNotReachHere();
  %}
  ins_pipe( fpu_reg_reg );
%}

// ============================================================================

// Load vectors generic operand pattern
instruct loadV(vec dst, memory mem) %{
  match(Set dst (LoadVector mem));
  ins_cost(125);
  format %{ "load_vector $dst,$mem" %}
  ins_encode %{
    switch (vector_length_in_bytes(this)) {
      case  4: __ movdl    ($dst$$XMMRegister, $mem$$Address); break;
      case  8: __ movq     ($dst$$XMMRegister, $mem$$Address); break;
      case 16: __ movdqu   ($dst$$XMMRegister, $mem$$Address); break;
      case 32: __ vmovdqu  ($dst$$XMMRegister, $mem$$Address); break;
      case 64: __ evmovdqul($dst$$XMMRegister, $mem$$Address, Assembler::AVX_512bit); break;
      default: ShouldNotReachHere();
    }
  %}
  ins_pipe( pipe_slow );
%}

// Store vectors generic operand pattern.
instruct storeV(memory mem, vec src) %{
  match(Set mem (StoreVector mem src));
  ins_cost(145);
  format %{ "store_vector $mem,$src\n\t" %}
  ins_encode %{
    switch (vector_length_in_bytes(this, $src)) {
      case  4: __ movdl    ($mem$$Address, $src$$XMMRegister); break;
      case  8: __ movq     ($mem$$Address, $src$$XMMRegister); break;
      case 16: __ movdqu   ($mem$$Address, $src$$XMMRegister); break;
      case 32: __ vmovdqu  ($mem$$Address, $src$$XMMRegister); break;
      case 64: __ evmovdqul($mem$$Address, $src$$XMMRegister, Assembler::AVX_512bit); break;
      default: ShouldNotReachHere();
    }
  %}
  ins_pipe( pipe_slow );
%}

// ---------------------------------------- Gather ------------------------------------

// Gather INT, LONG, FLOAT, DOUBLE

instruct gather(legVec dst, memory mem, legVec idx, rRegP tmp, legVec mask) %{
  predicate(vector_length_in_bytes(n) <= 32);
  match(Set dst (LoadVectorGather mem idx));
  effect(TEMP dst, TEMP tmp, TEMP mask);
  format %{ "load_vector_gather $dst, $mem, $idx\t! using $tmp and $mask as TEMP" %}
  ins_encode %{
    assert(UseAVX >= 2, "sanity");

    int vlen_enc = vector_length_encoding(this);
    BasicType elem_bt = vector_element_basic_type(this);

    assert(vector_length_in_bytes(this) >= 16, "sanity");
    assert(!is_subword_type(elem_bt), "sanity"); // T_INT, T_LONG, T_FLOAT, T_DOUBLE

    if (vlen_enc == Assembler::AVX_128bit) {
      __ movdqu($mask$$XMMRegister, ExternalAddress(vector_all_bits_set()));
    } else {
      __ vmovdqu($mask$$XMMRegister, ExternalAddress(vector_all_bits_set()));
    }
    __ lea($tmp$$Register, $mem$$Address);
    __ vgather(elem_bt, $dst$$XMMRegister, $tmp$$Register, $idx$$XMMRegister, $mask$$XMMRegister, vlen_enc);
  %}
  ins_pipe( pipe_slow );
%}

instruct evgather(vec dst, memory mem, vec idx, rRegP tmp, kReg ktmp) %{
  predicate(vector_length_in_bytes(n) == 64);
  match(Set dst (LoadVectorGather mem idx));
  effect(TEMP dst, TEMP tmp, TEMP ktmp);
  format %{ "load_vector_gather $dst, $mem, $idx\t! using $tmp and k2 as TEMP" %}
  ins_encode %{
    assert(UseAVX > 2, "sanity");

    int vlen_enc = vector_length_encoding(this);
    BasicType elem_bt = vector_element_basic_type(this);

    assert(!is_subword_type(elem_bt), "sanity"); // T_INT, T_LONG, T_FLOAT, T_DOUBLE

    __ kmovwl($ktmp$$KRegister, ExternalAddress(vector_all_bits_set()), $tmp$$Register);
    __ lea($tmp$$Register, $mem$$Address);
    __ evgather(elem_bt, $dst$$XMMRegister, $ktmp$$KRegister, $tmp$$Register, $idx$$XMMRegister, vlen_enc);
  %}
  ins_pipe( pipe_slow );
%}

// ====================Scatter=======================================

// Scatter INT, LONG, FLOAT, DOUBLE

instruct scatter(memory mem, vec src, vec idx, rRegP tmp, kReg ktmp) %{
  predicate(UseAVX > 2);
  match(Set mem (StoreVectorScatter mem (Binary src idx)));
  effect(TEMP tmp, TEMP ktmp);
  format %{ "store_vector_scatter $mem, $idx, $src\t! using k2 and $tmp as TEMP" %}
  ins_encode %{
    int vlen_enc = vector_length_encoding(this, $src);
    BasicType elem_bt = vector_element_basic_type(this, $src);

    assert(vector_length_in_bytes(this, $src) >= 16, "sanity");
    assert(!is_subword_type(elem_bt), "sanity"); // T_INT, T_LONG, T_FLOAT, T_DOUBLE

    __ kmovwl($ktmp$$KRegister, ExternalAddress(vector_all_bits_set()), $tmp$$Register);
    __ lea($tmp$$Register, $mem$$Address);
    __ evscatter(elem_bt, $tmp$$Register, $idx$$XMMRegister, $ktmp$$KRegister, $src$$XMMRegister, vlen_enc);
  %}
  ins_pipe( pipe_slow );
%}

// ====================REPLICATE=======================================

// Replicate byte scalar to be vector
instruct ReplB_reg(vec dst, rRegI src) %{
  match(Set dst (ReplicateB src));
  format %{ "replicateB $dst,$src" %}
  ins_encode %{
    uint vlen = vector_length(this);
    if (vlen == 64 || VM_Version::supports_avx512vlbw()) { // AVX512VL for <512bit operands
      assert(VM_Version::supports_avx512bw(), "required"); // 512-bit byte vectors assume AVX512BW
      int vlen_enc = vector_length_encoding(this);
      __ evpbroadcastb($dst$$XMMRegister, $src$$Register, vlen_enc);
    } else if (VM_Version::supports_avx2()) {
      int vlen_enc = vector_length_encoding(this);
      __ movdl($dst$$XMMRegister, $src$$Register);
      __ vpbroadcastb($dst$$XMMRegister, $dst$$XMMRegister, vlen_enc);
    } else {
      __ movdl($dst$$XMMRegister, $src$$Register);
      __ punpcklbw($dst$$XMMRegister, $dst$$XMMRegister);
      __ pshuflw($dst$$XMMRegister, $dst$$XMMRegister, 0x00);
      if (vlen >= 16) {
        __ punpcklqdq($dst$$XMMRegister, $dst$$XMMRegister);
        if (vlen >= 32) {
          assert(vlen == 32, "sanity");
          __ vinserti128_high($dst$$XMMRegister, $dst$$XMMRegister);
        }
      }
    }
  %}
  ins_pipe( pipe_slow );
%}

instruct ReplB_mem(vec dst, memory mem) %{
  predicate(VM_Version::supports_avx2());
  match(Set dst (ReplicateB (LoadB mem)));
  format %{ "replicateB $dst,$mem" %}
  ins_encode %{
    int vlen_enc = vector_length_encoding(this);
    __ vpbroadcastb($dst$$XMMRegister, $mem$$Address, vlen_enc);
  %}
  ins_pipe( pipe_slow );
%}

instruct ReplB_imm(vec dst, immI con) %{
  match(Set dst (ReplicateB con));
  format %{ "replicateB $dst,$con" %}
  ins_encode %{
    uint vlen = vector_length(this);
    InternalAddress const_addr = $constantaddress(replicate8_imm($con$$constant, 1));
    if (vlen == 4) {
      __ movdl($dst$$XMMRegister, const_addr);
    } else {
      __ movq($dst$$XMMRegister, const_addr);
      if (vlen >= 16) {
        if (VM_Version::supports_avx2()) {
          int vlen_enc = vector_length_encoding(this);
          __ vpbroadcastq($dst$$XMMRegister, $dst$$XMMRegister, vlen_enc);
        } else {
          assert(vlen == 16, "sanity");
          __ punpcklqdq($dst$$XMMRegister, $dst$$XMMRegister);
        }
      }
    }
  %}
  ins_pipe( pipe_slow );
%}

// Replicate byte scalar zero to be vector
instruct ReplB_zero(vec dst, immI_0 zero) %{
  match(Set dst (ReplicateB zero));
  format %{ "replicateB $dst,$zero" %}
  ins_encode %{
    uint vlen = vector_length(this);
    if (vlen <= 16) {
      __ pxor($dst$$XMMRegister, $dst$$XMMRegister);
    } else {
      // Use vpxor since AVX512F does not have 512bit vxorpd (requires AVX512DQ).
      int vlen_enc = vector_length_encoding(this);
      __ vpxor($dst$$XMMRegister, $dst$$XMMRegister, $dst$$XMMRegister, vlen_enc);
    }
  %}
  ins_pipe( fpu_reg_reg );
%}

// ====================ReplicateS=======================================

instruct ReplS_reg(vec dst, rRegI src) %{
  match(Set dst (ReplicateS src));
  format %{ "replicateS $dst,$src" %}
  ins_encode %{
    uint vlen = vector_length(this);
    if (vlen == 32 || VM_Version::supports_avx512vlbw()) { // AVX512VL for <512bit operands
      assert(VM_Version::supports_avx512bw(), "required"); // 512-bit short vectors assume AVX512BW
      int vlen_enc = vector_length_encoding(this);
      __ evpbroadcastw($dst$$XMMRegister, $src$$Register, vlen_enc);
    } else if (VM_Version::supports_avx2()) {
      int vlen_enc = vector_length_encoding(this);
      __ movdl($dst$$XMMRegister, $src$$Register);
      __ vpbroadcastw($dst$$XMMRegister, $dst$$XMMRegister, vlen_enc);
    } else {
      __ movdl($dst$$XMMRegister, $src$$Register);
      __ pshuflw($dst$$XMMRegister, $dst$$XMMRegister, 0x00);
      if (vlen >= 8) {
        __ punpcklqdq($dst$$XMMRegister, $dst$$XMMRegister);
        if (vlen >= 16) {
          assert(vlen == 16, "sanity");
          __ vinserti128_high($dst$$XMMRegister, $dst$$XMMRegister);
        }
      }
    }
  %}
  ins_pipe( pipe_slow );
%}

instruct ReplS_mem(vec dst, memory mem) %{
  predicate(VM_Version::supports_avx2());
  match(Set dst (ReplicateS (LoadS mem)));
  format %{ "replicateS $dst,$mem" %}
  ins_encode %{
    int vlen_enc = vector_length_encoding(this);
    __ vpbroadcastw($dst$$XMMRegister, $mem$$Address, vlen_enc);
  %}
  ins_pipe( pipe_slow );
%}

instruct ReplS_imm(vec dst, immI con) %{
  match(Set dst (ReplicateS con));
  format %{ "replicateS $dst,$con" %}
  ins_encode %{
    uint vlen = vector_length(this);
    InternalAddress const_addr = $constantaddress(replicate8_imm($con$$constant, 2));
    if (vlen == 2) {
      __ movdl($dst$$XMMRegister, const_addr);
    } else {
      __ movq($dst$$XMMRegister, const_addr);
      if (vlen >= 8) {
        if (VM_Version::supports_avx2()) {
          int vlen_enc = vector_length_encoding(this);
          __ vpbroadcastw($dst$$XMMRegister, $dst$$XMMRegister, vlen_enc);
        } else {
          assert(vlen == 8, "sanity");
          __ punpcklqdq($dst$$XMMRegister, $dst$$XMMRegister);
        }
      }
    }
  %}
  ins_pipe( fpu_reg_reg );
%}

instruct ReplS_zero(vec dst, immI_0 zero) %{
  match(Set dst (ReplicateS zero));
  format %{ "replicateS $dst,$zero" %}
  ins_encode %{
    uint vlen = vector_length(this);
    if (vlen <= 8) {
      __ pxor($dst$$XMMRegister, $dst$$XMMRegister);
    } else {
      int vlen_enc = vector_length_encoding(this);
      __ vpxor($dst$$XMMRegister, $dst$$XMMRegister, $dst$$XMMRegister, vlen_enc);
    }
  %}
  ins_pipe( fpu_reg_reg );
%}

// ====================ReplicateI=======================================

instruct ReplI_reg(vec dst, rRegI src) %{
  match(Set dst (ReplicateI src));
  format %{ "replicateI $dst,$src" %}
  ins_encode %{
    uint vlen = vector_length(this);
    if (vlen == 16 || VM_Version::supports_avx512vl()) { // AVX512VL for <512bit operands
      int vlen_enc = vector_length_encoding(this);
      __ evpbroadcastd($dst$$XMMRegister, $src$$Register, vlen_enc);
    } else if (VM_Version::supports_avx2()) {
      int vlen_enc = vector_length_encoding(this);
      __ movdl($dst$$XMMRegister, $src$$Register);
      __ vpbroadcastd($dst$$XMMRegister, $dst$$XMMRegister, vlen_enc);
    } else {
      __ movdl($dst$$XMMRegister, $src$$Register);
      __ pshufd($dst$$XMMRegister, $dst$$XMMRegister, 0x00);
      if (vlen >= 8) {
        assert(vlen == 8, "sanity");
        __ vinserti128_high($dst$$XMMRegister, $dst$$XMMRegister);
      }
    }
  %}
  ins_pipe( pipe_slow );
%}

instruct ReplI_mem(vec dst, memory mem) %{
  match(Set dst (ReplicateI (LoadI mem)));
  format %{ "replicateI $dst,$mem" %}
  ins_encode %{
    uint vlen = vector_length(this);
    if (vlen <= 4) {
      __ movdl($dst$$XMMRegister, $mem$$Address);
      __ pshufd($dst$$XMMRegister, $dst$$XMMRegister, 0x00);
    } else {
      assert(VM_Version::supports_avx2(), "sanity");
      int vlen_enc = vector_length_encoding(this);
      __ vpbroadcastd($dst$$XMMRegister, $mem$$Address, vlen_enc);
    }
  %}
  ins_pipe( pipe_slow );
%}

instruct ReplI_imm(vec dst, immI con) %{
  match(Set dst (ReplicateI con));
  format %{ "replicateI $dst,$con" %}
  ins_encode %{
    uint vlen = vector_length(this);
    InternalAddress const_addr = $constantaddress(replicate8_imm($con$$constant, 4));
    if (vlen <= 4) {
      __ movq($dst$$XMMRegister, const_addr);
      if (vlen == 4) {
        __ punpcklqdq($dst$$XMMRegister, $dst$$XMMRegister);
      }
    } else {
      assert(VM_Version::supports_avx2(), "sanity");
      int vlen_enc = vector_length_encoding(this);
      __ movq($dst$$XMMRegister, const_addr);
      __ vpbroadcastd($dst$$XMMRegister, $dst$$XMMRegister, vlen_enc);
    }
  %}
  ins_pipe( pipe_slow );
%}

// Replicate integer (4 byte) scalar zero to be vector
instruct ReplI_zero(vec dst, immI_0 zero) %{
  match(Set dst (ReplicateI zero));
  format %{ "replicateI $dst,$zero" %}
  ins_encode %{
    uint vlen = vector_length(this);
    if (vlen <= 4) {
      __ pxor($dst$$XMMRegister, $dst$$XMMRegister);
    } else {
      int vlen_enc = vector_length_encoding(this);
      __ vpxor($dst$$XMMRegister, $dst$$XMMRegister, $dst$$XMMRegister, vlen_enc);
    }
  %}
  ins_pipe( fpu_reg_reg );
%}

instruct ReplI_M1(vec dst, immI_M1 con) %{
  predicate(UseAVX > 0);
  match(Set dst (ReplicateB con));
  match(Set dst (ReplicateS con));
  match(Set dst (ReplicateI con));
  effect(TEMP dst);
  format %{ "vallones $dst" %}
  ins_encode %{
    int vector_len = vector_length_encoding(this);
    __ vallones($dst$$XMMRegister, vector_len);
  %}
  ins_pipe( pipe_slow );
%}

// ====================ReplicateL=======================================

#ifdef _LP64
// Replicate long (8 byte) scalar to be vector
instruct ReplL_reg(vec dst, rRegL src) %{
  match(Set dst (ReplicateL src));
  format %{ "replicateL $dst,$src" %}
  ins_encode %{
    uint vlen = vector_length(this);
    if (vlen == 2) {
      __ movdq($dst$$XMMRegister, $src$$Register);
      __ punpcklqdq($dst$$XMMRegister, $dst$$XMMRegister);
    } else if (vlen == 8 || VM_Version::supports_avx512vl()) { // AVX512VL for <512bit operands
      int vlen_enc = vector_length_encoding(this);
      __ evpbroadcastq($dst$$XMMRegister, $src$$Register, vlen_enc);
    } else if (VM_Version::supports_avx2()) {
      assert(vlen == 4, "sanity");
      int vlen_enc = vector_length_encoding(this);
      __ movdq($dst$$XMMRegister, $src$$Register);
      __ vpbroadcastq($dst$$XMMRegister, $dst$$XMMRegister, vlen_enc);
    } else {
      assert(vlen == 4, "sanity");
      __ movdq($dst$$XMMRegister, $src$$Register);
      __ punpcklqdq($dst$$XMMRegister, $dst$$XMMRegister);
      __ vinserti128_high($dst$$XMMRegister, $dst$$XMMRegister);
    }
  %}
  ins_pipe( pipe_slow );
%}
#else // _LP64
// Replicate long (8 byte) scalar to be vector
instruct ReplL_reg(vec dst, eRegL src, vec tmp) %{
  predicate(vector_length(n) <= 4);
  match(Set dst (ReplicateL src));
  effect(TEMP dst, USE src, TEMP tmp);
  format %{ "replicateL $dst,$src" %}
  ins_encode %{
    uint vlen = vector_length(this);
    if (vlen == 2) {
      __ movdl($dst$$XMMRegister, $src$$Register);
      __ movdl($tmp$$XMMRegister, HIGH_FROM_LOW($src$$Register));
      __ punpckldq($dst$$XMMRegister, $tmp$$XMMRegister);
      __ punpcklqdq($dst$$XMMRegister, $dst$$XMMRegister);
    } else if (VM_Version::supports_avx512vl()) { // AVX512VL for <512bit operands
      int vlen_enc = Assembler::AVX_256bit;
      __ movdl($dst$$XMMRegister, $src$$Register);
      __ movdl($tmp$$XMMRegister, HIGH_FROM_LOW($src$$Register));
      __ punpckldq($dst$$XMMRegister, $tmp$$XMMRegister);
      __ vpbroadcastq($dst$$XMMRegister, $dst$$XMMRegister, vlen_enc);
    } else {
      __ movdl($dst$$XMMRegister, $src$$Register);
      __ movdl($tmp$$XMMRegister, HIGH_FROM_LOW($src$$Register));
      __ punpckldq($dst$$XMMRegister, $tmp$$XMMRegister);
      __ punpcklqdq($dst$$XMMRegister, $dst$$XMMRegister);
      __ vinserti128_high($dst$$XMMRegister, $dst$$XMMRegister);
    }
  %}
  ins_pipe( pipe_slow );
%}

instruct ReplL_reg_leg(legVec dst, eRegL src, legVec tmp) %{
  predicate(vector_length(n) == 8);
  match(Set dst (ReplicateL src));
  effect(TEMP dst, USE src, TEMP tmp);
  format %{ "replicateL $dst,$src" %}
  ins_encode %{
    if (VM_Version::supports_avx512vl()) {
      __ movdl($dst$$XMMRegister, $src$$Register);
      __ movdl($tmp$$XMMRegister, HIGH_FROM_LOW($src$$Register));
      __ punpckldq($dst$$XMMRegister, $tmp$$XMMRegister);
      __ punpcklqdq($dst$$XMMRegister, $dst$$XMMRegister);
      __ vinserti128_high($dst$$XMMRegister, $dst$$XMMRegister);
      __ vinserti64x4($dst$$XMMRegister, $dst$$XMMRegister, $dst$$XMMRegister, 0x1);
    } else {
      int vlen_enc = Assembler::AVX_512bit;
      __ movdl($dst$$XMMRegister, $src$$Register);
      __ movdl($tmp$$XMMRegister, HIGH_FROM_LOW($src$$Register));
      __ punpckldq($dst$$XMMRegister, $tmp$$XMMRegister);
      __ vpbroadcastq($dst$$XMMRegister, $dst$$XMMRegister, vlen_enc);
    }
  %}
  ins_pipe( pipe_slow );
%}
#endif // _LP64

instruct ReplL_mem(vec dst, memory mem) %{
  match(Set dst (ReplicateL (LoadL mem)));
  format %{ "replicateL $dst,$mem" %}
  ins_encode %{
    uint vlen = vector_length(this);
    if (vlen == 2) {
      __ movq($dst$$XMMRegister, $mem$$Address);
      __ punpcklqdq($dst$$XMMRegister, $dst$$XMMRegister);
    } else {
      assert(VM_Version::supports_avx2(), "sanity");
      int vlen_enc = vector_length_encoding(this);
      __ vpbroadcastq($dst$$XMMRegister, $mem$$Address, vlen_enc);
    }
  %}
  ins_pipe( pipe_slow );
%}

// Replicate long (8 byte) scalar immediate to be vector by loading from const table.
instruct ReplL_imm(vec dst, immL con) %{
  match(Set dst (ReplicateL con));
  format %{ "replicateL $dst,$con" %}
  ins_encode %{
    uint vlen = vector_length(this);
    InternalAddress const_addr = $constantaddress($con);
    if (vlen == 2) {
      __ movq($dst$$XMMRegister, const_addr);
      __ punpcklqdq($dst$$XMMRegister, $dst$$XMMRegister);
    } else {
      assert(VM_Version::supports_avx2(), "sanity");
      int vlen_enc = vector_length_encoding(this);
      __ movq($dst$$XMMRegister, const_addr);
      __ vpbroadcastq($dst$$XMMRegister, $dst$$XMMRegister, vlen_enc);
    }
  %}
  ins_pipe( pipe_slow );
%}

instruct ReplL_zero(vec dst, immL0 zero) %{
  match(Set dst (ReplicateL zero));
  format %{ "replicateL $dst,$zero" %}
  ins_encode %{
    int vlen = vector_length(this);
    if (vlen == 2) {
      __ pxor($dst$$XMMRegister, $dst$$XMMRegister);
    } else {
      int vlen_enc = vector_length_encoding(this);
      __ vpxor($dst$$XMMRegister, $dst$$XMMRegister, $dst$$XMMRegister, vlen_enc);
    }
  %}
  ins_pipe( fpu_reg_reg );
%}

instruct ReplL_M1(vec dst, immL_M1 con) %{
  predicate(UseAVX > 0);
  match(Set dst (ReplicateL con));
  effect(TEMP dst);
  format %{ "vallones $dst" %}
  ins_encode %{
    int vector_len = vector_length_encoding(this);
    __ vallones($dst$$XMMRegister, vector_len);
  %}
  ins_pipe( pipe_slow );
%}

// ====================ReplicateF=======================================

instruct ReplF_reg(vec dst, vlRegF src) %{
  match(Set dst (ReplicateF src));
  format %{ "replicateF $dst,$src" %}
  ins_encode %{
    uint vlen = vector_length(this);
    if (vlen <= 4) {
      __ pshufd($dst$$XMMRegister, $src$$XMMRegister, 0x00);
   } else if (VM_Version::supports_avx2()) {
      int vlen_enc = vector_length_encoding(this);
      __ vbroadcastss($dst$$XMMRegister, $src$$XMMRegister, vlen_enc); // reg-to-reg variant requires AVX2
    } else {
      assert(vlen == 8, "sanity");
      __ pshufd($dst$$XMMRegister, $src$$XMMRegister, 0x00);
      __ vinsertf128_high($dst$$XMMRegister, $dst$$XMMRegister);
    }
  %}
  ins_pipe( pipe_slow );
%}

instruct ReplF_mem(vec dst, memory mem) %{
  match(Set dst (ReplicateF (LoadF mem)));
  format %{ "replicateF $dst,$mem" %}
  ins_encode %{
    uint vlen = vector_length(this);
    if (vlen <= 4) {
      __ movdl($dst$$XMMRegister, $mem$$Address);
      __ pshufd($dst$$XMMRegister, $dst$$XMMRegister, 0x00);
    } else {
      assert(VM_Version::supports_avx(), "sanity");
      int vlen_enc = vector_length_encoding(this);
      __ vbroadcastss($dst$$XMMRegister, $mem$$Address, vlen_enc);
    }
  %}
  ins_pipe( pipe_slow );
%}

instruct ReplF_zero(vec dst, immF0 zero) %{
  match(Set dst (ReplicateF zero));
  format %{ "replicateF $dst,$zero" %}
  ins_encode %{
    uint vlen = vector_length(this);
    if (vlen <= 4) {
      __ xorps($dst$$XMMRegister, $dst$$XMMRegister);
    } else {
      int vlen_enc = vector_length_encoding(this);
      __ vpxor($dst$$XMMRegister,$dst$$XMMRegister, $dst$$XMMRegister, vlen_enc); // 512bit vxorps requires AVX512DQ
    }
  %}
  ins_pipe( fpu_reg_reg );
%}

// ====================ReplicateD=======================================

// Replicate double (8 bytes) scalar to be vector
instruct ReplD_reg(vec dst, vlRegD src) %{
  match(Set dst (ReplicateD src));
  format %{ "replicateD $dst,$src" %}
  ins_encode %{
    uint vlen = vector_length(this);
    if (vlen == 2) {
      __ pshufd($dst$$XMMRegister, $src$$XMMRegister, 0x44);
    } else if (VM_Version::supports_avx2()) {
      int vlen_enc = vector_length_encoding(this);
      __ vbroadcastsd($dst$$XMMRegister, $src$$XMMRegister, vlen_enc); // reg-to-reg variant requires AVX2
    } else {
      assert(vlen == 4, "sanity");
      __ pshufd($dst$$XMMRegister, $src$$XMMRegister, 0x44);
      __ vinsertf128_high($dst$$XMMRegister, $dst$$XMMRegister);
    }
  %}
  ins_pipe( pipe_slow );
%}

instruct ReplD_mem(vec dst, memory mem) %{
  match(Set dst (ReplicateD (LoadD mem)));
  format %{ "replicateD $dst,$mem" %}
  ins_encode %{
    uint vlen = vector_length(this);
    if (vlen == 2) {
      __ movq($dst$$XMMRegister, $mem$$Address);
      __ pshufd($dst$$XMMRegister, $dst$$XMMRegister, 0x44);
    } else {
      assert(VM_Version::supports_avx(), "sanity");
      int vlen_enc = vector_length_encoding(this);
      __ vbroadcastsd($dst$$XMMRegister, $mem$$Address, vlen_enc);
    }
  %}
  ins_pipe( pipe_slow );
%}

instruct ReplD_zero(vec dst, immD0 zero) %{
  match(Set dst (ReplicateD zero));
  format %{ "replicateD $dst,$zero" %}
  ins_encode %{
    uint vlen = vector_length(this);
    if (vlen == 2) {
      __ xorpd($dst$$XMMRegister, $dst$$XMMRegister);
    } else {
      int vlen_enc = vector_length_encoding(this);
      __ vpxor($dst$$XMMRegister, $dst$$XMMRegister, $dst$$XMMRegister, vlen_enc); // 512bit vxorps requires AVX512DQ
    }
  %}
  ins_pipe( fpu_reg_reg );
%}

// ====================VECTOR INSERT=======================================

instruct insert(vec dst, rRegI val, immU8 idx) %{
  predicate(vector_length_in_bytes(n) < 32);
  match(Set dst (VectorInsert (Binary dst val) idx));
  format %{ "vector_insert $dst,$val,$idx" %}
  ins_encode %{
    assert(UseSSE >= 4, "required");
    assert(vector_length_in_bytes(this) >= 8, "required");

    BasicType elem_bt = vector_element_basic_type(this);

    assert(is_integral_type(elem_bt), "");
    assert($idx$$constant < (int)vector_length(this), "out of bounds");

    __ insert(elem_bt, $dst$$XMMRegister, $val$$Register, $idx$$constant);
  %}
  ins_pipe( pipe_slow );
%}

instruct insert32(vec dst, vec src, rRegI val, immU8 idx, vec vtmp) %{
  predicate(vector_length_in_bytes(n) == 32);
  match(Set dst (VectorInsert (Binary src val) idx));
  effect(TEMP vtmp);
  format %{ "vector_insert $dst,$src,$val,$idx\t!using $vtmp as TEMP" %}
  ins_encode %{
    int vlen_enc = Assembler::AVX_256bit;
    BasicType elem_bt = vector_element_basic_type(this);
    int elem_per_lane = 16/type2aelembytes(elem_bt);
    int log2epr = log2(elem_per_lane);

    assert(is_integral_type(elem_bt), "sanity");
    assert($idx$$constant < (int)vector_length(this), "out of bounds");

    uint x_idx = $idx$$constant & right_n_bits(log2epr);
    uint y_idx = ($idx$$constant >> log2epr) & 1;
    __ vextracti128($vtmp$$XMMRegister, $src$$XMMRegister, y_idx);
    __ vinsert(elem_bt, $vtmp$$XMMRegister, $vtmp$$XMMRegister, $val$$Register, x_idx);
    __ vinserti128($dst$$XMMRegister, $src$$XMMRegister, $vtmp$$XMMRegister, y_idx);
  %}
  ins_pipe( pipe_slow );
%}

instruct insert64(vec dst, vec src, rRegI val, immU8 idx, legVec vtmp) %{
  predicate(vector_length_in_bytes(n) == 64);
  match(Set dst (VectorInsert (Binary src val) idx));
  effect(TEMP vtmp);
  format %{ "vector_insert $dst,$src,$val,$idx\t!using $vtmp as TEMP" %}
  ins_encode %{
    assert(UseAVX > 2, "sanity");

    BasicType elem_bt = vector_element_basic_type(this);
    int elem_per_lane = 16/type2aelembytes(elem_bt);
    int log2epr = log2(elem_per_lane);

    assert(is_integral_type(elem_bt), "");
    assert($idx$$constant < (int)vector_length(this), "out of bounds");

    uint x_idx = $idx$$constant & right_n_bits(log2epr);
    uint y_idx = ($idx$$constant >> log2epr) & 3;
    __ vextracti32x4($vtmp$$XMMRegister, $src$$XMMRegister, y_idx);
    __ vinsert(elem_bt, $vtmp$$XMMRegister, $vtmp$$XMMRegister, $val$$Register, x_idx);
    __ vinserti32x4($dst$$XMMRegister, $src$$XMMRegister, $vtmp$$XMMRegister, y_idx);
  %}
  ins_pipe( pipe_slow );
%}

#ifdef _LP64
instruct insert2L(vec dst, rRegL val, immU8 idx) %{
  predicate(vector_length(n) == 2);
  match(Set dst (VectorInsert (Binary dst val) idx));
  format %{ "vector_insert $dst,$val,$idx" %}
  ins_encode %{
    assert(UseSSE >= 4, "required");
    assert(vector_element_basic_type(this) == T_LONG, "");
    assert($idx$$constant < (int)vector_length(this), "out of bounds");

    __ pinsrq($dst$$XMMRegister, $val$$Register, $idx$$constant);
  %}
  ins_pipe( pipe_slow );
%}

instruct insert4L(vec dst, vec src, rRegL val, immU8 idx, vec vtmp) %{
  predicate(vector_length(n) == 4);
  match(Set dst (VectorInsert (Binary src val) idx));
  effect(TEMP vtmp);
  format %{ "vector_insert $dst,$src,$val,$idx\t!using $vtmp as TEMP" %}
  ins_encode %{
    assert(vector_element_basic_type(this) == T_LONG, "");
    assert($idx$$constant < (int)vector_length(this), "out of bounds");

    uint x_idx = $idx$$constant & right_n_bits(1);
    uint y_idx = ($idx$$constant >> 1) & 1;
    int vlen_enc = Assembler::AVX_256bit;
    __ vextracti128($vtmp$$XMMRegister, $src$$XMMRegister, y_idx);
    __ vpinsrq($vtmp$$XMMRegister, $vtmp$$XMMRegister, $val$$Register, x_idx);
    __ vinserti128($dst$$XMMRegister, $src$$XMMRegister, $vtmp$$XMMRegister, y_idx);
  %}
  ins_pipe( pipe_slow );
%}

instruct insert8L(vec dst, vec src, rRegL val, immU8 idx, legVec vtmp) %{
  predicate(vector_length(n) == 8);
  match(Set dst (VectorInsert (Binary src val) idx));
  effect(TEMP vtmp);
  format %{ "vector_insert $dst,$src,$val,$idx\t!using $vtmp as TEMP" %}
  ins_encode %{
    assert(vector_element_basic_type(this) == T_LONG, "sanity");
    assert($idx$$constant < (int)vector_length(this), "out of bounds");

    uint x_idx = $idx$$constant & right_n_bits(1);
    uint y_idx = ($idx$$constant >> 1) & 3;
    __ vextracti32x4($vtmp$$XMMRegister, $src$$XMMRegister, y_idx);
    __ vpinsrq($vtmp$$XMMRegister, $vtmp$$XMMRegister, $val$$Register, x_idx);
    __ vinserti32x4($dst$$XMMRegister, $src$$XMMRegister, $vtmp$$XMMRegister, y_idx);
  %}
  ins_pipe( pipe_slow );
%}
#endif

instruct insertF(vec dst, regF val, immU8 idx) %{
  predicate(vector_length(n) < 8);
  match(Set dst (VectorInsert (Binary dst val) idx));
  format %{ "vector_insert $dst,$val,$idx" %}
  ins_encode %{
    assert(UseSSE >= 4, "sanity");

    assert(vector_element_basic_type(this) == T_FLOAT, "sanity");
    assert($idx$$constant < (int)vector_length(this), "out of bounds");

    __ insertps($dst$$XMMRegister, $val$$XMMRegister, $idx$$constant);
  %}
  ins_pipe( pipe_slow );
%}

instruct vinsertF(vec dst, vec src, regF val, immU8 idx, vec vtmp) %{
  predicate(vector_length(n) >= 8);
  match(Set dst (VectorInsert (Binary src val) idx));
  effect(TEMP vtmp);
  format %{ "vector_insert $dst,$src,$val,$idx\t!using $vtmp as TEMP" %}
  ins_encode %{
    assert(vector_element_basic_type(this) == T_FLOAT, "sanity");
    assert($idx$$constant < (int)vector_length(this), "out of bounds");

    int vlen = vector_length(this);
    uint x_idx = $idx$$constant & right_n_bits(2);
    if (vlen == 8) {
      uint y_idx = ($idx$$constant >> 2) & 1;
      int vlen_enc = Assembler::AVX_256bit;
      __ vextracti128($vtmp$$XMMRegister, $src$$XMMRegister, y_idx);
      __ vinsertps($vtmp$$XMMRegister, $vtmp$$XMMRegister, $val$$XMMRegister, x_idx);
      __ vinserti128($dst$$XMMRegister, $src$$XMMRegister, $vtmp$$XMMRegister, y_idx);
    } else {
      assert(vlen == 16, "sanity");
      uint y_idx = ($idx$$constant >> 2) & 3;
      __ vextracti32x4($vtmp$$XMMRegister, $src$$XMMRegister, y_idx);
      __ vinsertps($vtmp$$XMMRegister, $vtmp$$XMMRegister, $val$$XMMRegister, x_idx);
      __ vinserti32x4($dst$$XMMRegister, $src$$XMMRegister, $vtmp$$XMMRegister, y_idx);
    }
  %}
  ins_pipe( pipe_slow );
%}

#ifdef _LP64
instruct insert2D(vec dst, regD val, immU8 idx, rRegL tmp) %{
  predicate(vector_length(n) == 2);
  match(Set dst (VectorInsert (Binary dst val) idx));
  effect(TEMP tmp);
  format %{ "vector_insert $dst,$val,$idx\t!using $tmp as TEMP" %}
  ins_encode %{
    assert(UseSSE >= 4, "sanity");
    assert(vector_element_basic_type(this) == T_DOUBLE, "sanity");
    assert($idx$$constant < (int)vector_length(this), "out of bounds");

    __ movq($tmp$$Register, $val$$XMMRegister);
    __ pinsrq($dst$$XMMRegister, $tmp$$Register, $idx$$constant);
  %}
  ins_pipe( pipe_slow );
%}

instruct insert4D(vec dst, vec src, regD val, immU8 idx, rRegL tmp, vec vtmp) %{
  predicate(vector_length(n) == 4);
  match(Set dst (VectorInsert (Binary src val) idx));
  effect(TEMP vtmp, TEMP tmp);
  format %{ "vector_insert $dst,$src,$val,$idx\t!using $tmp, $vtmp as TEMP" %}
  ins_encode %{
    assert(vector_element_basic_type(this) == T_DOUBLE, "sanity");
    assert($idx$$constant < (int)vector_length(this), "out of bounds");

    uint x_idx = $idx$$constant & right_n_bits(1);
    uint y_idx = ($idx$$constant >> 1) & 1;
    int vlen_enc = Assembler::AVX_256bit;
    __ movq($tmp$$Register, $val$$XMMRegister);
    __ vextracti128($vtmp$$XMMRegister, $src$$XMMRegister, y_idx);
    __ vpinsrq($vtmp$$XMMRegister, $vtmp$$XMMRegister, $tmp$$Register, x_idx);
    __ vinserti128($dst$$XMMRegister, $src$$XMMRegister, $vtmp$$XMMRegister, y_idx);
  %}
  ins_pipe( pipe_slow );
%}

instruct insert8D(vec dst, vec src, regD val, immI idx, rRegL tmp, legVec vtmp) %{
  predicate(vector_length(n) == 8);
  match(Set dst (VectorInsert (Binary src val) idx));
  effect(TEMP tmp, TEMP vtmp);
  format %{ "vector_insert $dst,$src,$val,$idx\t!using $vtmp as TEMP" %}
  ins_encode %{
    assert(vector_element_basic_type(this) == T_DOUBLE, "sanity");
    assert($idx$$constant < (int)vector_length(this), "out of bounds");

    uint x_idx = $idx$$constant & right_n_bits(1);
    uint y_idx = ($idx$$constant >> 1) & 3;
    __ movq($tmp$$Register, $val$$XMMRegister);
    __ vextracti32x4($vtmp$$XMMRegister, $src$$XMMRegister, y_idx);
    __ vpinsrq($vtmp$$XMMRegister, $vtmp$$XMMRegister, $tmp$$Register, x_idx);
    __ vinserti32x4($dst$$XMMRegister, $src$$XMMRegister, $vtmp$$XMMRegister, y_idx);
  %}
  ins_pipe( pipe_slow );
%}
#endif

// ====================REDUCTION ARITHMETIC=======================================

// =======================Int Reduction==========================================

instruct reductionI(rRegI dst, rRegI src1, legVec src2, legVec vtmp1, legVec vtmp2) %{
  predicate(vector_element_basic_type(n->in(2)) == T_INT); // src2
  match(Set dst (AddReductionVI src1 src2));
  match(Set dst (MulReductionVI src1 src2));
  match(Set dst (AndReductionV  src1 src2));
  match(Set dst ( OrReductionV  src1 src2));
  match(Set dst (XorReductionV  src1 src2));
  match(Set dst (MinReductionV  src1 src2));
  match(Set dst (MaxReductionV  src1 src2));
  effect(TEMP vtmp1, TEMP vtmp2);
  format %{ "vector_reduction_int $dst,$src1,$src2 ; using $vtmp1, $vtmp2 as TEMP" %}
  ins_encode %{
    int opcode = this->ideal_Opcode();
    int vlen = vector_length(this, $src2);
    __ reduceI(opcode, vlen, $dst$$Register, $src1$$Register, $src2$$XMMRegister, $vtmp1$$XMMRegister, $vtmp2$$XMMRegister);
  %}
  ins_pipe( pipe_slow );
%}

// =======================Long Reduction==========================================

#ifdef _LP64
instruct reductionL(rRegL dst, rRegL src1, legVec src2, legVec vtmp1, legVec vtmp2) %{
  predicate(vector_element_basic_type(n->in(2)) == T_LONG && !VM_Version::supports_avx512dq());
  match(Set dst (AddReductionVL src1 src2));
  match(Set dst (MulReductionVL src1 src2));
  match(Set dst (AndReductionV  src1 src2));
  match(Set dst ( OrReductionV  src1 src2));
  match(Set dst (XorReductionV  src1 src2));
  match(Set dst (MinReductionV  src1 src2));
  match(Set dst (MaxReductionV  src1 src2));
  effect(TEMP vtmp1, TEMP vtmp2);
  format %{ "vector_reduction_long $dst,$src1,$src2 ; using $vtmp1, $vtmp2 as TEMP" %}
  ins_encode %{
    int opcode = this->ideal_Opcode();
    int vlen = vector_length(this, $src2);
    __ reduceL(opcode, vlen, $dst$$Register, $src1$$Register, $src2$$XMMRegister, $vtmp1$$XMMRegister, $vtmp2$$XMMRegister);
  %}
  ins_pipe( pipe_slow );
%}

instruct reductionL_avx512dq(rRegL dst, rRegL src1, vec src2, vec vtmp1, vec vtmp2) %{
  predicate(vector_element_basic_type(n->in(2)) == T_LONG && VM_Version::supports_avx512dq());
  match(Set dst (AddReductionVL src1 src2));
  match(Set dst (MulReductionVL src1 src2));
  match(Set dst (AndReductionV  src1 src2));
  match(Set dst ( OrReductionV  src1 src2));
  match(Set dst (XorReductionV  src1 src2));
  match(Set dst (MinReductionV  src1 src2));
  match(Set dst (MaxReductionV  src1 src2));
  effect(TEMP vtmp1, TEMP vtmp2);
  format %{ "vector_reduction_long $dst,$src1,$src2 ; using $vtmp1, $vtmp2 as TEMP" %}
  ins_encode %{
    int opcode = this->ideal_Opcode();
    int vlen = vector_length(this, $src2);
    __ reduceL(opcode, vlen, $dst$$Register, $src1$$Register, $src2$$XMMRegister, $vtmp1$$XMMRegister, $vtmp2$$XMMRegister);
  %}
  ins_pipe( pipe_slow );
%}
#endif // _LP64

// =======================Float Reduction==========================================

instruct reductionF128(regF dst, vec src, vec vtmp) %{
  predicate(vector_length(n->in(2)) <= 4); // src
  match(Set dst (AddReductionVF dst src));
  match(Set dst (MulReductionVF dst src));
  effect(TEMP dst, TEMP vtmp);
  format %{ "vector_reduction_float  $dst,$src ; using $vtmp as TEMP" %}
  ins_encode %{
    int opcode = this->ideal_Opcode();
    int vlen = vector_length(this, $src);
    __ reduce_fp(opcode, vlen, $dst$$XMMRegister, $src$$XMMRegister, $vtmp$$XMMRegister);
  %}
  ins_pipe( pipe_slow );
%}

instruct reduction8F(regF dst, vec src, vec vtmp1, vec vtmp2) %{
  predicate(vector_length(n->in(2)) == 8); // src
  match(Set dst (AddReductionVF dst src));
  match(Set dst (MulReductionVF dst src));
  effect(TEMP dst, TEMP vtmp1, TEMP vtmp2);
  format %{ "vector_reduction_float $dst,$src ; using $vtmp1, $vtmp2 as TEMP" %}
  ins_encode %{
    int opcode = this->ideal_Opcode();
    int vlen = vector_length(this, $src);
    __ reduce_fp(opcode, vlen, $dst$$XMMRegister, $src$$XMMRegister, $vtmp1$$XMMRegister, $vtmp2$$XMMRegister);
  %}
  ins_pipe( pipe_slow );
%}

instruct reduction16F(regF dst, legVec src, legVec vtmp1, legVec vtmp2) %{
  predicate(vector_length(n->in(2)) == 16); // src
  match(Set dst (AddReductionVF dst src));
  match(Set dst (MulReductionVF dst src));
  effect(TEMP dst, TEMP vtmp1, TEMP vtmp2);
  format %{ "vector_reduction_float $dst,$src ; using $vtmp1, $vtmp2 as TEMP" %}
  ins_encode %{
    int opcode = this->ideal_Opcode();
    int vlen = vector_length(this, $src);
    __ reduce_fp(opcode, vlen, $dst$$XMMRegister, $src$$XMMRegister, $vtmp1$$XMMRegister, $vtmp2$$XMMRegister);
  %}
  ins_pipe( pipe_slow );
%}

// =======================Double Reduction==========================================

instruct reduction2D(regD dst, vec src, vec vtmp) %{
  predicate(vector_length(n->in(2)) == 2); // src
  match(Set dst (AddReductionVD dst src));
  match(Set dst (MulReductionVD dst src));
  effect(TEMP dst, TEMP vtmp);
  format %{ "vector_reduction_double $dst,$src ; using $vtmp as TEMP" %}
  ins_encode %{
    int opcode = this->ideal_Opcode();
    int vlen = vector_length(this, $src);
    __ reduce_fp(opcode, vlen, $dst$$XMMRegister, $src$$XMMRegister, $vtmp$$XMMRegister);
%}
  ins_pipe( pipe_slow );
%}

instruct reduction4D(regD dst, vec src, vec vtmp1, vec vtmp2) %{
  predicate(vector_length(n->in(2)) == 4); // src
  match(Set dst (AddReductionVD dst src));
  match(Set dst (MulReductionVD dst src));
  effect(TEMP dst, TEMP vtmp1, TEMP vtmp2);
  format %{ "vector_reduction_double $dst,$src ; using $vtmp1, $vtmp2 as TEMP" %}
  ins_encode %{
    int opcode = this->ideal_Opcode();
    int vlen = vector_length(this, $src);
    __ reduce_fp(opcode, vlen, $dst$$XMMRegister, $src$$XMMRegister, $vtmp1$$XMMRegister, $vtmp2$$XMMRegister);
  %}
  ins_pipe( pipe_slow );
%}

instruct reduction8D(regD dst, legVec src, legVec vtmp1, legVec vtmp2) %{
  predicate(vector_length(n->in(2)) == 8); // src
  match(Set dst (AddReductionVD dst src));
  match(Set dst (MulReductionVD dst src));
  effect(TEMP dst, TEMP vtmp1, TEMP vtmp2);
  format %{ "vector_reduction_double $dst,$src ; using $vtmp1, $vtmp2 as TEMP" %}
  ins_encode %{
    int opcode = this->ideal_Opcode();
    int vlen = vector_length(this, $src);
    __ reduce_fp(opcode, vlen, $dst$$XMMRegister, $src$$XMMRegister, $vtmp1$$XMMRegister, $vtmp2$$XMMRegister);
  %}
  ins_pipe( pipe_slow );
%}

// =======================Byte Reduction==========================================

#ifdef _LP64
instruct reductionB(rRegI dst, rRegI src1, legVec src2, legVec vtmp1, legVec vtmp2) %{
  predicate(vector_element_basic_type(n->in(2)) == T_BYTE && !VM_Version::supports_avx512bw());
  match(Set dst (AddReductionVI src1 src2));
  match(Set dst (AndReductionV  src1 src2));
  match(Set dst ( OrReductionV  src1 src2));
  match(Set dst (XorReductionV  src1 src2));
  match(Set dst (MinReductionV  src1 src2));
  match(Set dst (MaxReductionV  src1 src2));
  effect(TEMP vtmp1, TEMP vtmp2);
  format %{ "vector_reduction_byte $dst,$src1,$src2 ; using $vtmp1, $vtmp2 as TEMP" %}
  ins_encode %{
    int opcode = this->ideal_Opcode();
    int vlen = vector_length(this, $src2);
    __ reduceB(opcode, vlen, $dst$$Register, $src1$$Register, $src2$$XMMRegister, $vtmp1$$XMMRegister, $vtmp2$$XMMRegister);
  %}
  ins_pipe( pipe_slow );
%}

instruct reductionB_avx512bw(rRegI dst, rRegI src1, vec src2, vec vtmp1, vec vtmp2) %{
  predicate(vector_element_basic_type(n->in(2)) == T_BYTE && VM_Version::supports_avx512bw());
  match(Set dst (AddReductionVI src1 src2));
  match(Set dst (AndReductionV  src1 src2));
  match(Set dst ( OrReductionV  src1 src2));
  match(Set dst (XorReductionV  src1 src2));
  match(Set dst (MinReductionV  src1 src2));
  match(Set dst (MaxReductionV  src1 src2));
  effect(TEMP vtmp1, TEMP vtmp2);
  format %{ "vector_reduction_byte $dst,$src1,$src2 ; using $vtmp1, $vtmp2 as TEMP" %}
  ins_encode %{
    int opcode = this->ideal_Opcode();
    int vlen = vector_length(this, $src2);
    __ reduceB(opcode, vlen, $dst$$Register, $src1$$Register, $src2$$XMMRegister, $vtmp1$$XMMRegister, $vtmp2$$XMMRegister);
  %}
  ins_pipe( pipe_slow );
%}
#endif

// =======================Short Reduction==========================================

instruct reductionS(rRegI dst, rRegI src1, legVec src2, legVec vtmp1, legVec vtmp2) %{
  predicate(vector_element_basic_type(n->in(2)) == T_SHORT); // src2
  match(Set dst (AddReductionVI src1 src2));
  match(Set dst (MulReductionVI src1 src2));
  match(Set dst (AndReductionV  src1 src2));
  match(Set dst ( OrReductionV  src1 src2));
  match(Set dst (XorReductionV  src1 src2));
  match(Set dst (MinReductionV  src1 src2));
  match(Set dst (MaxReductionV  src1 src2));
  effect(TEMP vtmp1, TEMP vtmp2);
  format %{ "vector_reduction_short $dst,$src1,$src2 ; using $vtmp1, $vtmp2 as TEMP" %}
  ins_encode %{
    int opcode = this->ideal_Opcode();
    int vlen = vector_length(this, $src2);
    __ reduceS(opcode, vlen, $dst$$Register, $src1$$Register, $src2$$XMMRegister, $vtmp1$$XMMRegister, $vtmp2$$XMMRegister);
  %}
  ins_pipe( pipe_slow );
%}

// =======================Mul Reduction==========================================

instruct mul_reductionB(rRegI dst, rRegI src1, vec src2, vec vtmp1, vec vtmp2) %{
  predicate(vector_element_basic_type(n->in(2)) == T_BYTE &&
            vector_length(n->in(2)) <= 32); // src2
  match(Set dst (MulReductionVI src1 src2));
  effect(TEMP dst, TEMP vtmp1, TEMP vtmp2);
  format %{ "vector_mul_reduction_byte $dst,$src1,$src2; using $vtmp1, $vtmp2 as TEMP" %}
  ins_encode %{
    int opcode = this->ideal_Opcode();
    int vlen = vector_length(this, $src2);
    __ mulreduceB(opcode, vlen, $dst$$Register, $src1$$Register, $src2$$XMMRegister, $vtmp1$$XMMRegister, $vtmp2$$XMMRegister);
  %}
  ins_pipe( pipe_slow );
%}

instruct mul_reduction64B(rRegI dst, rRegI src1, legVec src2, legVec vtmp1, legVec vtmp2) %{
  predicate(vector_element_basic_type(n->in(2)) == T_BYTE &&
            vector_length(n->in(2)) == 64); // src2
  match(Set dst (MulReductionVI src1 src2));
  effect(TEMP dst, TEMP vtmp1, TEMP vtmp2);
  format %{ "vector_mul_reduction_byte $dst,$src1,$src2; using $vtmp1, $vtmp2 as TEMP" %}
  ins_encode %{
    int opcode = this->ideal_Opcode();
    int vlen = vector_length(this, $src2);
    __ mulreduceB(opcode, vlen, $dst$$Register, $src1$$Register, $src2$$XMMRegister, $vtmp1$$XMMRegister, $vtmp2$$XMMRegister);
  %}
  ins_pipe( pipe_slow );
%}

//--------------------Min/Max Float Reduction --------------------
// Float Min Reduction
instruct minmax_reduction2F(legRegF dst, immF src1, legVec src2, legVec tmp,
                            legVec atmp, legVec btmp, legVec xmm_1, rFlagsReg cr) %{
  predicate(vector_element_basic_type(n->in(2)) == T_FLOAT &&
            ((n->Opcode() == Op_MinReductionV && n->in(1)->bottom_type() == TypeF::POS_INF) ||
             (n->Opcode() == Op_MaxReductionV && n->in(1)->bottom_type() == TypeF::NEG_INF)) &&
            vector_length(n->in(2)) == 2);
  match(Set dst (MinReductionV src1 src2));
  match(Set dst (MaxReductionV src1 src2));
  effect(TEMP dst, TEMP tmp, TEMP atmp, TEMP btmp, TEMP xmm_1, KILL cr);
  format %{ "vector_minmax2F_reduction $dst,$src1,$src2  ; using $tmp, $atmp, $btmp, $xmm_1 as TEMP" %}
  ins_encode %{
    assert(UseAVX > 0, "sanity");

    int opcode = this->ideal_Opcode();
    int vlen = vector_length(this, $src2);
    __ reduceFloatMinMax(opcode, vlen, false, $dst$$XMMRegister, $src2$$XMMRegister, $tmp$$XMMRegister,
                         $atmp$$XMMRegister, $btmp$$XMMRegister, $xmm_1$$XMMRegister);
  %}
  ins_pipe( pipe_slow );
%}

instruct minmax_reductionF(legRegF dst, immF src1, legVec src2, legVec tmp, legVec atmp,
                           legVec btmp, legVec xmm_0, legVec xmm_1, rFlagsReg cr) %{
  predicate(vector_element_basic_type(n->in(2)) == T_FLOAT &&
            ((n->Opcode() == Op_MinReductionV && n->in(1)->bottom_type() == TypeF::POS_INF) ||
             (n->Opcode() == Op_MaxReductionV && n->in(1)->bottom_type() == TypeF::NEG_INF)) &&
            vector_length(n->in(2)) >= 4);
  match(Set dst (MinReductionV src1 src2));
  match(Set dst (MaxReductionV src1 src2));
  effect(TEMP dst, TEMP tmp, TEMP atmp, TEMP btmp, TEMP xmm_0, TEMP xmm_1, KILL cr);
  format %{ "vector_minmaxF_reduction $dst,$src1,$src2  ; using $tmp, $atmp, $btmp, $xmm_0, $xmm_1 as TEMP" %}
  ins_encode %{
    assert(UseAVX > 0, "sanity");

    int opcode = this->ideal_Opcode();
    int vlen = vector_length(this, $src2);
    __ reduceFloatMinMax(opcode, vlen, false, $dst$$XMMRegister, $src2$$XMMRegister, $tmp$$XMMRegister,
                         $atmp$$XMMRegister, $btmp$$XMMRegister, $xmm_0$$XMMRegister, $xmm_1$$XMMRegister);
  %}
  ins_pipe( pipe_slow );
%}

instruct minmax_reduction2F_av(legRegF dst, legVec src, legVec tmp,
                               legVec atmp, legVec btmp, legVec xmm_1, rFlagsReg cr) %{
  predicate(vector_element_basic_type(n->in(2)) == T_FLOAT &&
            vector_length(n->in(2)) == 2);
  match(Set dst (MinReductionV dst src));
  match(Set dst (MaxReductionV dst src));
  effect(TEMP dst, TEMP tmp, TEMP atmp, TEMP btmp, TEMP xmm_1, KILL cr);
  format %{ "vector_minmax2F_reduction $dst,$src ; using $tmp, $atmp, $btmp, $xmm_1 as TEMP" %}
  ins_encode %{
    assert(UseAVX > 0, "sanity");

    int opcode = this->ideal_Opcode();
    int vlen = vector_length(this, $src);
    __ reduceFloatMinMax(opcode, vlen, true, $dst$$XMMRegister, $src$$XMMRegister, $tmp$$XMMRegister,
                         $atmp$$XMMRegister, $btmp$$XMMRegister, $xmm_1$$XMMRegister);
  %}
  ins_pipe( pipe_slow );
%}


instruct minmax_reductionF_av(legRegF dst, legVec src, legVec tmp,
                              legVec atmp, legVec btmp, legVec xmm_0, legVec xmm_1, rFlagsReg cr) %{
  predicate(vector_element_basic_type(n->in(2)) == T_FLOAT &&
            vector_length(n->in(2)) >= 4);
  match(Set dst (MinReductionV dst src));
  match(Set dst (MaxReductionV dst src));
  effect(TEMP dst, TEMP tmp, TEMP atmp, TEMP btmp, TEMP xmm_0, TEMP xmm_1, KILL cr);
  format %{ "vector_minmaxF_reduction $dst,$src ; using $tmp, $atmp, $btmp, $xmm_0, $xmm_1 as TEMP" %}
  ins_encode %{
    assert(UseAVX > 0, "sanity");

    int opcode = this->ideal_Opcode();
    int vlen = vector_length(this, $src);
    __ reduceFloatMinMax(opcode, vlen, true, $dst$$XMMRegister, $src$$XMMRegister, $tmp$$XMMRegister,
                         $atmp$$XMMRegister, $btmp$$XMMRegister, $xmm_0$$XMMRegister, $xmm_1$$XMMRegister);
  %}
  ins_pipe( pipe_slow );
%}


//--------------------Min Double Reduction --------------------
instruct minmax_reduction2D(legRegD dst, immD src1, legVec src2,
                            legVec tmp1, legVec tmp2, legVec tmp3, legVec tmp4, // TEMPs
                            rFlagsReg cr) %{
  predicate(vector_element_basic_type(n->in(2)) == T_DOUBLE &&
            ((n->Opcode() == Op_MinReductionV && n->in(1)->bottom_type() == TypeD::POS_INF) ||
             (n->Opcode() == Op_MaxReductionV && n->in(1)->bottom_type() == TypeD::NEG_INF)) &&
            vector_length(n->in(2)) == 2);
  match(Set dst (MinReductionV src1 src2));
  match(Set dst (MaxReductionV src1 src2));
  effect(TEMP dst, TEMP tmp1, TEMP tmp2, TEMP tmp3, TEMP tmp4, KILL cr);
  format %{ "vector_minmax2D_reduction $dst,$src1,$src2 ; using $tmp1, $tmp2, $tmp3, $tmp4 as TEMP" %}
  ins_encode %{
    assert(UseAVX > 0, "sanity");

    int opcode = this->ideal_Opcode();
    int vlen = vector_length(this, $src2);
    __ reduceDoubleMinMax(opcode, vlen, false, $dst$$XMMRegister, $src2$$XMMRegister,
                          $tmp1$$XMMRegister, $tmp2$$XMMRegister, $tmp3$$XMMRegister, $tmp4$$XMMRegister);
  %}
  ins_pipe( pipe_slow );
%}

instruct minmax_reductionD(legRegD dst, immD src1, legVec src2,
                           legVec tmp1, legVec tmp2, legVec tmp3, legVec tmp4, legVec tmp5, // TEMPs
                           rFlagsReg cr) %{
  predicate(vector_element_basic_type(n->in(2)) == T_DOUBLE &&
            ((n->Opcode() == Op_MinReductionV && n->in(1)->bottom_type() == TypeD::POS_INF) ||
             (n->Opcode() == Op_MaxReductionV && n->in(1)->bottom_type() == TypeD::NEG_INF)) &&
            vector_length(n->in(2)) >= 4);
  match(Set dst (MinReductionV src1 src2));
  match(Set dst (MaxReductionV src1 src2));
  effect(TEMP dst, TEMP tmp1, TEMP tmp2, TEMP tmp3, TEMP tmp4, TEMP tmp5, KILL cr);
  format %{ "vector_minmaxD_reduction $dst,$src1,$src2 ; using $tmp1, $tmp2, $tmp3, $tmp4, $tmp5 as TEMP" %}
  ins_encode %{
    assert(UseAVX > 0, "sanity");

    int opcode = this->ideal_Opcode();
    int vlen = vector_length(this, $src2);
    __ reduceDoubleMinMax(opcode, vlen, false, $dst$$XMMRegister, $src2$$XMMRegister,
                          $tmp1$$XMMRegister, $tmp2$$XMMRegister, $tmp3$$XMMRegister, $tmp4$$XMMRegister, $tmp5$$XMMRegister);
  %}
  ins_pipe( pipe_slow );
%}


instruct minmax_reduction2D_av(legRegD dst, legVec src,
                               legVec tmp1, legVec tmp2, legVec tmp3, legVec tmp4, // TEMPs
                               rFlagsReg cr) %{
  predicate(vector_element_basic_type(n->in(2)) == T_DOUBLE &&
            vector_length(n->in(2)) == 2);
  match(Set dst (MinReductionV dst src));
  match(Set dst (MaxReductionV dst src));
  effect(TEMP dst, TEMP tmp1, TEMP tmp2, TEMP tmp3, TEMP tmp4, KILL cr);
  format %{ "vector_minmax2D_reduction $dst,$src ; using $tmp1, $tmp2, $tmp3, $tmp4 as TEMP" %}
  ins_encode %{
    assert(UseAVX > 0, "sanity");

    int opcode = this->ideal_Opcode();
    int vlen = vector_length(this, $src);
    __ reduceDoubleMinMax(opcode, vlen, true, $dst$$XMMRegister, $src$$XMMRegister,
                          $tmp1$$XMMRegister, $tmp2$$XMMRegister, $tmp3$$XMMRegister, $tmp4$$XMMRegister);
  %}
  ins_pipe( pipe_slow );
%}

instruct minmax_reductionD_av(legRegD dst, legVec src,
                              legVec tmp1, legVec tmp2, legVec tmp3, legVec tmp4, legVec tmp5, // TEMPs
                              rFlagsReg cr) %{
  predicate(vector_element_basic_type(n->in(2)) == T_DOUBLE &&
            vector_length(n->in(2)) >= 4);
  match(Set dst (MinReductionV dst src));
  match(Set dst (MaxReductionV dst src));
  effect(TEMP dst, TEMP tmp1, TEMP tmp2, TEMP tmp3, TEMP tmp4, TEMP tmp5, KILL cr);
  format %{ "vector_minmaxD_reduction $dst,$src ; using $tmp1, $tmp2, $tmp3, $tmp4, $tmp5 as TEMP" %}
  ins_encode %{
    assert(UseAVX > 0, "sanity");

    int opcode = this->ideal_Opcode();
    int vlen = vector_length(this, $src);
    __ reduceDoubleMinMax(opcode, vlen, true, $dst$$XMMRegister, $src$$XMMRegister,
                          $tmp1$$XMMRegister, $tmp2$$XMMRegister, $tmp3$$XMMRegister, $tmp4$$XMMRegister, $tmp5$$XMMRegister);
  %}
  ins_pipe( pipe_slow );
%}

// ====================VECTOR ARITHMETIC=======================================

// --------------------------------- ADD --------------------------------------

// Bytes vector add
instruct vaddB(vec dst, vec src) %{
  predicate(UseAVX == 0);
  match(Set dst (AddVB dst src));
  format %{ "paddb   $dst,$src\t! add packedB" %}
  ins_encode %{
    __ paddb($dst$$XMMRegister, $src$$XMMRegister);
  %}
  ins_pipe( pipe_slow );
%}

instruct vaddB_reg(vec dst, vec src1, vec src2) %{
  predicate(UseAVX > 0);
  match(Set dst (AddVB src1 src2));
  format %{ "vpaddb  $dst,$src1,$src2\t! add packedB" %}
  ins_encode %{
    int vlen_enc = vector_length_encoding(this);
    __ vpaddb($dst$$XMMRegister, $src1$$XMMRegister, $src2$$XMMRegister, vlen_enc);
  %}
  ins_pipe( pipe_slow );
%}

instruct vaddB_mem(vec dst, vec src, memory mem) %{
  predicate(UseAVX > 0);
  match(Set dst (AddVB src (LoadVector mem)));
  format %{ "vpaddb  $dst,$src,$mem\t! add packedB" %}
  ins_encode %{
    int vlen_enc = vector_length_encoding(this);
    __ vpaddb($dst$$XMMRegister, $src$$XMMRegister, $mem$$Address, vlen_enc);
  %}
  ins_pipe( pipe_slow );
%}

// Shorts/Chars vector add
instruct vaddS(vec dst, vec src) %{
  predicate(UseAVX == 0);
  match(Set dst (AddVS dst src));
  format %{ "paddw   $dst,$src\t! add packedS" %}
  ins_encode %{
    __ paddw($dst$$XMMRegister, $src$$XMMRegister);
  %}
  ins_pipe( pipe_slow );
%}

instruct vaddS_reg(vec dst, vec src1, vec src2) %{
  predicate(UseAVX > 0);
  match(Set dst (AddVS src1 src2));
  format %{ "vpaddw  $dst,$src1,$src2\t! add packedS" %}
  ins_encode %{
    int vlen_enc = vector_length_encoding(this);
    __ vpaddw($dst$$XMMRegister, $src1$$XMMRegister, $src2$$XMMRegister, vlen_enc);
  %}
  ins_pipe( pipe_slow );
%}

instruct vaddS_mem(vec dst, vec src, memory mem) %{
  predicate(UseAVX > 0);
  match(Set dst (AddVS src (LoadVector mem)));
  format %{ "vpaddw  $dst,$src,$mem\t! add packedS" %}
  ins_encode %{
    int vlen_enc = vector_length_encoding(this);
    __ vpaddw($dst$$XMMRegister, $src$$XMMRegister, $mem$$Address, vlen_enc);
  %}
  ins_pipe( pipe_slow );
%}

// Integers vector add
instruct vaddI(vec dst, vec src) %{
  predicate(UseAVX == 0);
  match(Set dst (AddVI dst src));
  format %{ "paddd   $dst,$src\t! add packedI" %}
  ins_encode %{
    __ paddd($dst$$XMMRegister, $src$$XMMRegister);
  %}
  ins_pipe( pipe_slow );
%}

instruct vaddI_reg(vec dst, vec src1, vec src2) %{
  predicate(UseAVX > 0);
  match(Set dst (AddVI src1 src2));
  format %{ "vpaddd  $dst,$src1,$src2\t! add packedI" %}
  ins_encode %{
    int vlen_enc = vector_length_encoding(this);
    __ vpaddd($dst$$XMMRegister, $src1$$XMMRegister, $src2$$XMMRegister, vlen_enc);
  %}
  ins_pipe( pipe_slow );
%}


instruct vaddI_mem(vec dst, vec src, memory mem) %{
  predicate(UseAVX > 0);
  match(Set dst (AddVI src (LoadVector mem)));
  format %{ "vpaddd  $dst,$src,$mem\t! add packedI" %}
  ins_encode %{
    int vlen_enc = vector_length_encoding(this);
    __ vpaddd($dst$$XMMRegister, $src$$XMMRegister, $mem$$Address, vlen_enc);
  %}
  ins_pipe( pipe_slow );
%}

// Longs vector add
instruct vaddL(vec dst, vec src) %{
  predicate(UseAVX == 0);
  match(Set dst (AddVL dst src));
  format %{ "paddq   $dst,$src\t! add packedL" %}
  ins_encode %{
    __ paddq($dst$$XMMRegister, $src$$XMMRegister);
  %}
  ins_pipe( pipe_slow );
%}

instruct vaddL_reg(vec dst, vec src1, vec src2) %{
  predicate(UseAVX > 0);
  match(Set dst (AddVL src1 src2));
  format %{ "vpaddq  $dst,$src1,$src2\t! add packedL" %}
  ins_encode %{
    int vlen_enc = vector_length_encoding(this);
    __ vpaddq($dst$$XMMRegister, $src1$$XMMRegister, $src2$$XMMRegister, vlen_enc);
  %}
  ins_pipe( pipe_slow );
%}

instruct vaddL_mem(vec dst, vec src, memory mem) %{
  predicate(UseAVX > 0);
  match(Set dst (AddVL src (LoadVector mem)));
  format %{ "vpaddq  $dst,$src,$mem\t! add packedL" %}
  ins_encode %{
    int vlen_enc = vector_length_encoding(this);
    __ vpaddq($dst$$XMMRegister, $src$$XMMRegister, $mem$$Address, vlen_enc);
  %}
  ins_pipe( pipe_slow );
%}

// Floats vector add
instruct vaddF(vec dst, vec src) %{
  predicate(UseAVX == 0);
  match(Set dst (AddVF dst src));
  format %{ "addps   $dst,$src\t! add packedF" %}
  ins_encode %{
    __ addps($dst$$XMMRegister, $src$$XMMRegister);
  %}
  ins_pipe( pipe_slow );
%}

instruct vaddF_reg(vec dst, vec src1, vec src2) %{
  predicate(UseAVX > 0);
  match(Set dst (AddVF src1 src2));
  format %{ "vaddps  $dst,$src1,$src2\t! add packedF" %}
  ins_encode %{
    int vlen_enc = vector_length_encoding(this);
    __ vaddps($dst$$XMMRegister, $src1$$XMMRegister, $src2$$XMMRegister, vlen_enc);
  %}
  ins_pipe( pipe_slow );
%}

instruct vaddF_mem(vec dst, vec src, memory mem) %{
  predicate(UseAVX > 0);
  match(Set dst (AddVF src (LoadVector mem)));
  format %{ "vaddps  $dst,$src,$mem\t! add packedF" %}
  ins_encode %{
    int vlen_enc = vector_length_encoding(this);
    __ vaddps($dst$$XMMRegister, $src$$XMMRegister, $mem$$Address, vlen_enc);
  %}
  ins_pipe( pipe_slow );
%}

// Doubles vector add
instruct vaddD(vec dst, vec src) %{
  predicate(UseAVX == 0);
  match(Set dst (AddVD dst src));
  format %{ "addpd   $dst,$src\t! add packedD" %}
  ins_encode %{
    __ addpd($dst$$XMMRegister, $src$$XMMRegister);
  %}
  ins_pipe( pipe_slow );
%}

instruct vaddD_reg(vec dst, vec src1, vec src2) %{
  predicate(UseAVX > 0);
  match(Set dst (AddVD src1 src2));
  format %{ "vaddpd  $dst,$src1,$src2\t! add packedD" %}
  ins_encode %{
    int vlen_enc = vector_length_encoding(this);
    __ vaddpd($dst$$XMMRegister, $src1$$XMMRegister, $src2$$XMMRegister, vlen_enc);
  %}
  ins_pipe( pipe_slow );
%}

instruct vaddD_mem(vec dst, vec src, memory mem) %{
  predicate(UseAVX > 0);
  match(Set dst (AddVD src (LoadVector mem)));
  format %{ "vaddpd  $dst,$src,$mem\t! add packedD" %}
  ins_encode %{
    int vlen_enc = vector_length_encoding(this);
    __ vaddpd($dst$$XMMRegister, $src$$XMMRegister, $mem$$Address, vlen_enc);
  %}
  ins_pipe( pipe_slow );
%}

// --------------------------------- SUB --------------------------------------

// Bytes vector sub
instruct vsubB(vec dst, vec src) %{
  predicate(UseAVX == 0);
  match(Set dst (SubVB dst src));
  format %{ "psubb   $dst,$src\t! sub packedB" %}
  ins_encode %{
    __ psubb($dst$$XMMRegister, $src$$XMMRegister);
  %}
  ins_pipe( pipe_slow );
%}

instruct vsubB_reg(vec dst, vec src1, vec src2) %{
  predicate(UseAVX > 0);
  match(Set dst (SubVB src1 src2));
  format %{ "vpsubb  $dst,$src1,$src2\t! sub packedB" %}
  ins_encode %{
    int vlen_enc = vector_length_encoding(this);
    __ vpsubb($dst$$XMMRegister, $src1$$XMMRegister, $src2$$XMMRegister, vlen_enc);
  %}
  ins_pipe( pipe_slow );
%}

instruct vsubB_mem(vec dst, vec src, memory mem) %{
  predicate(UseAVX > 0);
  match(Set dst (SubVB src (LoadVector mem)));
  format %{ "vpsubb  $dst,$src,$mem\t! sub packedB" %}
  ins_encode %{
    int vlen_enc = vector_length_encoding(this);
    __ vpsubb($dst$$XMMRegister, $src$$XMMRegister, $mem$$Address, vlen_enc);
  %}
  ins_pipe( pipe_slow );
%}

// Shorts/Chars vector sub
instruct vsubS(vec dst, vec src) %{
  predicate(UseAVX == 0);
  match(Set dst (SubVS dst src));
  format %{ "psubw   $dst,$src\t! sub packedS" %}
  ins_encode %{
    __ psubw($dst$$XMMRegister, $src$$XMMRegister);
  %}
  ins_pipe( pipe_slow );
%}


instruct vsubS_reg(vec dst, vec src1, vec src2) %{
  predicate(UseAVX > 0);
  match(Set dst (SubVS src1 src2));
  format %{ "vpsubw  $dst,$src1,$src2\t! sub packedS" %}
  ins_encode %{
    int vlen_enc = vector_length_encoding(this);
    __ vpsubw($dst$$XMMRegister, $src1$$XMMRegister, $src2$$XMMRegister, vlen_enc);
  %}
  ins_pipe( pipe_slow );
%}

instruct vsubS_mem(vec dst, vec src, memory mem) %{
  predicate(UseAVX > 0);
  match(Set dst (SubVS src (LoadVector mem)));
  format %{ "vpsubw  $dst,$src,$mem\t! sub packedS" %}
  ins_encode %{
    int vlen_enc = vector_length_encoding(this);
    __ vpsubw($dst$$XMMRegister, $src$$XMMRegister, $mem$$Address, vlen_enc);
  %}
  ins_pipe( pipe_slow );
%}

// Integers vector sub
instruct vsubI(vec dst, vec src) %{
  predicate(UseAVX == 0);
  match(Set dst (SubVI dst src));
  format %{ "psubd   $dst,$src\t! sub packedI" %}
  ins_encode %{
    __ psubd($dst$$XMMRegister, $src$$XMMRegister);
  %}
  ins_pipe( pipe_slow );
%}

instruct vsubI_reg(vec dst, vec src1, vec src2) %{
  predicate(UseAVX > 0);
  match(Set dst (SubVI src1 src2));
  format %{ "vpsubd  $dst,$src1,$src2\t! sub packedI" %}
  ins_encode %{
    int vlen_enc = vector_length_encoding(this);
    __ vpsubd($dst$$XMMRegister, $src1$$XMMRegister, $src2$$XMMRegister, vlen_enc);
  %}
  ins_pipe( pipe_slow );
%}

instruct vsubI_mem(vec dst, vec src, memory mem) %{
  predicate(UseAVX > 0);
  match(Set dst (SubVI src (LoadVector mem)));
  format %{ "vpsubd  $dst,$src,$mem\t! sub packedI" %}
  ins_encode %{
    int vlen_enc = vector_length_encoding(this);
    __ vpsubd($dst$$XMMRegister, $src$$XMMRegister, $mem$$Address, vlen_enc);
  %}
  ins_pipe( pipe_slow );
%}

// Longs vector sub
instruct vsubL(vec dst, vec src) %{
  predicate(UseAVX == 0);
  match(Set dst (SubVL dst src));
  format %{ "psubq   $dst,$src\t! sub packedL" %}
  ins_encode %{
    __ psubq($dst$$XMMRegister, $src$$XMMRegister);
  %}
  ins_pipe( pipe_slow );
%}

instruct vsubL_reg(vec dst, vec src1, vec src2) %{
  predicate(UseAVX > 0);
  match(Set dst (SubVL src1 src2));
  format %{ "vpsubq  $dst,$src1,$src2\t! sub packedL" %}
  ins_encode %{
    int vlen_enc = vector_length_encoding(this);
    __ vpsubq($dst$$XMMRegister, $src1$$XMMRegister, $src2$$XMMRegister, vlen_enc);
  %}
  ins_pipe( pipe_slow );
%}


instruct vsubL_mem(vec dst, vec src, memory mem) %{
  predicate(UseAVX > 0);
  match(Set dst (SubVL src (LoadVector mem)));
  format %{ "vpsubq  $dst,$src,$mem\t! sub packedL" %}
  ins_encode %{
    int vlen_enc = vector_length_encoding(this);
    __ vpsubq($dst$$XMMRegister, $src$$XMMRegister, $mem$$Address, vlen_enc);
  %}
  ins_pipe( pipe_slow );
%}

// Floats vector sub
instruct vsubF(vec dst, vec src) %{
  predicate(UseAVX == 0);
  match(Set dst (SubVF dst src));
  format %{ "subps   $dst,$src\t! sub packedF" %}
  ins_encode %{
    __ subps($dst$$XMMRegister, $src$$XMMRegister);
  %}
  ins_pipe( pipe_slow );
%}

instruct vsubF_reg(vec dst, vec src1, vec src2) %{
  predicate(UseAVX > 0);
  match(Set dst (SubVF src1 src2));
  format %{ "vsubps  $dst,$src1,$src2\t! sub packedF" %}
  ins_encode %{
    int vlen_enc = vector_length_encoding(this);
    __ vsubps($dst$$XMMRegister, $src1$$XMMRegister, $src2$$XMMRegister, vlen_enc);
  %}
  ins_pipe( pipe_slow );
%}

instruct vsubF_mem(vec dst, vec src, memory mem) %{
  predicate(UseAVX > 0);
  match(Set dst (SubVF src (LoadVector mem)));
  format %{ "vsubps  $dst,$src,$mem\t! sub packedF" %}
  ins_encode %{
    int vlen_enc = vector_length_encoding(this);
    __ vsubps($dst$$XMMRegister, $src$$XMMRegister, $mem$$Address, vlen_enc);
  %}
  ins_pipe( pipe_slow );
%}

// Doubles vector sub
instruct vsubD(vec dst, vec src) %{
  predicate(UseAVX == 0);
  match(Set dst (SubVD dst src));
  format %{ "subpd   $dst,$src\t! sub packedD" %}
  ins_encode %{
    __ subpd($dst$$XMMRegister, $src$$XMMRegister);
  %}
  ins_pipe( pipe_slow );
%}

instruct vsubD_reg(vec dst, vec src1, vec src2) %{
  predicate(UseAVX > 0);
  match(Set dst (SubVD src1 src2));
  format %{ "vsubpd  $dst,$src1,$src2\t! sub packedD" %}
  ins_encode %{
    int vlen_enc = vector_length_encoding(this);
    __ vsubpd($dst$$XMMRegister, $src1$$XMMRegister, $src2$$XMMRegister, vlen_enc);
  %}
  ins_pipe( pipe_slow );
%}

instruct vsubD_mem(vec dst, vec src, memory mem) %{
  predicate(UseAVX > 0);
  match(Set dst (SubVD src (LoadVector mem)));
  format %{ "vsubpd  $dst,$src,$mem\t! sub packedD" %}
  ins_encode %{
    int vlen_enc = vector_length_encoding(this);
    __ vsubpd($dst$$XMMRegister, $src$$XMMRegister, $mem$$Address, vlen_enc);
  %}
  ins_pipe( pipe_slow );
%}

// --------------------------------- MUL --------------------------------------

// Byte vector mul
instruct mulB_reg(vec dst, vec src1, vec src2, vec tmp, rRegI scratch) %{
  predicate(vector_length(n) == 4 ||
            vector_length(n) == 8);
  match(Set dst (MulVB src1 src2));
  effect(TEMP dst, TEMP tmp, TEMP scratch);
  format %{"vector_mulB $dst,$src1,$src2" %}
  ins_encode %{
    assert(UseSSE > 3, "required");
    __ pmovsxbw($tmp$$XMMRegister, $src1$$XMMRegister);
    __ pmovsxbw($dst$$XMMRegister, $src2$$XMMRegister);
    __ pmullw($tmp$$XMMRegister, $dst$$XMMRegister);
    __ movdqu($dst$$XMMRegister, ExternalAddress(vector_short_to_byte_mask()), $scratch$$Register);
    __ pand($dst$$XMMRegister, $tmp$$XMMRegister);
    __ packuswb($dst$$XMMRegister, $dst$$XMMRegister);
  %}
  ins_pipe( pipe_slow );
%}

instruct mul16B_reg(vec dst, vec src1, vec src2, vec tmp1, vec tmp2, rRegI scratch) %{
  predicate(vector_length(n) == 16 && UseAVX <= 1);
  match(Set dst (MulVB src1 src2));
  effect(TEMP dst, TEMP tmp1, TEMP tmp2, TEMP scratch);
  format %{"vector_mulB $dst,$src1,$src2" %}
  ins_encode %{
    assert(UseSSE > 3, "required");
    __ pmovsxbw($tmp1$$XMMRegister, $src1$$XMMRegister);
    __ pmovsxbw($tmp2$$XMMRegister, $src2$$XMMRegister);
    __ pmullw($tmp1$$XMMRegister, $tmp2$$XMMRegister);
    __ pshufd($tmp2$$XMMRegister, $src1$$XMMRegister, 0xEE);
    __ pshufd($dst$$XMMRegister, $src2$$XMMRegister, 0xEE);
    __ pmovsxbw($tmp2$$XMMRegister, $tmp2$$XMMRegister);
    __ pmovsxbw($dst$$XMMRegister, $dst$$XMMRegister);
    __ pmullw($tmp2$$XMMRegister, $dst$$XMMRegister);
    __ movdqu($dst$$XMMRegister, ExternalAddress(vector_short_to_byte_mask()), $scratch$$Register);
    __ pand($tmp2$$XMMRegister, $dst$$XMMRegister);
    __ pand($dst$$XMMRegister, $tmp1$$XMMRegister);
    __ packuswb($dst$$XMMRegister, $tmp2$$XMMRegister);
  %}
  ins_pipe( pipe_slow );
%}

instruct vmul16B_reg_avx(vec dst, vec src1, vec src2, vec tmp, rRegI scratch) %{
  predicate(vector_length(n) == 16 && UseAVX > 1);
  match(Set dst (MulVB src1 src2));
  effect(TEMP dst, TEMP tmp, TEMP scratch);
  format %{"vector_mulB $dst,$src1,$src2" %}
  ins_encode %{
  int vlen_enc = Assembler::AVX_256bit;
    __ vpmovsxbw($tmp$$XMMRegister, $src1$$XMMRegister, vlen_enc);
    __ vpmovsxbw($dst$$XMMRegister, $src2$$XMMRegister, vlen_enc);
    __ vpmullw($tmp$$XMMRegister, $tmp$$XMMRegister, $dst$$XMMRegister, vlen_enc);
    __ vmovdqu($dst$$XMMRegister, ExternalAddress(vector_short_to_byte_mask()), $scratch$$Register);
    __ vpand($dst$$XMMRegister, $dst$$XMMRegister, $tmp$$XMMRegister, vlen_enc);
    __ vextracti128_high($tmp$$XMMRegister, $dst$$XMMRegister);
    __ vpackuswb($dst$$XMMRegister, $dst$$XMMRegister, $tmp$$XMMRegister, 0);
  %}
  ins_pipe( pipe_slow );
%}

instruct vmul32B_reg_avx(vec dst, vec src1, vec src2, vec tmp1, vec tmp2, rRegI scratch) %{
  predicate(vector_length(n) == 32);
  match(Set dst (MulVB src1 src2));
  effect(TEMP dst, TEMP tmp1, TEMP tmp2, TEMP scratch);
  format %{"vector_mulB $dst,$src1,$src2" %}
  ins_encode %{
    assert(UseAVX > 1, "required");
    int vlen_enc = Assembler::AVX_256bit;
    __ vextracti128_high($tmp1$$XMMRegister, $src1$$XMMRegister);
    __ vextracti128_high($dst$$XMMRegister, $src2$$XMMRegister);
    __ vpmovsxbw($tmp1$$XMMRegister, $tmp1$$XMMRegister, vlen_enc);
    __ vpmovsxbw($dst$$XMMRegister, $dst$$XMMRegister, vlen_enc);
    __ vpmullw($tmp1$$XMMRegister, $tmp1$$XMMRegister, $dst$$XMMRegister, vlen_enc);
    __ vpmovsxbw($tmp2$$XMMRegister, $src1$$XMMRegister, vlen_enc);
    __ vpmovsxbw($dst$$XMMRegister, $src2$$XMMRegister, vlen_enc);
    __ vpmullw($tmp2$$XMMRegister, $tmp2$$XMMRegister, $dst$$XMMRegister, vlen_enc);
    __ vmovdqu($dst$$XMMRegister, ExternalAddress(vector_short_to_byte_mask()), $scratch$$Register);
    __ vpbroadcastd($dst$$XMMRegister, $dst$$XMMRegister, vlen_enc);
    __ vpand($tmp1$$XMMRegister, $tmp1$$XMMRegister, $dst$$XMMRegister, vlen_enc);
    __ vpand($dst$$XMMRegister, $dst$$XMMRegister, $tmp2$$XMMRegister, vlen_enc);
    __ vpackuswb($dst$$XMMRegister, $dst$$XMMRegister, $tmp1$$XMMRegister, vlen_enc);
    __ vpermq($dst$$XMMRegister, $dst$$XMMRegister, 0xD8, vlen_enc);
  %}
  ins_pipe( pipe_slow );
%}

instruct vmul64B_reg_avx(vec dst, vec src1, vec src2, vec tmp1, vec tmp2, rRegI scratch) %{
  predicate(vector_length(n) == 64);
  match(Set dst (MulVB src1 src2));
  effect(TEMP dst, TEMP tmp1, TEMP tmp2, TEMP scratch);
  format %{"vector_mulB $dst,$src1,$src2\n\t" %}
  ins_encode %{
    assert(UseAVX > 2, "required");
    int vlen_enc = Assembler::AVX_512bit;
    __ vextracti64x4_high($tmp1$$XMMRegister, $src1$$XMMRegister);
    __ vextracti64x4_high($dst$$XMMRegister, $src2$$XMMRegister);
    __ vpmovsxbw($tmp1$$XMMRegister, $tmp1$$XMMRegister, vlen_enc);
    __ vpmovsxbw($dst$$XMMRegister, $dst$$XMMRegister, vlen_enc);
    __ vpmullw($tmp1$$XMMRegister, $tmp1$$XMMRegister, $dst$$XMMRegister, vlen_enc);
    __ vpmovsxbw($tmp2$$XMMRegister, $src1$$XMMRegister, vlen_enc);
    __ vpmovsxbw($dst$$XMMRegister, $src2$$XMMRegister, vlen_enc);
    __ vpmullw($tmp2$$XMMRegister, $tmp2$$XMMRegister, $dst$$XMMRegister, vlen_enc);
    __ vmovdqu($dst$$XMMRegister, ExternalAddress(vector_short_to_byte_mask()), $scratch$$Register);
    __ vpbroadcastd($dst$$XMMRegister, $dst$$XMMRegister, vlen_enc);
    __ vpand($tmp1$$XMMRegister, $tmp1$$XMMRegister, $dst$$XMMRegister, vlen_enc);
    __ vpand($tmp2$$XMMRegister, $tmp2$$XMMRegister, $dst$$XMMRegister, vlen_enc);
    __ vpackuswb($dst$$XMMRegister, $tmp1$$XMMRegister, $tmp2$$XMMRegister, vlen_enc);
    __ evmovdquq($tmp2$$XMMRegister, ExternalAddress(vector_byte_perm_mask()), vlen_enc, $scratch$$Register);
    __ vpermq($dst$$XMMRegister, $tmp2$$XMMRegister, $dst$$XMMRegister, vlen_enc);
  %}
  ins_pipe( pipe_slow );
%}

// Shorts/Chars vector mul
instruct vmulS(vec dst, vec src) %{
  predicate(UseAVX == 0);
  match(Set dst (MulVS dst src));
  format %{ "pmullw $dst,$src\t! mul packedS" %}
  ins_encode %{
    __ pmullw($dst$$XMMRegister, $src$$XMMRegister);
  %}
  ins_pipe( pipe_slow );
%}

instruct vmulS_reg(vec dst, vec src1, vec src2) %{
  predicate(UseAVX > 0);
  match(Set dst (MulVS src1 src2));
  format %{ "vpmullw $dst,$src1,$src2\t! mul packedS" %}
  ins_encode %{
    int vlen_enc = vector_length_encoding(this);
    __ vpmullw($dst$$XMMRegister, $src1$$XMMRegister, $src2$$XMMRegister, vlen_enc);
  %}
  ins_pipe( pipe_slow );
%}

instruct vmulS_mem(vec dst, vec src, memory mem) %{
  predicate(UseAVX > 0);
  match(Set dst (MulVS src (LoadVector mem)));
  format %{ "vpmullw $dst,$src,$mem\t! mul packedS" %}
  ins_encode %{
    int vlen_enc = vector_length_encoding(this);
    __ vpmullw($dst$$XMMRegister, $src$$XMMRegister, $mem$$Address, vlen_enc);
  %}
  ins_pipe( pipe_slow );
%}

// Integers vector mul
instruct vmulI(vec dst, vec src) %{
  predicate(UseAVX == 0);
  match(Set dst (MulVI dst src));
  format %{ "pmulld  $dst,$src\t! mul packedI" %}
  ins_encode %{
    assert(UseSSE > 3, "required");
    __ pmulld($dst$$XMMRegister, $src$$XMMRegister);
  %}
  ins_pipe( pipe_slow );
%}

instruct vmulI_reg(vec dst, vec src1, vec src2) %{
  predicate(UseAVX > 0);
  match(Set dst (MulVI src1 src2));
  format %{ "vpmulld $dst,$src1,$src2\t! mul packedI" %}
  ins_encode %{
    int vlen_enc = vector_length_encoding(this);
    __ vpmulld($dst$$XMMRegister, $src1$$XMMRegister, $src2$$XMMRegister, vlen_enc);
  %}
  ins_pipe( pipe_slow );
%}

instruct vmulI_mem(vec dst, vec src, memory mem) %{
  predicate(UseAVX > 0);
  match(Set dst (MulVI src (LoadVector mem)));
  format %{ "vpmulld $dst,$src,$mem\t! mul packedI" %}
  ins_encode %{
    int vlen_enc = vector_length_encoding(this);
    __ vpmulld($dst$$XMMRegister, $src$$XMMRegister, $mem$$Address, vlen_enc);
  %}
  ins_pipe( pipe_slow );
%}

// Longs vector mul
instruct vmulL_reg(vec dst, vec src1, vec src2) %{
  predicate(VM_Version::supports_avx512dq());
  match(Set dst (MulVL src1 src2));
  format %{ "vpmullq $dst,$src1,$src2\t! mul packedL" %}
  ins_encode %{
    assert(UseAVX > 2, "required");
    int vlen_enc = vector_length_encoding(this);
    __ vpmullq($dst$$XMMRegister, $src1$$XMMRegister, $src2$$XMMRegister, vlen_enc);
  %}
  ins_pipe( pipe_slow );
%}

instruct vmulL_mem(vec dst, vec src, memory mem) %{
  predicate(VM_Version::supports_avx512dq());
  match(Set dst (MulVL src (LoadVector mem)));
  format %{ "vpmullq $dst,$src,$mem\t! mul packedL" %}
  ins_encode %{
    assert(UseAVX > 2, "required");
    int vlen_enc = vector_length_encoding(this);
    __ vpmullq($dst$$XMMRegister, $src$$XMMRegister, $mem$$Address, vlen_enc);
  %}
  ins_pipe( pipe_slow );
%}

instruct mul2L_reg(vec dst, vec src2, legVec tmp) %{
  predicate(vector_length(n) == 2 && !VM_Version::supports_avx512dq());
  match(Set dst (MulVL dst src2));
  effect(TEMP dst, TEMP tmp);
  format %{ "pshufd $tmp,$src2, 177\n\t"
            "pmulld $tmp,$dst\n\t"
            "phaddd $tmp,$tmp\n\t"
            "pmovzxdq $tmp,$tmp\n\t"
            "psllq $tmp, 32\n\t"
            "pmuludq $dst,$src2\n\t"
            "paddq $dst,$tmp\n\t! mul packed2L" %}

  ins_encode %{
    assert(VM_Version::supports_sse4_1(), "required");
    int vlen_enc = Assembler::AVX_128bit;
    __ pshufd($tmp$$XMMRegister, $src2$$XMMRegister, 177);
    __ pmulld($tmp$$XMMRegister, $dst$$XMMRegister);
    __ phaddd($tmp$$XMMRegister, $tmp$$XMMRegister);
    __ pmovzxdq($tmp$$XMMRegister, $tmp$$XMMRegister);
    __ psllq($tmp$$XMMRegister, 32);
    __ pmuludq($dst$$XMMRegister, $src2$$XMMRegister);
    __ paddq($dst$$XMMRegister, $tmp$$XMMRegister);
  %}
  ins_pipe( pipe_slow );
%}

instruct vmul4L_reg_avx(vec dst, vec src1, vec src2, legVec tmp, legVec tmp1) %{
  predicate(vector_length(n) == 4 && !VM_Version::supports_avx512dq());
  match(Set dst (MulVL src1 src2));
  effect(TEMP tmp1, TEMP tmp);
  format %{ "vpshufd $tmp,$src2\n\t"
            "vpmulld $tmp,$src1,$tmp\n\t"
            "vphaddd $tmp,$tmp,$tmp\n\t"
            "vpmovzxdq $tmp,$tmp\n\t"
            "vpsllq $tmp,$tmp\n\t"
            "vpmuludq $tmp1,$src1,$src2\n\t"
            "vpaddq $dst,$tmp,$tmp1\t! mul packed4L" %}
  ins_encode %{
    int vlen_enc = Assembler::AVX_256bit;
    __ vpshufd($tmp$$XMMRegister, $src2$$XMMRegister, 177, vlen_enc);
    __ vpmulld($tmp$$XMMRegister, $src1$$XMMRegister, $tmp$$XMMRegister, vlen_enc);
    __ vextracti128_high($tmp1$$XMMRegister, $tmp$$XMMRegister);
    __ vphaddd($tmp$$XMMRegister, $tmp$$XMMRegister, $tmp1$$XMMRegister, vlen_enc);
    __ vpmovzxdq($tmp$$XMMRegister, $tmp$$XMMRegister, vlen_enc);
    __ vpsllq($tmp$$XMMRegister, $tmp$$XMMRegister, 32, vlen_enc);
    __ vpmuludq($tmp1$$XMMRegister, $src1$$XMMRegister, $src2$$XMMRegister, vlen_enc);
    __ vpaddq($dst$$XMMRegister, $tmp$$XMMRegister, $tmp1$$XMMRegister, vlen_enc);
  %}
  ins_pipe( pipe_slow );
%}

// Floats vector mul
instruct vmulF(vec dst, vec src) %{
  predicate(UseAVX == 0);
  match(Set dst (MulVF dst src));
  format %{ "mulps   $dst,$src\t! mul packedF" %}
  ins_encode %{
    __ mulps($dst$$XMMRegister, $src$$XMMRegister);
  %}
  ins_pipe( pipe_slow );
%}

instruct vmulF_reg(vec dst, vec src1, vec src2) %{
  predicate(UseAVX > 0);
  match(Set dst (MulVF src1 src2));
  format %{ "vmulps  $dst,$src1,$src2\t! mul packedF" %}
  ins_encode %{
    int vlen_enc = vector_length_encoding(this);
    __ vmulps($dst$$XMMRegister, $src1$$XMMRegister, $src2$$XMMRegister, vlen_enc);
  %}
  ins_pipe( pipe_slow );
%}

instruct vmulF_mem(vec dst, vec src, memory mem) %{
  predicate(UseAVX > 0);
  match(Set dst (MulVF src (LoadVector mem)));
  format %{ "vmulps  $dst,$src,$mem\t! mul packedF" %}
  ins_encode %{
    int vlen_enc = vector_length_encoding(this);
    __ vmulps($dst$$XMMRegister, $src$$XMMRegister, $mem$$Address, vlen_enc);
  %}
  ins_pipe( pipe_slow );
%}

// Doubles vector mul
instruct vmulD(vec dst, vec src) %{
  predicate(UseAVX == 0);
  match(Set dst (MulVD dst src));
  format %{ "mulpd   $dst,$src\t! mul packedD" %}
  ins_encode %{
    __ mulpd($dst$$XMMRegister, $src$$XMMRegister);
  %}
  ins_pipe( pipe_slow );
%}

instruct vmulD_reg(vec dst, vec src1, vec src2) %{
  predicate(UseAVX > 0);
  match(Set dst (MulVD src1 src2));
  format %{ "vmulpd  $dst,$src1,$src2\t! mul packedD" %}
  ins_encode %{
    int vlen_enc = vector_length_encoding(this);
    __ vmulpd($dst$$XMMRegister, $src1$$XMMRegister, $src2$$XMMRegister, vlen_enc);
  %}
  ins_pipe( pipe_slow );
%}

instruct vmulD_mem(vec dst, vec src, memory mem) %{
  predicate(UseAVX > 0);
  match(Set dst (MulVD src (LoadVector mem)));
  format %{ "vmulpd  $dst,$src,$mem\t! mul packedD" %}
  ins_encode %{
    int vlen_enc = vector_length_encoding(this);
    __ vmulpd($dst$$XMMRegister, $src$$XMMRegister, $mem$$Address, vlen_enc);
  %}
  ins_pipe( pipe_slow );
%}

instruct vcmov8F_reg(legVec dst, legVec src1, legVec src2, immI8 cop, cmpOp_vcmppd copnd) %{
  predicate(vector_length(n) == 8);
  match(Set dst (CMoveVF (Binary copnd cop) (Binary src1 src2)));
  effect(TEMP dst, USE src1, USE src2);
  format %{ "cmpps.$copnd  $dst, $src1, $src2  ! vcmovevf, cond=$cop\n\t"
            "blendvps $dst,$src1,$src2,$dst ! vcmovevf\n\t"
         %}
  ins_encode %{
    assert(UseAVX > 0, "required");

    int vlen_enc = Assembler::AVX_256bit;
    int cond = (Assembler::Condition)($copnd$$cmpcode);
    __ vcmpps($dst$$XMMRegister, $src1$$XMMRegister, $src2$$XMMRegister, cond, vlen_enc);
    __ vblendvps($dst$$XMMRegister, $src1$$XMMRegister, $src2$$XMMRegister, $dst$$XMMRegister, vlen_enc);
  %}
  ins_pipe( pipe_slow );
%}

instruct vcmov4D_reg(legVec dst, legVec src1, legVec src2, immI8 cop, cmpOp_vcmppd copnd) %{
  predicate(vector_length(n) == 4);
  match(Set dst (CMoveVD (Binary copnd cop) (Binary src1 src2)));
  effect(TEMP dst, USE src1, USE src2);
  format %{ "cmppd.$copnd  $dst, $src1, $src2  ! vcmovevd, cond=$cop\n\t"
            "vblendvpd $dst,$src1,$src2,$dst ! vcmovevd\n\t"
         %}
  ins_encode %{
    assert(UseAVX > 0, "required");

    int vlen_enc = Assembler::AVX_256bit;
    int cond = (Assembler::Condition)($copnd$$cmpcode);
    __ vcmppd($dst$$XMMRegister, $src1$$XMMRegister, $src2$$XMMRegister, cond, vlen_enc);
    __ vblendvpd($dst$$XMMRegister, $src1$$XMMRegister, $src2$$XMMRegister, $dst$$XMMRegister, vlen_enc);
  %}
  ins_pipe( pipe_slow );
%}

// --------------------------------- DIV --------------------------------------

// Floats vector div
instruct vdivF(vec dst, vec src) %{
  predicate(UseAVX == 0);
  match(Set dst (DivVF dst src));
  format %{ "divps   $dst,$src\t! div packedF" %}
  ins_encode %{
    __ divps($dst$$XMMRegister, $src$$XMMRegister);
  %}
  ins_pipe( pipe_slow );
%}

instruct vdivF_reg(vec dst, vec src1, vec src2) %{
  predicate(UseAVX > 0);
  match(Set dst (DivVF src1 src2));
  format %{ "vdivps  $dst,$src1,$src2\t! div packedF" %}
  ins_encode %{
    int vlen_enc = vector_length_encoding(this);
    __ vdivps($dst$$XMMRegister, $src1$$XMMRegister, $src2$$XMMRegister, vlen_enc);
  %}
  ins_pipe( pipe_slow );
%}

instruct vdivF_mem(vec dst, vec src, memory mem) %{
  predicate(UseAVX > 0);
  match(Set dst (DivVF src (LoadVector mem)));
  format %{ "vdivps  $dst,$src,$mem\t! div packedF" %}
  ins_encode %{
    int vlen_enc = vector_length_encoding(this);
    __ vdivps($dst$$XMMRegister, $src$$XMMRegister, $mem$$Address, vlen_enc);
  %}
  ins_pipe( pipe_slow );
%}

// Doubles vector div
instruct vdivD(vec dst, vec src) %{
  predicate(UseAVX == 0);
  match(Set dst (DivVD dst src));
  format %{ "divpd   $dst,$src\t! div packedD" %}
  ins_encode %{
    __ divpd($dst$$XMMRegister, $src$$XMMRegister);
  %}
  ins_pipe( pipe_slow );
%}

instruct vdivD_reg(vec dst, vec src1, vec src2) %{
  predicate(UseAVX > 0);
  match(Set dst (DivVD src1 src2));
  format %{ "vdivpd  $dst,$src1,$src2\t! div packedD" %}
  ins_encode %{
    int vlen_enc = vector_length_encoding(this);
    __ vdivpd($dst$$XMMRegister, $src1$$XMMRegister, $src2$$XMMRegister, vlen_enc);
  %}
  ins_pipe( pipe_slow );
%}

instruct vdivD_mem(vec dst, vec src, memory mem) %{
  predicate(UseAVX > 0);
  match(Set dst (DivVD src (LoadVector mem)));
  format %{ "vdivpd  $dst,$src,$mem\t! div packedD" %}
  ins_encode %{
    int vlen_enc = vector_length_encoding(this);
    __ vdivpd($dst$$XMMRegister, $src$$XMMRegister, $mem$$Address, vlen_enc);
  %}
  ins_pipe( pipe_slow );
%}

// ------------------------------ MinMax ---------------------------------------

// Byte, Short, Int vector Min/Max
instruct minmax_reg_sse(vec dst, vec src) %{
  predicate(is_integral_type(vector_element_basic_type(n)) && vector_element_basic_type(n) != T_LONG && // T_BYTE, T_SHORT, T_INT
            UseAVX == 0);
  match(Set dst (MinV dst src));
  match(Set dst (MaxV dst src));
  format %{ "vector_minmax  $dst,$src\t!  " %}
  ins_encode %{
    assert(UseSSE >= 4, "required");

    int opcode = this->ideal_Opcode();
    BasicType elem_bt = vector_element_basic_type(this);
    __ pminmax(opcode, elem_bt, $dst$$XMMRegister, $src$$XMMRegister);
  %}
  ins_pipe( pipe_slow );
%}

instruct vminmax_reg(vec dst, vec src1, vec src2) %{
  predicate(is_integral_type(vector_element_basic_type(n)) && vector_element_basic_type(n) != T_LONG && // T_BYTE, T_SHORT, T_INT
            UseAVX > 0);
  match(Set dst (MinV src1 src2));
  match(Set dst (MaxV src1 src2));
  format %{ "vector_minmax  $dst,$src1,$src2\t!  " %}
  ins_encode %{
    int opcode = this->ideal_Opcode();
    int vlen_enc = vector_length_encoding(this);
    BasicType elem_bt = vector_element_basic_type(this);

    __ vpminmax(opcode, elem_bt, $dst$$XMMRegister, $src1$$XMMRegister, $src2$$XMMRegister, vlen_enc);
  %}
  ins_pipe( pipe_slow );
%}

// Long vector Min/Max
instruct minmaxL_reg_sse(vec dst, vec src, rxmm0 tmp) %{
  predicate(vector_length_in_bytes(n) == 16 && vector_element_basic_type(n) == T_LONG &&
            UseAVX == 0);
  match(Set dst (MinV dst src));
  match(Set dst (MaxV src dst));
  effect(TEMP dst, TEMP tmp);
  format %{ "vector_minmaxL  $dst,$src\t!using $tmp as TEMP" %}
  ins_encode %{
    assert(UseSSE >= 4, "required");

    int opcode = this->ideal_Opcode();
    BasicType elem_bt = vector_element_basic_type(this);
    assert(elem_bt == T_LONG, "sanity");

    __ pminmax(opcode, elem_bt, $dst$$XMMRegister, $src$$XMMRegister, $tmp$$XMMRegister);
  %}
  ins_pipe( pipe_slow );
%}

instruct vminmaxL_reg_avx(legVec dst, legVec src1, legVec src2) %{
  predicate(vector_length_in_bytes(n) <= 32 && vector_element_basic_type(n) == T_LONG &&
            UseAVX > 0 && !VM_Version::supports_avx512vl());
  match(Set dst (MinV src1 src2));
  match(Set dst (MaxV src1 src2));
  effect(TEMP dst);
  format %{ "vector_minmaxL  $dst,$src1,$src2\t! " %}
  ins_encode %{
    int vlen_enc = vector_length_encoding(this);
    int opcode = this->ideal_Opcode();
    BasicType elem_bt = vector_element_basic_type(this);
    assert(elem_bt == T_LONG, "sanity");

    __ vpminmax(opcode, elem_bt, $dst$$XMMRegister, $src1$$XMMRegister, $src2$$XMMRegister, vlen_enc);
  %}
  ins_pipe( pipe_slow );
%}

instruct vminmaxL_reg_evex(vec dst, vec src1, vec src2) %{
  predicate((vector_length_in_bytes(n) == 64 || VM_Version::supports_avx512vl()) &&
            vector_element_basic_type(n) == T_LONG);
  match(Set dst (MinV src1 src2));
  match(Set dst (MaxV src1 src2));
  format %{ "vector_minmaxL  $dst,$src1,src2\t! " %}
  ins_encode %{
    assert(UseAVX > 2, "required");

    int vlen_enc = vector_length_encoding(this);
    int opcode = this->ideal_Opcode();
    BasicType elem_bt = vector_element_basic_type(this);
    assert(elem_bt == T_LONG, "sanity");

    __ vpminmax(opcode, elem_bt, $dst$$XMMRegister, $src1$$XMMRegister, $src2$$XMMRegister, vlen_enc);
  %}
  ins_pipe( pipe_slow );
%}

// Float/Double vector Min/Max
instruct minmaxFP_reg(legVec dst, legVec a, legVec b, legVec tmp, legVec atmp, legVec btmp) %{
  predicate(vector_length_in_bytes(n) <= 32 &&
            is_floating_point_type(vector_element_basic_type(n)) && // T_FLOAT, T_DOUBLE
            UseAVX > 0);
  match(Set dst (MinV a b));
  match(Set dst (MaxV a b));
  effect(USE a, USE b, TEMP tmp, TEMP atmp, TEMP btmp);
  format %{ "vector_minmaxFP  $dst,$a,$b\t!using $tmp, $atmp, $btmp as TEMP" %}
  ins_encode %{
    assert(UseAVX > 0, "required");

    int opcode = this->ideal_Opcode();
    int vlen_enc = vector_length_encoding(this);
    BasicType elem_bt = vector_element_basic_type(this);

    __ vminmax_fp(opcode, elem_bt,
                  $dst$$XMMRegister, $a$$XMMRegister, $b$$XMMRegister,
                  $tmp$$XMMRegister, $atmp$$XMMRegister , $btmp$$XMMRegister, vlen_enc);
  %}
  ins_pipe( pipe_slow );
%}

instruct evminmaxFP_reg_eavx(vec dst, vec a, vec b, vec atmp, vec btmp, kReg ktmp) %{
  predicate(vector_length_in_bytes(n) == 64 &&
            is_floating_point_type(vector_element_basic_type(n))); // T_FLOAT, T_DOUBLE
  match(Set dst (MinV a b));
  match(Set dst (MaxV a b));
  effect(TEMP dst, USE a, USE b, TEMP atmp, TEMP btmp, TEMP ktmp);
  format %{ "vector_minmaxFP  $dst,$a,$b\t!using $atmp, $btmp as TEMP" %}
  ins_encode %{
    assert(UseAVX > 2, "required");

    int opcode = this->ideal_Opcode();
    int vlen_enc = vector_length_encoding(this);
    BasicType elem_bt = vector_element_basic_type(this);

    __ evminmax_fp(opcode, elem_bt,
                   $dst$$XMMRegister, $a$$XMMRegister, $b$$XMMRegister,
                   $ktmp$$KRegister, $atmp$$XMMRegister , $btmp$$XMMRegister, vlen_enc);
  %}
  ins_pipe( pipe_slow );
%}

// --------------------------------- Signum ---------------------------

instruct signumF_reg(regF dst, regF zero, regF one, rRegP scratch, rFlagsReg cr) %{
  match(Set dst (SignumF dst (Binary zero one)));
  effect(TEMP scratch, KILL cr);
  format %{ "signumF $dst, $dst\t! using $scratch as TEMP" %}
  ins_encode %{
    int opcode = this->ideal_Opcode();
    __ signum_fp(opcode, $dst$$XMMRegister, $zero$$XMMRegister, $one$$XMMRegister, $scratch$$Register);
  %}
  ins_pipe( pipe_slow );
%}

instruct signumD_reg(regD dst, regD zero, regD one, rRegP scratch, rFlagsReg cr) %{
  match(Set dst (SignumD dst (Binary zero one)));
  effect(TEMP scratch, KILL cr);
  format %{ "signumD $dst, $dst\t! using $scratch as TEMP" %}
  ins_encode %{
    int opcode = this->ideal_Opcode();
    __ signum_fp(opcode, $dst$$XMMRegister, $zero$$XMMRegister, $one$$XMMRegister, $scratch$$Register);
  %}
  ins_pipe( pipe_slow );
%}

// --------------------------------- Sqrt --------------------------------------

instruct vsqrtF_reg(vec dst, vec src) %{
  match(Set dst (SqrtVF src));
  format %{ "vsqrtps  $dst,$src\t! sqrt packedF" %}
  ins_encode %{
    assert(UseAVX > 0, "required");
    int vlen_enc = vector_length_encoding(this);
    __ vsqrtps($dst$$XMMRegister, $src$$XMMRegister, vlen_enc);
  %}
  ins_pipe( pipe_slow );
%}

instruct vsqrtF_mem(vec dst, memory mem) %{
  match(Set dst (SqrtVF (LoadVector mem)));
  format %{ "vsqrtps  $dst,$mem\t! sqrt packedF" %}
  ins_encode %{
    assert(UseAVX > 0, "required");
    int vlen_enc = vector_length_encoding(this);
    __ vsqrtps($dst$$XMMRegister, $mem$$Address, vlen_enc);
  %}
  ins_pipe( pipe_slow );
%}

// Floating point vector sqrt
instruct vsqrtD_reg(vec dst, vec src) %{
  match(Set dst (SqrtVD src));
  format %{ "vsqrtpd  $dst,$src\t! sqrt packedD" %}
  ins_encode %{
    assert(UseAVX > 0, "required");
    int vlen_enc = vector_length_encoding(this);
    __ vsqrtpd($dst$$XMMRegister, $src$$XMMRegister, vlen_enc);
  %}
  ins_pipe( pipe_slow );
%}

instruct vsqrtD_mem(vec dst, memory mem) %{
  match(Set dst (SqrtVD (LoadVector mem)));
  format %{ "vsqrtpd  $dst,$mem\t! sqrt packedD" %}
  ins_encode %{
    assert(UseAVX > 0, "required");
    int vlen_enc = vector_length_encoding(this);
    __ vsqrtpd($dst$$XMMRegister, $mem$$Address, vlen_enc);
  %}
  ins_pipe( pipe_slow );
%}

// ------------------------------ Shift ---------------------------------------

// Left and right shift count vectors are the same on x86
// (only lowest bits of xmm reg are used for count).
instruct vshiftcnt(vec dst, rRegI cnt) %{
  match(Set dst (LShiftCntV cnt));
  match(Set dst (RShiftCntV cnt));
  format %{ "movdl    $dst,$cnt\t! load shift count" %}
  ins_encode %{
    __ movdl($dst$$XMMRegister, $cnt$$Register);
  %}
  ins_pipe( pipe_slow );
%}

// Byte vector shift
instruct vshiftB(vec dst, vec src, vec shift, vec tmp, rRegI scratch) %{
  predicate(vector_length(n) <= 8 && VectorNode::is_vshift_cnt(n->in(2)));
  match(Set dst ( LShiftVB src shift));
  match(Set dst ( RShiftVB src shift));
  match(Set dst (URShiftVB src shift));
  effect(TEMP dst, USE src, USE shift, TEMP tmp, TEMP scratch);
  format %{"vector_byte_shift $dst,$src,$shift" %}
  ins_encode %{
    assert(UseSSE > 3, "required");
    int opcode = this->ideal_Opcode();
    bool sign = (opcode != Op_URShiftVB);
    __ vextendbw(sign, $tmp$$XMMRegister, $src$$XMMRegister);
    __ vshiftw(opcode, $tmp$$XMMRegister, $shift$$XMMRegister);
    __ movdqu($dst$$XMMRegister, ExternalAddress(vector_short_to_byte_mask()), $scratch$$Register);
    __ pand($dst$$XMMRegister, $tmp$$XMMRegister);
    __ packuswb($dst$$XMMRegister, $dst$$XMMRegister);
  %}
  ins_pipe( pipe_slow );
%}

instruct vshift16B(vec dst, vec src, vec shift, vec tmp1, vec tmp2, rRegI scratch) %{
  predicate(vector_length(n) == 16 && VectorNode::is_vshift_cnt(n->in(2)) &&
            UseAVX <= 1);
  match(Set dst ( LShiftVB src shift));
  match(Set dst ( RShiftVB src shift));
  match(Set dst (URShiftVB src shift));
  effect(TEMP dst, USE src, USE shift, TEMP tmp1, TEMP tmp2, TEMP scratch);
  format %{"vector_byte_shift $dst,$src,$shift" %}
  ins_encode %{
    assert(UseSSE > 3, "required");
    int opcode = this->ideal_Opcode();
    bool sign = (opcode != Op_URShiftVB);
    __ vextendbw(sign, $tmp1$$XMMRegister, $src$$XMMRegister);
    __ vshiftw(opcode, $tmp1$$XMMRegister, $shift$$XMMRegister);
    __ pshufd($tmp2$$XMMRegister, $src$$XMMRegister, 0xE);
    __ vextendbw(sign, $tmp2$$XMMRegister, $tmp2$$XMMRegister);
    __ vshiftw(opcode, $tmp2$$XMMRegister, $shift$$XMMRegister);
    __ movdqu($dst$$XMMRegister, ExternalAddress(vector_short_to_byte_mask()), $scratch$$Register);
    __ pand($tmp2$$XMMRegister, $dst$$XMMRegister);
    __ pand($dst$$XMMRegister, $tmp1$$XMMRegister);
    __ packuswb($dst$$XMMRegister, $tmp2$$XMMRegister);
  %}
  ins_pipe( pipe_slow );
%}

instruct vshift16B_avx(vec dst, vec src, vec shift, vec tmp, rRegI scratch) %{
  predicate(vector_length(n) == 16 && VectorNode::is_vshift_cnt(n->in(2)) &&
            UseAVX > 1);
  match(Set dst ( LShiftVB src shift));
  match(Set dst ( RShiftVB src shift));
  match(Set dst (URShiftVB src shift));
  effect(TEMP dst, TEMP tmp, TEMP scratch);
  format %{"vector_byte_shift $dst,$src,$shift" %}
  ins_encode %{
    int opcode = this->ideal_Opcode();
    bool sign = (opcode != Op_URShiftVB);
    int vlen_enc = Assembler::AVX_256bit;
    __ vextendbw(sign, $tmp$$XMMRegister, $src$$XMMRegister, vlen_enc);
    __ vshiftw(opcode, $tmp$$XMMRegister, $tmp$$XMMRegister, $shift$$XMMRegister, vlen_enc);
    __ vpand($tmp$$XMMRegister, $tmp$$XMMRegister, ExternalAddress(vector_short_to_byte_mask()), vlen_enc, $scratch$$Register);
    __ vextracti128_high($dst$$XMMRegister, $tmp$$XMMRegister);
    __ vpackuswb($dst$$XMMRegister, $tmp$$XMMRegister, $dst$$XMMRegister, 0);
  %}
  ins_pipe( pipe_slow );
%}

instruct vshift32B_avx(vec dst, vec src, vec shift, vec tmp, rRegI scratch) %{
  predicate(vector_length(n) == 32 && VectorNode::is_vshift_cnt(n->in(2)));
  match(Set dst ( LShiftVB src shift));
  match(Set dst ( RShiftVB src shift));
  match(Set dst (URShiftVB src shift));
  effect(TEMP dst, TEMP tmp, TEMP scratch);
  format %{"vector_byte_shift $dst,$src,$shift" %}
  ins_encode %{
    assert(UseAVX > 1, "required");
    int opcode = this->ideal_Opcode();
    bool sign = (opcode != Op_URShiftVB);
    int vlen_enc = Assembler::AVX_256bit;
    __ vextracti128_high($tmp$$XMMRegister, $src$$XMMRegister);
    __ vextendbw(sign, $tmp$$XMMRegister, $tmp$$XMMRegister, vlen_enc);
    __ vextendbw(sign, $dst$$XMMRegister, $src$$XMMRegister, vlen_enc);
    __ vshiftw(opcode, $tmp$$XMMRegister, $tmp$$XMMRegister, $shift$$XMMRegister, vlen_enc);
    __ vshiftw(opcode, $dst$$XMMRegister, $dst$$XMMRegister, $shift$$XMMRegister, vlen_enc);
    __ vpand($tmp$$XMMRegister, $tmp$$XMMRegister, ExternalAddress(vector_short_to_byte_mask()), vlen_enc, $scratch$$Register);
    __ vpand($dst$$XMMRegister, $dst$$XMMRegister, ExternalAddress(vector_short_to_byte_mask()), vlen_enc, $scratch$$Register);
    __ vpackuswb($dst$$XMMRegister, $dst$$XMMRegister, $tmp$$XMMRegister, vlen_enc);
    __ vpermq($dst$$XMMRegister, $dst$$XMMRegister, 0xD8, vlen_enc);
  %}
  ins_pipe( pipe_slow );
%}

instruct vshift64B_avx(vec dst, vec src, vec shift, vec tmp1, vec tmp2, rRegI scratch) %{
  predicate(vector_length(n) == 64 && VectorNode::is_vshift_cnt(n->in(2)));
  match(Set dst ( LShiftVB src shift));
  match(Set dst  (RShiftVB src shift));
  match(Set dst (URShiftVB src shift));
  effect(TEMP dst, TEMP tmp1, TEMP tmp2, TEMP scratch);
  format %{"vector_byte_shift $dst,$src,$shift" %}
  ins_encode %{
    assert(UseAVX > 2, "required");
    int opcode = this->ideal_Opcode();
    bool sign = (opcode != Op_URShiftVB);
    int vlen_enc = Assembler::AVX_512bit;
    __ vextracti64x4($tmp1$$XMMRegister, $src$$XMMRegister, 1);
    __ vextendbw(sign, $tmp1$$XMMRegister, $tmp1$$XMMRegister, vlen_enc);
    __ vextendbw(sign, $tmp2$$XMMRegister, $src$$XMMRegister, vlen_enc);
    __ vshiftw(opcode, $tmp1$$XMMRegister, $tmp1$$XMMRegister, $shift$$XMMRegister, vlen_enc);
    __ vshiftw(opcode, $tmp2$$XMMRegister, $tmp2$$XMMRegister, $shift$$XMMRegister, vlen_enc);
    __ vmovdqu($dst$$XMMRegister, ExternalAddress(vector_short_to_byte_mask()), $scratch$$Register);
    __ vpbroadcastd($dst$$XMMRegister, $dst$$XMMRegister, vlen_enc);
    __ vpand($tmp1$$XMMRegister, $tmp1$$XMMRegister, $dst$$XMMRegister, vlen_enc);
    __ vpand($tmp2$$XMMRegister, $tmp2$$XMMRegister, $dst$$XMMRegister, vlen_enc);
    __ vpackuswb($dst$$XMMRegister, $tmp1$$XMMRegister, $tmp2$$XMMRegister, vlen_enc);
    __ evmovdquq($tmp2$$XMMRegister, ExternalAddress(vector_byte_perm_mask()), vlen_enc, $scratch$$Register);
    __ vpermq($dst$$XMMRegister, $tmp2$$XMMRegister, $dst$$XMMRegister, vlen_enc);
  %}
  ins_pipe( pipe_slow );
%}

// Shorts vector logical right shift produces incorrect Java result
// for negative data because java code convert short value into int with
// sign extension before a shift. But char vectors are fine since chars are
// unsigned values.
// Shorts/Chars vector left shift
instruct vshiftS(vec dst, vec src, vec shift) %{
  predicate(VectorNode::is_vshift_cnt(n->in(2)));
  match(Set dst ( LShiftVS src shift));
  match(Set dst ( RShiftVS src shift));
  match(Set dst (URShiftVS src shift));
  effect(TEMP dst, USE src, USE shift);
  format %{ "vshiftw  $dst,$src,$shift\t! shift packedS" %}
  ins_encode %{
    int opcode = this->ideal_Opcode();
    if (UseAVX > 0) {
      int vlen_enc = vector_length_encoding(this);
      __ vshiftw(opcode, $dst$$XMMRegister, $src$$XMMRegister, $shift$$XMMRegister, vlen_enc);
    } else {
      int vlen = vector_length(this);
      if (vlen == 2) {
        __ movflt($dst$$XMMRegister, $src$$XMMRegister);
        __ vshiftw(opcode, $dst$$XMMRegister, $shift$$XMMRegister);
      } else if (vlen == 4) {
        __ movdbl($dst$$XMMRegister, $src$$XMMRegister);
        __ vshiftw(opcode, $dst$$XMMRegister, $shift$$XMMRegister);
      } else {
        assert (vlen == 8, "sanity");
        __ movdqu($dst$$XMMRegister, $src$$XMMRegister);
        __ vshiftw(opcode, $dst$$XMMRegister, $shift$$XMMRegister);
      }
    }
  %}
  ins_pipe( pipe_slow );
%}

// Integers vector left shift
instruct vshiftI(vec dst, vec src, vec shift) %{
  predicate(VectorNode::is_vshift_cnt(n->in(2)));
  match(Set dst ( LShiftVI src shift));
  match(Set dst ( RShiftVI src shift));
  match(Set dst (URShiftVI src shift));
  effect(TEMP dst, USE src, USE shift);
  format %{ "vshiftd  $dst,$src,$shift\t! shift packedI" %}
  ins_encode %{
    int opcode = this->ideal_Opcode();
    if (UseAVX > 0) {
      int vlen_enc = vector_length_encoding(this);
      __ vshiftd(opcode, $dst$$XMMRegister, $src$$XMMRegister, $shift$$XMMRegister, vlen_enc);
    } else {
      int vlen = vector_length(this);
      if (vlen == 2) {
        __ movdbl($dst$$XMMRegister, $src$$XMMRegister);
        __ vshiftd(opcode, $dst$$XMMRegister, $shift$$XMMRegister);
      } else {
        assert(vlen == 4, "sanity");
        __ movdqu($dst$$XMMRegister, $src$$XMMRegister);
        __ vshiftd(opcode, $dst$$XMMRegister, $shift$$XMMRegister);
      }
    }
  %}
  ins_pipe( pipe_slow );
%}

// Integers vector left constant shift
instruct vshiftI_imm(vec dst, vec src, immI8 shift) %{
  match(Set dst (LShiftVI src (LShiftCntV shift)));
  match(Set dst (RShiftVI src (RShiftCntV shift)));
  match(Set dst (URShiftVI src (RShiftCntV shift)));
  format %{ "vshiftd_imm  $dst,$src,$shift\t! shift packedI" %}
  ins_encode %{
    int opcode = this->ideal_Opcode();
    if (UseAVX > 0) {
      int vector_len = vector_length_encoding(this);
      __ vshiftd_imm(opcode, $dst$$XMMRegister, $src$$XMMRegister, $shift$$constant, vector_len);
    } else {
      int vlen = vector_length(this);
      if (vlen == 2) {
        __ movdbl($dst$$XMMRegister, $src$$XMMRegister);
        __ vshiftd_imm(opcode, $dst$$XMMRegister, $shift$$constant);
      } else {
        assert(vlen == 4, "sanity");
        __ movdqu($dst$$XMMRegister, $src$$XMMRegister);
        __ vshiftd_imm(opcode, $dst$$XMMRegister, $shift$$constant);
      }
    }
  %}
  ins_pipe( pipe_slow );
%}

// Longs vector shift
instruct vshiftL(vec dst, vec src, vec shift) %{
  predicate(VectorNode::is_vshift_cnt(n->in(2)));
  match(Set dst ( LShiftVL src shift));
  match(Set dst (URShiftVL src shift));
  effect(TEMP dst, USE src, USE shift);
  format %{ "vshiftq  $dst,$src,$shift\t! shift packedL" %}
  ins_encode %{
    int opcode = this->ideal_Opcode();
    if (UseAVX > 0) {
      int vlen_enc = vector_length_encoding(this);
      __ vshiftq(opcode, $dst$$XMMRegister, $src$$XMMRegister, $shift$$XMMRegister, vlen_enc);
    } else {
      assert(vector_length(this) == 2, "");
      __ movdqu($dst$$XMMRegister, $src$$XMMRegister);
      __ vshiftq(opcode, $dst$$XMMRegister, $shift$$XMMRegister);
    }
  %}
  ins_pipe( pipe_slow );
%}

// Longs vector constant shift
instruct vshiftL_imm(vec dst, vec src, immI8 shift) %{
  match(Set dst (LShiftVL src (LShiftCntV shift)));
  match(Set dst (URShiftVL src (RShiftCntV shift)));
  format %{ "vshiftq_imm  $dst,$src,$shift\t! shift packedL" %}
  ins_encode %{
    int opcode = this->ideal_Opcode();
    if (UseAVX > 0) {
      int vector_len = vector_length_encoding(this);
      __ vshiftq_imm(opcode, $dst$$XMMRegister, $src$$XMMRegister, $shift$$constant, vector_len);
    } else {
      assert(vector_length(this) == 2, "");
      __ movdqu($dst$$XMMRegister, $src$$XMMRegister);
      __ vshiftq_imm(opcode, $dst$$XMMRegister, $shift$$constant);
    }
  %}
  ins_pipe( pipe_slow );
%}

// -------------------ArithmeticRightShift -----------------------------------
// Long vector arithmetic right shift
instruct vshiftL_arith_reg(vec dst, vec src, vec shift, vec tmp, rRegI scratch) %{
  predicate(VectorNode::is_vshift_cnt(n->in(2)) && UseAVX <= 2);
  match(Set dst (RShiftVL src shift));
  effect(TEMP dst, TEMP tmp, TEMP scratch);
  format %{ "vshiftq $dst,$src,$shift" %}
  ins_encode %{
    uint vlen = vector_length(this);
    if (vlen == 2) {
      assert(UseSSE >= 2, "required");
      __ movdqu($dst$$XMMRegister, $src$$XMMRegister);
      __ psrlq($dst$$XMMRegister, $shift$$XMMRegister);
      __ movdqu($tmp$$XMMRegister, ExternalAddress(vector_long_sign_mask()), $scratch$$Register);
      __ psrlq($tmp$$XMMRegister, $shift$$XMMRegister);
      __ pxor($dst$$XMMRegister, $tmp$$XMMRegister);
      __ psubq($dst$$XMMRegister, $tmp$$XMMRegister);
    } else {
      assert(vlen == 4, "sanity");
      assert(UseAVX > 1, "required");
      int vlen_enc = Assembler::AVX_256bit;
      __ vpsrlq($dst$$XMMRegister, $src$$XMMRegister, $shift$$XMMRegister, vlen_enc);
      __ vmovdqu($tmp$$XMMRegister, ExternalAddress(vector_long_sign_mask()), $scratch$$Register);
      __ vpsrlq($tmp$$XMMRegister, $tmp$$XMMRegister, $shift$$XMMRegister, vlen_enc);
      __ vpxor($dst$$XMMRegister, $dst$$XMMRegister, $tmp$$XMMRegister, vlen_enc);
      __ vpsubq($dst$$XMMRegister, $dst$$XMMRegister, $tmp$$XMMRegister, vlen_enc);
    }
  %}
  ins_pipe( pipe_slow );
%}

instruct vshiftL_arith_reg_evex(vec dst, vec src, vec shift) %{
  predicate(VectorNode::is_vshift_cnt(n->in(2)) && UseAVX > 2);
  match(Set dst (RShiftVL src shift));
  format %{ "vshiftq $dst,$src,$shift" %}
  ins_encode %{
    int vlen_enc = vector_length_encoding(this);
    __ evpsraq($dst$$XMMRegister, $src$$XMMRegister, $shift$$XMMRegister, vlen_enc);
  %}
  ins_pipe( pipe_slow );
%}

// ------------------- Variable Shift -----------------------------
// Byte variable shift
instruct vshift8B_var_nobw(vec dst, vec src, vec shift, vec vtmp, rRegP scratch) %{
  predicate(vector_length(n) <= 8 &&
            !VectorNode::is_vshift_cnt(n->in(2)) &&
            !VM_Version::supports_avx512bw());
  match(Set dst ( LShiftVB src shift));
  match(Set dst ( RShiftVB src shift));
  match(Set dst (URShiftVB src shift));
  effect(TEMP dst, TEMP vtmp, TEMP scratch);
  format %{ "vector_varshift_byte $dst, $src, $shift\n\t! using $vtmp, $scratch as TEMP" %}
  ins_encode %{
    assert(UseAVX >= 2, "required");

    int opcode = this->ideal_Opcode();
    int vlen_enc = Assembler::AVX_128bit;
    __ varshiftbw(opcode, $dst$$XMMRegister, $src$$XMMRegister, $shift$$XMMRegister, vlen_enc, $vtmp$$XMMRegister, $scratch$$Register);
    __ vpackuswb($dst$$XMMRegister, $dst$$XMMRegister, $dst$$XMMRegister, 0);
  %}
  ins_pipe( pipe_slow );
%}

instruct vshift16B_var_nobw(vec dst, vec src, vec shift, vec vtmp1, vec vtmp2, rRegP scratch) %{
  predicate(vector_length(n) == 16 &&
            !VectorNode::is_vshift_cnt(n->in(2)) &&
            !VM_Version::supports_avx512bw());
  match(Set dst ( LShiftVB src shift));
  match(Set dst ( RShiftVB src shift));
  match(Set dst (URShiftVB src shift));
  effect(TEMP dst, TEMP vtmp1, TEMP vtmp2, TEMP scratch);
  format %{ "vector_varshift_byte $dst, $src, $shift\n\t! using $vtmp1, $vtmp2 and $scratch as TEMP" %}
  ins_encode %{
    assert(UseAVX >= 2, "required");

    int opcode = this->ideal_Opcode();
    int vlen_enc = Assembler::AVX_128bit;
    // Shift lower half and get word result in dst
    __ varshiftbw(opcode, $dst$$XMMRegister, $src$$XMMRegister, $shift$$XMMRegister, vlen_enc, $vtmp1$$XMMRegister, $scratch$$Register);

    // Shift upper half and get word result in vtmp1
    __ vpshufd($vtmp1$$XMMRegister, $src$$XMMRegister, 0xE, 0);
    __ vpshufd($vtmp2$$XMMRegister, $shift$$XMMRegister, 0xE, 0);
    __ varshiftbw(opcode, $vtmp1$$XMMRegister, $vtmp1$$XMMRegister, $vtmp2$$XMMRegister, vlen_enc, $vtmp2$$XMMRegister, $scratch$$Register);

    // Merge and down convert the two word results to byte in dst
    __ vpackuswb($dst$$XMMRegister, $dst$$XMMRegister, $vtmp1$$XMMRegister, 0);
  %}
  ins_pipe( pipe_slow );
%}

instruct vshift32B_var_nobw(vec dst, vec src, vec shift, vec vtmp1, vec vtmp2, vec vtmp3, vec vtmp4, rRegP scratch) %{
  predicate(vector_length(n) == 32 &&
            !VectorNode::is_vshift_cnt(n->in(2)) &&
            !VM_Version::supports_avx512bw());
  match(Set dst ( LShiftVB src shift));
  match(Set dst ( RShiftVB src shift));
  match(Set dst (URShiftVB src shift));
  effect(TEMP dst, TEMP vtmp1, TEMP vtmp2, TEMP vtmp3, TEMP vtmp4, TEMP scratch);
  format %{ "vector_varshift_byte $dst, $src, $shift\n\t using $vtmp1, $vtmp2, $vtmp3, $vtmp4 and $scratch as TEMP" %}
  ins_encode %{
    assert(UseAVX >= 2, "required");

    int opcode = this->ideal_Opcode();
    int vlen_enc = Assembler::AVX_128bit;
    // Process lower 128 bits and get result in dst
    __ varshiftbw(opcode, $dst$$XMMRegister, $src$$XMMRegister, $shift$$XMMRegister, vlen_enc, $vtmp1$$XMMRegister, $scratch$$Register);
    __ vpshufd($vtmp1$$XMMRegister, $src$$XMMRegister, 0xE, 0);
    __ vpshufd($vtmp2$$XMMRegister, $shift$$XMMRegister, 0xE, 0);
    __ varshiftbw(opcode, $vtmp1$$XMMRegister, $vtmp1$$XMMRegister, $vtmp2$$XMMRegister, vlen_enc, $vtmp2$$XMMRegister, $scratch$$Register);
    __ vpackuswb($dst$$XMMRegister, $dst$$XMMRegister, $vtmp1$$XMMRegister, 0);

    // Process higher 128 bits and get result in vtmp3
    __ vextracti128_high($vtmp1$$XMMRegister, $src$$XMMRegister);
    __ vextracti128_high($vtmp2$$XMMRegister, $shift$$XMMRegister);
    __ varshiftbw(opcode, $vtmp3$$XMMRegister, $vtmp1$$XMMRegister, $vtmp2$$XMMRegister, vlen_enc, $vtmp4$$XMMRegister, $scratch$$Register);
    __ vpshufd($vtmp1$$XMMRegister, $vtmp1$$XMMRegister, 0xE, 0);
    __ vpshufd($vtmp2$$XMMRegister, $vtmp2$$XMMRegister, 0xE, 0);
    __ varshiftbw(opcode, $vtmp1$$XMMRegister, $vtmp1$$XMMRegister, $vtmp2$$XMMRegister, vlen_enc, $vtmp2$$XMMRegister, $scratch$$Register);
    __ vpackuswb($vtmp1$$XMMRegister, $vtmp3$$XMMRegister, $vtmp1$$XMMRegister, 0);

    // Merge the two results in dst
    __ vinserti128($dst$$XMMRegister, $dst$$XMMRegister, $vtmp1$$XMMRegister, 0x1);
  %}
  ins_pipe( pipe_slow );
%}

instruct vshiftB_var_evex_bw(vec dst, vec src, vec shift, vec vtmp, rRegP scratch) %{
  predicate(vector_length(n) <= 32 &&
            !VectorNode::is_vshift_cnt(n->in(2)) &&
            VM_Version::supports_avx512bw());
  match(Set dst ( LShiftVB src shift));
  match(Set dst ( RShiftVB src shift));
  match(Set dst (URShiftVB src shift));
  effect(TEMP dst, TEMP vtmp, TEMP scratch);
  format %{ "vector_varshift_byte $dst, $src, $shift\n\t! using $vtmp, $scratch as TEMP" %}
  ins_encode %{
    assert(UseAVX > 2, "required");

    int opcode = this->ideal_Opcode();
    int vlen_enc = vector_length_encoding(this);
    __ evarshiftb(opcode, $dst$$XMMRegister, $src$$XMMRegister, $shift$$XMMRegister, vlen_enc, $vtmp$$XMMRegister, $scratch$$Register);
  %}
  ins_pipe( pipe_slow );
%}

instruct vshift64B_var_evex_bw(vec dst, vec src, vec shift, vec vtmp1, vec vtmp2, rRegP scratch) %{
  predicate(vector_length(n) == 64 &&
            !VectorNode::is_vshift_cnt(n->in(2)) &&
            VM_Version::supports_avx512bw());
  match(Set dst ( LShiftVB src shift));
  match(Set dst ( RShiftVB src shift));
  match(Set dst (URShiftVB src shift));
  effect(TEMP dst, TEMP vtmp1, TEMP vtmp2, TEMP scratch);
  format %{ "vector_varshift_byte $dst, $src, $shift\n\t! using $vtmp1, $vtmp2 and $scratch as TEMP" %}
  ins_encode %{
    assert(UseAVX > 2, "required");

    int opcode = this->ideal_Opcode();
    int vlen_enc = Assembler::AVX_256bit;
    __ evarshiftb(opcode, $dst$$XMMRegister, $src$$XMMRegister, $shift$$XMMRegister, vlen_enc, $vtmp1$$XMMRegister, $scratch$$Register);
    __ vextracti64x4_high($vtmp1$$XMMRegister, $src$$XMMRegister);
    __ vextracti64x4_high($vtmp2$$XMMRegister, $shift$$XMMRegister);
    __ evarshiftb(opcode, $vtmp1$$XMMRegister, $vtmp1$$XMMRegister, $vtmp2$$XMMRegister, vlen_enc, $vtmp2$$XMMRegister, $scratch$$Register);
    __ vinserti64x4($dst$$XMMRegister, $dst$$XMMRegister, $vtmp1$$XMMRegister, 0x1);
  %}
  ins_pipe( pipe_slow );
%}

// Short variable shift
instruct vshift8S_var_nobw(vec dst, vec src, vec shift, vec vtmp, rRegP scratch) %{
  predicate(vector_length(n) <= 8 &&
            !VectorNode::is_vshift_cnt(n->in(2)) &&
            !VM_Version::supports_avx512bw());
  match(Set dst ( LShiftVS src shift));
  match(Set dst ( RShiftVS src shift));
  match(Set dst (URShiftVS src shift));
  effect(TEMP dst, TEMP vtmp, TEMP scratch);
  format %{ "vector_var_shift_left_short $dst, $src, $shift\n\t" %}
  ins_encode %{
    assert(UseAVX >= 2, "required");

    int opcode = this->ideal_Opcode();
    bool sign = (opcode != Op_URShiftVS);
    int vlen_enc = Assembler::AVX_256bit;
    __ vextendwd(sign, $dst$$XMMRegister, $src$$XMMRegister, 1);
    __ vpmovzxwd($vtmp$$XMMRegister, $shift$$XMMRegister, 1);
    __ varshiftd(opcode, $dst$$XMMRegister, $dst$$XMMRegister, $vtmp$$XMMRegister, vlen_enc);
    __ vpand($dst$$XMMRegister, $dst$$XMMRegister, ExternalAddress(vector_int_to_short_mask()), vlen_enc, $scratch$$Register);
    __ vextracti128_high($vtmp$$XMMRegister, $dst$$XMMRegister);
    __ vpackusdw($dst$$XMMRegister, $dst$$XMMRegister, $vtmp$$XMMRegister, 0);
  %}
  ins_pipe( pipe_slow );
%}

instruct vshift16S_var_nobw(vec dst, vec src, vec shift, vec vtmp1, vec vtmp2, rRegP scratch) %{
  predicate(vector_length(n) == 16 &&
            !VectorNode::is_vshift_cnt(n->in(2)) &&
            !VM_Version::supports_avx512bw());
  match(Set dst ( LShiftVS src shift));
  match(Set dst ( RShiftVS src shift));
  match(Set dst (URShiftVS src shift));
  effect(TEMP dst, TEMP vtmp1, TEMP vtmp2, TEMP scratch);
  format %{ "vector_var_shift_left_short $dst, $src, $shift\n\t" %}
  ins_encode %{
    assert(UseAVX >= 2, "required");

    int opcode = this->ideal_Opcode();
    bool sign = (opcode != Op_URShiftVS);
    int vlen_enc = Assembler::AVX_256bit;
    // Shift lower half, with result in vtmp2 usign vtmp1 as TEMP
    __ vextendwd(sign, $vtmp2$$XMMRegister, $src$$XMMRegister, vlen_enc);
    __ vpmovzxwd($vtmp1$$XMMRegister, $shift$$XMMRegister, vlen_enc);
    __ varshiftd(opcode, $vtmp2$$XMMRegister, $vtmp2$$XMMRegister, $vtmp1$$XMMRegister, vlen_enc);
    __ vpand($vtmp2$$XMMRegister, $vtmp2$$XMMRegister, ExternalAddress(vector_int_to_short_mask()), vlen_enc, $scratch$$Register);

    // Shift upper half, with result in dst usign vtmp1 as TEMP
    __ vextracti128_high($dst$$XMMRegister, $src$$XMMRegister);
    __ vextracti128_high($vtmp1$$XMMRegister, $shift$$XMMRegister);
    __ vextendwd(sign, $dst$$XMMRegister, $dst$$XMMRegister, vlen_enc);
    __ vpmovzxwd($vtmp1$$XMMRegister, $vtmp1$$XMMRegister, vlen_enc);
    __ varshiftd(opcode, $dst$$XMMRegister, $dst$$XMMRegister, $vtmp1$$XMMRegister, vlen_enc);
    __ vpand($dst$$XMMRegister, $dst$$XMMRegister, ExternalAddress(vector_int_to_short_mask()), vlen_enc, $scratch$$Register);

    // Merge lower and upper half result into dst
    __ vpackusdw($dst$$XMMRegister, $vtmp2$$XMMRegister, $dst$$XMMRegister, vlen_enc);
    __ vpermq($dst$$XMMRegister, $dst$$XMMRegister, 0xD8, vlen_enc);
  %}
  ins_pipe( pipe_slow );
%}

instruct vshift16S_var_evex_bw(vec dst, vec src, vec shift) %{
  predicate(!VectorNode::is_vshift_cnt(n->in(2)) &&
            VM_Version::supports_avx512bw());
  match(Set dst ( LShiftVS src shift));
  match(Set dst ( RShiftVS src shift));
  match(Set dst (URShiftVS src shift));
  format %{ "vector_varshift_short $dst,$src,$shift\t!" %}
  ins_encode %{
    assert(UseAVX > 2, "required");

    int opcode = this->ideal_Opcode();
    int vlen_enc = vector_length_encoding(this);
    if (!VM_Version::supports_avx512vl()) {
      vlen_enc = Assembler::AVX_512bit;
    }
    __ varshiftw(opcode, $dst$$XMMRegister, $src$$XMMRegister, $shift$$XMMRegister, vlen_enc);
  %}
  ins_pipe( pipe_slow );
%}

//Integer variable shift
instruct vshiftI_var(vec dst, vec src, vec shift) %{
  predicate(!VectorNode::is_vshift_cnt(n->in(2)));
  match(Set dst ( LShiftVI src shift));
  match(Set dst ( RShiftVI src shift));
  match(Set dst (URShiftVI src shift));
  format %{ "vector_varshift_int $dst,$src,$shift\t!" %}
  ins_encode %{
    assert(UseAVX >= 2, "required");

    int opcode = this->ideal_Opcode();
    int vlen_enc = vector_length_encoding(this);
    __ varshiftd(opcode, $dst$$XMMRegister, $src$$XMMRegister, $shift$$XMMRegister, vlen_enc);
  %}
  ins_pipe( pipe_slow );
%}

//Long variable shift
instruct vshiftL_var(vec dst, vec src, vec shift) %{
  predicate(!VectorNode::is_vshift_cnt(n->in(2)));
  match(Set dst ( LShiftVL src shift));
  match(Set dst (URShiftVL src shift));
  format %{ "vector_varshift_long $dst,$src,$shift\t!" %}
  ins_encode %{
    assert(UseAVX >= 2, "required");

    int opcode = this->ideal_Opcode();
    int vlen_enc = vector_length_encoding(this);
    __ varshiftq(opcode, $dst$$XMMRegister, $src$$XMMRegister, $shift$$XMMRegister, vlen_enc);
  %}
  ins_pipe( pipe_slow );
%}

//Long variable right shift arithmetic
instruct vshiftL_arith_var(vec dst, vec src, vec shift, vec vtmp) %{
  predicate(vector_length(n) <= 4 &&
            !VectorNode::is_vshift_cnt(n->in(2)) &&
            UseAVX == 2);
  match(Set dst (RShiftVL src shift));
  effect(TEMP dst, TEMP vtmp);
  format %{ "vector_varshift_long  $dst,$src,$shift\n\t! using $vtmp as TEMP" %}
  ins_encode %{
    int opcode = this->ideal_Opcode();
    int vlen_enc = vector_length_encoding(this);
    __ varshiftq(opcode, $dst$$XMMRegister, $src$$XMMRegister, $shift$$XMMRegister, vlen_enc,
                 $vtmp$$XMMRegister);
  %}
  ins_pipe( pipe_slow );
%}

instruct vshiftL_arith_var_evex(vec dst, vec src, vec shift) %{
  predicate(!VectorNode::is_vshift_cnt(n->in(2)) &&
            UseAVX > 2);
  match(Set dst (RShiftVL src shift));
  format %{ "vector_varfshift_long $dst,$src,$shift\t!" %}
  ins_encode %{
    int opcode = this->ideal_Opcode();
    int vlen_enc = vector_length_encoding(this);
    __ varshiftq(opcode, $dst$$XMMRegister, $src$$XMMRegister, $shift$$XMMRegister, vlen_enc);
  %}
  ins_pipe( pipe_slow );
%}

// --------------------------------- AND --------------------------------------

instruct vand(vec dst, vec src) %{
  predicate(UseAVX == 0);
  match(Set dst (AndV dst src));
  format %{ "pand    $dst,$src\t! and vectors" %}
  ins_encode %{
    __ pand($dst$$XMMRegister, $src$$XMMRegister);
  %}
  ins_pipe( pipe_slow );
%}

instruct vand_reg(vec dst, vec src1, vec src2) %{
  predicate(UseAVX > 0);
  match(Set dst (AndV src1 src2));
  format %{ "vpand   $dst,$src1,$src2\t! and vectors" %}
  ins_encode %{
    int vlen_enc = vector_length_encoding(this);
    __ vpand($dst$$XMMRegister, $src1$$XMMRegister, $src2$$XMMRegister, vlen_enc);
  %}
  ins_pipe( pipe_slow );
%}

instruct vand_mem(vec dst, vec src, memory mem) %{
  predicate(UseAVX > 0);
  match(Set dst (AndV src (LoadVector mem)));
  format %{ "vpand   $dst,$src,$mem\t! and vectors" %}
  ins_encode %{
    int vlen_enc = vector_length_encoding(this);
    __ vpand($dst$$XMMRegister, $src$$XMMRegister, $mem$$Address, vlen_enc);
  %}
  ins_pipe( pipe_slow );
%}

// --------------------------------- OR ---------------------------------------

instruct vor(vec dst, vec src) %{
  predicate(UseAVX == 0);
  match(Set dst (OrV dst src));
  format %{ "por     $dst,$src\t! or vectors" %}
  ins_encode %{
    __ por($dst$$XMMRegister, $src$$XMMRegister);
  %}
  ins_pipe( pipe_slow );
%}

instruct vor_reg(vec dst, vec src1, vec src2) %{
  predicate(UseAVX > 0);
  match(Set dst (OrV src1 src2));
  format %{ "vpor    $dst,$src1,$src2\t! or vectors" %}
  ins_encode %{
    int vlen_enc = vector_length_encoding(this);
    __ vpor($dst$$XMMRegister, $src1$$XMMRegister, $src2$$XMMRegister, vlen_enc);
  %}
  ins_pipe( pipe_slow );
%}

instruct vor_mem(vec dst, vec src, memory mem) %{
  predicate(UseAVX > 0);
  match(Set dst (OrV src (LoadVector mem)));
  format %{ "vpor    $dst,$src,$mem\t! or vectors" %}
  ins_encode %{
    int vlen_enc = vector_length_encoding(this);
    __ vpor($dst$$XMMRegister, $src$$XMMRegister, $mem$$Address, vlen_enc);
  %}
  ins_pipe( pipe_slow );
%}

// --------------------------------- XOR --------------------------------------

instruct vxor(vec dst, vec src) %{
  predicate(UseAVX == 0);
  match(Set dst (XorV dst src));
  format %{ "pxor    $dst,$src\t! xor vectors" %}
  ins_encode %{
    __ pxor($dst$$XMMRegister, $src$$XMMRegister);
  %}
  ins_pipe( pipe_slow );
%}

instruct vxor_reg(vec dst, vec src1, vec src2) %{
  predicate(UseAVX > 0);
  match(Set dst (XorV src1 src2));
  format %{ "vpxor   $dst,$src1,$src2\t! xor vectors" %}
  ins_encode %{
    int vlen_enc = vector_length_encoding(this);
    __ vpxor($dst$$XMMRegister, $src1$$XMMRegister, $src2$$XMMRegister, vlen_enc);
  %}
  ins_pipe( pipe_slow );
%}

instruct vxor_mem(vec dst, vec src, memory mem) %{
  predicate(UseAVX > 0);
  match(Set dst (XorV src (LoadVector mem)));
  format %{ "vpxor   $dst,$src,$mem\t! xor vectors" %}
  ins_encode %{
    int vlen_enc = vector_length_encoding(this);
    __ vpxor($dst$$XMMRegister, $src$$XMMRegister, $mem$$Address, vlen_enc);
  %}
  ins_pipe( pipe_slow );
%}

// --------------------------------- VectorCast --------------------------------------

instruct vcastBtoX(vec dst, vec src) %{
  match(Set dst (VectorCastB2X src));
  format %{ "vector_cast_b2x $dst,$src\t!" %}
  ins_encode %{
    assert(UseAVX > 0, "required");

    BasicType to_elem_bt = vector_element_basic_type(this);
    int vlen_enc = vector_length_encoding(this);
    switch (to_elem_bt) {
      case T_SHORT:
        __ vpmovsxbw($dst$$XMMRegister, $src$$XMMRegister, vlen_enc);
        break;
      case T_INT:
        __ vpmovsxbd($dst$$XMMRegister, $src$$XMMRegister, vlen_enc);
        break;
      case T_FLOAT:
        __ vpmovsxbd($dst$$XMMRegister, $src$$XMMRegister, vlen_enc);
        __ vcvtdq2ps($dst$$XMMRegister, $dst$$XMMRegister, vlen_enc);
        break;
      case T_LONG:
        __ vpmovsxbq($dst$$XMMRegister, $src$$XMMRegister, vlen_enc);
        break;
      case T_DOUBLE:
        __ vpmovsxbd($dst$$XMMRegister, $src$$XMMRegister, vlen_enc);
        __ vcvtdq2pd($dst$$XMMRegister, $dst$$XMMRegister, vlen_enc);
        break;

      default: assert(false, "%s", type2name(to_elem_bt));
    }
  %}
  ins_pipe( pipe_slow );
%}

instruct castStoX(vec dst, vec src, rRegP scratch) %{
  predicate(UseAVX <= 2 &&
            vector_length(n->in(1)) <= 8 && // src
            vector_element_basic_type(n) == T_BYTE);
  effect(TEMP scratch);
  match(Set dst (VectorCastS2X src));
  format %{ "vector_cast_s2x $dst,$src\t! using $scratch as TEMP" %}
  ins_encode %{
    assert(UseAVX > 0, "required");

    __ vpand($dst$$XMMRegister, $src$$XMMRegister, ExternalAddress(vector_short_to_byte_mask()), 0, $scratch$$Register);
    __ vpackuswb($dst$$XMMRegister, $dst$$XMMRegister, $dst$$XMMRegister, 0);
  %}
  ins_pipe( pipe_slow );
%}

instruct vcastStoX(vec dst, vec src, vec vtmp, rRegP scratch) %{
  predicate(UseAVX <= 2 &&
            vector_length(n->in(1)) == 16 && // src
            vector_element_basic_type(n) == T_BYTE);
  effect(TEMP dst, TEMP vtmp, TEMP scratch);
  match(Set dst (VectorCastS2X src));
  format %{ "vector_cast_s2x $dst,$src\t! using $vtmp, $scratch as TEMP" %}
  ins_encode %{
    assert(UseAVX > 0, "required");

    int vlen_enc = vector_length_encoding(vector_length_in_bytes(this, $src));
    __ vpand($dst$$XMMRegister, $src$$XMMRegister, ExternalAddress(vector_short_to_byte_mask()), vlen_enc, $scratch$$Register);
    __ vextracti128($vtmp$$XMMRegister, $dst$$XMMRegister, 0x1);
    __ vpackuswb($dst$$XMMRegister, $dst$$XMMRegister, $vtmp$$XMMRegister, 0);
  %}
  ins_pipe( pipe_slow );
%}

instruct vcastStoX_evex(vec dst, vec src) %{
  predicate(UseAVX > 2 ||
            (vector_length_in_bytes(n) >= vector_length_in_bytes(n->in(1)))); // dst >= src
  match(Set dst (VectorCastS2X src));
  format %{ "vector_cast_s2x $dst,$src\t!" %}
  ins_encode %{
    BasicType to_elem_bt = vector_element_basic_type(this);
    int src_vlen_enc = vector_length_encoding(this, $src);
    int vlen_enc = vector_length_encoding(this);
    switch (to_elem_bt) {
      case T_BYTE:
        if (!VM_Version::supports_avx512vl()) {
          vlen_enc = Assembler::AVX_512bit;
        }
        __ evpmovwb($dst$$XMMRegister, $src$$XMMRegister, src_vlen_enc);
        break;
      case T_INT:
        __ vpmovsxwd($dst$$XMMRegister, $src$$XMMRegister, vlen_enc);
        break;
      case T_FLOAT:
        __ vpmovsxwd($dst$$XMMRegister, $src$$XMMRegister, vlen_enc);
        __ vcvtdq2ps($dst$$XMMRegister, $dst$$XMMRegister, vlen_enc);
        break;
      case T_LONG:
        __ vpmovsxwq($dst$$XMMRegister, $src$$XMMRegister, vlen_enc);
        break;
      case T_DOUBLE:
        __ vpmovsxwd($dst$$XMMRegister, $src$$XMMRegister, vlen_enc);
        __ vcvtdq2pd($dst$$XMMRegister, $dst$$XMMRegister, vlen_enc);
        break;
      default:
        ShouldNotReachHere();
    }
  %}
  ins_pipe( pipe_slow );
%}

instruct castItoX(vec dst, vec src, rRegP scratch) %{
  predicate(UseAVX <= 2 &&
            (vector_length_in_bytes(n->in(1)) <= 16) &&
            (vector_length_in_bytes(n) < vector_length_in_bytes(n->in(1)))); // dst < src
  match(Set dst (VectorCastI2X src));
  format %{ "vector_cast_i2x $dst,$src\t! using $scratch as TEMP" %}
  effect(TEMP scratch);
  ins_encode %{
    assert(UseAVX > 0, "required");

    BasicType to_elem_bt = vector_element_basic_type(this);
    int vlen_enc = vector_length_encoding(this, $src);

    if (to_elem_bt == T_BYTE) {
      __ vpand($dst$$XMMRegister, $src$$XMMRegister, ExternalAddress(vector_int_to_byte_mask()), vlen_enc, $scratch$$Register);
      __ vpackusdw($dst$$XMMRegister, $dst$$XMMRegister, $dst$$XMMRegister, vlen_enc);
      __ vpackuswb($dst$$XMMRegister, $dst$$XMMRegister, $dst$$XMMRegister, vlen_enc);
    } else {
      assert(to_elem_bt == T_SHORT, "%s", type2name(to_elem_bt));
      __ vpand($dst$$XMMRegister, $src$$XMMRegister, ExternalAddress(vector_int_to_short_mask()), vlen_enc, $scratch$$Register);
      __ vpackusdw($dst$$XMMRegister, $dst$$XMMRegister, $dst$$XMMRegister, vlen_enc);
    }
  %}
  ins_pipe( pipe_slow );
%}

instruct vcastItoX(vec dst, vec src, vec vtmp, rRegP scratch) %{
  predicate(UseAVX <= 2 &&
            (vector_length_in_bytes(n->in(1)) == 32) &&
            (vector_length_in_bytes(n) < vector_length_in_bytes(n->in(1)))); // dst < src
  match(Set dst (VectorCastI2X src));
  format %{ "vector_cast_i2x $dst,$src\t! using $vtmp and $scratch as TEMP" %}
  effect(TEMP dst, TEMP vtmp, TEMP scratch);
  ins_encode %{
    assert(UseAVX > 0, "required");

    BasicType to_elem_bt = vector_element_basic_type(this);
    int vlen_enc = vector_length_encoding(this, $src);

    if (to_elem_bt == T_BYTE) {
      __ vpand($vtmp$$XMMRegister, $src$$XMMRegister, ExternalAddress(vector_int_to_byte_mask()), vlen_enc, $scratch$$Register);
      __ vextracti128($dst$$XMMRegister, $vtmp$$XMMRegister, 0x1);
      __ vpackusdw($dst$$XMMRegister, $vtmp$$XMMRegister, $dst$$XMMRegister, vlen_enc);
      __ vpackuswb($dst$$XMMRegister, $dst$$XMMRegister, $dst$$XMMRegister, Assembler::AVX_128bit);
    } else {
      assert(to_elem_bt == T_SHORT, "%s", type2name(to_elem_bt));
      __ vpand($vtmp$$XMMRegister, $src$$XMMRegister, ExternalAddress(vector_int_to_short_mask()), vlen_enc, $scratch$$Register);
      __ vextracti128($dst$$XMMRegister, $vtmp$$XMMRegister, 0x1);
      __ vpackusdw($dst$$XMMRegister, $vtmp$$XMMRegister, $dst$$XMMRegister, vlen_enc);
    }
  %}
  ins_pipe( pipe_slow );
%}

instruct vcastItoX_evex(vec dst, vec src) %{
  predicate(UseAVX > 2 ||
            (vector_length_in_bytes(n) >= vector_length_in_bytes(n->in(1)))); // dst >= src
  match(Set dst (VectorCastI2X src));
  format %{ "vector_cast_i2x $dst,$src\t!" %}
  ins_encode %{
    assert(UseAVX > 0, "required");

    BasicType dst_elem_bt = vector_element_basic_type(this);
    int src_vlen_enc = vector_length_encoding(this, $src);
    int dst_vlen_enc = vector_length_encoding(this);
    switch (dst_elem_bt) {
      case T_BYTE:
        if (!VM_Version::supports_avx512vl()) {
          src_vlen_enc = Assembler::AVX_512bit;
        }
        __ evpmovdb($dst$$XMMRegister, $src$$XMMRegister, src_vlen_enc);
        break;
      case T_SHORT:
        if (!VM_Version::supports_avx512vl()) {
          src_vlen_enc = Assembler::AVX_512bit;
        }
        __ evpmovdw($dst$$XMMRegister, $src$$XMMRegister, src_vlen_enc);
        break;
      case T_FLOAT:
        __ vcvtdq2ps($dst$$XMMRegister, $dst$$XMMRegister, dst_vlen_enc);
        break;
      case T_LONG:
        __ vpmovsxdq($dst$$XMMRegister, $src$$XMMRegister, dst_vlen_enc);
        break;
      case T_DOUBLE:
        __ vcvtdq2pd($dst$$XMMRegister, $dst$$XMMRegister, dst_vlen_enc);
        break;
      default:
        ShouldNotReachHere();
    }
  %}
  ins_pipe( pipe_slow );
%}

instruct vcastLtoBS(vec dst, vec src, rRegP scratch) %{
  predicate((vector_element_basic_type(n) == T_BYTE || vector_element_basic_type(n) == T_SHORT) &&
            UseAVX <= 2);
  match(Set dst (VectorCastL2X src));
  effect(TEMP scratch);
  format %{ "vector_cast_l2x  $dst,$src\t! using $scratch as TEMP" %}
  ins_encode %{
    assert(UseAVX > 0, "required");

    int vlen = vector_length_in_bytes(this, $src);
    BasicType to_elem_bt  = vector_element_basic_type(this);
    AddressLiteral mask_addr = (to_elem_bt == T_BYTE) ? ExternalAddress(vector_int_to_byte_mask())
                                                      : ExternalAddress(vector_int_to_short_mask());
    if (vlen <= 16) {
      __ vpshufd($dst$$XMMRegister, $src$$XMMRegister, 8, Assembler::AVX_128bit);
      __ vpand($dst$$XMMRegister, $dst$$XMMRegister, mask_addr, Assembler::AVX_128bit, $scratch$$Register);
      __ vpackusdw($dst$$XMMRegister, $dst$$XMMRegister, $dst$$XMMRegister, Assembler::AVX_128bit);
    } else {
      assert(vlen <= 32, "required");
      __ vpermilps($dst$$XMMRegister, $src$$XMMRegister, 8, Assembler::AVX_256bit);
      __ vpermpd($dst$$XMMRegister, $dst$$XMMRegister, 8, Assembler::AVX_256bit);
      __ vpand($dst$$XMMRegister, $dst$$XMMRegister, mask_addr, Assembler::AVX_128bit, $scratch$$Register);
      __ vpackusdw($dst$$XMMRegister, $dst$$XMMRegister, $dst$$XMMRegister, Assembler::AVX_128bit);
    }
    if (to_elem_bt == T_BYTE) {
      __ vpackuswb($dst$$XMMRegister, $dst$$XMMRegister, $dst$$XMMRegister, Assembler::AVX_128bit);
    }
  %}
  ins_pipe( pipe_slow );
%}

instruct vcastLtoX_evex(vec dst, vec src) %{
  predicate(UseAVX > 2 ||
            (vector_element_basic_type(n) == T_INT ||
             vector_element_basic_type(n) == T_FLOAT ||
             vector_element_basic_type(n) == T_DOUBLE));
  match(Set dst (VectorCastL2X src));
  format %{ "vector_cast_l2x  $dst,$src\t!" %}
  ins_encode %{
    BasicType to_elem_bt = vector_element_basic_type(this);
    int vlen = vector_length_in_bytes(this, $src);
    int vlen_enc = vector_length_encoding(this, $src);
    switch (to_elem_bt) {
      case T_BYTE:
        if (UseAVX > 2 && !VM_Version::supports_avx512vl()) {
          vlen_enc = Assembler::AVX_512bit;
        }
        __ evpmovqb($dst$$XMMRegister, $src$$XMMRegister, vlen_enc);
        break;
      case T_SHORT:
        if (UseAVX > 2 && !VM_Version::supports_avx512vl()) {
          vlen_enc = Assembler::AVX_512bit;
        }
        __ evpmovqw($dst$$XMMRegister, $src$$XMMRegister, vlen_enc);
        break;
      case T_INT:
        if (vlen == 8) {
          if ($dst$$XMMRegister != $src$$XMMRegister) {
            __ movflt($dst$$XMMRegister, $src$$XMMRegister);
          }
        } else if (vlen == 16) {
          __ pshufd($dst$$XMMRegister, $src$$XMMRegister, 8);
        } else if (vlen == 32) {
          if (UseAVX > 2) {
            if (!VM_Version::supports_avx512vl()) {
              vlen_enc = Assembler::AVX_512bit;
            }
            __ evpmovqd($dst$$XMMRegister, $src$$XMMRegister, vlen_enc);
          } else {
            __ vpermilps($dst$$XMMRegister, $src$$XMMRegister, 8, vlen_enc);
            __ vpermpd($dst$$XMMRegister, $dst$$XMMRegister, 8, vlen_enc);
          }
        } else { // vlen == 64
          __ evpmovqd($dst$$XMMRegister, $src$$XMMRegister, vlen_enc);
        }
        break;
      case T_FLOAT:
        assert(UseAVX > 2 && VM_Version::supports_avx512dq(), "required");
        __ evcvtqq2ps($dst$$XMMRegister, $src$$XMMRegister, vlen_enc);
        break;
      case T_DOUBLE:
        assert(UseAVX > 2 && VM_Version::supports_avx512dq(), "required");
        __ evcvtqq2pd($dst$$XMMRegister, $src$$XMMRegister, vlen_enc);
        break;

      default: assert(false, "%s", type2name(to_elem_bt));
    }
  %}
  ins_pipe( pipe_slow );
%}

instruct vcastFtoD_reg(vec dst, vec src) %{
  predicate(vector_element_basic_type(n) == T_DOUBLE);
  match(Set dst (VectorCastF2X src));
  format %{ "vector_cast_f2x  $dst,$src\t!" %}
  ins_encode %{
    int vlen_enc = vector_length_encoding(this);
    __ vcvtps2pd($dst$$XMMRegister, $src$$XMMRegister, vlen_enc);
  %}
  ins_pipe( pipe_slow );
%}

instruct vcastDtoF_reg(vec dst, vec src) %{
  predicate(vector_element_basic_type(n) == T_FLOAT);
  match(Set dst (VectorCastD2X src));
  format %{ "vector_cast_d2x  $dst,$src\t!" %}
  ins_encode %{
    int vlen_enc = vector_length_encoding(this, $src);
    __ vcvtpd2ps($dst$$XMMRegister, $src$$XMMRegister, vlen_enc);
  %}
  ins_pipe( pipe_slow );
%}

// --------------------------------- VectorMaskCmp --------------------------------------

instruct vcmpFD(legVec dst, legVec src1, legVec src2, immI8 cond) %{
  predicate(vector_length_in_bytes(n->in(1)->in(1)) >=  8 && // src1
            vector_length_in_bytes(n->in(1)->in(1)) <= 32 && // src1
            is_floating_point_type(vector_element_basic_type(n->in(1)->in(1)))); // src1 T_FLOAT, T_DOUBLE
  match(Set dst (VectorMaskCmp (Binary src1 src2) cond));
  format %{ "vector_compare $dst,$src1,$src2,$cond\t!" %}
  ins_encode %{
    int vlen_enc = vector_length_encoding(this, $src1);
    Assembler::ComparisonPredicateFP cmp = booltest_pred_to_comparison_pred_fp($cond$$constant);
    if (vector_element_basic_type(this, $src1) == T_FLOAT) {
      __ vcmpps($dst$$XMMRegister, $src1$$XMMRegister, $src2$$XMMRegister, cmp, vlen_enc);
    } else {
      __ vcmppd($dst$$XMMRegister, $src1$$XMMRegister, $src2$$XMMRegister, cmp, vlen_enc);
    }
  %}
  ins_pipe( pipe_slow );
%}

instruct evcmpFD(vec dst, vec src1, vec src2, immI8 cond, rRegP scratch, kReg ktmp) %{
  predicate(vector_length_in_bytes(n->in(1)->in(1)) == 64 && // src1
            is_floating_point_type(vector_element_basic_type(n->in(1)->in(1)))); // src1 T_FLOAT, T_DOUBLE
  match(Set dst (VectorMaskCmp (Binary src1 src2) cond));
  effect(TEMP scratch, TEMP ktmp);
  format %{ "vector_compare $dst,$src1,$src2,$cond\t! using $scratch as TEMP" %}
  ins_encode %{
    int vlen_enc = Assembler::AVX_512bit;
    Assembler::ComparisonPredicateFP cmp = booltest_pred_to_comparison_pred_fp($cond$$constant);
    KRegister mask = k0; // The comparison itself is not being masked.
    if (vector_element_basic_type(this, $src1) == T_FLOAT) {
      __ evcmpps($ktmp$$KRegister, mask, $src1$$XMMRegister, $src2$$XMMRegister, cmp, vlen_enc);
      __ evmovdqul($dst$$XMMRegister, $ktmp$$KRegister, ExternalAddress(vector_all_bits_set()), false, vlen_enc, $scratch$$Register);
    } else {
      __ evcmppd($ktmp$$KRegister, mask, $src1$$XMMRegister, $src2$$XMMRegister, cmp, vlen_enc);
      __ evmovdquq($dst$$XMMRegister, $ktmp$$KRegister, ExternalAddress(vector_all_bits_set()), false, vlen_enc, $scratch$$Register);
    }
  %}
  ins_pipe( pipe_slow );
%}

instruct vcmp(legVec dst, legVec src1, legVec src2, immI8 cond, rRegP scratch) %{
  predicate((UseAVX <= 2 || !VM_Version::supports_avx512vl()) && 
            !is_unsigned_booltest_pred(n->in(2)->get_int()) &&
            vector_length_in_bytes(n->in(1)->in(1)) >=  8 && // src1
            vector_length_in_bytes(n->in(1)->in(1)) <= 32 && // src1
            is_integral_type(vector_element_basic_type(n->in(1)->in(1)))); // src1
  match(Set dst (VectorMaskCmp (Binary src1 src2) cond));
  effect(TEMP scratch);
  format %{ "vector_compare $dst,$src1,$src2,$cond\t! using $scratch as TEMP" %}
  ins_encode %{
    int vlen_enc = vector_length_encoding(this, $src1);
    Assembler::ComparisonPredicate cmp = booltest_pred_to_comparison_pred($cond$$constant);
    Assembler::Width ww = widthForType(vector_element_basic_type(this, $src1));
    __ vpcmpCCW($dst$$XMMRegister, $src1$$XMMRegister, $src2$$XMMRegister, cmp, ww, vlen_enc, $scratch$$Register);
  %}
  ins_pipe( pipe_slow );
%}

instruct vcmpu(legVec dst, legVec src1, legVec src2, immI8 cond, legVec vtmp1, legVec vtmp2, rRegP scratch) %{
  predicate((UseAVX == 2 || !VM_Version::supports_avx512vl()) && 
            is_unsigned_booltest_pred(n->in(2)->get_int()) &&
            vector_length_in_bytes(n->in(1)->in(1)) >=  8 && // src1
            vector_length_in_bytes(n->in(1)->in(1)) <= 16 && // src1
            is_integral_type(vector_element_basic_type(n->in(1)->in(1)))); // src1
  match(Set dst (VectorMaskCmp (Binary src1 src2) cond));
  effect(TEMP vtmp1, TEMP vtmp2, TEMP scratch);
  format %{ "vector_compareu $dst,$src1,$src2,$cond\t! using $scratch as TEMP" %}
  ins_encode %{
    int vlen = vector_length_in_bytes(this, $src1);
    Assembler::ComparisonPredicate cmp = booltest_pred_to_comparison_pred($cond$$constant);
    BasicType bt = vector_element_basic_type(this, $src1);
    __ vpcmpu(bt, $dst$$XMMRegister, $src1$$XMMRegister, $src2$$XMMRegister, cmp, vlen, $vtmp1$$XMMRegister,
              $vtmp2$$XMMRegister, $scratch$$Register);
  %}
  ins_pipe( pipe_slow );
%}

instruct vcmpu32(legVec dst, legVec src1, legVec src2, immI8 cond, legVec vtmp1, legVec vtmp2, legVec vtmp3, rRegP scratch) %{
  predicate((UseAVX == 2 || !VM_Version::supports_avx512vl()) && 
            is_unsigned_booltest_pred(n->in(2)->get_int()) &&
            vector_length_in_bytes(n->in(1)->in(1)) == 32 && // src1
            is_integral_type(vector_element_basic_type(n->in(1)->in(1)))); // src1
  match(Set dst (VectorMaskCmp (Binary src1 src2) cond));
  effect(TEMP dst, TEMP vtmp1, TEMP vtmp2, TEMP vtmp3, TEMP scratch);
  format %{ "vector_compareu $dst,$src1,$src2,$cond\t! using $scratch as TEMP" %}
  ins_encode %{
    int vlen = vector_length_in_bytes(this, $src1);
    Assembler::ComparisonPredicate cmp = booltest_pred_to_comparison_pred($cond$$constant);
    BasicType bt = vector_element_basic_type(this, $src1);
    __ vpcmpu32(bt, $dst$$XMMRegister, $src1$$XMMRegister, $src2$$XMMRegister, cmp, vlen, $vtmp1$$XMMRegister,
                $vtmp2$$XMMRegister, $vtmp3$$XMMRegister, $scratch$$Register);
  %}
  ins_pipe( pipe_slow );
%}

instruct evcmp(vec dst, vec src1, vec src2, immI8 cond, rRegP scratch, kReg ktmp) %{
  predicate(UseAVX > 2 && 
            (VM_Version::supports_avx512vl() ||  
             vector_length_in_bytes(n->in(1)->in(1)) == 64) && // src1
             is_integral_type(vector_element_basic_type(n->in(1)->in(1)))); // src1
  match(Set dst (VectorMaskCmp (Binary src1 src2) cond));
  effect(TEMP scratch, TEMP ktmp);
  format %{ "vector_compare $dst,$src1,$src2,$cond\t! using $scratch as TEMP" %}
  ins_encode %{
    assert(UseAVX > 2, "required");

    int vlen_enc = vector_length_encoding(this, $src1);
    Assembler::ComparisonPredicate cmp = booltest_pred_to_comparison_pred($cond$$constant);
    bool is_unsigned = is_unsigned_booltest_pred($cond$$constant);
    KRegister mask = k0; // The comparison itself is not being masked.
    bool merge = false;
    BasicType src1_elem_bt = vector_element_basic_type(this, $src1);

    switch (src1_elem_bt) {
      case T_BYTE: {
        __ evpcmpb($ktmp$$KRegister, mask, $src1$$XMMRegister, $src2$$XMMRegister, cmp, !is_unsigned, vlen_enc);
        __ evmovdqub($dst$$XMMRegister, $ktmp$$KRegister, ExternalAddress(vector_all_bits_set()), merge, vlen_enc, $scratch$$Register);
        break;
      }
      case T_SHORT: {
        __ evpcmpw($ktmp$$KRegister, mask, $src1$$XMMRegister, $src2$$XMMRegister, cmp, !is_unsigned, vlen_enc);
        __ evmovdquw($dst$$XMMRegister, $ktmp$$KRegister, ExternalAddress(vector_all_bits_set()), merge, vlen_enc, $scratch$$Register);
        break;
      }
      case T_INT: {
        __ evpcmpd($ktmp$$KRegister, mask, $src1$$XMMRegister, $src2$$XMMRegister, cmp, !is_unsigned, vlen_enc);
        __ evmovdqul($dst$$XMMRegister, $ktmp$$KRegister, ExternalAddress(vector_all_bits_set()), merge, vlen_enc, $scratch$$Register);
        break;
      }
      case T_LONG: {
        __ evpcmpq($ktmp$$KRegister, mask, $src1$$XMMRegister, $src2$$XMMRegister, cmp, !is_unsigned, vlen_enc);
        __ evmovdquq($dst$$XMMRegister, $ktmp$$KRegister, ExternalAddress(vector_all_bits_set()), merge, vlen_enc, $scratch$$Register);
        break;
      }
      default: assert(false, "%s", type2name(src1_elem_bt));
    }
  %}
  ins_pipe( pipe_slow );
%}

// Extract

instruct extractI(rRegI dst, legVec src, immU8 idx) %{
  predicate(vector_length_in_bytes(n->in(1)) <= 16); // src
  match(Set dst (ExtractI src idx));
  match(Set dst (ExtractS src idx));
#ifdef _LP64
  match(Set dst (ExtractB src idx));
#endif
  format %{ "extractI $dst,$src,$idx\t!" %}
  ins_encode %{
    assert($idx$$constant < (int)vector_length(this, $src), "out of bounds");

    BasicType elem_bt = vector_element_basic_type(this, $src);
    __ get_elem(elem_bt, $dst$$Register, $src$$XMMRegister, $idx$$constant);
  %}
  ins_pipe( pipe_slow );
%}

instruct vextractI(rRegI dst, legVec src, immI idx, legVec vtmp) %{
  predicate(vector_length_in_bytes(n->in(1)) == 32 || // src
            vector_length_in_bytes(n->in(1)) == 64);  // src
  match(Set dst (ExtractI src idx));
  match(Set dst (ExtractS src idx));
#ifdef _LP64
  match(Set dst (ExtractB src idx));
#endif
  effect(TEMP vtmp);
  format %{ "vextractI $dst,$src,$idx\t! using $vtmp as TEMP" %}
  ins_encode %{
    assert($idx$$constant < (int)vector_length(this, $src), "out of bounds");

    BasicType elem_bt = vector_element_basic_type(this, $src);
    XMMRegister lane_xmm = __ get_lane(elem_bt, $vtmp$$XMMRegister, $src$$XMMRegister, $idx$$constant);
    __ get_elem(elem_bt, $dst$$Register, lane_xmm, $idx$$constant);
  %}
  ins_pipe( pipe_slow );
%}

#ifdef _LP64
instruct extractL(rRegL dst, legVec src, immU8 idx) %{
  predicate(vector_length(n->in(1)) <= 2); // src
  match(Set dst (ExtractL src idx));
  format %{ "extractL $dst,$src,$idx\t!" %}
  ins_encode %{
    assert(UseSSE >= 4, "required");
    assert($idx$$constant < (int)vector_length(this, $src), "out of bounds");

    __ get_elem(T_LONG, $dst$$Register, $src$$XMMRegister, $idx$$constant);
  %}
  ins_pipe( pipe_slow );
%}

instruct vextractL(rRegL dst, legVec src, immU8 idx, legVec vtmp) %{
  predicate(vector_length(n->in(1)) == 4 || // src
            vector_length(n->in(1)) == 8);  // src
  match(Set dst (ExtractL src idx));
  effect(TEMP vtmp);
  format %{ "vextractL $dst,$src,$idx\t! using $vtmp as TEMP" %}
  ins_encode %{
    assert($idx$$constant < (int)vector_length(this, $src), "out of bounds");

    XMMRegister lane_reg = __ get_lane(T_LONG, $vtmp$$XMMRegister, $src$$XMMRegister, $idx$$constant);
    __ get_elem(T_LONG, $dst$$Register, lane_reg, $idx$$constant);
  %}
  ins_pipe( pipe_slow );
%}
#endif

instruct extractF(legRegF dst, legVec src, immU8 idx, rRegI tmp, legVec vtmp) %{
  predicate(vector_length(n->in(1)) <= 4);
  match(Set dst (ExtractF src idx));
  effect(TEMP dst, TEMP tmp, TEMP vtmp);
  format %{ "extractF $dst,$src,$idx\t! using $tmp, $vtmp as TEMP" %}
  ins_encode %{
    assert($idx$$constant < (int)vector_length(this, $src), "out of bounds");

    __ get_elem(T_FLOAT, $dst$$XMMRegister, $src$$XMMRegister, $idx$$constant, $tmp$$Register, $vtmp$$XMMRegister);
  %}
  ins_pipe( pipe_slow );
%}

instruct vextractF(legRegF dst, legVec src, immU8 idx, rRegI tmp, legVec vtmp) %{
  predicate(vector_length(n->in(1)/*src*/) == 8 ||
            vector_length(n->in(1)/*src*/) == 16);
  match(Set dst (ExtractF src idx));
  effect(TEMP tmp, TEMP vtmp);
  format %{ "vextractF $dst,$src,$idx\t! using $tmp, $vtmp as TEMP" %}
  ins_encode %{
    assert($idx$$constant < (int)vector_length(this, $src), "out of bounds");

    XMMRegister lane_reg = __ get_lane(T_FLOAT, $vtmp$$XMMRegister, $src$$XMMRegister, $idx$$constant);
    __ get_elem(T_FLOAT, $dst$$XMMRegister, lane_reg, $idx$$constant, $tmp$$Register);
  %}
  ins_pipe( pipe_slow );
%}

instruct extractD(legRegD dst, legVec src, immU8 idx) %{
  predicate(vector_length(n->in(1)) == 2); // src
  match(Set dst (ExtractD src idx));
  format %{ "extractD $dst,$src,$idx\t!" %}
  ins_encode %{
    assert($idx$$constant < (int)vector_length(this, $src), "out of bounds");

    __ get_elem(T_DOUBLE, $dst$$XMMRegister, $src$$XMMRegister, $idx$$constant);
  %}
  ins_pipe( pipe_slow );
%}

instruct vextractD(legRegD dst, legVec src, immU8 idx, legVec vtmp) %{
  predicate(vector_length(n->in(1)) == 4 || // src
            vector_length(n->in(1)) == 8);  // src
  match(Set dst (ExtractD src idx));
  effect(TEMP vtmp);
  format %{ "vextractD $dst,$src,$idx\t! using $vtmp as TEMP" %}
  ins_encode %{
    assert($idx$$constant < (int)vector_length(this, $src), "out of bounds");

    XMMRegister lane_reg = __ get_lane(T_DOUBLE, $vtmp$$XMMRegister, $src$$XMMRegister, $idx$$constant);
    __ get_elem(T_DOUBLE, $dst$$XMMRegister, lane_reg, $idx$$constant);
  %}
  ins_pipe( pipe_slow );
%}

// --------------------------------- Vector Blend --------------------------------------

instruct blendvp(vec dst, vec src, vec mask, rxmm0 tmp) %{
  predicate(UseAVX == 0);
  match(Set dst (VectorBlend (Binary dst src) mask));
  format %{ "vector_blend  $dst,$src,$mask\t! using $tmp as TEMP" %}
  effect(TEMP tmp);
  ins_encode %{
    assert(UseSSE >= 4, "required");

    if ($mask$$XMMRegister != $tmp$$XMMRegister) {
      __ movdqu($tmp$$XMMRegister, $mask$$XMMRegister);
    }
    __ pblendvb($dst$$XMMRegister, $src$$XMMRegister); // uses xmm0 as mask
  %}
  ins_pipe( pipe_slow );
%}

instruct vblendvpI(legVec dst, legVec src1, legVec src2, legVec mask) %{
  predicate(UseAVX > 0 &&
            vector_length_in_bytes(n) <= 32 &&
            is_integral_type(vector_element_basic_type(n)));
  match(Set dst (VectorBlend (Binary src1 src2) mask));
  format %{ "vector_blend  $dst,$src1,$src2,$mask\t!" %}
  ins_encode %{
    int vlen_enc = vector_length_encoding(this);
    __ vpblendvb($dst$$XMMRegister, $src1$$XMMRegister, $src2$$XMMRegister, $mask$$XMMRegister, vlen_enc);
  %}
  ins_pipe( pipe_slow );
%}

instruct vblendvpFD(legVec dst, legVec src1, legVec src2, legVec mask) %{
  predicate(UseAVX > 0 &&
            vector_length_in_bytes(n) <= 32 &&
            !is_integral_type(vector_element_basic_type(n)));
  match(Set dst (VectorBlend (Binary src1 src2) mask));
  format %{ "vector_blend  $dst,$src1,$src2,$mask\t!" %}
  ins_encode %{
    int vlen_enc = vector_length_encoding(this);
    __ vblendvps($dst$$XMMRegister, $src1$$XMMRegister, $src2$$XMMRegister, $mask$$XMMRegister, vlen_enc);
  %}
  ins_pipe( pipe_slow );
%}

instruct evblendvp64(vec dst, vec src1, vec src2, vec mask, rRegP scratch, kReg ktmp) %{
  predicate(vector_length_in_bytes(n) == 64);
  match(Set dst (VectorBlend (Binary src1 src2) mask));
  format %{ "vector_blend  $dst,$src1,$src2,$mask\t! using $scratch and k2 as TEMP" %}
  effect(TEMP scratch, TEMP ktmp);
  ins_encode %{
     int vlen_enc = Assembler::AVX_512bit;
     BasicType elem_bt = vector_element_basic_type(this);
    __ evpcmp(elem_bt, $ktmp$$KRegister, k0, $mask$$XMMRegister, ExternalAddress(vector_all_bits_set()), Assembler::eq, vlen_enc, $scratch$$Register);
    __ evpblend(elem_bt, $dst$$XMMRegister, $ktmp$$KRegister, $src1$$XMMRegister, $src2$$XMMRegister, true, vlen_enc);
  %}
  ins_pipe( pipe_slow );
%}

// --------------------------------- ABS --------------------------------------
// a = |a|
instruct vabsB_reg(vec dst, vec src) %{
  match(Set dst (AbsVB  src));
  format %{ "vabsb $dst,$src\t# $dst = |$src| abs packedB" %}
  ins_encode %{
    uint vlen = vector_length(this);
    if (vlen <= 16) {
      __ pabsb($dst$$XMMRegister, $src$$XMMRegister);
    } else {
      int vlen_enc = vector_length_encoding(this);
      __ vpabsb($dst$$XMMRegister, $src$$XMMRegister, vlen_enc);
    }
  %}
  ins_pipe( pipe_slow );
%}

instruct vabsS_reg(vec dst, vec src) %{
  match(Set dst (AbsVS  src));
  format %{ "vabsw $dst,$src\t# $dst = |$src| abs packedS" %}
  ins_encode %{
    uint vlen = vector_length(this);
    if (vlen <= 8) {
      __ pabsw($dst$$XMMRegister, $src$$XMMRegister);
    } else {
      int vlen_enc = vector_length_encoding(this);
      __ vpabsw($dst$$XMMRegister, $src$$XMMRegister, vlen_enc);
    }
  %}
  ins_pipe( pipe_slow );
%}

instruct vabsI_reg(vec dst, vec src) %{
  match(Set dst (AbsVI  src));
  format %{ "pabsd $dst,$src\t# $dst = |$src| abs packedI" %}
  ins_encode %{
    uint vlen = vector_length(this);
    if (vlen <= 4) {
      __ pabsd($dst$$XMMRegister, $src$$XMMRegister);
    } else {
      int vlen_enc = vector_length_encoding(this);
      __ vpabsd($dst$$XMMRegister, $src$$XMMRegister, vlen_enc);
    }
  %}
  ins_pipe( pipe_slow );
%}

instruct vabsL_reg(vec dst, vec src) %{
  match(Set dst (AbsVL  src));
  format %{ "evpabsq $dst,$src\t# $dst = |$src| abs packedL" %}
  ins_encode %{
    assert(UseAVX > 2, "required");
    int vlen_enc = vector_length_encoding(this);
    if (!VM_Version::supports_avx512vl()) {
      vlen_enc = Assembler::AVX_512bit;
    }
    __ evpabsq($dst$$XMMRegister, $src$$XMMRegister, vlen_enc);
  %}
  ins_pipe( pipe_slow );
%}

// --------------------------------- ABSNEG --------------------------------------

instruct vabsnegF(vec dst, vec src, rRegI scratch) %{
  predicate(vector_length(n) != 4); // handled by 1-operand instruction vabsneg4F
  match(Set dst (AbsVF src));
  match(Set dst (NegVF src));
  effect(TEMP scratch);
  format %{ "vabsnegf $dst,$src,[mask]\t# absneg packedF" %}
  ins_cost(150);
  ins_encode %{
    int opcode = this->ideal_Opcode();
    int vlen = vector_length(this);
    if (vlen == 2) {
      __ vabsnegf(opcode, $dst$$XMMRegister, $src$$XMMRegister, $scratch$$Register);
    } else {
      assert(vlen == 8 || vlen == 16, "required");
      int vlen_enc = vector_length_encoding(this);
      __ vabsnegf(opcode, $dst$$XMMRegister, $src$$XMMRegister, vlen_enc, $scratch$$Register);
    }
  %}
  ins_pipe( pipe_slow );
%}

instruct vabsneg4F(vec dst, rRegI scratch) %{
  predicate(vector_length(n) == 4);
  match(Set dst (AbsVF dst));
  match(Set dst (NegVF dst));
  effect(TEMP scratch);
  format %{ "vabsnegf $dst,[mask]\t# absneg packed4F" %}
  ins_cost(150);
  ins_encode %{
    int opcode = this->ideal_Opcode();
    __ vabsnegf(opcode, $dst$$XMMRegister, $dst$$XMMRegister, $scratch$$Register);
  %}
  ins_pipe( pipe_slow );
%}

instruct vabsnegD(vec dst, vec src, rRegI scratch) %{
  match(Set dst (AbsVD  src));
  match(Set dst (NegVD  src));
  effect(TEMP scratch);
  format %{ "vabsnegd $dst,$src,[mask]\t# absneg packedD" %}
  ins_encode %{
    int opcode = this->ideal_Opcode();
    uint vlen = vector_length(this);
    if (vlen == 2) {
      assert(UseSSE >= 2, "required");
      __ vabsnegd(opcode, $dst$$XMMRegister, $src$$XMMRegister, $scratch$$Register);
    } else {
      int vlen_enc = vector_length_encoding(this);
      __ vabsnegd(opcode, $dst$$XMMRegister, $src$$XMMRegister, vlen_enc, $scratch$$Register);
    }
  %}
  ins_pipe( pipe_slow );
%}

//------------------------------------- VectorTest --------------------------------------------

#ifdef _LP64
instruct vptest_alltrue_lt16(rRegI dst, legVec src1, legVec src2, legVec vtmp1, legVec vtmp2, rFlagsReg cr) %{
  predicate(vector_length_in_bytes(n->in(1)) >= 4 &&
            vector_length_in_bytes(n->in(1)) < 16 &&
            static_cast<const VectorTestNode*>(n)->get_predicate() == BoolTest::overflow);
  match(Set dst (VectorTest src1 src2 ));
  effect(TEMP vtmp1, TEMP vtmp2, KILL cr);
  format %{ "vector_test $dst,$src1, $src2\t! using $vtmp1, $vtmp2 and $cr as TEMP" %}
  ins_encode %{
    int vlen = vector_length_in_bytes(this, $src1);
    __ vectortest(BoolTest::overflow, vlen, $src1$$XMMRegister, $src2$$XMMRegister, $vtmp1$$XMMRegister, $vtmp2$$XMMRegister);
    __ setb(Assembler::carrySet, $dst$$Register);
    __ movzbl($dst$$Register, $dst$$Register);
  %}
  ins_pipe( pipe_slow );
%}

instruct vptest_alltrue(rRegI dst, legVec src1, legVec src2, rFlagsReg cr) %{
  predicate(vector_length_in_bytes(n->in(1)) >= 16 &&
            vector_length_in_bytes(n->in(1)) <  64 &&
            static_cast<const VectorTestNode*>(n)->get_predicate() == BoolTest::overflow);
  match(Set dst (VectorTest src1 src2 ));
  effect(KILL cr);
  format %{ "vector_test $dst,$src1, $src2\t! using $cr as TEMP" %}
  ins_encode %{
    int vlen = vector_length_in_bytes(this, $src1);
    __ vectortest(BoolTest::overflow, vlen, $src1$$XMMRegister, $src2$$XMMRegister, xnoreg, xnoreg, knoreg);
    __ setb(Assembler::carrySet, $dst$$Register);
    __ movzbl($dst$$Register, $dst$$Register);
  %}
  ins_pipe( pipe_slow );
%}

instruct vptest_alltrue_evex(rRegI dst, legVec src1, legVec src2, kReg ktmp, rFlagsReg cr) %{
  predicate(vector_length_in_bytes(n->in(1)) == 64 &&
            static_cast<const VectorTestNode*>(n)->get_predicate() == BoolTest::overflow);
  match(Set dst (VectorTest src1 src2 ));
  effect(KILL cr, TEMP ktmp);
  format %{ "vector_test $dst,$src1, $src2\t! using $cr as TEMP" %}
  ins_encode %{
    int vlen = vector_length_in_bytes(this, $src1);
    __ vectortest(BoolTest::overflow, vlen, $src1$$XMMRegister, $src2$$XMMRegister, xnoreg, xnoreg, $ktmp$$KRegister);
    __ setb(Assembler::carrySet, $dst$$Register);
    __ movzbl($dst$$Register, $dst$$Register);
  %}
  ins_pipe( pipe_slow );
%}

instruct vptest_anytrue_lt16(rRegI dst, legVec src1, legVec src2, legVec vtmp, rFlagsReg cr) %{
  predicate(vector_length_in_bytes(n->in(1)) >= 4 &&
            vector_length_in_bytes(n->in(1)) < 16 &&
            static_cast<const VectorTestNode*>(n)->get_predicate() == BoolTest::ne);
  match(Set dst (VectorTest src1 src2 ));
  effect(TEMP vtmp, KILL cr);
  format %{ "vector_test_any_true $dst,$src1,$src2\t! using $vtmp, $cr as TEMP" %}
  ins_encode %{
    int vlen = vector_length_in_bytes(this, $src1);
    __ vectortest(BoolTest::ne, vlen, $src1$$XMMRegister, $src2$$XMMRegister, $vtmp$$XMMRegister);
    __ setb(Assembler::notZero, $dst$$Register);
    __ movzbl($dst$$Register, $dst$$Register);
  %}
  ins_pipe( pipe_slow );
%}

instruct vptest_anytrue(rRegI dst, legVec src1, legVec src2, rFlagsReg cr) %{
  predicate(vector_length_in_bytes(n->in(1)) >= 16 &&
            vector_length_in_bytes(n->in(1)) < 64  &&
            static_cast<const VectorTestNode*>(n)->get_predicate() == BoolTest::ne);
  match(Set dst (VectorTest src1 src2 ));
  effect(KILL cr);
  format %{ "vector_test_any_true $dst,$src1,$src2\t! using $cr as TEMP" %}
  ins_encode %{
    int vlen = vector_length_in_bytes(this, $src1);
    __ vectortest(BoolTest::ne, vlen, $src1$$XMMRegister, $src2$$XMMRegister, xnoreg, xnoreg, knoreg);
    __ setb(Assembler::notZero, $dst$$Register);
    __ movzbl($dst$$Register, $dst$$Register);
  %}
  ins_pipe( pipe_slow );
%}

instruct vptest_anytrue_evex(rRegI dst, legVec src1, legVec src2, kReg ktmp, rFlagsReg cr) %{
  predicate(vector_length_in_bytes(n->in(1)) == 64 &&
            static_cast<const VectorTestNode*>(n)->get_predicate() == BoolTest::ne);
  match(Set dst (VectorTest src1 src2 ));
  effect(KILL cr, TEMP ktmp);
  format %{ "vector_test_any_true $dst,$src1,$src2\t! using $cr as TEMP" %}
  ins_encode %{
    int vlen = vector_length_in_bytes(this, $src1);
    __ vectortest(BoolTest::ne, vlen, $src1$$XMMRegister, $src2$$XMMRegister, xnoreg, xnoreg, $ktmp$$KRegister);
    __ setb(Assembler::notZero, $dst$$Register);
    __ movzbl($dst$$Register, $dst$$Register);
  %}
  ins_pipe( pipe_slow );
%}

instruct cmpvptest_anytrue_lt16(rFlagsReg cr, legVec src1, legVec src2, immI_0 zero, legVec vtmp) %{
  predicate(vector_length_in_bytes(n->in(1)->in(1)) >= 4 &&
            vector_length_in_bytes(n->in(1)->in(1)) < 16 &&
            static_cast<const VectorTestNode*>(n->in(1))->get_predicate() == BoolTest::ne);
  match(Set cr (CmpI (VectorTest src1 src2) zero));
  effect(TEMP vtmp);
  format %{ "cmp_vector_test_any_true $src1,$src2\t! using $vtmp as TEMP" %}
  ins_encode %{
    int vlen = vector_length_in_bytes(this, $src1);
    __ vectortest(BoolTest::ne, vlen, $src1$$XMMRegister, $src2$$XMMRegister, $vtmp$$XMMRegister);
  %}
  ins_pipe( pipe_slow );
%}

instruct cmpvptest_anytrue(rFlagsReg cr, legVec src1, legVec src2, immI_0 zero) %{
  predicate(vector_length_in_bytes(n->in(1)->in(1)) >= 16 &&
            vector_length_in_bytes(n->in(1)->in(1)) <  64 &&
            static_cast<const VectorTestNode*>(n->in(1))->get_predicate() == BoolTest::ne);
  match(Set cr (CmpI (VectorTest src1 src2) zero));
  format %{ "cmp_vector_test_any_true $src1,$src2\t!" %}
  ins_encode %{
    int vlen = vector_length_in_bytes(this, $src1);
    __ vectortest(BoolTest::ne, vlen, $src1$$XMMRegister, $src2$$XMMRegister, xnoreg, xnoreg, knoreg);
  %}
  ins_pipe( pipe_slow );
%}

instruct cmpvptest_anytrue_evex(rFlagsReg cr, legVec src1, legVec src2, immI_0 zero, kReg ktmp) %{
  predicate(vector_length_in_bytes(n->in(1)->in(1)) == 64 &&
            static_cast<const VectorTestNode*>(n->in(1))->get_predicate() == BoolTest::ne);
  match(Set cr (CmpI (VectorTest src1 src2) zero));
  effect(TEMP ktmp);
  format %{ "cmp_vector_test_any_true $src1,$src2\t!" %}
  ins_encode %{
    int vlen = vector_length_in_bytes(this, $src1);
    __ vectortest(BoolTest::ne, vlen, $src1$$XMMRegister, $src2$$XMMRegister, xnoreg, xnoreg, $ktmp$$KRegister);
  %}
  ins_pipe( pipe_slow );
%}
#endif

//------------------------------------- LoadMask --------------------------------------------

instruct loadMask(vec dst, vec src) %{
  match(Set dst (VectorLoadMask src));
  effect(TEMP dst);
  format %{ "vector_loadmask_byte $dst,$src\n\t" %}
  ins_encode %{
    int vlen_in_bytes = vector_length_in_bytes(this);
    BasicType elem_bt = vector_element_basic_type(this);

    __ load_vector_mask($dst$$XMMRegister, $src$$XMMRegister, vlen_in_bytes, elem_bt);
  %}
  ins_pipe( pipe_slow );
%}

//------------------------------------- StoreMask --------------------------------------------

instruct storeMask1B(vec dst, vec src, immI_1 size) %{
  predicate(vector_length(n) < 64 || VM_Version::supports_avx512vlbw());
  match(Set dst (VectorStoreMask src size));
  format %{ "vector_store_mask $dst,$src\t!" %}
  ins_encode %{
    assert(UseSSE >= 3, "required");
    if (vector_length_in_bytes(this) <= 16) {
      __ pabsb($dst$$XMMRegister, $src$$XMMRegister);
    } else {
      assert(UseAVX >= 2, "required");
      int src_vlen_enc = vector_length_encoding(this, $src);
      __ vpabsb($dst$$XMMRegister, $src$$XMMRegister, src_vlen_enc);
    }
  %}
  ins_pipe( pipe_slow );
%}

instruct storeMask2B(vec dst, vec src, immI_2 size) %{
  predicate(vector_length(n) <= 8);
  match(Set dst (VectorStoreMask src size));
  format %{ "vector_store_mask $dst,$src\n\t" %}
  ins_encode %{
    assert(UseSSE >= 3, "required");
    __ pabsw($dst$$XMMRegister, $src$$XMMRegister);
    __ packsswb($dst$$XMMRegister, $dst$$XMMRegister);
  %}
  ins_pipe( pipe_slow );
%}

instruct vstoreMask2B(vec dst, vec src, immI_2 size) %{
  predicate(vector_length(n) == 16 && !VM_Version::supports_avx512bw());
  match(Set dst (VectorStoreMask src size));
  effect(TEMP dst);
  format %{ "vector_store_mask $dst,$src\t!" %}
  ins_encode %{
    int vlen_enc = Assembler::AVX_128bit;
    __ vextracti128($dst$$XMMRegister, $src$$XMMRegister, 0x1);
    __ vpacksswb($dst$$XMMRegister, $src$$XMMRegister, $dst$$XMMRegister,vlen_enc);
    __ vpabsb($dst$$XMMRegister, $dst$$XMMRegister, vlen_enc);
  %}
  ins_pipe( pipe_slow );
%}

instruct vstoreMask2B_evex(vec dst, vec src, immI_2 size) %{
  predicate(VM_Version::supports_avx512bw());
  match(Set dst (VectorStoreMask src size));
  format %{ "vector_store_mask $dst,$src\t!" %}
  ins_encode %{
    int src_vlen_enc = vector_length_encoding(this, $src);
    int dst_vlen_enc = vector_length_encoding(this);
    __ evpmovwb($dst$$XMMRegister, $src$$XMMRegister, src_vlen_enc);
    __ vpabsb($dst$$XMMRegister, $dst$$XMMRegister, dst_vlen_enc);
  %}
  ins_pipe( pipe_slow );
%}

instruct storeMask4B(vec dst, vec src, immI_4 size) %{
  predicate (vector_length(n) <= 4 && UseAVX <= 2);
  match(Set dst (VectorStoreMask src size));
  format %{ "vector_store_mask $dst,$src\t!" %}
  ins_encode %{
    assert(UseSSE >= 3, "required");
    __ pabsd($dst$$XMMRegister, $src$$XMMRegister);
    __ packssdw($dst$$XMMRegister, $dst$$XMMRegister);
    __ packsswb($dst$$XMMRegister, $dst$$XMMRegister);
  %}
  ins_pipe( pipe_slow );
%}

instruct vstoreMask4B(vec dst, vec src, immI_4 size) %{
  predicate(vector_length(n) == 8 && UseAVX <= 2);
  match(Set dst (VectorStoreMask src size));
  format %{ "vector_store_mask $dst,$src\t!" %}
  effect(TEMP dst);
  ins_encode %{
    int vlen_enc = Assembler::AVX_128bit;
    __ vextracti128($dst$$XMMRegister, $src$$XMMRegister, 0x1);
    __ vpackssdw($dst$$XMMRegister, $src$$XMMRegister, $dst$$XMMRegister, vlen_enc);
    __ vpacksswb($dst$$XMMRegister, $dst$$XMMRegister, $dst$$XMMRegister, vlen_enc);
    __ vpabsb($dst$$XMMRegister, $dst$$XMMRegister, vlen_enc);
  %}
  ins_pipe( pipe_slow );
%}

instruct vstoreMask4B_evex(vec dst, vec src, immI_4 size) %{
  predicate(UseAVX > 2);
  match(Set dst (VectorStoreMask src size));
  format %{ "vector_store_mask $dst,$src\t!" %}
  ins_encode %{
    int src_vlen_enc = vector_length_encoding(this, $src);
    int dst_vlen_enc = vector_length_encoding(this);
    if (!VM_Version::supports_avx512vl()) {
      src_vlen_enc = Assembler::AVX_512bit;
    }
    __ evpmovdb($dst$$XMMRegister, $src$$XMMRegister, src_vlen_enc);
    __ vpabsb($dst$$XMMRegister, $dst$$XMMRegister, dst_vlen_enc);
  %}
  ins_pipe( pipe_slow );
%}

instruct storeMask8B(vec dst, vec src, immI_8 size) %{
  predicate(vector_length(n) == 2 && UseAVX <= 2);
  match(Set dst (VectorStoreMask src size));
  format %{ "vector_store_mask $dst,$src\t!" %}
  ins_encode %{
    assert(UseSSE >= 3, "required");
    __ pshufd($dst$$XMMRegister, $src$$XMMRegister, 0x8);
    __ packssdw($dst$$XMMRegister, $dst$$XMMRegister);
    __ packsswb($dst$$XMMRegister, $dst$$XMMRegister);
    __ pabsb($dst$$XMMRegister, $dst$$XMMRegister);
  %}
  ins_pipe( pipe_slow );
%}

instruct storeMask8B_avx(vec dst, vec src, immI_8 size, legVec vtmp) %{
  predicate(vector_length(n) == 4 && UseAVX <= 2);
  match(Set dst (VectorStoreMask src size));
  format %{ "vector_store_mask $dst,$src\t! using $vtmp as TEMP" %}
  effect(TEMP dst, TEMP vtmp);
  ins_encode %{
    int vlen_enc = Assembler::AVX_128bit;
    __ vpshufps($dst$$XMMRegister, $src$$XMMRegister, $src$$XMMRegister, 0x88, Assembler::AVX_256bit);
    __ vextracti128($vtmp$$XMMRegister, $dst$$XMMRegister, 0x1);
    __ vblendps($dst$$XMMRegister, $dst$$XMMRegister, $vtmp$$XMMRegister, 0xC, vlen_enc);
    __ vpackssdw($dst$$XMMRegister, $dst$$XMMRegister, $dst$$XMMRegister, vlen_enc);
    __ vpacksswb($dst$$XMMRegister, $dst$$XMMRegister, $dst$$XMMRegister, vlen_enc);
    __ vpabsb($dst$$XMMRegister, $dst$$XMMRegister, vlen_enc);
  %}
  ins_pipe( pipe_slow );
%}

instruct vstoreMask8B_evex(vec dst, vec src, immI_8 size) %{
  predicate(UseAVX > 2);
  match(Set dst (VectorStoreMask src size));
  format %{ "vector_store_mask $dst,$src\t!" %}
  ins_encode %{
    int src_vlen_enc = vector_length_encoding(this, $src);
    int dst_vlen_enc = vector_length_encoding(this);
    if (!VM_Version::supports_avx512vl()) {
      src_vlen_enc = Assembler::AVX_512bit;
    }
    __ evpmovqb($dst$$XMMRegister, $src$$XMMRegister, src_vlen_enc);
    __ vpabsb($dst$$XMMRegister, $dst$$XMMRegister, dst_vlen_enc);
  %}
  ins_pipe( pipe_slow );
%}

instruct vmaskcast(vec dst) %{
  predicate((vector_length(n) == vector_length(n->in(1))) &&
            (vector_length_in_bytes(n) == vector_length_in_bytes(n->in(1))));
  match(Set dst (VectorMaskCast dst));
  ins_cost(0);
  format %{ "vector_mask_cast $dst" %}
  ins_encode %{
    // empty
  %}
  ins_pipe(empty);
%}

//-------------------------------- Load Iota Indices ----------------------------------

instruct loadIotaIndices(vec dst, immI_0 src, rRegP scratch) %{
  predicate(vector_element_basic_type(n) == T_BYTE);
  match(Set dst (VectorLoadConst src));
  effect(TEMP scratch);
  format %{ "vector_load_iota $dst CONSTANT_MEMORY\t! load iota indices" %}
  ins_encode %{
     int vlen_in_bytes = vector_length_in_bytes(this);
     __ load_iota_indices($dst$$XMMRegister, $scratch$$Register, vlen_in_bytes);
  %}
  ins_pipe( pipe_slow );
%}

//-------------------------------- Rearrange ----------------------------------

// LoadShuffle/Rearrange for Byte

instruct loadShuffleB(vec dst) %{
  predicate(vector_element_basic_type(n) == T_BYTE);
  match(Set dst (VectorLoadShuffle dst));
  format %{ "vector_load_shuffle $dst, $dst" %}
  ins_encode %{
    // empty
  %}
  ins_pipe( pipe_slow );
%}

instruct rearrangeB(vec dst, vec shuffle) %{
  predicate(vector_element_basic_type(n) == T_BYTE &&
            vector_length(n) < 32);
  match(Set dst (VectorRearrange dst shuffle));
  format %{ "vector_rearrange $dst, $shuffle, $dst" %}
  ins_encode %{
    assert(UseSSE >= 4, "required");
    __ pshufb($dst$$XMMRegister, $shuffle$$XMMRegister);
  %}
  ins_pipe( pipe_slow );
%}

instruct rearrangeB_avx(legVec dst, legVec src, vec shuffle, legVec vtmp1, legVec vtmp2, rRegP scratch) %{
  predicate(vector_element_basic_type(n) == T_BYTE &&
            vector_length(n) == 32 && !VM_Version::supports_avx512_vbmi());
  match(Set dst (VectorRearrange src shuffle));
  effect(TEMP dst, TEMP vtmp1, TEMP vtmp2, TEMP scratch);
  format %{ "vector_rearrange $dst, $shuffle, $src\t! using $vtmp1, $vtmp2, $scratch as TEMP" %}
  ins_encode %{
    assert(UseAVX >= 2, "required");
    // Swap src into vtmp1
    __ vperm2i128($vtmp1$$XMMRegister, $src$$XMMRegister, $src$$XMMRegister, 1);
    // Shuffle swapped src to get entries from other 128 bit lane
    __ vpshufb($vtmp1$$XMMRegister, $vtmp1$$XMMRegister, $shuffle$$XMMRegister, Assembler::AVX_256bit);
    // Shuffle original src to get entries from self 128 bit lane
    __ vpshufb($dst$$XMMRegister, $src$$XMMRegister, $shuffle$$XMMRegister, Assembler::AVX_256bit);
    // Create a blend mask by setting high bits for entries coming from other lane in shuffle
    __ vpaddb($vtmp2$$XMMRegister, $shuffle$$XMMRegister, ExternalAddress(vector_byte_shufflemask()), Assembler::AVX_256bit, $scratch$$Register);
    // Perform the blend
    __ vpblendvb($dst$$XMMRegister, $dst$$XMMRegister, $vtmp1$$XMMRegister, $vtmp2$$XMMRegister, Assembler::AVX_256bit);
  %}
  ins_pipe( pipe_slow );
%}

instruct rearrangeB_evex(vec dst, vec src, vec shuffle) %{
  predicate(vector_element_basic_type(n) == T_BYTE &&
            vector_length(n) >= 32 && VM_Version::supports_avx512_vbmi());
  match(Set dst (VectorRearrange src shuffle));
  format %{ "vector_rearrange $dst, $shuffle, $src" %}
  ins_encode %{
    int vlen_enc = vector_length_encoding(this);
    __ vpermb($dst$$XMMRegister, $shuffle$$XMMRegister, $src$$XMMRegister, vlen_enc);
  %}
  ins_pipe( pipe_slow );
%}

// LoadShuffle/Rearrange for Short

instruct loadShuffleS(vec dst, vec src, vec vtmp, rRegP scratch) %{
  predicate(vector_element_basic_type(n) == T_SHORT &&
            vector_length(n) <= 16 && !VM_Version::supports_avx512bw()); // NB! aligned with rearrangeS
  match(Set dst (VectorLoadShuffle src));
  effect(TEMP dst, TEMP vtmp, TEMP scratch);
  format %{ "vector_load_shuffle $dst, $src\t! using $vtmp and $scratch as TEMP" %}
  ins_encode %{
    // Create a byte shuffle mask from short shuffle mask
    // only byte shuffle instruction available on these platforms
    int vlen_in_bytes = vector_length_in_bytes(this);
    if (UseAVX == 0) {
      assert(vlen_in_bytes <= 16, "required");
      // Multiply each shuffle by two to get byte index
      __ pmovzxbw($vtmp$$XMMRegister, $src$$XMMRegister);
      __ psllw($vtmp$$XMMRegister, 1);

      // Duplicate to create 2 copies of byte index
      __ movdqu($dst$$XMMRegister, $vtmp$$XMMRegister);
      __ psllw($dst$$XMMRegister, 8);
      __ por($dst$$XMMRegister, $vtmp$$XMMRegister);

      // Add one to get alternate byte index
      __ movdqu($vtmp$$XMMRegister, ExternalAddress(vector_short_shufflemask()), $scratch$$Register);
      __ paddb($dst$$XMMRegister, $vtmp$$XMMRegister);
    } else {
      assert(UseAVX > 1 || vlen_in_bytes <= 16, "required");
      int vlen_enc = vector_length_encoding(this);
      // Multiply each shuffle by two to get byte index
      __ vpmovzxbw($vtmp$$XMMRegister, $src$$XMMRegister, vlen_enc);
      __ vpsllw($vtmp$$XMMRegister, $vtmp$$XMMRegister, 1, vlen_enc);

      // Duplicate to create 2 copies of byte index
      __ vpsllw($dst$$XMMRegister, $vtmp$$XMMRegister,  8, vlen_enc);
      __ vpor($dst$$XMMRegister, $dst$$XMMRegister, $vtmp$$XMMRegister, vlen_enc);

      // Add one to get alternate byte index
      __ vpaddb($dst$$XMMRegister, $dst$$XMMRegister, ExternalAddress(vector_short_shufflemask()), vlen_enc, $scratch$$Register);
    }
  %}
  ins_pipe( pipe_slow );
%}

instruct rearrangeS(vec dst, vec shuffle) %{
  predicate(vector_element_basic_type(n) == T_SHORT &&
            vector_length(n) <= 8 && !VM_Version::supports_avx512bw());
  match(Set dst (VectorRearrange dst shuffle));
  format %{ "vector_rearrange $dst, $shuffle, $dst" %}
  ins_encode %{
    assert(UseSSE >= 4, "required");
    __ pshufb($dst$$XMMRegister, $shuffle$$XMMRegister);
  %}
  ins_pipe( pipe_slow );
%}

instruct rearrangeS_avx(legVec dst, legVec src, vec shuffle, legVec vtmp1, legVec vtmp2, rRegP scratch) %{
  predicate(vector_element_basic_type(n) == T_SHORT &&
            vector_length(n) == 16 && !VM_Version::supports_avx512bw());
  match(Set dst (VectorRearrange src shuffle));
  effect(TEMP dst, TEMP vtmp1, TEMP vtmp2, TEMP scratch);
  format %{ "vector_rearrange $dst, $shuffle, $src\t! using $vtmp1, $vtmp2, $scratch as TEMP" %}
  ins_encode %{
    assert(UseAVX >= 2, "required");
    // Swap src into vtmp1
    __ vperm2i128($vtmp1$$XMMRegister, $src$$XMMRegister, $src$$XMMRegister, 1);
    // Shuffle swapped src to get entries from other 128 bit lane
    __ vpshufb($vtmp1$$XMMRegister, $vtmp1$$XMMRegister, $shuffle$$XMMRegister, Assembler::AVX_256bit);
    // Shuffle original src to get entries from self 128 bit lane
    __ vpshufb($dst$$XMMRegister, $src$$XMMRegister, $shuffle$$XMMRegister, Assembler::AVX_256bit);
    // Create a blend mask by setting high bits for entries coming from other lane in shuffle
    __ vpaddb($vtmp2$$XMMRegister, $shuffle$$XMMRegister, ExternalAddress(vector_byte_shufflemask()), Assembler::AVX_256bit, $scratch$$Register);
    // Perform the blend
    __ vpblendvb($dst$$XMMRegister, $dst$$XMMRegister, $vtmp1$$XMMRegister, $vtmp2$$XMMRegister, Assembler::AVX_256bit);
  %}
  ins_pipe( pipe_slow );
%}

instruct loadShuffleS_evex(vec dst, vec src) %{
  predicate(vector_element_basic_type(n) == T_SHORT &&
            VM_Version::supports_avx512bw());
  match(Set dst (VectorLoadShuffle src));
  format %{ "vector_load_shuffle $dst, $src" %}
  ins_encode %{
    int vlen_enc = vector_length_encoding(this);
    if (!VM_Version::supports_avx512vl()) {
      vlen_enc = Assembler::AVX_512bit;
    }
    __ vpmovzxbw($dst$$XMMRegister, $src$$XMMRegister, vlen_enc);
  %}
  ins_pipe( pipe_slow );
%}

instruct rearrangeS_evex(vec dst, vec src, vec shuffle) %{
  predicate(vector_element_basic_type(n) == T_SHORT &&
            VM_Version::supports_avx512bw());
  match(Set dst (VectorRearrange src shuffle));
  format %{ "vector_rearrange $dst, $shuffle, $src" %}
  ins_encode %{
    int vlen_enc = vector_length_encoding(this);
    if (!VM_Version::supports_avx512vl()) {
      vlen_enc = Assembler::AVX_512bit;
    }
    __ vpermw($dst$$XMMRegister, $shuffle$$XMMRegister, $src$$XMMRegister, vlen_enc);
  %}
  ins_pipe( pipe_slow );
%}

// LoadShuffle/Rearrange for Integer and Float

instruct loadShuffleI(vec dst, vec src, vec vtmp, rRegP scratch) %{
  predicate((vector_element_basic_type(n) == T_INT || vector_element_basic_type(n) == T_FLOAT) &&
            vector_length(n) == 4 && UseAVX < 2);
  match(Set dst (VectorLoadShuffle src));
  effect(TEMP dst, TEMP vtmp, TEMP scratch);
  format %{ "vector_load_shuffle $dst, $src\t! using $vtmp and $scratch as TEMP" %}
  ins_encode %{
    assert(UseSSE >= 4, "required");

    // Create a byte shuffle mask from int shuffle mask
    // only byte shuffle instruction available on these platforms

    // Duplicate and multiply each shuffle by 4
    __ pmovzxbd($vtmp$$XMMRegister, $src$$XMMRegister);
    __ pshuflw($vtmp$$XMMRegister, $vtmp$$XMMRegister, 0xA0);
    __ pshufhw($vtmp$$XMMRegister, $vtmp$$XMMRegister, 0xA0);
    __ psllw($vtmp$$XMMRegister, 2);

    // Duplicate again to create 4 copies of byte index
    __ movdqu($dst$$XMMRegister, $vtmp$$XMMRegister);
    __ psllw($dst$$XMMRegister, 8);
    __ por($vtmp$$XMMRegister, $dst$$XMMRegister);

    // Add 3,2,1,0 to get alternate byte index
    __ movdqu($dst$$XMMRegister, ExternalAddress(vector_int_shufflemask()), $scratch$$Register);
    __ paddb($dst$$XMMRegister, $vtmp$$XMMRegister);
  %}
  ins_pipe( pipe_slow );
%}

instruct rearrangeI(vec dst, vec shuffle) %{
 predicate((vector_element_basic_type(n) == T_INT || vector_element_basic_type(n) == T_FLOAT) &&
           vector_length(n) == 4 && UseAVX < 2);
  match(Set dst (VectorRearrange dst shuffle));
  format %{ "vector_rearrange $dst, $shuffle, $dst" %}
  ins_encode %{
    assert(UseSSE >= 4, "required");
    __ pshufb($dst$$XMMRegister, $shuffle$$XMMRegister);
  %}
  ins_pipe( pipe_slow );
%}

instruct loadShuffleI_avx(vec dst, vec src) %{
  predicate((vector_element_basic_type(n) == T_INT || vector_element_basic_type(n) == T_FLOAT) &&
            UseAVX >= 2);
  match(Set dst (VectorLoadShuffle src));
  format %{ "vector_load_shuffle $dst, $src" %}
  ins_encode %{
  int vlen_enc = vector_length_encoding(this);
    __ vpmovzxbd($dst$$XMMRegister, $src$$XMMRegister, vlen_enc);
  %}
  ins_pipe( pipe_slow );
%}

instruct rearrangeI_avx(vec dst, vec src, vec shuffle) %{
  predicate((vector_element_basic_type(n) == T_INT || vector_element_basic_type(n) == T_FLOAT) &&
            UseAVX >= 2);
  match(Set dst (VectorRearrange src shuffle));
  format %{ "vector_rearrange $dst, $shuffle, $src" %}
  ins_encode %{
    int vlen_enc = vector_length_encoding(this);
    if (vlen_enc == Assembler::AVX_128bit) {
      vlen_enc = Assembler::AVX_256bit;
    }
    __ vpermd($dst$$XMMRegister, $shuffle$$XMMRegister, $src$$XMMRegister, vlen_enc);
  %}
  ins_pipe( pipe_slow );
%}

// LoadShuffle/Rearrange for Long and Double

instruct loadShuffleL(vec dst, vec src, vec vtmp, rRegP scratch) %{
  predicate(is_double_word_type(vector_element_basic_type(n)) && // T_LONG, T_DOUBLE
            vector_length(n) < 8 && !VM_Version::supports_avx512vl());
  match(Set dst (VectorLoadShuffle src));
  effect(TEMP dst, TEMP vtmp, TEMP scratch);
  format %{ "vector_load_shuffle $dst, $src\t! using $vtmp and $scratch as TEMP" %}
  ins_encode %{
    assert(UseAVX >= 2, "required");

    int vlen_enc = vector_length_encoding(this);
    // Create a double word shuffle mask from long shuffle mask
    // only double word shuffle instruction available on these platforms

    // Multiply each shuffle by two to get double word index
    __ vpmovzxbq($vtmp$$XMMRegister, $src$$XMMRegister, vlen_enc);
    __ vpsllq($vtmp$$XMMRegister, $vtmp$$XMMRegister, 1, vlen_enc);

    // Duplicate each double word shuffle
    __ vpsllq($dst$$XMMRegister, $vtmp$$XMMRegister, 32, vlen_enc);
    __ vpor($dst$$XMMRegister, $dst$$XMMRegister, $vtmp$$XMMRegister, vlen_enc);

    // Add one to get alternate double word index
    __ vpaddd($dst$$XMMRegister, $dst$$XMMRegister, ExternalAddress(vector_long_shufflemask()), vlen_enc, $scratch$$Register);
  %}
  ins_pipe( pipe_slow );
%}

instruct rearrangeL(vec dst, vec src, vec shuffle) %{
  predicate(is_double_word_type(vector_element_basic_type(n)) && // T_LONG, T_DOUBLE
            vector_length(n) < 8 && !VM_Version::supports_avx512vl());
  match(Set dst (VectorRearrange src shuffle));
  format %{ "vector_rearrange $dst, $shuffle, $src" %}
  ins_encode %{
    assert(UseAVX >= 2, "required");

    int vlen_enc = vector_length_encoding(this);
    __ vpermd($dst$$XMMRegister, $shuffle$$XMMRegister, $src$$XMMRegister, vlen_enc);
  %}
  ins_pipe( pipe_slow );
%}

instruct loadShuffleL_evex(vec dst, vec src) %{
  predicate(is_double_word_type(vector_element_basic_type(n)) && // T_LONG, T_DOUBLE
            (vector_length(n) == 8 || VM_Version::supports_avx512vl()));
  match(Set dst (VectorLoadShuffle src));
  format %{ "vector_load_shuffle $dst, $src" %}
  ins_encode %{
    assert(UseAVX > 2, "required");

    int vlen_enc = vector_length_encoding(this);
    __ vpmovzxbq($dst$$XMMRegister, $src$$XMMRegister, vlen_enc);
  %}
  ins_pipe( pipe_slow );
%}

instruct rearrangeL_evex(vec dst, vec src, vec shuffle) %{
  predicate(is_double_word_type(vector_element_basic_type(n)) && // T_LONG, T_DOUBLE
            (vector_length(n) == 8 || VM_Version::supports_avx512vl()));
  match(Set dst (VectorRearrange src shuffle));
  format %{ "vector_rearrange $dst, $shuffle, $src" %}
  ins_encode %{
    assert(UseAVX > 2, "required");

    int vlen_enc = vector_length_encoding(this);
    if (vlen_enc == Assembler::AVX_128bit) {
      vlen_enc = Assembler::AVX_256bit;
    }
    __ vpermq($dst$$XMMRegister, $shuffle$$XMMRegister, $src$$XMMRegister, vlen_enc);
  %}
  ins_pipe( pipe_slow );
%}

// --------------------------------- FMA --------------------------------------
// a * b + c

instruct vfmaF_reg(vec a, vec b, vec c) %{
  match(Set c (FmaVF  c (Binary a b)));
  format %{ "fmaps $a,$b,$c\t# $c = $a * $b + $c fma packedF" %}
  ins_cost(150);
  ins_encode %{
    assert(UseFMA, "not enabled");
    int vlen_enc = vector_length_encoding(this);
    __ vfmaf($c$$XMMRegister, $a$$XMMRegister, $b$$XMMRegister, $c$$XMMRegister, vlen_enc);
  %}
  ins_pipe( pipe_slow );
%}

instruct vfmaF_mem(vec a, memory b, vec c) %{
  match(Set c (FmaVF  c (Binary a (LoadVector b))));
  format %{ "fmaps $a,$b,$c\t# $c = $a * $b + $c fma packedF" %}
  ins_cost(150);
  ins_encode %{
    assert(UseFMA, "not enabled");
    int vlen_enc = vector_length_encoding(this);
    __ vfmaf($c$$XMMRegister, $a$$XMMRegister, $b$$Address, $c$$XMMRegister, vlen_enc);
  %}
  ins_pipe( pipe_slow );
%}

instruct vfmaD_reg(vec a, vec b, vec c) %{
  match(Set c (FmaVD  c (Binary a b)));
  format %{ "fmapd $a,$b,$c\t# $c = $a * $b + $c fma packedD" %}
  ins_cost(150);
  ins_encode %{
    assert(UseFMA, "not enabled");
    int vlen_enc = vector_length_encoding(this);
    __ vfmad($c$$XMMRegister, $a$$XMMRegister, $b$$XMMRegister, $c$$XMMRegister, vlen_enc);
  %}
  ins_pipe( pipe_slow );
%}

instruct vfmaD_mem(vec a, memory b, vec c) %{
  match(Set c (FmaVD  c (Binary a (LoadVector b))));
  format %{ "fmapd $a,$b,$c\t# $c = $a * $b + $c fma packedD" %}
  ins_cost(150);
  ins_encode %{
    assert(UseFMA, "not enabled");
    int vlen_enc = vector_length_encoding(this);
    __ vfmad($c$$XMMRegister, $a$$XMMRegister, $b$$Address, $c$$XMMRegister, vlen_enc);
  %}
  ins_pipe( pipe_slow );
%}

// --------------------------------- Vector Multiply Add --------------------------------------

instruct vmuladdS2I_reg_sse(vec dst, vec src1) %{
  predicate(UseAVX == 0);
  match(Set dst (MulAddVS2VI dst src1));
  format %{ "pmaddwd $dst,$src1\t! muladd packedStoI" %}
  ins_encode %{
    __ pmaddwd($dst$$XMMRegister, $src1$$XMMRegister);
  %}
  ins_pipe( pipe_slow );
%}

instruct vmuladdS2I_reg_avx(vec dst, vec src1, vec src2) %{
  predicate(UseAVX > 0);
  match(Set dst (MulAddVS2VI src1 src2));
  format %{ "vpmaddwd $dst,$src1,$src2\t! muladd packedStoI" %}
  ins_encode %{
    int vlen_enc = vector_length_encoding(this);
    __ vpmaddwd($dst$$XMMRegister, $src1$$XMMRegister, $src2$$XMMRegister, vlen_enc);
  %}
  ins_pipe( pipe_slow );
%}

// --------------------------------- Vector Multiply Add Add ----------------------------------

instruct vmuladdaddS2I_reg(vec dst, vec src1, vec src2) %{
  predicate(VM_Version::supports_avx512_vnni());
  match(Set dst (AddVI (MulAddVS2VI src1 src2) dst));
  format %{ "evpdpwssd $dst,$src1,$src2\t! muladdadd packedStoI" %}
  ins_encode %{
    assert(UseAVX > 2, "required");
    int vlen_enc = vector_length_encoding(this);
    __ evpdpwssd($dst$$XMMRegister, $src1$$XMMRegister, $src2$$XMMRegister, vlen_enc);
  %}
  ins_pipe( pipe_slow );
  ins_cost(10);
%}

// --------------------------------- PopCount --------------------------------------

instruct vpopcountI(vec dst, vec src) %{
  match(Set dst (PopCountVI src));
  format %{ "vpopcntd  $dst,$src\t! vector popcount packedI" %}
  ins_encode %{
    assert(UsePopCountInstruction, "not enabled");

    int vlen_enc = vector_length_encoding(this);
    __ vpopcntd($dst$$XMMRegister, $src$$XMMRegister, vlen_enc);
  %}
  ins_pipe( pipe_slow );
%}

// --------------------------------- Bitwise Ternary Logic ----------------------------------

instruct vpternlog(vec dst, vec src2, vec src3, immU8 func) %{
  match(Set dst (MacroLogicV (Binary dst src2) (Binary src3 func)));
  effect(TEMP dst);
  format %{ "vpternlogd $dst,$src2,$src3,$func\t! vector ternary logic" %}
  ins_encode %{
    int vector_len = vector_length_encoding(this);
    __ vpternlogd($dst$$XMMRegister, $func$$constant, $src2$$XMMRegister, $src3$$XMMRegister, vector_len);
  %}
  ins_pipe( pipe_slow );
%}

instruct vpternlog_mem(vec dst, vec src2, memory src3, immU8 func) %{
  match(Set dst (MacroLogicV (Binary dst src2) (Binary (LoadVector src3) func)));
  effect(TEMP dst);
  format %{ "vpternlogd $dst,$src2,$src3,$func\t! vector ternary logic" %}
  ins_encode %{
    int vector_len = vector_length_encoding(this);
    __ vpternlogd($dst$$XMMRegister, $func$$constant, $src2$$XMMRegister, $src3$$Address, vector_len);
  %}
  ins_pipe( pipe_slow );
%}

// --------------------------------- Rotation Operations ----------------------------------
instruct vprotate_immI8(vec dst, vec src, immI8 shift) %{
  match(Set dst (RotateLeftV src shift));
  match(Set dst (RotateRightV src shift));
  format %{ "vprotate_imm8 $dst,$src,$shift\t! vector rotate" %}
  ins_encode %{
    int opcode      = this->ideal_Opcode();
    int vector_len  = vector_length_encoding(this);
    BasicType etype = this->bottom_type()->is_vect()->element_basic_type();
    __ vprotate_imm(opcode, etype, $dst$$XMMRegister, $src$$XMMRegister, $shift$$constant, vector_len);
  %}
  ins_pipe( pipe_slow );
%}

instruct vprorate(vec dst, vec src, vec shift) %{
  match(Set dst (RotateLeftV src shift));
  match(Set dst (RotateRightV src shift));
  format %{ "vprotate $dst,$src,$shift\t! vector rotate" %}
  ins_encode %{
    int opcode      = this->ideal_Opcode();
    int vector_len  = vector_length_encoding(this);
    BasicType etype = this->bottom_type()->is_vect()->element_basic_type();
    __ vprotate_var(opcode, etype, $dst$$XMMRegister, $src$$XMMRegister, $shift$$XMMRegister, vector_len);
  %}
  ins_pipe( pipe_slow );
%}

#ifdef _LP64
// ---------------------------------- Masked Block Copy ------------------------------------
instruct vmasked_load64(vec dst, memory mem, kReg mask) %{
  match(Set dst (LoadVectorMasked mem mask));
  format %{ "vector_masked_load $dst, $mem, $mask \t! vector masked copy" %}
  ins_encode %{
    BasicType elmType =  this->bottom_type()->is_vect()->element_basic_type();
    int vector_len = vector_length_encoding(this);
    __ evmovdqu(elmType, $mask$$KRegister, $dst$$XMMRegister, $mem$$Address, vector_len);
  %}
  ins_pipe( pipe_slow );
%}

instruct vmask_gen(kReg dst, rRegL len, rRegL temp) %{
  match(Set dst (VectorMaskGen len));
  effect(TEMP temp);
  format %{ "vector_mask_gen32 $dst, $len \t! vector mask generator" %}
  ins_encode %{
    __ genmask($dst$$KRegister, $len$$Register, $temp$$Register);
  %}
  ins_pipe( pipe_slow );
%}

instruct vmask_gen_imm(kReg dst, immL len, rRegL temp) %{
  match(Set dst (VectorMaskGen len));
  format %{ "vector_mask_gen $len \t! vector mask generator" %}
  effect(TEMP temp);
  ins_encode %{
    __ mov64($temp$$Register, (0xFFFFFFFFFFFFFFFFUL >> (64 -$len$$constant)));
    __ kmovql($dst$$KRegister, $temp$$Register);
  %}
  ins_pipe( pipe_slow );
%}

instruct vmasked_store64(memory mem, vec src, kReg mask) %{
  match(Set mem (StoreVectorMasked mem (Binary src mask)));
  format %{ "vector_masked_store $mem, $src, $mask \t! vector masked store" %}
  ins_encode %{
    const MachNode* src_node = static_cast<const MachNode*>(this->in(this->operand_index($src)));
    BasicType elmType =  src_node->bottom_type()->is_vect()->element_basic_type();
    int vector_len = vector_length_encoding(src_node);
    __ evmovdqu(elmType, $mask$$KRegister, $mem$$Address, $src$$XMMRegister, vector_len);
  %}
  ins_pipe( pipe_slow );
%}

instruct vmask_truecount_evex(rRegI dst, vec mask, rRegL tmp, kReg ktmp, vec xtmp) %{
  predicate(VM_Version::supports_avx512vlbw());
  match(Set dst (VectorMaskTrueCount mask));
  effect(TEMP_DEF dst, TEMP tmp, TEMP ktmp, TEMP xtmp);
  format %{ "vector_truecount_evex $mask \t! vector mask true count" %}
  ins_encode %{
    int opcode = this->ideal_Opcode();
    int vlen_enc = vector_length_encoding(this, $mask);
    int mask_len = vector_length(this, $mask);
    __ vector_mask_operation(opcode, $dst$$Register, $mask$$XMMRegister, $xtmp$$XMMRegister,
                             $tmp$$Register, $ktmp$$KRegister, mask_len, vlen_enc);
  %}
  ins_pipe( pipe_slow );
%}

instruct vmask_first_or_last_true_evex(rRegI dst, vec mask, rRegL tmp, kReg ktmp, vec xtmp, rFlagsReg cr) %{
  predicate(VM_Version::supports_avx512vlbw());
  match(Set dst (VectorMaskFirstTrue mask));
  match(Set dst (VectorMaskLastTrue mask));
  effect(TEMP_DEF dst, TEMP tmp, TEMP ktmp, TEMP xtmp, KILL cr);
  format %{ "vector_mask_first_or_last_true_evex $mask \t! vector first/last true location" %}
  ins_encode %{
    int opcode = this->ideal_Opcode();
    int vlen_enc = vector_length_encoding(this, $mask);
    int mask_len = vector_length(this, $mask);
    __ vector_mask_operation(opcode, $dst$$Register, $mask$$XMMRegister, $xtmp$$XMMRegister,
                             $tmp$$Register, $ktmp$$KRegister, mask_len, vlen_enc);
  %}
  ins_pipe( pipe_slow );
%}

instruct vmask_truecount_avx(rRegI dst, vec mask, rRegL tmp, vec xtmp, vec xtmp1) %{
  predicate(!VM_Version::supports_avx512vlbw());
  match(Set dst (VectorMaskTrueCount mask));
  effect(TEMP_DEF dst, TEMP tmp, TEMP xtmp, TEMP xtmp1);
  format %{ "vector_truecount_avx $mask \t! vector mask true count" %}
  ins_encode %{
    int opcode = this->ideal_Opcode();
    int vlen_enc = vector_length_encoding(this, $mask);
    int mask_len = vector_length(this, $mask);
    __ vector_mask_operation(opcode, $dst$$Register, $mask$$XMMRegister, $xtmp$$XMMRegister,
                             $xtmp1$$XMMRegister, $tmp$$Register, mask_len, vlen_enc);
  %}
  ins_pipe( pipe_slow );
%}

instruct vmask_first_or_last_true_avx(rRegI dst, vec mask, rRegL tmp, vec xtmp, vec xtmp1, rFlagsReg cr) %{
  predicate(!VM_Version::supports_avx512vlbw());
  match(Set dst (VectorMaskFirstTrue mask));
  match(Set dst (VectorMaskLastTrue mask));
  effect(TEMP_DEF dst, TEMP tmp, TEMP xtmp, TEMP xtmp1, KILL cr);
  format %{ "vector_mask_first_or_last_true_avx $mask \t! vector first/last true location" %}
  ins_encode %{
    int opcode = this->ideal_Opcode();
    int vlen_enc = vector_length_encoding(this, $mask);
    int mask_len = vector_length(this, $mask);
    __ vector_mask_operation(opcode, $dst$$Register, $mask$$XMMRegister, $xtmp$$XMMRegister,
                             $xtmp1$$XMMRegister, $tmp$$Register, mask_len, vlen_enc);
  %}
  ins_pipe( pipe_slow );
%}
#endif // _LP64

instruct castVV(vec dst)
%{
  match(Set dst (CastVV dst));

  size(0);
  format %{ "# castVV of $dst" %}
  ins_encode(/* empty encoding */);
  ins_cost(0);
  ins_pipe(empty);
%}

instruct castVVLeg(legVec dst)
%{
  match(Set dst (CastVV dst));

  size(0);
  format %{ "# castVV of $dst" %}
  ins_encode(/* empty encoding */);
  ins_cost(0);
  ins_pipe(empty);
%}<|MERGE_RESOLUTION|>--- conflicted
+++ resolved
@@ -1883,42 +1883,6 @@
 
 //------------------------------------------------------------------------
 
-<<<<<<< HEAD
-bool Matcher::supports_vector_variable_shifts(void) {
-  return (UseAVX >= 2);
-}
-
-bool Matcher::supports_vector_variable_rotates(void) {
-  return true;
-}
-
-bool Matcher::supports_vector_comparison_unsigned(int vlen, BasicType bt) {
-  if ((UseAVX > 2) && (VM_Version::supports_avx512vl() || vlen == 64))
-    return true;
-  else {
-    // instruction set supports only signed comparison
-    // so need to zero extend to higher integral type and perform comparison
-    // cannot cast long to higher integral type
-    // and on avx1 cannot cast 128 bit integral vectors to higher size
-
-    if ((bt != T_LONG)  &&
-        ((UseAVX >= 2) || (vlen <= 8)))
-      return true;
-  }
-  return false;
-}
-
-const bool Matcher::has_predicated_vectors(void) {
-  bool ret_value = false;
-  if (UseAVX > 2) {
-    ret_value = VM_Version::supports_avx512vl();
-  }
-
-  return ret_value;
-}
-
-=======
->>>>>>> 36dc268a
 const RegMask* Matcher::predicate_reg_mask(void) {
   return &_VECTMASK_REG_mask;
 }
@@ -6917,7 +6881,7 @@
 %}
 
 instruct vcmp(legVec dst, legVec src1, legVec src2, immI8 cond, rRegP scratch) %{
-  predicate((UseAVX <= 2 || !VM_Version::supports_avx512vl()) && 
+  predicate((UseAVX <= 2 || !VM_Version::supports_avx512vl()) &&
             !is_unsigned_booltest_pred(n->in(2)->get_int()) &&
             vector_length_in_bytes(n->in(1)->in(1)) >=  8 && // src1
             vector_length_in_bytes(n->in(1)->in(1)) <= 32 && // src1
@@ -6935,7 +6899,7 @@
 %}
 
 instruct vcmpu(legVec dst, legVec src1, legVec src2, immI8 cond, legVec vtmp1, legVec vtmp2, rRegP scratch) %{
-  predicate((UseAVX == 2 || !VM_Version::supports_avx512vl()) && 
+  predicate((UseAVX == 2 || !VM_Version::supports_avx512vl()) &&
             is_unsigned_booltest_pred(n->in(2)->get_int()) &&
             vector_length_in_bytes(n->in(1)->in(1)) >=  8 && // src1
             vector_length_in_bytes(n->in(1)->in(1)) <= 16 && // src1
@@ -6954,7 +6918,7 @@
 %}
 
 instruct vcmpu32(legVec dst, legVec src1, legVec src2, immI8 cond, legVec vtmp1, legVec vtmp2, legVec vtmp3, rRegP scratch) %{
-  predicate((UseAVX == 2 || !VM_Version::supports_avx512vl()) && 
+  predicate((UseAVX == 2 || !VM_Version::supports_avx512vl()) &&
             is_unsigned_booltest_pred(n->in(2)->get_int()) &&
             vector_length_in_bytes(n->in(1)->in(1)) == 32 && // src1
             is_integral_type(vector_element_basic_type(n->in(1)->in(1)))); // src1
@@ -6972,8 +6936,8 @@
 %}
 
 instruct evcmp(vec dst, vec src1, vec src2, immI8 cond, rRegP scratch, kReg ktmp) %{
-  predicate(UseAVX > 2 && 
-            (VM_Version::supports_avx512vl() ||  
+  predicate(UseAVX > 2 &&
+            (VM_Version::supports_avx512vl() ||
              vector_length_in_bytes(n->in(1)->in(1)) == 64) && // src1
              is_integral_type(vector_element_basic_type(n->in(1)->in(1)))); // src1
   match(Set dst (VectorMaskCmp (Binary src1 src2) cond));
