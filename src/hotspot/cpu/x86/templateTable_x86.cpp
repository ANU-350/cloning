/*
 * Copyright (c) 1997, 2022, Oracle and/or its affiliates. All rights reserved.
 * DO NOT ALTER OR REMOVE COPYRIGHT NOTICES OR THIS FILE HEADER.
 *
 * This code is free software; you can redistribute it and/or modify it
 * under the terms of the GNU General Public License version 2 only, as
 * published by the Free Software Foundation.
 *
 * This code is distributed in the hope that it will be useful, but WITHOUT
 * ANY WARRANTY; without even the implied warranty of MERCHANTABILITY or
 * FITNESS FOR A PARTICULAR PURPOSE.  See the GNU General Public License
 * version 2 for more details (a copy is included in the LICENSE file that
 * accompanied this code).
 *
 * You should have received a copy of the GNU General Public License version
 * 2 along with this work; if not, write to the Free Software Foundation,
 * Inc., 51 Franklin St, Fifth Floor, Boston, MA 02110-1301 USA.
 *
 * Please contact Oracle, 500 Oracle Parkway, Redwood Shores, CA 94065 USA
 * or visit www.oracle.com if you need additional information or have any
 * questions.
 *
 */

#include "precompiled.hpp"
#include "asm/macroAssembler.hpp"
#include "compiler/disassembler.hpp"
#include "gc/shared/collectedHeap.hpp"
#include "gc/shared/tlab_globals.hpp"
#include "interpreter/interpreter.hpp"
#include "interpreter/interpreterRuntime.hpp"
#include "interpreter/interp_masm.hpp"
#include "interpreter/templateTable.hpp"
#include "memory/universe.hpp"
#include "oops/methodData.hpp"
#include "oops/objArrayKlass.hpp"
#include "oops/oop.inline.hpp"
#include "prims/jvmtiExport.hpp"
#include "prims/methodHandles.hpp"
#include "runtime/frame.inline.hpp"
#include "runtime/safepointMechanism.hpp"
#include "runtime/sharedRuntime.hpp"
#include "runtime/stubRoutines.hpp"
#include "runtime/synchronizer.hpp"
#include "utilities/macros.hpp"

#define __ Disassembler::hook<InterpreterMacroAssembler>(__FILE__, __LINE__, _masm)->

// Global Register Names
static const Register rbcp     = LP64_ONLY(r13) NOT_LP64(rsi);
static const Register rlocals  = LP64_ONLY(r14) NOT_LP64(rdi);

// Address Computation: local variables
static inline Address iaddress(int n) {
  return Address(rlocals, Interpreter::local_offset_in_bytes(n));
}

static inline Address laddress(int n) {
  return iaddress(n + 1);
}

#ifndef _LP64
static inline Address haddress(int n) {
  return iaddress(n + 0);
}
#endif

static inline Address faddress(int n) {
  return iaddress(n);
}

static inline Address daddress(int n) {
  return laddress(n);
}

static inline Address aaddress(int n) {
  return iaddress(n);
}

static inline Address iaddress(Register r) {
  return Address(rlocals, r, Address::times_ptr);
}

static inline Address laddress(Register r) {
  return Address(rlocals, r, Address::times_ptr, Interpreter::local_offset_in_bytes(1));
}

#ifndef _LP64
static inline Address haddress(Register r)       {
  return Address(rlocals, r, Interpreter::stackElementScale(), Interpreter::local_offset_in_bytes(0));
}
#endif

static inline Address faddress(Register r) {
  return iaddress(r);
}

static inline Address daddress(Register r) {
  return laddress(r);
}

static inline Address aaddress(Register r) {
  return iaddress(r);
}


// expression stack
// (Note: Must not use symmetric equivalents at_rsp_m1/2 since they store
// data beyond the rsp which is potentially unsafe in an MT environment;
// an interrupt may overwrite that data.)
static inline Address at_rsp   () {
  return Address(rsp, 0);
}

// At top of Java expression stack which may be different than esp().  It
// isn't for category 1 objects.
static inline Address at_tos   () {
  return Address(rsp,  Interpreter::expr_offset_in_bytes(0));
}

static inline Address at_tos_p1() {
  return Address(rsp,  Interpreter::expr_offset_in_bytes(1));
}

static inline Address at_tos_p2() {
  return Address(rsp,  Interpreter::expr_offset_in_bytes(2));
}

// Condition conversion
static Assembler::Condition j_not(TemplateTable::Condition cc) {
  switch (cc) {
  case TemplateTable::equal        : return Assembler::notEqual;
  case TemplateTable::not_equal    : return Assembler::equal;
  case TemplateTable::less         : return Assembler::greaterEqual;
  case TemplateTable::less_equal   : return Assembler::greater;
  case TemplateTable::greater      : return Assembler::lessEqual;
  case TemplateTable::greater_equal: return Assembler::less;
  }
  ShouldNotReachHere();
  return Assembler::zero;
}



// Miscellaneous helper routines
// Store an oop (or NULL) at the address described by obj.
// If val == noreg this means store a NULL


static void do_oop_store(InterpreterMacroAssembler* _masm,
                         Address dst,
                         Register val,
                         DecoratorSet decorators = 0) {
  assert(val == noreg || val == rax, "parameter is just for looks");
  __ store_heap_oop(dst, val, rdx, rbx, LP64_ONLY(r8) NOT_LP64(rsi), decorators);
}

static void do_oop_load(InterpreterMacroAssembler* _masm,
                        Address src,
                        Register dst,
                        DecoratorSet decorators = 0) {
  __ load_heap_oop(dst, src, rdx, rbx, decorators);
}

Address TemplateTable::at_bcp(int offset) {
  assert(_desc->uses_bcp(), "inconsistent uses_bcp information");
  return Address(rbcp, offset);
}


void TemplateTable::patch_bytecode(Bytecodes::Code bc, Register bc_reg,
                                   Register temp_reg, bool load_bc_into_bc_reg/*=true*/,
                                   int byte_no) {
  if (!RewriteBytecodes)  return;
  Label L_patch_done;

  switch (bc) {
  case Bytecodes::_fast_aputfield:
  case Bytecodes::_fast_bputfield:
  case Bytecodes::_fast_zputfield:
  case Bytecodes::_fast_cputfield:
  case Bytecodes::_fast_dputfield:
  case Bytecodes::_fast_fputfield:
  case Bytecodes::_fast_iputfield:
  case Bytecodes::_fast_lputfield:
  case Bytecodes::_fast_sputfield:
    {
      // We skip bytecode quickening for putfield instructions when
      // the put_code written to the constant pool cache is zero.
      // This is required so that every execution of this instruction
      // calls out to InterpreterRuntime::resolve_get_put to do
      // additional, required work.
      assert(byte_no == f1_byte || byte_no == f2_byte, "byte_no out of range");
      assert(load_bc_into_bc_reg, "we use bc_reg as temp");
      __ get_cache_and_index_and_bytecode_at_bcp(temp_reg, bc_reg, temp_reg, byte_no, 1);
      __ movl(bc_reg, bc);
      __ cmpl(temp_reg, (int) 0);
      __ jcc(Assembler::zero, L_patch_done);  // don't patch
    }
    break;
  default:
    assert(byte_no == -1, "sanity");
    // the pair bytecodes have already done the load.
    if (load_bc_into_bc_reg) {
      __ movl(bc_reg, bc);
    }
  }

  if (JvmtiExport::can_post_breakpoint()) {
    Label L_fast_patch;
    // if a breakpoint is present we can't rewrite the stream directly
    __ movzbl(temp_reg, at_bcp(0));
    __ cmpl(temp_reg, Bytecodes::_breakpoint);
    __ jcc(Assembler::notEqual, L_fast_patch);
    __ get_method(temp_reg);
    // Let breakpoint table handling rewrite to quicker bytecode
    __ call_VM(noreg, CAST_FROM_FN_PTR(address, InterpreterRuntime::set_original_bytecode_at), temp_reg, rbcp, bc_reg);
#ifndef ASSERT
    __ jmpb(L_patch_done);
#else
    __ jmp(L_patch_done);
#endif
    __ bind(L_fast_patch);
  }

#ifdef ASSERT
  Label L_okay;
  __ load_unsigned_byte(temp_reg, at_bcp(0));
  __ cmpl(temp_reg, (int) Bytecodes::java_code(bc));
  __ jcc(Assembler::equal, L_okay);
  __ cmpl(temp_reg, bc_reg);
  __ jcc(Assembler::equal, L_okay);
  __ stop("patching the wrong bytecode");
  __ bind(L_okay);
#endif

  // patch bytecode
  __ movb(at_bcp(0), bc_reg);
  __ bind(L_patch_done);
}
// Individual instructions


void TemplateTable::nop() {
  transition(vtos, vtos);
  // nothing to do
}

void TemplateTable::shouldnotreachhere() {
  transition(vtos, vtos);
  __ stop("shouldnotreachhere bytecode");
}

void TemplateTable::aconst_null() {
  transition(vtos, atos);
  __ xorl(rax, rax);
}

void TemplateTable::iconst(int value) {
  transition(vtos, itos);
  if (value == 0) {
    __ xorl(rax, rax);
  } else {
    __ movl(rax, value);
  }
}

void TemplateTable::lconst(int value) {
  transition(vtos, ltos);
  if (value == 0) {
    __ xorl(rax, rax);
  } else {
    __ movl(rax, value);
  }
#ifndef _LP64
  assert(value >= 0, "check this code");
  __ xorptr(rdx, rdx);
#endif
}



void TemplateTable::fconst(int value) {
  transition(vtos, ftos);
  if (UseSSE >= 1) {
    static float one = 1.0f, two = 2.0f;
    switch (value) {
    case 0:
      __ xorps(xmm0, xmm0);
      break;
    case 1:
      __ movflt(xmm0, ExternalAddress((address) &one), rscratch1);
      break;
    case 2:
      __ movflt(xmm0, ExternalAddress((address) &two), rscratch1);
      break;
    default:
      ShouldNotReachHere();
      break;
    }
  } else {
#ifdef _LP64
    ShouldNotReachHere();
#else
           if (value == 0) { __ fldz();
    } else if (value == 1) { __ fld1();
    } else if (value == 2) { __ fld1(); __ fld1(); __ faddp(); // should do a better solution here
    } else                 { ShouldNotReachHere();
    }
#endif // _LP64
  }
}

void TemplateTable::dconst(int value) {
  transition(vtos, dtos);
  if (UseSSE >= 2) {
    static double one = 1.0;
    switch (value) {
    case 0:
      __ xorpd(xmm0, xmm0);
      break;
    case 1:
      __ movdbl(xmm0, ExternalAddress((address) &one), rscratch1);
      break;
    default:
      ShouldNotReachHere();
      break;
    }
  } else {
#ifdef _LP64
    ShouldNotReachHere();
#else
           if (value == 0) { __ fldz();
    } else if (value == 1) { __ fld1();
    } else                 { ShouldNotReachHere();
    }
#endif
  }
}

void TemplateTable::bipush() {
  transition(vtos, itos);
  __ load_signed_byte(rax, at_bcp(1));
}

void TemplateTable::sipush() {
  transition(vtos, itos);
  __ load_unsigned_short(rax, at_bcp(1));
  __ bswapl(rax);
  __ sarl(rax, 16);
}

void TemplateTable::ldc(bool wide) {
  transition(vtos, vtos);
  Register rarg = NOT_LP64(rcx) LP64_ONLY(c_rarg1);
  Label call_ldc, notFloat, notClass, notInt, Done;

  if (wide) {
    __ get_unsigned_2_byte_index_at_bcp(rbx, 1);
  } else {
    __ load_unsigned_byte(rbx, at_bcp(1));
  }

  __ get_cpool_and_tags(rcx, rax);
  const int base_offset = ConstantPool::header_size() * wordSize;
  const int tags_offset = Array<u1>::base_offset_in_bytes();

  // get type
  __ movzbl(rdx, Address(rax, rbx, Address::times_1, tags_offset));

  // unresolved class - get the resolved class
  __ cmpl(rdx, JVM_CONSTANT_UnresolvedClass);
  __ jccb(Assembler::equal, call_ldc);

  // unresolved class in error state - call into runtime to throw the error
  // from the first resolution attempt
  __ cmpl(rdx, JVM_CONSTANT_UnresolvedClassInError);
  __ jccb(Assembler::equal, call_ldc);

  // resolved class - need to call vm to get java mirror of the class
  __ cmpl(rdx, JVM_CONSTANT_Class);
  __ jcc(Assembler::notEqual, notClass);

  __ bind(call_ldc);

  __ movl(rarg, wide);
  call_VM(rax, CAST_FROM_FN_PTR(address, InterpreterRuntime::ldc), rarg);

  __ push(atos);
  __ jmp(Done);

  __ bind(notClass);
  __ cmpl(rdx, JVM_CONSTANT_Float);
  __ jccb(Assembler::notEqual, notFloat);

  // ftos
  __ load_float(Address(rcx, rbx, Address::times_ptr, base_offset));
  __ push(ftos);
  __ jmp(Done);

  __ bind(notFloat);
  __ cmpl(rdx, JVM_CONSTANT_Integer);
  __ jccb(Assembler::notEqual, notInt);

  // itos
  __ movl(rax, Address(rcx, rbx, Address::times_ptr, base_offset));
  __ push(itos);
  __ jmp(Done);

  // assume the tag is for condy; if not, the VM runtime will tell us
  __ bind(notInt);
  condy_helper(Done);

  __ bind(Done);
}

// Fast path for caching oop constants.
void TemplateTable::fast_aldc(bool wide) {
  transition(vtos, atos);

  Register result = rax;
  Register tmp = rdx;
  Register rarg = NOT_LP64(rcx) LP64_ONLY(c_rarg1);
  int index_size = wide ? sizeof(u2) : sizeof(u1);

  Label resolved;

  // We are resolved if the resolved reference cache entry contains a
  // non-null object (String, MethodType, etc.)
  assert_different_registers(result, tmp);
  __ get_cache_index_at_bcp(tmp, 1, index_size);
  __ load_resolved_reference_at_index(result, tmp);
  __ testptr(result, result);
  __ jcc(Assembler::notZero, resolved);

  address entry = CAST_FROM_FN_PTR(address, InterpreterRuntime::resolve_ldc);

  // first time invocation - must resolve first
  __ movl(rarg, (int)bytecode());
  __ call_VM(result, entry, rarg);
  __ bind(resolved);

  { // Check for the null sentinel.
    // If we just called the VM, it already did the mapping for us,
    // but it's harmless to retry.
    Label notNull;
    ExternalAddress null_sentinel((address)Universe::the_null_sentinel_addr());
    __ movptr(tmp, null_sentinel);
    __ resolve_oop_handle(tmp, rscratch2);
    __ cmpoop(tmp, result);
    __ jccb(Assembler::notEqual, notNull);
    __ xorptr(result, result);  // NULL object reference
    __ bind(notNull);
  }

  if (VerifyOops) {
    __ verify_oop(result);
  }
}

void TemplateTable::ldc2_w() {
  transition(vtos, vtos);
  Label notDouble, notLong, Done;
  __ get_unsigned_2_byte_index_at_bcp(rbx, 1);

  __ get_cpool_and_tags(rcx, rax);
  const int base_offset = ConstantPool::header_size() * wordSize;
  const int tags_offset = Array<u1>::base_offset_in_bytes();

  // get type
  __ movzbl(rdx, Address(rax, rbx, Address::times_1, tags_offset));
  __ cmpl(rdx, JVM_CONSTANT_Double);
  __ jccb(Assembler::notEqual, notDouble);

  // dtos
  __ load_double(Address(rcx, rbx, Address::times_ptr, base_offset));
  __ push(dtos);

  __ jmp(Done);
  __ bind(notDouble);
  __ cmpl(rdx, JVM_CONSTANT_Long);
  __ jccb(Assembler::notEqual, notLong);

  // ltos
  __ movptr(rax, Address(rcx, rbx, Address::times_ptr, base_offset + 0 * wordSize));
  NOT_LP64(__ movptr(rdx, Address(rcx, rbx, Address::times_ptr, base_offset + 1 * wordSize)));
  __ push(ltos);
  __ jmp(Done);

  __ bind(notLong);
  condy_helper(Done);

  __ bind(Done);
}

void TemplateTable::condy_helper(Label& Done) {
  const Register obj = rax;
  const Register off = rbx;
  const Register flags = rcx;
  const Register rarg = NOT_LP64(rcx) LP64_ONLY(c_rarg1);
  __ movl(rarg, (int)bytecode());
  call_VM(obj, CAST_FROM_FN_PTR(address, InterpreterRuntime::resolve_ldc), rarg);
#ifndef _LP64
  // borrow rdi from locals
  __ get_thread(rdi);
  __ get_vm_result_2(flags, rdi);
  __ restore_locals();
#else
  __ get_vm_result_2(flags, r15_thread);
#endif
  // VMr = obj = base address to find primitive value to push
  // VMr2 = flags = (tos, off) using format of CPCE::_flags
  __ movl(off, flags);
  __ andl(off, ConstantPoolCacheEntry::field_index_mask);
  const Address field(obj, off, Address::times_1, 0*wordSize);

  // What sort of thing are we loading?
  __ shrl(flags, ConstantPoolCacheEntry::tos_state_shift);
  __ andl(flags, ConstantPoolCacheEntry::tos_state_mask);

  switch (bytecode()) {
  case Bytecodes::_ldc:
  case Bytecodes::_ldc_w:
    {
      // tos in (itos, ftos, stos, btos, ctos, ztos)
      Label notInt, notFloat, notShort, notByte, notChar, notBool;
      __ cmpl(flags, itos);
      __ jccb(Assembler::notEqual, notInt);
      // itos
      __ movl(rax, field);
      __ push(itos);
      __ jmp(Done);

      __ bind(notInt);
      __ cmpl(flags, ftos);
      __ jccb(Assembler::notEqual, notFloat);
      // ftos
      __ load_float(field);
      __ push(ftos);
      __ jmp(Done);

      __ bind(notFloat);
      __ cmpl(flags, stos);
      __ jccb(Assembler::notEqual, notShort);
      // stos
      __ load_signed_short(rax, field);
      __ push(stos);
      __ jmp(Done);

      __ bind(notShort);
      __ cmpl(flags, btos);
      __ jccb(Assembler::notEqual, notByte);
      // btos
      __ load_signed_byte(rax, field);
      __ push(btos);
      __ jmp(Done);

      __ bind(notByte);
      __ cmpl(flags, ctos);
      __ jccb(Assembler::notEqual, notChar);
      // ctos
      __ load_unsigned_short(rax, field);
      __ push(ctos);
      __ jmp(Done);

      __ bind(notChar);
      __ cmpl(flags, ztos);
      __ jccb(Assembler::notEqual, notBool);
      // ztos
      __ load_signed_byte(rax, field);
      __ push(ztos);
      __ jmp(Done);

      __ bind(notBool);
      break;
    }

  case Bytecodes::_ldc2_w:
    {
      Label notLong, notDouble;
      __ cmpl(flags, ltos);
      __ jccb(Assembler::notEqual, notLong);
      // ltos
      // Loading high word first because movptr clobbers rax
      NOT_LP64(__ movptr(rdx, field.plus_disp(4)));
      __ movptr(rax, field);
      __ push(ltos);
      __ jmp(Done);

      __ bind(notLong);
      __ cmpl(flags, dtos);
      __ jccb(Assembler::notEqual, notDouble);
      // dtos
      __ load_double(field);
      __ push(dtos);
      __ jmp(Done);

      __ bind(notDouble);
      break;
    }

  default:
    ShouldNotReachHere();
  }

  __ stop("bad ldc/condy");
}

void TemplateTable::locals_index(Register reg, int offset) {
  __ load_unsigned_byte(reg, at_bcp(offset));
  __ negptr(reg);
}

void TemplateTable::iload() {
  iload_internal();
}

void TemplateTable::nofast_iload() {
  iload_internal(may_not_rewrite);
}

void TemplateTable::iload_internal(RewriteControl rc) {
  transition(vtos, itos);
  if (RewriteFrequentPairs && rc == may_rewrite) {
    Label rewrite, done;
    const Register bc = LP64_ONLY(c_rarg3) NOT_LP64(rcx);
    LP64_ONLY(assert(rbx != bc, "register damaged"));

    // get next byte
    __ load_unsigned_byte(rbx,
                          at_bcp(Bytecodes::length_for(Bytecodes::_iload)));
    // if _iload, wait to rewrite to iload2.  We only want to rewrite the
    // last two iloads in a pair.  Comparing against fast_iload means that
    // the next bytecode is neither an iload or a caload, and therefore
    // an iload pair.
    __ cmpl(rbx, Bytecodes::_iload);
    __ jcc(Assembler::equal, done);

    __ cmpl(rbx, Bytecodes::_fast_iload);
    __ movl(bc, Bytecodes::_fast_iload2);

    __ jccb(Assembler::equal, rewrite);

    // if _caload, rewrite to fast_icaload
    __ cmpl(rbx, Bytecodes::_caload);
    __ movl(bc, Bytecodes::_fast_icaload);
    __ jccb(Assembler::equal, rewrite);

    // rewrite so iload doesn't check again.
    __ movl(bc, Bytecodes::_fast_iload);

    // rewrite
    // bc: fast bytecode
    __ bind(rewrite);
    patch_bytecode(Bytecodes::_iload, bc, rbx, false);
    __ bind(done);
  }

  // Get the local value into tos
  locals_index(rbx);
  __ movl(rax, iaddress(rbx));
}

void TemplateTable::fast_iload2() {
  transition(vtos, itos);
  locals_index(rbx);
  __ movl(rax, iaddress(rbx));
  __ push(itos);
  locals_index(rbx, 3);
  __ movl(rax, iaddress(rbx));
}

void TemplateTable::fast_iload() {
  transition(vtos, itos);
  locals_index(rbx);
  __ movl(rax, iaddress(rbx));
}

void TemplateTable::lload() {
  transition(vtos, ltos);
  locals_index(rbx);
  __ movptr(rax, laddress(rbx));
  NOT_LP64(__ movl(rdx, haddress(rbx)));
}

void TemplateTable::fload() {
  transition(vtos, ftos);
  locals_index(rbx);
  __ load_float(faddress(rbx));
}

void TemplateTable::dload() {
  transition(vtos, dtos);
  locals_index(rbx);
  __ load_double(daddress(rbx));
}

void TemplateTable::aload() {
  transition(vtos, atos);
  locals_index(rbx);
  __ movptr(rax, aaddress(rbx));
}

void TemplateTable::locals_index_wide(Register reg) {
  __ load_unsigned_short(reg, at_bcp(2));
  __ bswapl(reg);
  __ shrl(reg, 16);
  __ negptr(reg);
}

void TemplateTable::wide_iload() {
  transition(vtos, itos);
  locals_index_wide(rbx);
  __ movl(rax, iaddress(rbx));
}

void TemplateTable::wide_lload() {
  transition(vtos, ltos);
  locals_index_wide(rbx);
  __ movptr(rax, laddress(rbx));
  NOT_LP64(__ movl(rdx, haddress(rbx)));
}

void TemplateTable::wide_fload() {
  transition(vtos, ftos);
  locals_index_wide(rbx);
  __ load_float(faddress(rbx));
}

void TemplateTable::wide_dload() {
  transition(vtos, dtos);
  locals_index_wide(rbx);
  __ load_double(daddress(rbx));
}

void TemplateTable::wide_aload() {
  transition(vtos, atos);
  locals_index_wide(rbx);
  __ movptr(rax, aaddress(rbx));
}

void TemplateTable::index_check(Register array, Register index) {
  // Pop ptr into array
  __ pop_ptr(array);
  index_check_without_pop(array, index);
}

void TemplateTable::index_check_without_pop(Register array, Register index) {
  // destroys rbx
  // check array
  __ null_check(array, arrayOopDesc::length_offset_in_bytes());
  // sign extend index for use by indexed load
  __ movl2ptr(index, index);
  // check index
  __ cmpl(index, Address(array, arrayOopDesc::length_offset_in_bytes()));
  if (index != rbx) {
    // ??? convention: move aberrant index into rbx for exception message
    assert(rbx != array, "different registers");
    __ movl(rbx, index);
  }
  Label skip;
  __ jccb(Assembler::below, skip);
  // Pass array to create more detailed exceptions.
  __ mov(NOT_LP64(rax) LP64_ONLY(c_rarg1), array);
  __ jump(ExternalAddress(Interpreter::_throw_ArrayIndexOutOfBoundsException_entry));
  __ bind(skip);
}

void TemplateTable::iaload() {
  transition(itos, itos);
  // rax: index
  // rdx: array
  index_check(rdx, rax); // kills rbx
  __ access_load_at(T_INT, IN_HEAP | IS_ARRAY, rax,
                    Address(rdx, rax, Address::times_4,
                            arrayOopDesc::base_offset_in_bytes(T_INT)),
                    noreg, noreg);
}

void TemplateTable::laload() {
  transition(itos, ltos);
  // rax: index
  // rdx: array
  index_check(rdx, rax); // kills rbx
  NOT_LP64(__ mov(rbx, rax));
  // rbx,: index
  __ access_load_at(T_LONG, IN_HEAP | IS_ARRAY, noreg /* ltos */,
                    Address(rdx, rbx, Address::times_8,
                            arrayOopDesc::base_offset_in_bytes(T_LONG)),
                    noreg, noreg);
}



void TemplateTable::faload() {
  transition(itos, ftos);
  // rax: index
  // rdx: array
  index_check(rdx, rax); // kills rbx
  __ access_load_at(T_FLOAT, IN_HEAP | IS_ARRAY, noreg /* ftos */,
                    Address(rdx, rax,
                            Address::times_4,
                            arrayOopDesc::base_offset_in_bytes(T_FLOAT)),
                    noreg, noreg);
}

void TemplateTable::daload() {
  transition(itos, dtos);
  // rax: index
  // rdx: array
  index_check(rdx, rax); // kills rbx
  __ access_load_at(T_DOUBLE, IN_HEAP | IS_ARRAY, noreg /* dtos */,
                    Address(rdx, rax,
                            Address::times_8,
                            arrayOopDesc::base_offset_in_bytes(T_DOUBLE)),
                    noreg, noreg);
}

void TemplateTable::aaload() {
  transition(itos, atos);
  // rax: index
  // rdx: array
  index_check(rdx, rax); // kills rbx
  do_oop_load(_masm,
              Address(rdx, rax,
                      UseCompressedOops ? Address::times_4 : Address::times_ptr,
                      arrayOopDesc::base_offset_in_bytes(T_OBJECT)),
              rax,
              IS_ARRAY);
}

void TemplateTable::baload() {
  transition(itos, itos);
  // rax: index
  // rdx: array
  index_check(rdx, rax); // kills rbx
  __ access_load_at(T_BYTE, IN_HEAP | IS_ARRAY, rax,
                    Address(rdx, rax, Address::times_1, arrayOopDesc::base_offset_in_bytes(T_BYTE)),
                    noreg, noreg);
}

void TemplateTable::caload() {
  transition(itos, itos);
  // rax: index
  // rdx: array
  index_check(rdx, rax); // kills rbx
  __ access_load_at(T_CHAR, IN_HEAP | IS_ARRAY, rax,
                    Address(rdx, rax, Address::times_2, arrayOopDesc::base_offset_in_bytes(T_CHAR)),
                    noreg, noreg);
}

// iload followed by caload frequent pair
void TemplateTable::fast_icaload() {
  transition(vtos, itos);
  // load index out of locals
  locals_index(rbx);
  __ movl(rax, iaddress(rbx));

  // rax: index
  // rdx: array
  index_check(rdx, rax); // kills rbx
  __ access_load_at(T_CHAR, IN_HEAP | IS_ARRAY, rax,
                    Address(rdx, rax, Address::times_2, arrayOopDesc::base_offset_in_bytes(T_CHAR)),
                    noreg, noreg);
}


void TemplateTable::saload() {
  transition(itos, itos);
  // rax: index
  // rdx: array
  index_check(rdx, rax); // kills rbx
  __ access_load_at(T_SHORT, IN_HEAP | IS_ARRAY, rax,
                    Address(rdx, rax, Address::times_2, arrayOopDesc::base_offset_in_bytes(T_SHORT)),
                    noreg, noreg);
}

void TemplateTable::iload(int n) {
  transition(vtos, itos);
  __ movl(rax, iaddress(n));
}

void TemplateTable::lload(int n) {
  transition(vtos, ltos);
  __ movptr(rax, laddress(n));
  NOT_LP64(__ movptr(rdx, haddress(n)));
}

void TemplateTable::fload(int n) {
  transition(vtos, ftos);
  __ load_float(faddress(n));
}

void TemplateTable::dload(int n) {
  transition(vtos, dtos);
  __ load_double(daddress(n));
}

void TemplateTable::aload(int n) {
  transition(vtos, atos);
  __ movptr(rax, aaddress(n));
}

void TemplateTable::aload_0() {
  aload_0_internal();
}

void TemplateTable::nofast_aload_0() {
  aload_0_internal(may_not_rewrite);
}

void TemplateTable::aload_0_internal(RewriteControl rc) {
  transition(vtos, atos);
  // According to bytecode histograms, the pairs:
  //
  // _aload_0, _fast_igetfield
  // _aload_0, _fast_agetfield
  // _aload_0, _fast_fgetfield
  //
  // occur frequently. If RewriteFrequentPairs is set, the (slow)
  // _aload_0 bytecode checks if the next bytecode is either
  // _fast_igetfield, _fast_agetfield or _fast_fgetfield and then
  // rewrites the current bytecode into a pair bytecode; otherwise it
  // rewrites the current bytecode into _fast_aload_0 that doesn't do
  // the pair check anymore.
  //
  // Note: If the next bytecode is _getfield, the rewrite must be
  //       delayed, otherwise we may miss an opportunity for a pair.
  //
  // Also rewrite frequent pairs
  //   aload_0, aload_1
  //   aload_0, iload_1
  // These bytecodes with a small amount of code are most profitable
  // to rewrite
  if (RewriteFrequentPairs && rc == may_rewrite) {
    Label rewrite, done;

    const Register bc = LP64_ONLY(c_rarg3) NOT_LP64(rcx);
    LP64_ONLY(assert(rbx != bc, "register damaged"));

    // get next byte
    __ load_unsigned_byte(rbx, at_bcp(Bytecodes::length_for(Bytecodes::_aload_0)));

    // if _getfield then wait with rewrite
    __ cmpl(rbx, Bytecodes::_getfield);
    __ jcc(Assembler::equal, done);

    // if _igetfield then rewrite to _fast_iaccess_0
    assert(Bytecodes::java_code(Bytecodes::_fast_iaccess_0) == Bytecodes::_aload_0, "fix bytecode definition");
    __ cmpl(rbx, Bytecodes::_fast_igetfield);
    __ movl(bc, Bytecodes::_fast_iaccess_0);
    __ jccb(Assembler::equal, rewrite);

    // if _agetfield then rewrite to _fast_aaccess_0
    assert(Bytecodes::java_code(Bytecodes::_fast_aaccess_0) == Bytecodes::_aload_0, "fix bytecode definition");
    __ cmpl(rbx, Bytecodes::_fast_agetfield);
    __ movl(bc, Bytecodes::_fast_aaccess_0);
    __ jccb(Assembler::equal, rewrite);

    // if _fgetfield then rewrite to _fast_faccess_0
    assert(Bytecodes::java_code(Bytecodes::_fast_faccess_0) == Bytecodes::_aload_0, "fix bytecode definition");
    __ cmpl(rbx, Bytecodes::_fast_fgetfield);
    __ movl(bc, Bytecodes::_fast_faccess_0);
    __ jccb(Assembler::equal, rewrite);

    // else rewrite to _fast_aload0
    assert(Bytecodes::java_code(Bytecodes::_fast_aload_0) == Bytecodes::_aload_0, "fix bytecode definition");
    __ movl(bc, Bytecodes::_fast_aload_0);

    // rewrite
    // bc: fast bytecode
    __ bind(rewrite);
    patch_bytecode(Bytecodes::_aload_0, bc, rbx, false);

    __ bind(done);
  }

  // Do actual aload_0 (must do this after patch_bytecode which might call VM and GC might change oop).
  aload(0);
}

void TemplateTable::istore() {
  transition(itos, vtos);
  locals_index(rbx);
  __ movl(iaddress(rbx), rax);
}


void TemplateTable::lstore() {
  transition(ltos, vtos);
  locals_index(rbx);
  __ movptr(laddress(rbx), rax);
  NOT_LP64(__ movptr(haddress(rbx), rdx));
}

void TemplateTable::fstore() {
  transition(ftos, vtos);
  locals_index(rbx);
  __ store_float(faddress(rbx));
}

void TemplateTable::dstore() {
  transition(dtos, vtos);
  locals_index(rbx);
  __ store_double(daddress(rbx));
}

void TemplateTable::astore() {
  transition(vtos, vtos);
  __ pop_ptr(rax);
  locals_index(rbx);
  __ movptr(aaddress(rbx), rax);
}

void TemplateTable::wide_istore() {
  transition(vtos, vtos);
  __ pop_i();
  locals_index_wide(rbx);
  __ movl(iaddress(rbx), rax);
}

void TemplateTable::wide_lstore() {
  transition(vtos, vtos);
  NOT_LP64(__ pop_l(rax, rdx));
  LP64_ONLY(__ pop_l());
  locals_index_wide(rbx);
  __ movptr(laddress(rbx), rax);
  NOT_LP64(__ movl(haddress(rbx), rdx));
}

void TemplateTable::wide_fstore() {
#ifdef _LP64
  transition(vtos, vtos);
  __ pop_f(xmm0);
  locals_index_wide(rbx);
  __ movflt(faddress(rbx), xmm0);
#else
  wide_istore();
#endif
}

void TemplateTable::wide_dstore() {
#ifdef _LP64
  transition(vtos, vtos);
  __ pop_d(xmm0);
  locals_index_wide(rbx);
  __ movdbl(daddress(rbx), xmm0);
#else
  wide_lstore();
#endif
}

void TemplateTable::wide_astore() {
  transition(vtos, vtos);
  __ pop_ptr(rax);
  locals_index_wide(rbx);
  __ movptr(aaddress(rbx), rax);
}

void TemplateTable::iastore() {
  transition(itos, vtos);
  __ pop_i(rbx);
  // rax: value
  // rbx: index
  // rdx: array
  index_check(rdx, rbx); // prefer index in rbx
  __ access_store_at(T_INT, IN_HEAP | IS_ARRAY,
                     Address(rdx, rbx, Address::times_4,
                             arrayOopDesc::base_offset_in_bytes(T_INT)),
                     rax, noreg, noreg, noreg);
}

void TemplateTable::lastore() {
  transition(ltos, vtos);
  __ pop_i(rbx);
  // rax,: low(value)
  // rcx: array
  // rdx: high(value)
  index_check(rcx, rbx);  // prefer index in rbx,
  // rbx,: index
  __ access_store_at(T_LONG, IN_HEAP | IS_ARRAY,
                     Address(rcx, rbx, Address::times_8,
                             arrayOopDesc::base_offset_in_bytes(T_LONG)),
                     noreg /* ltos */, noreg, noreg, noreg);
}


void TemplateTable::fastore() {
  transition(ftos, vtos);
  __ pop_i(rbx);
  // value is in UseSSE >= 1 ? xmm0 : ST(0)
  // rbx:  index
  // rdx:  array
  index_check(rdx, rbx); // prefer index in rbx
  __ access_store_at(T_FLOAT, IN_HEAP | IS_ARRAY,
                     Address(rdx, rbx, Address::times_4,
                             arrayOopDesc::base_offset_in_bytes(T_FLOAT)),
                     noreg /* ftos */, noreg, noreg, noreg);
}

void TemplateTable::dastore() {
  transition(dtos, vtos);
  __ pop_i(rbx);
  // value is in UseSSE >= 2 ? xmm0 : ST(0)
  // rbx:  index
  // rdx:  array
  index_check(rdx, rbx); // prefer index in rbx
  __ access_store_at(T_DOUBLE, IN_HEAP | IS_ARRAY,
                     Address(rdx, rbx, Address::times_8,
                             arrayOopDesc::base_offset_in_bytes(T_DOUBLE)),
                     noreg /* dtos */, noreg, noreg, noreg);
}

void TemplateTable::aastore() {
  Label is_null, ok_is_subtype, done;
  transition(vtos, vtos);
  // stack: ..., array, index, value
  __ movptr(rax, at_tos());    // value
  __ movl(rcx, at_tos_p1()); // index
  __ movptr(rdx, at_tos_p2()); // array

  Address element_address(rdx, rcx,
                          UseCompressedOops? Address::times_4 : Address::times_ptr,
                          arrayOopDesc::base_offset_in_bytes(T_OBJECT));

  index_check_without_pop(rdx, rcx);     // kills rbx
  __ testptr(rax, rax);
  __ jcc(Assembler::zero, is_null);

  // Move subklass into rbx
  __ load_klass(rbx, rax, rscratch1);
  // Move superklass into rax
  __ load_klass(rax, rdx, rscratch1);
  __ movptr(rax, Address(rax,
                         ObjArrayKlass::element_klass_offset()));

  // Generate subtype check.  Blows rcx, rdi
  // Superklass in rax.  Subklass in rbx.
  __ gen_subtype_check(rbx, ok_is_subtype);

  // Come here on failure
  // object is at TOS
  __ jump(ExternalAddress(Interpreter::_throw_ArrayStoreException_entry));

  // Come here on success
  __ bind(ok_is_subtype);

  // Get the value we will store
  __ movptr(rax, at_tos());
  __ movl(rcx, at_tos_p1()); // index
  // Now store using the appropriate barrier
  do_oop_store(_masm, element_address, rax, IS_ARRAY);
  __ jmp(done);

  // Have a NULL in rax, rdx=array, ecx=index.  Store NULL at ary[idx]
  __ bind(is_null);
  __ profile_null_seen(rbx);

  // Store a NULL
  do_oop_store(_masm, element_address, noreg, IS_ARRAY);

  // Pop stack arguments
  __ bind(done);
  __ addptr(rsp, 3 * Interpreter::stackElementSize);
}

void TemplateTable::bastore() {
  transition(itos, vtos);
  __ pop_i(rbx);
  // rax: value
  // rbx: index
  // rdx: array
  index_check(rdx, rbx); // prefer index in rbx
  // Need to check whether array is boolean or byte
  // since both types share the bastore bytecode.
  __ load_klass(rcx, rdx, rscratch1);
  __ movl(rcx, Address(rcx, Klass::layout_helper_offset()));
  int diffbit = Klass::layout_helper_boolean_diffbit();
  __ testl(rcx, diffbit);
  Label L_skip;
  __ jccb(Assembler::zero, L_skip);
  __ andl(rax, 1);  // if it is a T_BOOLEAN array, mask the stored value to 0/1
  __ bind(L_skip);
  __ access_store_at(T_BYTE, IN_HEAP | IS_ARRAY,
                     Address(rdx, rbx,Address::times_1,
                             arrayOopDesc::base_offset_in_bytes(T_BYTE)),
                     rax, noreg, noreg, noreg);
}

void TemplateTable::castore() {
  transition(itos, vtos);
  __ pop_i(rbx);
  // rax: value
  // rbx: index
  // rdx: array
  index_check(rdx, rbx);  // prefer index in rbx
  __ access_store_at(T_CHAR, IN_HEAP | IS_ARRAY,
                     Address(rdx, rbx, Address::times_2,
                             arrayOopDesc::base_offset_in_bytes(T_CHAR)),
                     rax, noreg, noreg, noreg);
}


void TemplateTable::sastore() {
  castore();
}

void TemplateTable::istore(int n) {
  transition(itos, vtos);
  __ movl(iaddress(n), rax);
}

void TemplateTable::lstore(int n) {
  transition(ltos, vtos);
  __ movptr(laddress(n), rax);
  NOT_LP64(__ movptr(haddress(n), rdx));
}

void TemplateTable::fstore(int n) {
  transition(ftos, vtos);
  __ store_float(faddress(n));
}

void TemplateTable::dstore(int n) {
  transition(dtos, vtos);
  __ store_double(daddress(n));
}


void TemplateTable::astore(int n) {
  transition(vtos, vtos);
  __ pop_ptr(rax);
  __ movptr(aaddress(n), rax);
}

void TemplateTable::pop() {
  transition(vtos, vtos);
  __ addptr(rsp, Interpreter::stackElementSize);
}

void TemplateTable::pop2() {
  transition(vtos, vtos);
  __ addptr(rsp, 2 * Interpreter::stackElementSize);
}


void TemplateTable::dup() {
  transition(vtos, vtos);
  __ load_ptr(0, rax);
  __ push_ptr(rax);
  // stack: ..., a, a
}

void TemplateTable::dup_x1() {
  transition(vtos, vtos);
  // stack: ..., a, b
  __ load_ptr( 0, rax);  // load b
  __ load_ptr( 1, rcx);  // load a
  __ store_ptr(1, rax);  // store b
  __ store_ptr(0, rcx);  // store a
  __ push_ptr(rax);      // push b
  // stack: ..., b, a, b
}

void TemplateTable::dup_x2() {
  transition(vtos, vtos);
  // stack: ..., a, b, c
  __ load_ptr( 0, rax);  // load c
  __ load_ptr( 2, rcx);  // load a
  __ store_ptr(2, rax);  // store c in a
  __ push_ptr(rax);      // push c
  // stack: ..., c, b, c, c
  __ load_ptr( 2, rax);  // load b
  __ store_ptr(2, rcx);  // store a in b
  // stack: ..., c, a, c, c
  __ store_ptr(1, rax);  // store b in c
  // stack: ..., c, a, b, c
}

void TemplateTable::dup2() {
  transition(vtos, vtos);
  // stack: ..., a, b
  __ load_ptr(1, rax);  // load a
  __ push_ptr(rax);     // push a
  __ load_ptr(1, rax);  // load b
  __ push_ptr(rax);     // push b
  // stack: ..., a, b, a, b
}


void TemplateTable::dup2_x1() {
  transition(vtos, vtos);
  // stack: ..., a, b, c
  __ load_ptr( 0, rcx);  // load c
  __ load_ptr( 1, rax);  // load b
  __ push_ptr(rax);      // push b
  __ push_ptr(rcx);      // push c
  // stack: ..., a, b, c, b, c
  __ store_ptr(3, rcx);  // store c in b
  // stack: ..., a, c, c, b, c
  __ load_ptr( 4, rcx);  // load a
  __ store_ptr(2, rcx);  // store a in 2nd c
  // stack: ..., a, c, a, b, c
  __ store_ptr(4, rax);  // store b in a
  // stack: ..., b, c, a, b, c
}

void TemplateTable::dup2_x2() {
  transition(vtos, vtos);
  // stack: ..., a, b, c, d
  __ load_ptr( 0, rcx);  // load d
  __ load_ptr( 1, rax);  // load c
  __ push_ptr(rax);      // push c
  __ push_ptr(rcx);      // push d
  // stack: ..., a, b, c, d, c, d
  __ load_ptr( 4, rax);  // load b
  __ store_ptr(2, rax);  // store b in d
  __ store_ptr(4, rcx);  // store d in b
  // stack: ..., a, d, c, b, c, d
  __ load_ptr( 5, rcx);  // load a
  __ load_ptr( 3, rax);  // load c
  __ store_ptr(3, rcx);  // store a in c
  __ store_ptr(5, rax);  // store c in a
  // stack: ..., c, d, a, b, c, d
}

void TemplateTable::swap() {
  transition(vtos, vtos);
  // stack: ..., a, b
  __ load_ptr( 1, rcx);  // load a
  __ load_ptr( 0, rax);  // load b
  __ store_ptr(0, rcx);  // store a in b
  __ store_ptr(1, rax);  // store b in a
  // stack: ..., b, a
}

void TemplateTable::iop2(Operation op) {
  transition(itos, itos);
  switch (op) {
  case add  :                    __ pop_i(rdx); __ addl (rax, rdx); break;
  case sub  : __ movl(rdx, rax); __ pop_i(rax); __ subl (rax, rdx); break;
  case mul  :                    __ pop_i(rdx); __ imull(rax, rdx); break;
  case _and :                    __ pop_i(rdx); __ andl (rax, rdx); break;
  case _or  :                    __ pop_i(rdx); __ orl  (rax, rdx); break;
  case _xor :                    __ pop_i(rdx); __ xorl (rax, rdx); break;
  case shl  : __ movl(rcx, rax); __ pop_i(rax); __ shll (rax);      break;
  case shr  : __ movl(rcx, rax); __ pop_i(rax); __ sarl (rax);      break;
  case ushr : __ movl(rcx, rax); __ pop_i(rax); __ shrl (rax);      break;
  default   : ShouldNotReachHere();
  }
}

void TemplateTable::lop2(Operation op) {
  transition(ltos, ltos);
#ifdef _LP64
  switch (op) {
  case add  :                    __ pop_l(rdx); __ addptr(rax, rdx); break;
  case sub  : __ mov(rdx, rax);  __ pop_l(rax); __ subptr(rax, rdx); break;
  case _and :                    __ pop_l(rdx); __ andptr(rax, rdx); break;
  case _or  :                    __ pop_l(rdx); __ orptr (rax, rdx); break;
  case _xor :                    __ pop_l(rdx); __ xorptr(rax, rdx); break;
  default   : ShouldNotReachHere();
  }
#else
  __ pop_l(rbx, rcx);
  switch (op) {
    case add  : __ addl(rax, rbx); __ adcl(rdx, rcx); break;
    case sub  : __ subl(rbx, rax); __ sbbl(rcx, rdx);
                __ mov (rax, rbx); __ mov (rdx, rcx); break;
    case _and : __ andl(rax, rbx); __ andl(rdx, rcx); break;
    case _or  : __ orl (rax, rbx); __ orl (rdx, rcx); break;
    case _xor : __ xorl(rax, rbx); __ xorl(rdx, rcx); break;
    default   : ShouldNotReachHere();
  }
#endif
}

void TemplateTable::idiv() {
  transition(itos, itos);
  __ movl(rcx, rax);
  __ pop_i(rax);
  // Note: could xor rax and ecx and compare with (-1 ^ min_int). If
  //       they are not equal, one could do a normal division (no correction
  //       needed), which may speed up this implementation for the common case.
  //       (see also JVM spec., p.243 & p.271)
  __ corrected_idivl(rcx);
}

void TemplateTable::irem() {
  transition(itos, itos);
  __ movl(rcx, rax);
  __ pop_i(rax);
  // Note: could xor rax and ecx and compare with (-1 ^ min_int). If
  //       they are not equal, one could do a normal division (no correction
  //       needed), which may speed up this implementation for the common case.
  //       (see also JVM spec., p.243 & p.271)
  __ corrected_idivl(rcx);
  __ movl(rax, rdx);
}

void TemplateTable::lmul() {
  transition(ltos, ltos);
#ifdef _LP64
  __ pop_l(rdx);
  __ imulq(rax, rdx);
#else
  __ pop_l(rbx, rcx);
  __ push(rcx); __ push(rbx);
  __ push(rdx); __ push(rax);
  __ lmul(2 * wordSize, 0);
  __ addptr(rsp, 4 * wordSize);  // take off temporaries
#endif
}

void TemplateTable::ldiv() {
  transition(ltos, ltos);
#ifdef _LP64
  __ mov(rcx, rax);
  __ pop_l(rax);
  // generate explicit div0 check
  __ testq(rcx, rcx);
  __ jump_cc(Assembler::zero,
             ExternalAddress(Interpreter::_throw_ArithmeticException_entry));
  // Note: could xor rax and rcx and compare with (-1 ^ min_int). If
  //       they are not equal, one could do a normal division (no correction
  //       needed), which may speed up this implementation for the common case.
  //       (see also JVM spec., p.243 & p.271)
  __ corrected_idivq(rcx); // kills rbx
#else
  __ pop_l(rbx, rcx);
  __ push(rcx); __ push(rbx);
  __ push(rdx); __ push(rax);
  // check if y = 0
  __ orl(rax, rdx);
  __ jump_cc(Assembler::zero,
             ExternalAddress(Interpreter::_throw_ArithmeticException_entry));
  __ call_VM_leaf(CAST_FROM_FN_PTR(address, SharedRuntime::ldiv));
  __ addptr(rsp, 4 * wordSize);  // take off temporaries
#endif
}

void TemplateTable::lrem() {
  transition(ltos, ltos);
#ifdef _LP64
  __ mov(rcx, rax);
  __ pop_l(rax);
  __ testq(rcx, rcx);
  __ jump_cc(Assembler::zero,
             ExternalAddress(Interpreter::_throw_ArithmeticException_entry));
  // Note: could xor rax and rcx and compare with (-1 ^ min_int). If
  //       they are not equal, one could do a normal division (no correction
  //       needed), which may speed up this implementation for the common case.
  //       (see also JVM spec., p.243 & p.271)
  __ corrected_idivq(rcx); // kills rbx
  __ mov(rax, rdx);
#else
  __ pop_l(rbx, rcx);
  __ push(rcx); __ push(rbx);
  __ push(rdx); __ push(rax);
  // check if y = 0
  __ orl(rax, rdx);
  __ jump_cc(Assembler::zero,
             ExternalAddress(Interpreter::_throw_ArithmeticException_entry));
  __ call_VM_leaf(CAST_FROM_FN_PTR(address, SharedRuntime::lrem));
  __ addptr(rsp, 4 * wordSize);
#endif
}

void TemplateTable::lshl() {
  transition(itos, ltos);
  __ movl(rcx, rax);                             // get shift count
  #ifdef _LP64
  __ pop_l(rax);                                 // get shift value
  __ shlq(rax);
#else
  __ pop_l(rax, rdx);                            // get shift value
  __ lshl(rdx, rax);
#endif
}

void TemplateTable::lshr() {
#ifdef _LP64
  transition(itos, ltos);
  __ movl(rcx, rax);                             // get shift count
  __ pop_l(rax);                                 // get shift value
  __ sarq(rax);
#else
  transition(itos, ltos);
  __ mov(rcx, rax);                              // get shift count
  __ pop_l(rax, rdx);                            // get shift value
  __ lshr(rdx, rax, true);
#endif
}

void TemplateTable::lushr() {
  transition(itos, ltos);
#ifdef _LP64
  __ movl(rcx, rax);                             // get shift count
  __ pop_l(rax);                                 // get shift value
  __ shrq(rax);
#else
  __ mov(rcx, rax);                              // get shift count
  __ pop_l(rax, rdx);                            // get shift value
  __ lshr(rdx, rax);
#endif
}

void TemplateTable::fop2(Operation op) {
  transition(ftos, ftos);

  if (UseSSE >= 1) {
    switch (op) {
    case add:
      __ addss(xmm0, at_rsp());
      __ addptr(rsp, Interpreter::stackElementSize);
      break;
    case sub:
      __ movflt(xmm1, xmm0);
      __ pop_f(xmm0);
      __ subss(xmm0, xmm1);
      break;
    case mul:
      __ mulss(xmm0, at_rsp());
      __ addptr(rsp, Interpreter::stackElementSize);
      break;
    case div:
      __ movflt(xmm1, xmm0);
      __ pop_f(xmm0);
      __ divss(xmm0, xmm1);
      break;
    case rem:
      // On x86_64 platforms the SharedRuntime::frem method is called to perform the
      // modulo operation. The frem method calls the function
      // double fmod(double x, double y) in math.h. The documentation of fmod states:
      // "If x or y is a NaN, a NaN is returned." without specifying what type of NaN
      // (signalling or quiet) is returned.
      //
      // On x86_32 platforms the FPU is used to perform the modulo operation. The
      // reason is that on 32-bit Windows the sign of modulo operations diverges from
      // what is considered the standard (e.g., -0.0f % -3.14f is 0.0f (and not -0.0f).
      // The fprem instruction used on x86_32 is functionally equivalent to
      // SharedRuntime::frem in that it returns a NaN.
#ifdef _LP64
      __ movflt(xmm1, xmm0);
      __ pop_f(xmm0);
      __ call_VM_leaf(CAST_FROM_FN_PTR(address, SharedRuntime::frem), 2);
#else // !_LP64
      __ push_f(xmm0);
      __ pop_f();
      __ fld_s(at_rsp());
      __ fremr(rax);
      __ f2ieee();
      __ pop(rax);  // pop second operand off the stack
      __ push_f();
      __ pop_f(xmm0);
#endif // _LP64
      break;
    default:
      ShouldNotReachHere();
      break;
    }
  } else {
#ifdef _LP64
    ShouldNotReachHere();
#else // !_LP64
    switch (op) {
    case add: __ fadd_s (at_rsp());                break;
    case sub: __ fsubr_s(at_rsp());                break;
    case mul: __ fmul_s (at_rsp());                break;
    case div: __ fdivr_s(at_rsp());                break;
    case rem: __ fld_s  (at_rsp()); __ fremr(rax); break;
    default : ShouldNotReachHere();
    }
    __ f2ieee();
    __ pop(rax);  // pop second operand off the stack
#endif // _LP64
  }
}

void TemplateTable::dop2(Operation op) {
  transition(dtos, dtos);
  if (UseSSE >= 2) {
    switch (op) {
    case add:
      __ addsd(xmm0, at_rsp());
      __ addptr(rsp, 2 * Interpreter::stackElementSize);
      break;
    case sub:
      __ movdbl(xmm1, xmm0);
      __ pop_d(xmm0);
      __ subsd(xmm0, xmm1);
      break;
    case mul:
      __ mulsd(xmm0, at_rsp());
      __ addptr(rsp, 2 * Interpreter::stackElementSize);
      break;
    case div:
      __ movdbl(xmm1, xmm0);
      __ pop_d(xmm0);
      __ divsd(xmm0, xmm1);
      break;
    case rem:
      // Similar to fop2(), the modulo operation is performed using the
      // SharedRuntime::drem method (on x86_64 platforms) or using the
      // FPU (on x86_32 platforms) for the same reasons as mentioned in fop2().
#ifdef _LP64
      __ movdbl(xmm1, xmm0);
      __ pop_d(xmm0);
      __ call_VM_leaf(CAST_FROM_FN_PTR(address, SharedRuntime::drem), 2);
#else // !_LP64
      __ push_d(xmm0);
      __ pop_d();
      __ fld_d(at_rsp());
      __ fremr(rax);
      __ d2ieee();
      __ pop(rax);
      __ pop(rdx);
      __ push_d();
      __ pop_d(xmm0);
#endif // _LP64
      break;
    default:
      ShouldNotReachHere();
      break;
    }
  } else {
#ifdef _LP64
    ShouldNotReachHere();
#else // !_LP64
    switch (op) {
    case add: __ fadd_d (at_rsp());                break;
    case sub: __ fsubr_d(at_rsp());                break;
    case mul: {
      // strict semantics
      __ fld_x(ExternalAddress(StubRoutines::x86::addr_fpu_subnormal_bias1()));
      __ fmulp();
      __ fmul_d (at_rsp());
      __ fld_x(ExternalAddress(StubRoutines::x86::addr_fpu_subnormal_bias2()));
      __ fmulp();
      break;
    }
    case div: {
      // strict semantics
      __ fld_x(ExternalAddress(StubRoutines::x86::addr_fpu_subnormal_bias1()));
      __ fmul_d (at_rsp());
      __ fdivrp();
      __ fld_x(ExternalAddress(StubRoutines::x86::addr_fpu_subnormal_bias2()));
      __ fmulp();
      break;
    }
    case rem: __ fld_d  (at_rsp()); __ fremr(rax); break;
    default : ShouldNotReachHere();
    }
    __ d2ieee();
    // Pop double precision number from rsp.
    __ pop(rax);
    __ pop(rdx);
#endif // _LP64
  }
}

void TemplateTable::ineg() {
  transition(itos, itos);
  __ negl(rax);
}

void TemplateTable::lneg() {
  transition(ltos, ltos);
  LP64_ONLY(__ negq(rax));
  NOT_LP64(__ lneg(rdx, rax));
}

// Note: 'double' and 'long long' have 32-bits alignment on x86.
static jlong* double_quadword(jlong *adr, jlong lo, jlong hi) {
  // Use the expression (adr)&(~0xF) to provide 128-bits aligned address
  // of 128-bits operands for SSE instructions.
  jlong *operand = (jlong*)(((intptr_t)adr)&((intptr_t)(~0xF)));
  // Store the value to a 128-bits operand.
  operand[0] = lo;
  operand[1] = hi;
  return operand;
}

// Buffer for 128-bits masks used by SSE instructions.
static jlong float_signflip_pool[2*2];
static jlong double_signflip_pool[2*2];

void TemplateTable::fneg() {
  transition(ftos, ftos);
  if (UseSSE >= 1) {
    static jlong *float_signflip  = double_quadword(&float_signflip_pool[1],  CONST64(0x8000000080000000),  CONST64(0x8000000080000000));
    __ xorps(xmm0, ExternalAddress((address) float_signflip), rscratch1);
  } else {
    LP64_ONLY(ShouldNotReachHere());
    NOT_LP64(__ fchs());
  }
}

void TemplateTable::dneg() {
  transition(dtos, dtos);
  if (UseSSE >= 2) {
    static jlong *double_signflip =
      double_quadword(&double_signflip_pool[1], CONST64(0x8000000000000000), CONST64(0x8000000000000000));
    __ xorpd(xmm0, ExternalAddress((address) double_signflip), rscratch1);
  } else {
#ifdef _LP64
    ShouldNotReachHere();
#else
    __ fchs();
#endif
  }
}

void TemplateTable::iinc() {
  transition(vtos, vtos);
  __ load_signed_byte(rdx, at_bcp(2)); // get constant
  locals_index(rbx);
  __ addl(iaddress(rbx), rdx);
}

void TemplateTable::wide_iinc() {
  transition(vtos, vtos);
  __ movl(rdx, at_bcp(4)); // get constant
  locals_index_wide(rbx);
  __ bswapl(rdx); // swap bytes & sign-extend constant
  __ sarl(rdx, 16);
  __ addl(iaddress(rbx), rdx);
  // Note: should probably use only one movl to get both
  //       the index and the constant -> fix this
}

void TemplateTable::convert() {
#ifdef _LP64
  // Checking
#ifdef ASSERT
  {
    TosState tos_in  = ilgl;
    TosState tos_out = ilgl;
    switch (bytecode()) {
    case Bytecodes::_i2l: // fall through
    case Bytecodes::_i2f: // fall through
    case Bytecodes::_i2d: // fall through
    case Bytecodes::_i2b: // fall through
    case Bytecodes::_i2c: // fall through
    case Bytecodes::_i2s: tos_in = itos; break;
    case Bytecodes::_l2i: // fall through
    case Bytecodes::_l2f: // fall through
    case Bytecodes::_l2d: tos_in = ltos; break;
    case Bytecodes::_f2i: // fall through
    case Bytecodes::_f2l: // fall through
    case Bytecodes::_f2d: tos_in = ftos; break;
    case Bytecodes::_d2i: // fall through
    case Bytecodes::_d2l: // fall through
    case Bytecodes::_d2f: tos_in = dtos; break;
    default             : ShouldNotReachHere();
    }
    switch (bytecode()) {
    case Bytecodes::_l2i: // fall through
    case Bytecodes::_f2i: // fall through
    case Bytecodes::_d2i: // fall through
    case Bytecodes::_i2b: // fall through
    case Bytecodes::_i2c: // fall through
    case Bytecodes::_i2s: tos_out = itos; break;
    case Bytecodes::_i2l: // fall through
    case Bytecodes::_f2l: // fall through
    case Bytecodes::_d2l: tos_out = ltos; break;
    case Bytecodes::_i2f: // fall through
    case Bytecodes::_l2f: // fall through
    case Bytecodes::_d2f: tos_out = ftos; break;
    case Bytecodes::_i2d: // fall through
    case Bytecodes::_l2d: // fall through
    case Bytecodes::_f2d: tos_out = dtos; break;
    default             : ShouldNotReachHere();
    }
    transition(tos_in, tos_out);
  }
#endif // ASSERT

  static const int64_t is_nan = 0x8000000000000000L;

  // Conversion
  switch (bytecode()) {
  case Bytecodes::_i2l:
    __ movslq(rax, rax);
    break;
  case Bytecodes::_i2f:
    __ cvtsi2ssl(xmm0, rax);
    break;
  case Bytecodes::_i2d:
    __ cvtsi2sdl(xmm0, rax);
    break;
  case Bytecodes::_i2b:
    __ movsbl(rax, rax);
    break;
  case Bytecodes::_i2c:
    __ movzwl(rax, rax);
    break;
  case Bytecodes::_i2s:
    __ movswl(rax, rax);
    break;
  case Bytecodes::_l2i:
    __ movl(rax, rax);
    break;
  case Bytecodes::_l2f:
    __ cvtsi2ssq(xmm0, rax);
    break;
  case Bytecodes::_l2d:
    __ cvtsi2sdq(xmm0, rax);
    break;
  case Bytecodes::_f2i:
  {
    Label L;
    __ cvttss2sil(rax, xmm0);
    __ cmpl(rax, 0x80000000); // NaN or overflow/underflow?
    __ jcc(Assembler::notEqual, L);
    __ call_VM_leaf(CAST_FROM_FN_PTR(address, SharedRuntime::f2i), 1);
    __ bind(L);
  }
    break;
  case Bytecodes::_f2l:
  {
    Label L;
    __ cvttss2siq(rax, xmm0);
    // NaN or overflow/underflow?
    __ cmp64(rax, ExternalAddress((address) &is_nan), rscratch1);
    __ jcc(Assembler::notEqual, L);
    __ call_VM_leaf(CAST_FROM_FN_PTR(address, SharedRuntime::f2l), 1);
    __ bind(L);
  }
    break;
  case Bytecodes::_f2d:
    __ cvtss2sd(xmm0, xmm0);
    break;
  case Bytecodes::_d2i:
  {
    Label L;
    __ cvttsd2sil(rax, xmm0);
    __ cmpl(rax, 0x80000000); // NaN or overflow/underflow?
    __ jcc(Assembler::notEqual, L);
    __ call_VM_leaf(CAST_FROM_FN_PTR(address, SharedRuntime::d2i), 1);
    __ bind(L);
  }
    break;
  case Bytecodes::_d2l:
  {
    Label L;
    __ cvttsd2siq(rax, xmm0);
    // NaN or overflow/underflow?
    __ cmp64(rax, ExternalAddress((address) &is_nan), rscratch1);
    __ jcc(Assembler::notEqual, L);
    __ call_VM_leaf(CAST_FROM_FN_PTR(address, SharedRuntime::d2l), 1);
    __ bind(L);
  }
    break;
  case Bytecodes::_d2f:
    __ cvtsd2ss(xmm0, xmm0);
    break;
  default:
    ShouldNotReachHere();
  }
#else // !_LP64
  // Checking
#ifdef ASSERT
  { TosState tos_in  = ilgl;
    TosState tos_out = ilgl;
    switch (bytecode()) {
      case Bytecodes::_i2l: // fall through
      case Bytecodes::_i2f: // fall through
      case Bytecodes::_i2d: // fall through
      case Bytecodes::_i2b: // fall through
      case Bytecodes::_i2c: // fall through
      case Bytecodes::_i2s: tos_in = itos; break;
      case Bytecodes::_l2i: // fall through
      case Bytecodes::_l2f: // fall through
      case Bytecodes::_l2d: tos_in = ltos; break;
      case Bytecodes::_f2i: // fall through
      case Bytecodes::_f2l: // fall through
      case Bytecodes::_f2d: tos_in = ftos; break;
      case Bytecodes::_d2i: // fall through
      case Bytecodes::_d2l: // fall through
      case Bytecodes::_d2f: tos_in = dtos; break;
      default             : ShouldNotReachHere();
    }
    switch (bytecode()) {
      case Bytecodes::_l2i: // fall through
      case Bytecodes::_f2i: // fall through
      case Bytecodes::_d2i: // fall through
      case Bytecodes::_i2b: // fall through
      case Bytecodes::_i2c: // fall through
      case Bytecodes::_i2s: tos_out = itos; break;
      case Bytecodes::_i2l: // fall through
      case Bytecodes::_f2l: // fall through
      case Bytecodes::_d2l: tos_out = ltos; break;
      case Bytecodes::_i2f: // fall through
      case Bytecodes::_l2f: // fall through
      case Bytecodes::_d2f: tos_out = ftos; break;
      case Bytecodes::_i2d: // fall through
      case Bytecodes::_l2d: // fall through
      case Bytecodes::_f2d: tos_out = dtos; break;
      default             : ShouldNotReachHere();
    }
    transition(tos_in, tos_out);
  }
#endif // ASSERT

  // Conversion
  // (Note: use push(rcx)/pop(rcx) for 1/2-word stack-ptr manipulation)
  switch (bytecode()) {
    case Bytecodes::_i2l:
      __ extend_sign(rdx, rax);
      break;
    case Bytecodes::_i2f:
      if (UseSSE >= 1) {
        __ cvtsi2ssl(xmm0, rax);
      } else {
        __ push(rax);          // store int on tos
        __ fild_s(at_rsp());   // load int to ST0
        __ f2ieee();           // truncate to float size
        __ pop(rcx);           // adjust rsp
      }
      break;
    case Bytecodes::_i2d:
      if (UseSSE >= 2) {
        __ cvtsi2sdl(xmm0, rax);
      } else {
      __ push(rax);          // add one slot for d2ieee()
      __ push(rax);          // store int on tos
      __ fild_s(at_rsp());   // load int to ST0
      __ d2ieee();           // truncate to double size
      __ pop(rcx);           // adjust rsp
      __ pop(rcx);
      }
      break;
    case Bytecodes::_i2b:
      __ shll(rax, 24);      // truncate upper 24 bits
      __ sarl(rax, 24);      // and sign-extend byte
      LP64_ONLY(__ movsbl(rax, rax));
      break;
    case Bytecodes::_i2c:
      __ andl(rax, 0xFFFF);  // truncate upper 16 bits
      LP64_ONLY(__ movzwl(rax, rax));
      break;
    case Bytecodes::_i2s:
      __ shll(rax, 16);      // truncate upper 16 bits
      __ sarl(rax, 16);      // and sign-extend short
      LP64_ONLY(__ movswl(rax, rax));
      break;
    case Bytecodes::_l2i:
      /* nothing to do */
      break;
    case Bytecodes::_l2f:
      // On 64-bit platforms, the cvtsi2ssq instruction is used to convert
      // 64-bit long values to floats. On 32-bit platforms it is not possible
      // to use that instruction with 64-bit operands, therefore the FPU is
      // used to perform the conversion.
      __ push(rdx);          // store long on tos
      __ push(rax);
      __ fild_d(at_rsp());   // load long to ST0
      __ f2ieee();           // truncate to float size
      __ pop(rcx);           // adjust rsp
      __ pop(rcx);
      if (UseSSE >= 1) {
        __ push_f();
        __ pop_f(xmm0);
      }
      break;
    case Bytecodes::_l2d:
      // On 32-bit platforms the FPU is used for conversion because on
      // 32-bit platforms it is not not possible to use the cvtsi2sdq
      // instruction with 64-bit operands.
      __ push(rdx);          // store long on tos
      __ push(rax);
      __ fild_d(at_rsp());   // load long to ST0
      __ d2ieee();           // truncate to double size
      __ pop(rcx);           // adjust rsp
      __ pop(rcx);
      if (UseSSE >= 2) {
        __ push_d();
        __ pop_d(xmm0);
      }
      break;
    case Bytecodes::_f2i:
      // SharedRuntime::f2i does not differentiate between sNaNs and qNaNs
      // as it returns 0 for any NaN.
      if (UseSSE >= 1) {
        __ push_f(xmm0);
      } else {
        __ push(rcx);          // reserve space for argument
        __ fstp_s(at_rsp());   // pass float argument on stack
      }
      __ call_VM_leaf(CAST_FROM_FN_PTR(address, SharedRuntime::f2i), 1);
      break;
    case Bytecodes::_f2l:
      // SharedRuntime::f2l does not differentiate between sNaNs and qNaNs
      // as it returns 0 for any NaN.
      if (UseSSE >= 1) {
       __ push_f(xmm0);
      } else {
        __ push(rcx);          // reserve space for argument
        __ fstp_s(at_rsp());   // pass float argument on stack
      }
      __ call_VM_leaf(CAST_FROM_FN_PTR(address, SharedRuntime::f2l), 1);
      break;
    case Bytecodes::_f2d:
      if (UseSSE < 1) {
        /* nothing to do */
      } else if (UseSSE == 1) {
        __ push_f(xmm0);
        __ pop_f();
      } else { // UseSSE >= 2
        __ cvtss2sd(xmm0, xmm0);
      }
      break;
    case Bytecodes::_d2i:
      if (UseSSE >= 2) {
        __ push_d(xmm0);
      } else {
        __ push(rcx);          // reserve space for argument
        __ push(rcx);
        __ fstp_d(at_rsp());   // pass double argument on stack
      }
      __ call_VM_leaf(CAST_FROM_FN_PTR(address, SharedRuntime::d2i), 2);
      break;
    case Bytecodes::_d2l:
      if (UseSSE >= 2) {
        __ push_d(xmm0);
      } else {
        __ push(rcx);          // reserve space for argument
        __ push(rcx);
        __ fstp_d(at_rsp());   // pass double argument on stack
      }
      __ call_VM_leaf(CAST_FROM_FN_PTR(address, SharedRuntime::d2l), 2);
      break;
    case Bytecodes::_d2f:
      if (UseSSE <= 1) {
        __ push(rcx);          // reserve space for f2ieee()
        __ f2ieee();           // truncate to float size
        __ pop(rcx);           // adjust rsp
        if (UseSSE == 1) {
          // The cvtsd2ss instruction is not available if UseSSE==1, therefore
          // the conversion is performed using the FPU in this case.
          __ push_f();
          __ pop_f(xmm0);
        }
      } else { // UseSSE >= 2
        __ cvtsd2ss(xmm0, xmm0);
      }
      break;
    default             :
      ShouldNotReachHere();
  }
#endif // _LP64
}

void TemplateTable::lcmp() {
  transition(ltos, itos);
#ifdef _LP64
  Label done;
  __ pop_l(rdx);
  __ cmpq(rdx, rax);
  __ movl(rax, -1);
  __ jccb(Assembler::less, done);
  __ setb(Assembler::notEqual, rax);
  __ movzbl(rax, rax);
  __ bind(done);
#else

  // y = rdx:rax
  __ pop_l(rbx, rcx);             // get x = rcx:rbx
  __ lcmp2int(rcx, rbx, rdx, rax);// rcx := cmp(x, y)
  __ mov(rax, rcx);
#endif
}

void TemplateTable::float_cmp(bool is_float, int unordered_result) {
  if ((is_float && UseSSE >= 1) ||
      (!is_float && UseSSE >= 2)) {
    Label done;
    if (is_float) {
      // XXX get rid of pop here, use ... reg, mem32
      __ pop_f(xmm1);
      __ ucomiss(xmm1, xmm0);
    } else {
      // XXX get rid of pop here, use ... reg, mem64
      __ pop_d(xmm1);
      __ ucomisd(xmm1, xmm0);
    }
    if (unordered_result < 0) {
      __ movl(rax, -1);
      __ jccb(Assembler::parity, done);
      __ jccb(Assembler::below, done);
      __ setb(Assembler::notEqual, rdx);
      __ movzbl(rax, rdx);
    } else {
      __ movl(rax, 1);
      __ jccb(Assembler::parity, done);
      __ jccb(Assembler::above, done);
      __ movl(rax, 0);
      __ jccb(Assembler::equal, done);
      __ decrementl(rax);
    }
    __ bind(done);
  } else {
#ifdef _LP64
    ShouldNotReachHere();
#else // !_LP64
    if (is_float) {
      __ fld_s(at_rsp());
    } else {
      __ fld_d(at_rsp());
      __ pop(rdx);
    }
    __ pop(rcx);
    __ fcmp2int(rax, unordered_result < 0);
#endif // _LP64
  }
}

void TemplateTable::branch(bool is_jsr, bool is_wide) {
  __ get_method(rcx); // rcx holds method
  __ profile_taken_branch(rax, rbx); // rax holds updated MDP, rbx
                                     // holds bumped taken count

  const ByteSize be_offset = MethodCounters::backedge_counter_offset() +
                             InvocationCounter::counter_offset();
  const ByteSize inv_offset = MethodCounters::invocation_counter_offset() +
                              InvocationCounter::counter_offset();

  // Load up edx with the branch displacement
  if (is_wide) {
    __ movl(rdx, at_bcp(1));
  } else {
    __ load_signed_short(rdx, at_bcp(1));
  }
  __ bswapl(rdx);

  if (!is_wide) {
    __ sarl(rdx, 16);
  }
  LP64_ONLY(__ movl2ptr(rdx, rdx));

  // Handle all the JSR stuff here, then exit.
  // It's much shorter and cleaner than intermingling with the non-JSR
  // normal-branch stuff occurring below.
  if (is_jsr) {
    // Pre-load the next target bytecode into rbx
    __ load_unsigned_byte(rbx, Address(rbcp, rdx, Address::times_1, 0));

    // compute return address as bci in rax
    __ lea(rax, at_bcp((is_wide ? 5 : 3) -
                        in_bytes(ConstMethod::codes_offset())));
    __ subptr(rax, Address(rcx, Method::const_offset()));
    // Adjust the bcp in r13 by the displacement in rdx
    __ addptr(rbcp, rdx);
    // jsr returns atos that is not an oop
    __ push_i(rax);
    __ dispatch_only(vtos, true);
    return;
  }

  // Normal (non-jsr) branch handling

  // Adjust the bcp in r13 by the displacement in rdx
  __ addptr(rbcp, rdx);

  assert(UseLoopCounter || !UseOnStackReplacement,
         "on-stack-replacement requires loop counters");
  Label backedge_counter_overflow;
  Label dispatch;
  if (UseLoopCounter) {
    // increment backedge counter for backward branches
    // rax: MDO
    // rbx: MDO bumped taken-count
    // rcx: method
    // rdx: target offset
    // r13: target bcp
    // r14: locals pointer
    __ testl(rdx, rdx);             // check if forward or backward branch
    __ jcc(Assembler::positive, dispatch); // count only if backward branch

    // check if MethodCounters exists
    Label has_counters;
    __ movptr(rax, Address(rcx, Method::method_counters_offset()));
    __ testptr(rax, rax);
    __ jcc(Assembler::notZero, has_counters);
    __ push(rdx);
    __ push(rcx);
    __ call_VM(noreg, CAST_FROM_FN_PTR(address, InterpreterRuntime::build_method_counters),
               rcx);
    __ pop(rcx);
    __ pop(rdx);
    __ movptr(rax, Address(rcx, Method::method_counters_offset()));
    __ testptr(rax, rax);
    __ jcc(Assembler::zero, dispatch);
    __ bind(has_counters);

    Label no_mdo;
    if (ProfileInterpreter) {
      // Are we profiling?
      __ movptr(rbx, Address(rcx, in_bytes(Method::method_data_offset())));
      __ testptr(rbx, rbx);
      __ jccb(Assembler::zero, no_mdo);
      // Increment the MDO backedge counter
      const Address mdo_backedge_counter(rbx, in_bytes(MethodData::backedge_counter_offset()) +
          in_bytes(InvocationCounter::counter_offset()));
      const Address mask(rbx, in_bytes(MethodData::backedge_mask_offset()));
      __ increment_mask_and_jump(mdo_backedge_counter, mask, rax,
          UseOnStackReplacement ? &backedge_counter_overflow : NULL);
      __ jmp(dispatch);
    }
    __ bind(no_mdo);
    // Increment backedge counter in MethodCounters*
    __ movptr(rcx, Address(rcx, Method::method_counters_offset()));
    const Address mask(rcx, in_bytes(MethodCounters::backedge_mask_offset()));
    __ increment_mask_and_jump(Address(rcx, be_offset), mask, rax,
        UseOnStackReplacement ? &backedge_counter_overflow : NULL);
    __ bind(dispatch);
  }

  // Pre-load the next target bytecode into rbx
  __ load_unsigned_byte(rbx, Address(rbcp, 0));

  // continue with the bytecode @ target
  // rax: return bci for jsr's, unused otherwise
  // rbx: target bytecode
  // r13: target bcp
  __ dispatch_only(vtos, true);

  if (UseLoopCounter) {
    if (UseOnStackReplacement) {
      Label set_mdp;
      // invocation counter overflow
      __ bind(backedge_counter_overflow);
      __ negptr(rdx);
      __ addptr(rdx, rbcp); // branch bcp
      // IcoResult frequency_counter_overflow([JavaThread*], address branch_bcp)
      __ call_VM(noreg,
                 CAST_FROM_FN_PTR(address,
                                  InterpreterRuntime::frequency_counter_overflow),
                 rdx);

      // rax: osr nmethod (osr ok) or NULL (osr not possible)
      // rdx: scratch
      // r14: locals pointer
      // r13: bcp
      __ testptr(rax, rax);                        // test result
      __ jcc(Assembler::zero, dispatch);         // no osr if null
      // nmethod may have been invalidated (VM may block upon call_VM return)
      __ cmpb(Address(rax, nmethod::state_offset()), nmethod::in_use);
      __ jcc(Assembler::notEqual, dispatch);

      // We have the address of an on stack replacement routine in rax.
      // In preparation of invoking it, first we must migrate the locals
      // and monitors from off the interpreter frame on the stack.
      // Ensure to save the osr nmethod over the migration call,
      // it will be preserved in rbx.
      __ mov(rbx, rax);

      NOT_LP64(__ get_thread(rcx));

      call_VM(noreg, CAST_FROM_FN_PTR(address, SharedRuntime::OSR_migration_begin));

      // rax is OSR buffer, move it to expected parameter location
      LP64_ONLY(__ mov(j_rarg0, rax));
      NOT_LP64(__ mov(rcx, rax));
      // We use j_rarg definitions here so that registers don't conflict as parameter
      // registers change across platforms as we are in the midst of a calling
      // sequence to the OSR nmethod and we don't want collision. These are NOT parameters.

      const Register retaddr   = LP64_ONLY(j_rarg2) NOT_LP64(rdi);
      const Register sender_sp = LP64_ONLY(j_rarg1) NOT_LP64(rdx);

      // pop the interpreter frame
      __ movptr(sender_sp, Address(rbp, frame::interpreter_frame_sender_sp_offset * wordSize)); // get sender sp
      __ leave();                                // remove frame anchor
      __ pop(retaddr);                           // get return address
      __ mov(rsp, sender_sp);                   // set sp to sender sp
      // Ensure compiled code always sees stack at proper alignment
      __ andptr(rsp, -(StackAlignmentInBytes));

      // unlike x86 we need no specialized return from compiled code
      // to the interpreter or the call stub.

      // push the return address
      __ push(retaddr);

      // and begin the OSR nmethod
      __ jmp(Address(rbx, nmethod::osr_entry_point_offset()));
    }
  }
}

void TemplateTable::if_0cmp(Condition cc) {
  transition(itos, vtos);
  // assume branch is more often taken than not (loops use backward branches)
  Label not_taken;
  __ testl(rax, rax);
  __ jcc(j_not(cc), not_taken);
  branch(false, false);
  __ bind(not_taken);
  __ profile_not_taken_branch(rax);
}

void TemplateTable::if_icmp(Condition cc) {
  transition(itos, vtos);
  // assume branch is more often taken than not (loops use backward branches)
  Label not_taken;
  __ pop_i(rdx);
  __ cmpl(rdx, rax);
  __ jcc(j_not(cc), not_taken);
  branch(false, false);
  __ bind(not_taken);
  __ profile_not_taken_branch(rax);
}

void TemplateTable::if_nullcmp(Condition cc) {
  transition(atos, vtos);
  // assume branch is more often taken than not (loops use backward branches)
  Label not_taken;
  __ testptr(rax, rax);
  __ jcc(j_not(cc), not_taken);
  branch(false, false);
  __ bind(not_taken);
  __ profile_not_taken_branch(rax);
}

void TemplateTable::if_acmp(Condition cc) {
  transition(atos, vtos);
  // assume branch is more often taken than not (loops use backward branches)
  Label not_taken;
  __ pop_ptr(rdx);
  __ cmpoop(rdx, rax);
  __ jcc(j_not(cc), not_taken);
  branch(false, false);
  __ bind(not_taken);
  __ profile_not_taken_branch(rax);
}

void TemplateTable::ret() {
  transition(vtos, vtos);
  locals_index(rbx);
  LP64_ONLY(__ movslq(rbx, iaddress(rbx))); // get return bci, compute return bcp
  NOT_LP64(__ movptr(rbx, iaddress(rbx)));
  __ profile_ret(rbx, rcx);
  __ get_method(rax);
  __ movptr(rbcp, Address(rax, Method::const_offset()));
  __ lea(rbcp, Address(rbcp, rbx, Address::times_1,
                      ConstMethod::codes_offset()));
  __ dispatch_next(vtos, 0, true);
}

void TemplateTable::wide_ret() {
  transition(vtos, vtos);
  locals_index_wide(rbx);
  __ movptr(rbx, aaddress(rbx)); // get return bci, compute return bcp
  __ profile_ret(rbx, rcx);
  __ get_method(rax);
  __ movptr(rbcp, Address(rax, Method::const_offset()));
  __ lea(rbcp, Address(rbcp, rbx, Address::times_1, ConstMethod::codes_offset()));
  __ dispatch_next(vtos, 0, true);
}

void TemplateTable::tableswitch() {
  Label default_case, continue_execution;
  transition(itos, vtos);

  // align r13/rsi
  __ lea(rbx, at_bcp(BytesPerInt));
  __ andptr(rbx, -BytesPerInt);
  // load lo & hi
  __ movl(rcx, Address(rbx, BytesPerInt));
  __ movl(rdx, Address(rbx, 2 * BytesPerInt));
  __ bswapl(rcx);
  __ bswapl(rdx);
  // check against lo & hi
  __ cmpl(rax, rcx);
  __ jcc(Assembler::less, default_case);
  __ cmpl(rax, rdx);
  __ jcc(Assembler::greater, default_case);
  // lookup dispatch offset
  __ subl(rax, rcx);
  __ movl(rdx, Address(rbx, rax, Address::times_4, 3 * BytesPerInt));
  __ profile_switch_case(rax, rbx, rcx);
  // continue execution
  __ bind(continue_execution);
  __ bswapl(rdx);
  LP64_ONLY(__ movl2ptr(rdx, rdx));
  __ load_unsigned_byte(rbx, Address(rbcp, rdx, Address::times_1));
  __ addptr(rbcp, rdx);
  __ dispatch_only(vtos, true);
  // handle default
  __ bind(default_case);
  __ profile_switch_default(rax);
  __ movl(rdx, Address(rbx, 0));
  __ jmp(continue_execution);
}

void TemplateTable::lookupswitch() {
  transition(itos, itos);
  __ stop("lookupswitch bytecode should have been rewritten");
}

void TemplateTable::fast_linearswitch() {
  transition(itos, vtos);
  Label loop_entry, loop, found, continue_execution;
  // bswap rax so we can avoid bswapping the table entries
  __ bswapl(rax);
  // align r13
  __ lea(rbx, at_bcp(BytesPerInt)); // btw: should be able to get rid of
                                    // this instruction (change offsets
                                    // below)
  __ andptr(rbx, -BytesPerInt);
  // set counter
  __ movl(rcx, Address(rbx, BytesPerInt));
  __ bswapl(rcx);
  __ jmpb(loop_entry);
  // table search
  __ bind(loop);
  __ cmpl(rax, Address(rbx, rcx, Address::times_8, 2 * BytesPerInt));
  __ jcc(Assembler::equal, found);
  __ bind(loop_entry);
  __ decrementl(rcx);
  __ jcc(Assembler::greaterEqual, loop);
  // default case
  __ profile_switch_default(rax);
  __ movl(rdx, Address(rbx, 0));
  __ jmp(continue_execution);
  // entry found -> get offset
  __ bind(found);
  __ movl(rdx, Address(rbx, rcx, Address::times_8, 3 * BytesPerInt));
  __ profile_switch_case(rcx, rax, rbx);
  // continue execution
  __ bind(continue_execution);
  __ bswapl(rdx);
  __ movl2ptr(rdx, rdx);
  __ load_unsigned_byte(rbx, Address(rbcp, rdx, Address::times_1));
  __ addptr(rbcp, rdx);
  __ dispatch_only(vtos, true);
}

void TemplateTable::fast_binaryswitch() {
  transition(itos, vtos);
  // Implementation using the following core algorithm:
  //
  // int binary_search(int key, LookupswitchPair* array, int n) {
  //   // Binary search according to "Methodik des Programmierens" by
  //   // Edsger W. Dijkstra and W.H.J. Feijen, Addison Wesley Germany 1985.
  //   int i = 0;
  //   int j = n;
  //   while (i+1 < j) {
  //     // invariant P: 0 <= i < j <= n and (a[i] <= key < a[j] or Q)
  //     // with      Q: for all i: 0 <= i < n: key < a[i]
  //     // where a stands for the array and assuming that the (inexisting)
  //     // element a[n] is infinitely big.
  //     int h = (i + j) >> 1;
  //     // i < h < j
  //     if (key < array[h].fast_match()) {
  //       j = h;
  //     } else {
  //       i = h;
  //     }
  //   }
  //   // R: a[i] <= key < a[i+1] or Q
  //   // (i.e., if key is within array, i is the correct index)
  //   return i;
  // }

  // Register allocation
  const Register key   = rax; // already set (tosca)
  const Register array = rbx;
  const Register i     = rcx;
  const Register j     = rdx;
  const Register h     = rdi;
  const Register temp  = rsi;

  // Find array start
  NOT_LP64(__ save_bcp());

  __ lea(array, at_bcp(3 * BytesPerInt)); // btw: should be able to
                                          // get rid of this
                                          // instruction (change
                                          // offsets below)
  __ andptr(array, -BytesPerInt);

  // Initialize i & j
  __ xorl(i, i);                            // i = 0;
  __ movl(j, Address(array, -BytesPerInt)); // j = length(array);

  // Convert j into native byteordering
  __ bswapl(j);

  // And start
  Label entry;
  __ jmp(entry);

  // binary search loop
  {
    Label loop;
    __ bind(loop);
    // int h = (i + j) >> 1;
    __ leal(h, Address(i, j, Address::times_1)); // h = i + j;
    __ sarl(h, 1);                               // h = (i + j) >> 1;
    // if (key < array[h].fast_match()) {
    //   j = h;
    // } else {
    //   i = h;
    // }
    // Convert array[h].match to native byte-ordering before compare
    __ movl(temp, Address(array, h, Address::times_8));
    __ bswapl(temp);
    __ cmpl(key, temp);
    // j = h if (key <  array[h].fast_match())
    __ cmov32(Assembler::less, j, h);
    // i = h if (key >= array[h].fast_match())
    __ cmov32(Assembler::greaterEqual, i, h);
    // while (i+1 < j)
    __ bind(entry);
    __ leal(h, Address(i, 1)); // i+1
    __ cmpl(h, j);             // i+1 < j
    __ jcc(Assembler::less, loop);
  }

  // end of binary search, result index is i (must check again!)
  Label default_case;
  // Convert array[i].match to native byte-ordering before compare
  __ movl(temp, Address(array, i, Address::times_8));
  __ bswapl(temp);
  __ cmpl(key, temp);
  __ jcc(Assembler::notEqual, default_case);

  // entry found -> j = offset
  __ movl(j , Address(array, i, Address::times_8, BytesPerInt));
  __ profile_switch_case(i, key, array);
  __ bswapl(j);
  LP64_ONLY(__ movslq(j, j));

  NOT_LP64(__ restore_bcp());
  NOT_LP64(__ restore_locals());                           // restore rdi

  __ load_unsigned_byte(rbx, Address(rbcp, j, Address::times_1));
  __ addptr(rbcp, j);
  __ dispatch_only(vtos, true);

  // default case -> j = default offset
  __ bind(default_case);
  __ profile_switch_default(i);
  __ movl(j, Address(array, -2 * BytesPerInt));
  __ bswapl(j);
  LP64_ONLY(__ movslq(j, j));

  NOT_LP64(__ restore_bcp());
  NOT_LP64(__ restore_locals());

  __ load_unsigned_byte(rbx, Address(rbcp, j, Address::times_1));
  __ addptr(rbcp, j);
  __ dispatch_only(vtos, true);
}

void TemplateTable::_return(TosState state) {
  transition(state, state);

  assert(_desc->calls_vm(),
         "inconsistent calls_vm information"); // call in remove_activation

  if (_desc->bytecode() == Bytecodes::_return_register_finalizer) {
    assert(state == vtos, "only valid state");
    Register robj = LP64_ONLY(c_rarg1) NOT_LP64(rax);
    __ movptr(robj, aaddress(0));
    __ load_klass(rdi, robj, rscratch1);
    __ movl(rdi, Address(rdi, Klass::access_flags_offset()));
    __ testl(rdi, JVM_ACC_HAS_FINALIZER);
    Label skip_register_finalizer;
    __ jcc(Assembler::zero, skip_register_finalizer);

    __ call_VM(noreg, CAST_FROM_FN_PTR(address, InterpreterRuntime::register_finalizer), robj);

    __ bind(skip_register_finalizer);
  }

  if (_desc->bytecode() != Bytecodes::_return_register_finalizer) {
    Label no_safepoint;
    NOT_PRODUCT(__ block_comment("Thread-local Safepoint poll"));
#ifdef _LP64
    __ testb(Address(r15_thread, JavaThread::polling_word_offset()), SafepointMechanism::poll_bit());
#else
    const Register thread = rdi;
    __ get_thread(thread);
    __ testb(Address(thread, JavaThread::polling_word_offset()), SafepointMechanism::poll_bit());
#endif
    __ jcc(Assembler::zero, no_safepoint);
    __ push(state);
    __ push_cont_fastpath();
    __ call_VM(noreg, CAST_FROM_FN_PTR(address,
                                       InterpreterRuntime::at_safepoint));
    __ pop_cont_fastpath();
    __ pop(state);
    __ bind(no_safepoint);
  }

  // Narrow result if state is itos but result type is smaller.
  // Need to narrow in the return bytecode rather than in generate_return_entry
  // since compiled code callers expect the result to already be narrowed.
  if (state == itos) {
    __ narrow(rax);
  }
  __ remove_activation(state, rbcp);

  __ jmp(rbcp);
}

// ----------------------------------------------------------------------------
// Volatile variables demand their effects be made known to all CPU's
// in order.  Store buffers on most chips allow reads & writes to
// reorder; the JMM's ReadAfterWrite.java test fails in -Xint mode
// without some kind of memory barrier (i.e., it's not sufficient that
// the interpreter does not reorder volatile references, the hardware
// also must not reorder them).
//
// According to the new Java Memory Model (JMM):
// (1) All volatiles are serialized wrt to each other.  ALSO reads &
//     writes act as acquire & release, so:
// (2) A read cannot let unrelated NON-volatile memory refs that
//     happen after the read float up to before the read.  It's OK for
//     non-volatile memory refs that happen before the volatile read to
//     float down below it.
// (3) Similar a volatile write cannot let unrelated NON-volatile
//     memory refs that happen BEFORE the write float down to after the
//     write.  It's OK for non-volatile memory refs that happen after the
//     volatile write to float up before it.
//
// We only put in barriers around volatile refs (they are expensive),
// not _between_ memory refs (that would require us to track the
// flavor of the previous memory refs).  Requirements (2) and (3)
// require some barriers before volatile stores and after volatile
// loads.  These nearly cover requirement (1) but miss the
// volatile-store-volatile-load case.  This final case is placed after
// volatile-stores although it could just as well go before
// volatile-loads.

void TemplateTable::volatile_barrier(Assembler::Membar_mask_bits order_constraint ) {
  // Helper function to insert a is-volatile test and memory barrier
  __ membar(order_constraint);
}

void TemplateTable::resolve_cache_and_index(int byte_no,
                                            Register cache,
                                            Register index,
                                            size_t index_size) {
  const Register temp = rbx;
  assert_different_registers(cache, index, temp);

  Label L_clinit_barrier_slow;
  Label resolved;

  Bytecodes::Code code = bytecode();
  switch (code) {
  case Bytecodes::_nofast_getfield: code = Bytecodes::_getfield; break;
  case Bytecodes::_nofast_putfield: code = Bytecodes::_putfield; break;
  default: break;
  }

  assert(byte_no == f1_byte || byte_no == f2_byte, "byte_no out of range");
  __ get_cache_and_index_and_bytecode_at_bcp(cache, index, temp, byte_no, 1, index_size);
  __ cmpl(temp, code);  // have we resolved this bytecode?
  __ jcc(Assembler::equal, resolved);

  // resolve first time through
  // Class initialization barrier slow path lands here as well.
  __ bind(L_clinit_barrier_slow);
  address entry = CAST_FROM_FN_PTR(address, InterpreterRuntime::resolve_from_cache);
  __ movl(temp, code);
  __ call_VM(noreg, entry, temp);
  // Update registers with resolved info
  __ get_cache_and_index_at_bcp(cache, index, 1, index_size);

  __ bind(resolved);

  // Class initialization barrier for static methods
  if (VM_Version::supports_fast_class_init_checks() && bytecode() == Bytecodes::_invokestatic) {
    const Register method = temp;
    const Register klass  = temp;
    const Register thread = LP64_ONLY(r15_thread) NOT_LP64(noreg);
    assert(thread != noreg, "x86_32 not supported");

    __ load_resolved_method_at_index(byte_no, method, cache, index);
    __ load_method_holder(klass, method);
    __ clinit_barrier(klass, thread, NULL /*L_fast_path*/, &L_clinit_barrier_slow);
  }
}

// The cache and index registers must be set before call
void TemplateTable::load_field_cp_cache_entry(Register obj,
                                              Register cache,
                                              Register index,
                                              Register off,
                                              Register flags,
                                              bool is_static = false) {
  assert_different_registers(cache, index, flags, off);

  ByteSize cp_base_offset = ConstantPoolCache::base_offset();
  // Field offset
  __ movptr(off, Address(cache, index, Address::times_ptr,
                         in_bytes(cp_base_offset +
                                  ConstantPoolCacheEntry::f2_offset())));
  // Flags
  __ movl(flags, Address(cache, index, Address::times_ptr,
                         in_bytes(cp_base_offset +
                                  ConstantPoolCacheEntry::flags_offset())));

  // klass overwrite register
  if (is_static) {
    __ movptr(obj, Address(cache, index, Address::times_ptr,
                           in_bytes(cp_base_offset +
                                    ConstantPoolCacheEntry::f1_offset())));
    const int mirror_offset = in_bytes(Klass::java_mirror_offset());
    __ movptr(obj, Address(obj, mirror_offset));
    __ resolve_oop_handle(obj, rscratch2);
  }
}

void TemplateTable::load_invoke_cp_cache_entry(int byte_no,
                                               Register method,
                                               Register itable_index,
                                               Register flags,
                                               bool is_invokevirtual,
                                               bool is_invokevfinal, /*unused*/
                                               bool is_invokedynamic) {
  // setup registers
  const Register cache = rcx;
  const Register index = rdx;
  assert_different_registers(method, flags);
  assert_different_registers(method, cache, index);
  assert_different_registers(itable_index, flags);
  assert_different_registers(itable_index, cache, index);
  // determine constant pool cache field offsets
  assert(is_invokevirtual == (byte_no == f2_byte), "is_invokevirtual flag redundant");
  const int flags_offset = in_bytes(ConstantPoolCache::base_offset() +
                                    ConstantPoolCacheEntry::flags_offset());
  // access constant pool cache fields
  const int index_offset = in_bytes(ConstantPoolCache::base_offset() +
                                    ConstantPoolCacheEntry::f2_offset());

  size_t index_size = (is_invokedynamic ? sizeof(u4) : sizeof(u2));
  resolve_cache_and_index(byte_no, cache, index, index_size);
  __ load_resolved_method_at_index(byte_no, method, cache, index);

  if (itable_index != noreg) {
    // pick up itable or appendix index from f2 also:
    __ movptr(itable_index, Address(cache, index, Address::times_ptr, index_offset));
  }
  __ movl(flags, Address(cache, index, Address::times_ptr, flags_offset));
}

// The registers cache and index expected to be set before call.
// Correct values of the cache and index registers are preserved.
void TemplateTable::jvmti_post_field_access(Register cache,
                                            Register index,
                                            bool is_static,
                                            bool has_tos) {
  if (JvmtiExport::can_post_field_access()) {
    // Check to see if a field access watch has been set before we take
    // the time to call into the VM.
    Label L1;
    assert_different_registers(cache, index, rax);
    __ mov32(rax, ExternalAddress((address) JvmtiExport::get_field_access_count_addr()));
    __ testl(rax,rax);
    __ jcc(Assembler::zero, L1);

    // cache entry pointer
    __ addptr(cache, in_bytes(ConstantPoolCache::base_offset()));
    __ shll(index, LogBytesPerWord);
    __ addptr(cache, index);
    if (is_static) {
      __ xorptr(rax, rax);      // NULL object reference
    } else {
      __ pop(atos);         // Get the object
      __ verify_oop(rax);
      __ push(atos);        // Restore stack state
    }
    // rax,:   object pointer or NULL
    // cache: cache entry pointer
    __ call_VM(noreg, CAST_FROM_FN_PTR(address, InterpreterRuntime::post_field_access),
               rax, cache);
    __ get_cache_and_index_at_bcp(cache, index, 1);
    __ bind(L1);
  }
}

void TemplateTable::pop_and_check_object(Register r) {
  __ pop_ptr(r);
  __ null_check(r);  // for field access must check obj.
  __ verify_oop(r);
}

void TemplateTable::getfield_or_static(int byte_no, bool is_static, RewriteControl rc) {
  transition(vtos, vtos);

  const Register cache = rcx;
  const Register index = rdx;
  const Register obj   = LP64_ONLY(c_rarg3) NOT_LP64(rcx);
  const Register off   = rbx;
  const Register flags = rax;
  const Register bc    = LP64_ONLY(c_rarg3) NOT_LP64(rcx); // uses same reg as obj, so don't mix them

  resolve_cache_and_index(byte_no, cache, index, sizeof(u2));
  jvmti_post_field_access(cache, index, is_static, false);
  load_field_cp_cache_entry(obj, cache, index, off, flags, is_static);

  if (!is_static) pop_and_check_object(obj);

  const Address field(obj, off, Address::times_1, 0*wordSize);

  Label Done, notByte, notBool, notInt, notShort, notChar, notLong, notFloat, notObj;

  __ shrl(flags, ConstantPoolCacheEntry::tos_state_shift);
  // Make sure we don't need to mask edx after the above shift
  assert(btos == 0, "change code, btos != 0");

  __ andl(flags, ConstantPoolCacheEntry::tos_state_mask);

  __ jcc(Assembler::notZero, notByte);
  // btos
  __ access_load_at(T_BYTE, IN_HEAP, rax, field, noreg, noreg);
  __ push(btos);
  // Rewrite bytecode to be faster
  if (!is_static && rc == may_rewrite) {
    patch_bytecode(Bytecodes::_fast_bgetfield, bc, rbx);
  }
  __ jmp(Done);

  __ bind(notByte);
  __ cmpl(flags, ztos);
  __ jcc(Assembler::notEqual, notBool);

  // ztos (same code as btos)
  __ access_load_at(T_BOOLEAN, IN_HEAP, rax, field, noreg, noreg);
  __ push(ztos);
  // Rewrite bytecode to be faster
  if (!is_static && rc == may_rewrite) {
    // use btos rewriting, no truncating to t/f bit is needed for getfield.
    patch_bytecode(Bytecodes::_fast_bgetfield, bc, rbx);
  }
  __ jmp(Done);

  __ bind(notBool);
  __ cmpl(flags, atos);
  __ jcc(Assembler::notEqual, notObj);
  // atos
  do_oop_load(_masm, field, rax);
  __ push(atos);
  if (!is_static && rc == may_rewrite) {
    patch_bytecode(Bytecodes::_fast_agetfield, bc, rbx);
  }
  __ jmp(Done);

  __ bind(notObj);
  __ cmpl(flags, itos);
  __ jcc(Assembler::notEqual, notInt);
  // itos
  __ access_load_at(T_INT, IN_HEAP, rax, field, noreg, noreg);
  __ push(itos);
  // Rewrite bytecode to be faster
  if (!is_static && rc == may_rewrite) {
    patch_bytecode(Bytecodes::_fast_igetfield, bc, rbx);
  }
  __ jmp(Done);

  __ bind(notInt);
  __ cmpl(flags, ctos);
  __ jcc(Assembler::notEqual, notChar);
  // ctos
  __ access_load_at(T_CHAR, IN_HEAP, rax, field, noreg, noreg);
  __ push(ctos);
  // Rewrite bytecode to be faster
  if (!is_static && rc == may_rewrite) {
    patch_bytecode(Bytecodes::_fast_cgetfield, bc, rbx);
  }
  __ jmp(Done);

  __ bind(notChar);
  __ cmpl(flags, stos);
  __ jcc(Assembler::notEqual, notShort);
  // stos
  __ access_load_at(T_SHORT, IN_HEAP, rax, field, noreg, noreg);
  __ push(stos);
  // Rewrite bytecode to be faster
  if (!is_static && rc == may_rewrite) {
    patch_bytecode(Bytecodes::_fast_sgetfield, bc, rbx);
  }
  __ jmp(Done);

  __ bind(notShort);
  __ cmpl(flags, ltos);
  __ jcc(Assembler::notEqual, notLong);
  // ltos
    // Generate code as if volatile (x86_32).  There just aren't enough registers to
    // save that information and this code is faster than the test.
  __ access_load_at(T_LONG, IN_HEAP | MO_RELAXED, noreg /* ltos */, field, noreg, noreg);
  __ push(ltos);
  // Rewrite bytecode to be faster
  LP64_ONLY(if (!is_static && rc == may_rewrite) patch_bytecode(Bytecodes::_fast_lgetfield, bc, rbx));
  __ jmp(Done);

  __ bind(notLong);
  __ cmpl(flags, ftos);
  __ jcc(Assembler::notEqual, notFloat);
  // ftos

  __ access_load_at(T_FLOAT, IN_HEAP, noreg /* ftos */, field, noreg, noreg);
  __ push(ftos);
  // Rewrite bytecode to be faster
  if (!is_static && rc == may_rewrite) {
    patch_bytecode(Bytecodes::_fast_fgetfield, bc, rbx);
  }
  __ jmp(Done);

  __ bind(notFloat);
#ifdef ASSERT
  Label notDouble;
  __ cmpl(flags, dtos);
  __ jcc(Assembler::notEqual, notDouble);
#endif
  // dtos
  // MO_RELAXED: for the case of volatile field, in fact it adds no extra work for the underlying implementation
  __ access_load_at(T_DOUBLE, IN_HEAP | MO_RELAXED, noreg /* dtos */, field, noreg, noreg);
  __ push(dtos);
  // Rewrite bytecode to be faster
  if (!is_static && rc == may_rewrite) {
    patch_bytecode(Bytecodes::_fast_dgetfield, bc, rbx);
  }
#ifdef ASSERT
  __ jmp(Done);

  __ bind(notDouble);
  __ stop("Bad state");
#endif

  __ bind(Done);
  // [jk] not needed currently
  // volatile_barrier(Assembler::Membar_mask_bits(Assembler::LoadLoad |
  //                                              Assembler::LoadStore));
}

void TemplateTable::getfield(int byte_no) {
  getfield_or_static(byte_no, false);
}

void TemplateTable::nofast_getfield(int byte_no) {
  getfield_or_static(byte_no, false, may_not_rewrite);
}

void TemplateTable::getstatic(int byte_no) {
  getfield_or_static(byte_no, true);
}


// The registers cache and index expected to be set before call.
// The function may destroy various registers, just not the cache and index registers.
void TemplateTable::jvmti_post_field_mod(Register cache, Register index, bool is_static) {

  const Register robj = LP64_ONLY(c_rarg2)   NOT_LP64(rax);
  const Register RBX  = LP64_ONLY(c_rarg1)   NOT_LP64(rbx);
  const Register RCX  = LP64_ONLY(c_rarg3)   NOT_LP64(rcx);
  const Register RDX  = LP64_ONLY(rscratch1) NOT_LP64(rdx);

  ByteSize cp_base_offset = ConstantPoolCache::base_offset();

  if (JvmtiExport::can_post_field_modification()) {
    // Check to see if a field modification watch has been set before
    // we take the time to call into the VM.
    Label L1;
    assert_different_registers(cache, index, rax);
    __ mov32(rax, ExternalAddress((address)JvmtiExport::get_field_modification_count_addr()));
    __ testl(rax, rax);
    __ jcc(Assembler::zero, L1);

    __ get_cache_and_index_at_bcp(robj, RDX, 1);


    if (is_static) {
      // Life is simple.  Null out the object pointer.
      __ xorl(RBX, RBX);

    } else {
      // Life is harder. The stack holds the value on top, followed by
      // the object.  We don't know the size of the value, though; it
      // could be one or two words depending on its type. As a result,
      // we must find the type to determine where the object is.
#ifndef _LP64
      Label two_word, valsize_known;
#endif
      __ movl(RCX, Address(robj, RDX,
                           Address::times_ptr,
                           in_bytes(cp_base_offset +
                                     ConstantPoolCacheEntry::flags_offset())));
      NOT_LP64(__ mov(rbx, rsp));
      __ shrl(RCX, ConstantPoolCacheEntry::tos_state_shift);

      // Make sure we don't need to mask rcx after the above shift
      ConstantPoolCacheEntry::verify_tos_state_shift();
#ifdef _LP64
      __ movptr(c_rarg1, at_tos_p1());  // initially assume a one word jvalue
      __ cmpl(c_rarg3, ltos);
      __ cmovptr(Assembler::equal,
                 c_rarg1, at_tos_p2()); // ltos (two word jvalue)
      __ cmpl(c_rarg3, dtos);
      __ cmovptr(Assembler::equal,
                 c_rarg1, at_tos_p2()); // dtos (two word jvalue)
#else
      __ cmpl(rcx, ltos);
      __ jccb(Assembler::equal, two_word);
      __ cmpl(rcx, dtos);
      __ jccb(Assembler::equal, two_word);
      __ addptr(rbx, Interpreter::expr_offset_in_bytes(1)); // one word jvalue (not ltos, dtos)
      __ jmpb(valsize_known);

      __ bind(two_word);
      __ addptr(rbx, Interpreter::expr_offset_in_bytes(2)); // two words jvalue

      __ bind(valsize_known);
      // setup object pointer
      __ movptr(rbx, Address(rbx, 0));
#endif
    }
    // cache entry pointer
    __ addptr(robj, in_bytes(cp_base_offset));
    __ shll(RDX, LogBytesPerWord);
    __ addptr(robj, RDX);
    // object (tos)
    __ mov(RCX, rsp);
    // c_rarg1: object pointer set up above (NULL if static)
    // c_rarg2: cache entry pointer
    // c_rarg3: jvalue object on the stack
    __ call_VM(noreg,
               CAST_FROM_FN_PTR(address,
                                InterpreterRuntime::post_field_modification),
               RBX, robj, RCX);
    __ get_cache_and_index_at_bcp(cache, index, 1);
    __ bind(L1);
  }
}

void TemplateTable::putfield_or_static(int byte_no, bool is_static, RewriteControl rc) {
  transition(vtos, vtos);

  const Register cache = rcx;
  const Register index = rdx;
  const Register obj   = rcx;
  const Register off   = rbx;
  const Register flags = rax;

  resolve_cache_and_index(byte_no, cache, index, sizeof(u2));
  jvmti_post_field_mod(cache, index, is_static);
  load_field_cp_cache_entry(obj, cache, index, off, flags, is_static);

  // [jk] not needed currently
  // volatile_barrier(Assembler::Membar_mask_bits(Assembler::LoadStore |
  //                                              Assembler::StoreStore));

  Label notVolatile, Done;
  __ movl(rdx, flags);
  __ shrl(rdx, ConstantPoolCacheEntry::is_volatile_shift);
  __ andl(rdx, 0x1);

  // Check for volatile store
  __ testl(rdx, rdx);
  __ jcc(Assembler::zero, notVolatile);

  putfield_or_static_helper(byte_no, is_static, rc, obj, off, flags);
  volatile_barrier(Assembler::Membar_mask_bits(Assembler::StoreLoad |
                                               Assembler::StoreStore));
  __ jmp(Done);
  __ bind(notVolatile);

  putfield_or_static_helper(byte_no, is_static, rc, obj, off, flags);

  __ bind(Done);
}

void TemplateTable::putfield_or_static_helper(int byte_no, bool is_static, RewriteControl rc,
                                              Register obj, Register off, Register flags) {

  // field addresses
  const Address field(obj, off, Address::times_1, 0*wordSize);
  NOT_LP64( const Address hi(obj, off, Address::times_1, 1*wordSize);)

  Label notByte, notBool, notInt, notShort, notChar,
        notLong, notFloat, notObj;
  Label Done;

  const Register bc    = LP64_ONLY(c_rarg3) NOT_LP64(rcx);

  __ shrl(flags, ConstantPoolCacheEntry::tos_state_shift);

  assert(btos == 0, "change code, btos != 0");
  __ andl(flags, ConstantPoolCacheEntry::tos_state_mask);
  __ jcc(Assembler::notZero, notByte);

  // btos
  {
    __ pop(btos);
    if (!is_static) pop_and_check_object(obj);
    __ access_store_at(T_BYTE, IN_HEAP, field, rax, noreg, noreg, noreg);
    if (!is_static && rc == may_rewrite) {
      patch_bytecode(Bytecodes::_fast_bputfield, bc, rbx, true, byte_no);
    }
    __ jmp(Done);
  }

  __ bind(notByte);
  __ cmpl(flags, ztos);
  __ jcc(Assembler::notEqual, notBool);

  // ztos
  {
    __ pop(ztos);
    if (!is_static) pop_and_check_object(obj);
    __ access_store_at(T_BOOLEAN, IN_HEAP, field, rax, noreg, noreg, noreg);
    if (!is_static && rc == may_rewrite) {
      patch_bytecode(Bytecodes::_fast_zputfield, bc, rbx, true, byte_no);
    }
    __ jmp(Done);
  }

  __ bind(notBool);
  __ cmpl(flags, atos);
  __ jcc(Assembler::notEqual, notObj);

  // atos
  {
    __ pop(atos);
    if (!is_static) pop_and_check_object(obj);
    // Store into the field
    do_oop_store(_masm, field, rax);
    if (!is_static && rc == may_rewrite) {
      patch_bytecode(Bytecodes::_fast_aputfield, bc, rbx, true, byte_no);
    }
    __ jmp(Done);
  }

  __ bind(notObj);
  __ cmpl(flags, itos);
  __ jcc(Assembler::notEqual, notInt);

  // itos
  {
    __ pop(itos);
    if (!is_static) pop_and_check_object(obj);
    __ access_store_at(T_INT, IN_HEAP, field, rax, noreg, noreg, noreg);
    if (!is_static && rc == may_rewrite) {
      patch_bytecode(Bytecodes::_fast_iputfield, bc, rbx, true, byte_no);
    }
    __ jmp(Done);
  }

  __ bind(notInt);
  __ cmpl(flags, ctos);
  __ jcc(Assembler::notEqual, notChar);

  // ctos
  {
    __ pop(ctos);
    if (!is_static) pop_and_check_object(obj);
    __ access_store_at(T_CHAR, IN_HEAP, field, rax, noreg, noreg, noreg);
    if (!is_static && rc == may_rewrite) {
      patch_bytecode(Bytecodes::_fast_cputfield, bc, rbx, true, byte_no);
    }
    __ jmp(Done);
  }

  __ bind(notChar);
  __ cmpl(flags, stos);
  __ jcc(Assembler::notEqual, notShort);

  // stos
  {
    __ pop(stos);
    if (!is_static) pop_and_check_object(obj);
    __ access_store_at(T_SHORT, IN_HEAP, field, rax, noreg, noreg, noreg);
    if (!is_static && rc == may_rewrite) {
      patch_bytecode(Bytecodes::_fast_sputfield, bc, rbx, true, byte_no);
    }
    __ jmp(Done);
  }

  __ bind(notShort);
  __ cmpl(flags, ltos);
  __ jcc(Assembler::notEqual, notLong);

  // ltos
  {
    __ pop(ltos);
    if (!is_static) pop_and_check_object(obj);
    // MO_RELAXED: generate atomic store for the case of volatile field (important for x86_32)
    __ access_store_at(T_LONG, IN_HEAP | MO_RELAXED, field, noreg /* ltos*/, noreg, noreg, noreg);
#ifdef _LP64
    if (!is_static && rc == may_rewrite) {
      patch_bytecode(Bytecodes::_fast_lputfield, bc, rbx, true, byte_no);
    }
#endif // _LP64
    __ jmp(Done);
  }

  __ bind(notLong);
  __ cmpl(flags, ftos);
  __ jcc(Assembler::notEqual, notFloat);

  // ftos
  {
    __ pop(ftos);
    if (!is_static) pop_and_check_object(obj);
    __ access_store_at(T_FLOAT, IN_HEAP, field, noreg /* ftos */, noreg, noreg, noreg);
    if (!is_static && rc == may_rewrite) {
      patch_bytecode(Bytecodes::_fast_fputfield, bc, rbx, true, byte_no);
    }
    __ jmp(Done);
  }

  __ bind(notFloat);
#ifdef ASSERT
  Label notDouble;
  __ cmpl(flags, dtos);
  __ jcc(Assembler::notEqual, notDouble);
#endif

  // dtos
  {
    __ pop(dtos);
    if (!is_static) pop_and_check_object(obj);
    // MO_RELAXED: for the case of volatile field, in fact it adds no extra work for the underlying implementation
    __ access_store_at(T_DOUBLE, IN_HEAP | MO_RELAXED, field, noreg /* dtos */, noreg, noreg, noreg);
    if (!is_static && rc == may_rewrite) {
      patch_bytecode(Bytecodes::_fast_dputfield, bc, rbx, true, byte_no);
    }
  }

#ifdef ASSERT
  __ jmp(Done);

  __ bind(notDouble);
  __ stop("Bad state");
#endif

  __ bind(Done);
}

void TemplateTable::putfield(int byte_no) {
  putfield_or_static(byte_no, false);
}

void TemplateTable::nofast_putfield(int byte_no) {
  putfield_or_static(byte_no, false, may_not_rewrite);
}

void TemplateTable::putstatic(int byte_no) {
  putfield_or_static(byte_no, true);
}

void TemplateTable::jvmti_post_fast_field_mod() {

  const Register scratch = LP64_ONLY(c_rarg3) NOT_LP64(rcx);

  if (JvmtiExport::can_post_field_modification()) {
    // Check to see if a field modification watch has been set before
    // we take the time to call into the VM.
    Label L2;
    __ mov32(scratch, ExternalAddress((address)JvmtiExport::get_field_modification_count_addr()));
    __ testl(scratch, scratch);
    __ jcc(Assembler::zero, L2);
    __ pop_ptr(rbx);                  // copy the object pointer from tos
    __ verify_oop(rbx);
    __ push_ptr(rbx);                 // put the object pointer back on tos
    // Save tos values before call_VM() clobbers them. Since we have
    // to do it for every data type, we use the saved values as the
    // jvalue object.
    switch (bytecode()) {          // load values into the jvalue object
    case Bytecodes::_fast_aputfield: __ push_ptr(rax); break;
    case Bytecodes::_fast_bputfield: // fall through
    case Bytecodes::_fast_zputfield: // fall through
    case Bytecodes::_fast_sputfield: // fall through
    case Bytecodes::_fast_cputfield: // fall through
    case Bytecodes::_fast_iputfield: __ push_i(rax); break;
    case Bytecodes::_fast_dputfield: __ push(dtos); break;
    case Bytecodes::_fast_fputfield: __ push(ftos); break;
    case Bytecodes::_fast_lputfield: __ push_l(rax); break;

    default:
      ShouldNotReachHere();
    }
    __ mov(scratch, rsp);             // points to jvalue on the stack
    // access constant pool cache entry
    LP64_ONLY(__ get_cache_entry_pointer_at_bcp(c_rarg2, rax, 1));
    NOT_LP64(__ get_cache_entry_pointer_at_bcp(rax, rdx, 1));
    __ verify_oop(rbx);
    // rbx: object pointer copied above
    // c_rarg2: cache entry pointer
    // c_rarg3: jvalue object on the stack
    LP64_ONLY(__ call_VM(noreg, CAST_FROM_FN_PTR(address, InterpreterRuntime::post_field_modification), rbx, c_rarg2, c_rarg3));
    NOT_LP64(__ call_VM(noreg, CAST_FROM_FN_PTR(address, InterpreterRuntime::post_field_modification), rbx, rax, rcx));

    switch (bytecode()) {             // restore tos values
    case Bytecodes::_fast_aputfield: __ pop_ptr(rax); break;
    case Bytecodes::_fast_bputfield: // fall through
    case Bytecodes::_fast_zputfield: // fall through
    case Bytecodes::_fast_sputfield: // fall through
    case Bytecodes::_fast_cputfield: // fall through
    case Bytecodes::_fast_iputfield: __ pop_i(rax); break;
    case Bytecodes::_fast_dputfield: __ pop(dtos); break;
    case Bytecodes::_fast_fputfield: __ pop(ftos); break;
    case Bytecodes::_fast_lputfield: __ pop_l(rax); break;
    default: break;
    }
    __ bind(L2);
  }
}

void TemplateTable::fast_storefield(TosState state) {
  transition(state, vtos);

  ByteSize base = ConstantPoolCache::base_offset();

  jvmti_post_fast_field_mod();

  // access constant pool cache
  __ get_cache_and_index_at_bcp(rcx, rbx, 1);

  // test for volatile with rdx but rdx is tos register for lputfield.
  __ movl(rdx, Address(rcx, rbx, Address::times_ptr,
                       in_bytes(base +
                                ConstantPoolCacheEntry::flags_offset())));

  // replace index with field offset from cache entry
  __ movptr(rbx, Address(rcx, rbx, Address::times_ptr,
                         in_bytes(base + ConstantPoolCacheEntry::f2_offset())));

  // [jk] not needed currently
  // volatile_barrier(Assembler::Membar_mask_bits(Assembler::LoadStore |
  //                                              Assembler::StoreStore));

  Label notVolatile, Done;
  __ shrl(rdx, ConstantPoolCacheEntry::is_volatile_shift);
  __ andl(rdx, 0x1);

  // Get object from stack
  pop_and_check_object(rcx);

  // field address
  const Address field(rcx, rbx, Address::times_1);

  // Check for volatile store
  __ testl(rdx, rdx);
  __ jcc(Assembler::zero, notVolatile);

  fast_storefield_helper(field, rax);
  volatile_barrier(Assembler::Membar_mask_bits(Assembler::StoreLoad |
                                               Assembler::StoreStore));
  __ jmp(Done);
  __ bind(notVolatile);

  fast_storefield_helper(field, rax);

  __ bind(Done);
}

void TemplateTable::fast_storefield_helper(Address field, Register rax) {

  // access field
  switch (bytecode()) {
  case Bytecodes::_fast_aputfield:
    do_oop_store(_masm, field, rax);
    break;
  case Bytecodes::_fast_lputfield:
#ifdef _LP64
    __ access_store_at(T_LONG, IN_HEAP, field, noreg /* ltos */, noreg, noreg, noreg);
#else
  __ stop("should not be rewritten");
#endif
    break;
  case Bytecodes::_fast_iputfield:
    __ access_store_at(T_INT, IN_HEAP, field, rax, noreg, noreg, noreg);
    break;
  case Bytecodes::_fast_zputfield:
    __ access_store_at(T_BOOLEAN, IN_HEAP, field, rax, noreg, noreg, noreg);
    break;
  case Bytecodes::_fast_bputfield:
    __ access_store_at(T_BYTE, IN_HEAP, field, rax, noreg, noreg, noreg);
    break;
  case Bytecodes::_fast_sputfield:
    __ access_store_at(T_SHORT, IN_HEAP, field, rax, noreg, noreg, noreg);
    break;
  case Bytecodes::_fast_cputfield:
    __ access_store_at(T_CHAR, IN_HEAP, field, rax, noreg, noreg, noreg);
    break;
  case Bytecodes::_fast_fputfield:
    __ access_store_at(T_FLOAT, IN_HEAP, field, noreg /* ftos*/, noreg, noreg, noreg);
    break;
  case Bytecodes::_fast_dputfield:
    __ access_store_at(T_DOUBLE, IN_HEAP, field, noreg /* dtos*/, noreg, noreg, noreg);
    break;
  default:
    ShouldNotReachHere();
  }
}

void TemplateTable::fast_accessfield(TosState state) {
  transition(atos, state);

  // Do the JVMTI work here to avoid disturbing the register state below
  if (JvmtiExport::can_post_field_access()) {
    // Check to see if a field access watch has been set before we
    // take the time to call into the VM.
    Label L1;
    __ mov32(rcx, ExternalAddress((address) JvmtiExport::get_field_access_count_addr()));
    __ testl(rcx, rcx);
    __ jcc(Assembler::zero, L1);
    // access constant pool cache entry
    LP64_ONLY(__ get_cache_entry_pointer_at_bcp(c_rarg2, rcx, 1));
    NOT_LP64(__ get_cache_entry_pointer_at_bcp(rcx, rdx, 1));
    __ verify_oop(rax);
    __ push_ptr(rax);  // save object pointer before call_VM() clobbers it
    LP64_ONLY(__ mov(c_rarg1, rax));
    // c_rarg1: object pointer copied above
    // c_rarg2: cache entry pointer
    LP64_ONLY(__ call_VM(noreg, CAST_FROM_FN_PTR(address, InterpreterRuntime::post_field_access), c_rarg1, c_rarg2));
    NOT_LP64(__ call_VM(noreg, CAST_FROM_FN_PTR(address, InterpreterRuntime::post_field_access), rax, rcx));
    __ pop_ptr(rax); // restore object pointer
    __ bind(L1);
  }

  // access constant pool cache
  __ get_cache_and_index_at_bcp(rcx, rbx, 1);
  // replace index with field offset from cache entry
  // [jk] not needed currently
  // __ movl(rdx, Address(rcx, rbx, Address::times_8,
  //                      in_bytes(ConstantPoolCache::base_offset() +
  //                               ConstantPoolCacheEntry::flags_offset())));
  // __ shrl(rdx, ConstantPoolCacheEntry::is_volatile_shift);
  // __ andl(rdx, 0x1);
  //
  __ movptr(rbx, Address(rcx, rbx, Address::times_ptr,
                         in_bytes(ConstantPoolCache::base_offset() +
                                  ConstantPoolCacheEntry::f2_offset())));

  // rax: object
  __ verify_oop(rax);
  __ null_check(rax);
  Address field(rax, rbx, Address::times_1);

  // access field
  switch (bytecode()) {
  case Bytecodes::_fast_agetfield:
    do_oop_load(_masm, field, rax);
    __ verify_oop(rax);
    break;
  case Bytecodes::_fast_lgetfield:
#ifdef _LP64
    __ access_load_at(T_LONG, IN_HEAP, noreg /* ltos */, field, noreg, noreg);
#else
  __ stop("should not be rewritten");
#endif
    break;
  case Bytecodes::_fast_igetfield:
    __ access_load_at(T_INT, IN_HEAP, rax, field, noreg, noreg);
    break;
  case Bytecodes::_fast_bgetfield:
    __ access_load_at(T_BYTE, IN_HEAP, rax, field, noreg, noreg);
    break;
  case Bytecodes::_fast_sgetfield:
    __ access_load_at(T_SHORT, IN_HEAP, rax, field, noreg, noreg);
    break;
  case Bytecodes::_fast_cgetfield:
    __ access_load_at(T_CHAR, IN_HEAP, rax, field, noreg, noreg);
    break;
  case Bytecodes::_fast_fgetfield:
    __ access_load_at(T_FLOAT, IN_HEAP, noreg /* ftos */, field, noreg, noreg);
    break;
  case Bytecodes::_fast_dgetfield:
    __ access_load_at(T_DOUBLE, IN_HEAP, noreg /* dtos */, field, noreg, noreg);
    break;
  default:
    ShouldNotReachHere();
  }
  // [jk] not needed currently
  //   Label notVolatile;
  //   __ testl(rdx, rdx);
  //   __ jcc(Assembler::zero, notVolatile);
  //   __ membar(Assembler::LoadLoad);
  //   __ bind(notVolatile);
}

void TemplateTable::fast_xaccess(TosState state) {
  transition(vtos, state);

  // get receiver
  __ movptr(rax, aaddress(0));
  // access constant pool cache
  __ get_cache_and_index_at_bcp(rcx, rdx, 2);
  __ movptr(rbx,
            Address(rcx, rdx, Address::times_ptr,
                    in_bytes(ConstantPoolCache::base_offset() +
                             ConstantPoolCacheEntry::f2_offset())));
  // make sure exception is reported in correct bcp range (getfield is
  // next instruction)
  __ increment(rbcp);
  __ null_check(rax);
  const Address field = Address(rax, rbx, Address::times_1, 0*wordSize);
  switch (state) {
  case itos:
    __ access_load_at(T_INT, IN_HEAP, rax, field, noreg, noreg);
    break;
  case atos:
    do_oop_load(_masm, field, rax);
    __ verify_oop(rax);
    break;
  case ftos:
    __ access_load_at(T_FLOAT, IN_HEAP, noreg /* ftos */, field, noreg, noreg);
    break;
  default:
    ShouldNotReachHere();
  }

  // [jk] not needed currently
  // Label notVolatile;
  // __ movl(rdx, Address(rcx, rdx, Address::times_8,
  //                      in_bytes(ConstantPoolCache::base_offset() +
  //                               ConstantPoolCacheEntry::flags_offset())));
  // __ shrl(rdx, ConstantPoolCacheEntry::is_volatile_shift);
  // __ testl(rdx, 0x1);
  // __ jcc(Assembler::zero, notVolatile);
  // __ membar(Assembler::LoadLoad);
  // __ bind(notVolatile);

  __ decrement(rbcp);
}

//-----------------------------------------------------------------------------
// Calls

void TemplateTable::prepare_invoke(int byte_no,
                                   Register method,  // linked method (or i-klass)
                                   Register index,   // itable index, MethodType, etc.
                                   Register recv,    // if caller wants to see it
                                   Register flags    // if caller wants to test it
                                   ) {
  // determine flags
  const Bytecodes::Code code = bytecode();
  const bool is_invokeinterface  = code == Bytecodes::_invokeinterface;
  const bool is_invokedynamic    = code == Bytecodes::_invokedynamic;
  const bool is_invokehandle     = code == Bytecodes::_invokehandle;
  const bool is_invokevirtual    = code == Bytecodes::_invokevirtual;
  const bool is_invokespecial    = code == Bytecodes::_invokespecial;
  const bool load_receiver       = (recv  != noreg);
  const bool save_flags          = (flags != noreg);
  assert(load_receiver == (code != Bytecodes::_invokestatic && code != Bytecodes::_invokedynamic), "");
  assert(save_flags    == (is_invokeinterface || is_invokevirtual), "need flags for vfinal");
  assert(flags == noreg || flags == rdx, "");
  assert(recv  == noreg || recv  == rcx, "");

  // setup registers & access constant pool cache
  if (recv  == noreg)  recv  = rcx;
  if (flags == noreg)  flags = rdx;
  assert_different_registers(method, index, recv, flags);

  // save 'interpreter return address'
  __ save_bcp();

  load_invoke_cp_cache_entry(byte_no, method, index, flags, is_invokevirtual, false, is_invokedynamic);

  // maybe push appendix to arguments (just before return address)
  if (is_invokedynamic || is_invokehandle) {
    Label L_no_push;
    __ testl(flags, (1 << ConstantPoolCacheEntry::has_appendix_shift));
    __ jcc(Assembler::zero, L_no_push);
    // Push the appendix as a trailing parameter.
    // This must be done before we get the receiver,
    // since the parameter_size includes it.
    __ push(rbx);
    __ mov(rbx, index);
    __ load_resolved_reference_at_index(index, rbx);
    __ pop(rbx);
    __ push(index);  // push appendix (MethodType, CallSite, etc.)
    __ bind(L_no_push);
  }

  // load receiver if needed (after appendix is pushed so parameter size is correct)
  // Note: no return address pushed yet
  if (load_receiver) {
    __ movl(recv, flags);
    __ andl(recv, ConstantPoolCacheEntry::parameter_size_mask);
    const int no_return_pc_pushed_yet = -1;  // argument slot correction before we push return address
    const int receiver_is_at_end      = -1;  // back off one slot to get receiver
    Address recv_addr = __ argument_address(recv, no_return_pc_pushed_yet + receiver_is_at_end);
    __ movptr(recv, recv_addr);
    __ verify_oop(recv);
  }

  if (save_flags) {
    __ movl(rbcp, flags);
  }

  // compute return type
  __ shrl(flags, ConstantPoolCacheEntry::tos_state_shift);
  // Make sure we don't need to mask flags after the above shift
  ConstantPoolCacheEntry::verify_tos_state_shift();
  // load return address
  {
    const address table_addr = (address) Interpreter::invoke_return_entry_table_for(code);
    ExternalAddress table(table_addr);
#ifdef _LP64
    __ lea(rscratch1, table);
    __ movptr(flags, Address(rscratch1, flags, Address::times_ptr));
#else
    __ movptr(flags, ArrayAddress(table, Address(noreg, flags, Address::times_ptr)));
#endif // _LP64
  }

  // push return address
  __ push(flags);

  // Restore flags value from the constant pool cache, and restore rsi
  // for later null checks.  r13 is the bytecode pointer
  if (save_flags) {
    __ movl(flags, rbcp);
    __ restore_bcp();
  }
}

void TemplateTable::invokevirtual_helper(Register index,
                                         Register recv,
                                         Register flags) {
  // Uses temporary registers rax, rdx
  assert_different_registers(index, recv, rax, rdx);
  assert(index == rbx, "");
  assert(recv  == rcx, "");

  // Test for an invoke of a final method
  Label notFinal;
  __ movl(rax, flags);
  __ andl(rax, (1 << ConstantPoolCacheEntry::is_vfinal_shift));
  __ jcc(Assembler::zero, notFinal);

  const Register method = index;  // method must be rbx
  assert(method == rbx,
         "Method* must be rbx for interpreter calling convention");

  // do the call - the index is actually the method to call
  // that is, f2 is a vtable index if !is_vfinal, else f2 is a Method*

  // It's final, need a null check here!
  __ null_check(recv);

  // profile this call
  __ profile_final_call(rax);
  __ profile_arguments_type(rax, method, rbcp, true);

  __ jump_from_interpreted(method, rax);

  __ bind(notFinal);

  // get receiver klass
<<<<<<< HEAD
  Register tmp_load_klass = LP64_ONLY(rscratch1) NOT_LP64(noreg);
  __ load_klass(rax, recv, tmp_load_klass, true);
=======
  __ null_check(recv, oopDesc::klass_offset_in_bytes());
  __ load_klass(rax, recv, rscratch1);
>>>>>>> 79ccc791

  // profile this call
  __ profile_virtual_call(rax, rlocals, rdx);
  // get target Method* & entry point
  __ lookup_virtual_method(rax, index, method);

  __ profile_arguments_type(rdx, method, rbcp, true);
  __ jump_from_interpreted(method, rdx);
}

void TemplateTable::invokevirtual(int byte_no) {
  transition(vtos, vtos);
  assert(byte_no == f2_byte, "use this argument");
  prepare_invoke(byte_no,
                 rbx,    // method or vtable index
                 noreg,  // unused itable index
                 rcx, rdx); // recv, flags

  // rbx: index
  // rcx: receiver
  // rdx: flags

  invokevirtual_helper(rbx, rcx, rdx);
}

void TemplateTable::invokespecial(int byte_no) {
  transition(vtos, vtos);
  assert(byte_no == f1_byte, "use this argument");
  prepare_invoke(byte_no, rbx, noreg,  // get f1 Method*
                 rcx);  // get receiver also for null check
  __ verify_oop(rcx);
  __ null_check(rcx);
  // do the call
  __ profile_call(rax);
  __ profile_arguments_type(rax, rbx, rbcp, false);
  __ jump_from_interpreted(rbx, rax);
}

void TemplateTable::invokestatic(int byte_no) {
  transition(vtos, vtos);
  assert(byte_no == f1_byte, "use this argument");
  prepare_invoke(byte_no, rbx);  // get f1 Method*
  // do the call
  __ profile_call(rax);
  __ profile_arguments_type(rax, rbx, rbcp, false);
  __ jump_from_interpreted(rbx, rax);
}


void TemplateTable::fast_invokevfinal(int byte_no) {
  transition(vtos, vtos);
  assert(byte_no == f2_byte, "use this argument");
  __ stop("fast_invokevfinal not used on x86");
}


void TemplateTable::invokeinterface(int byte_no) {
  transition(vtos, vtos);
  assert(byte_no == f1_byte, "use this argument");
  prepare_invoke(byte_no, rax, rbx,  // get f1 Klass*, f2 Method*
                 rcx, rdx); // recv, flags

  // rax: reference klass (from f1) if interface method
  // rbx: method (from f2)
  // rcx: receiver
  // rdx: flags

  // First check for Object case, then private interface method,
  // then regular interface method.

  // Special case of invokeinterface called for virtual method of
  // java.lang.Object.  See cpCache.cpp for details.
  Label notObjectMethod;
  __ movl(rlocals, rdx);
  __ andl(rlocals, (1 << ConstantPoolCacheEntry::is_forced_virtual_shift));
  __ jcc(Assembler::zero, notObjectMethod);
  invokevirtual_helper(rbx, rcx, rdx);
  // no return from above
  __ bind(notObjectMethod);

  Label no_such_interface; // for receiver subtype check
  Register recvKlass; // used for exception processing

  // Check for private method invocation - indicated by vfinal
  Label notVFinal;
  __ movl(rlocals, rdx);
  __ andl(rlocals, (1 << ConstantPoolCacheEntry::is_vfinal_shift));
  __ jcc(Assembler::zero, notVFinal);

  // Get receiver klass into rlocals - also a null check
<<<<<<< HEAD
  Register tmp_load_klass = LP64_ONLY(rscratch1) NOT_LP64(noreg);
  __ load_klass(rlocals, rcx, tmp_load_klass, true);
=======
  __ null_check(rcx, oopDesc::klass_offset_in_bytes());
  __ load_klass(rlocals, rcx, rscratch1);
>>>>>>> 79ccc791

  Label subtype;
  __ check_klass_subtype(rlocals, rax, rbcp, subtype);
  // If we get here the typecheck failed
  recvKlass = rdx;
  __ mov(recvKlass, rlocals); // shuffle receiver class for exception use
  __ jmp(no_such_interface);

  __ bind(subtype);

  // do the call - rbx is actually the method to call

  __ profile_final_call(rdx);
  __ profile_arguments_type(rdx, rbx, rbcp, true);

  __ jump_from_interpreted(rbx, rdx);
  // no return from above
  __ bind(notVFinal);

  // Get receiver klass into rdx - also a null check
  __ restore_locals();  // restore r14
<<<<<<< HEAD
  __ load_klass(rdx, rcx, tmp_load_klass, true);
=======
  __ null_check(rcx, oopDesc::klass_offset_in_bytes());
  __ load_klass(rdx, rcx, rscratch1);
>>>>>>> 79ccc791

  Label no_such_method;

  // Preserve method for throw_AbstractMethodErrorVerbose.
  __ mov(rcx, rbx);
  // Receiver subtype check against REFC.
  // Superklass in rax. Subklass in rdx. Blows rcx, rdi.
  __ lookup_interface_method(// inputs: rec. class, interface, itable index
                             rdx, rax, noreg,
                             // outputs: scan temp. reg, scan temp. reg
                             rbcp, rlocals,
                             no_such_interface,
                             /*return_method=*/false);

  // profile this call
  __ restore_bcp(); // rbcp was destroyed by receiver type check
  __ profile_virtual_call(rdx, rbcp, rlocals);

  // Get declaring interface class from method, and itable index
  __ load_method_holder(rax, rbx);
  __ movl(rbx, Address(rbx, Method::itable_index_offset()));
  __ subl(rbx, Method::itable_index_max);
  __ negl(rbx);

  // Preserve recvKlass for throw_AbstractMethodErrorVerbose.
  __ mov(rlocals, rdx);
  __ lookup_interface_method(// inputs: rec. class, interface, itable index
                             rlocals, rax, rbx,
                             // outputs: method, scan temp. reg
                             rbx, rbcp,
                             no_such_interface);

  // rbx: Method* to call
  // rcx: receiver
  // Check for abstract method error
  // Note: This should be done more efficiently via a throw_abstract_method_error
  //       interpreter entry point and a conditional jump to it in case of a null
  //       method.
  __ testptr(rbx, rbx);
  __ jcc(Assembler::zero, no_such_method);

  __ profile_arguments_type(rdx, rbx, rbcp, true);

  // do the call
  // rcx: receiver
  // rbx,: Method*
  __ jump_from_interpreted(rbx, rdx);
  __ should_not_reach_here();

  // exception handling code follows...
  // note: must restore interpreter registers to canonical
  //       state for exception handling to work correctly!

  __ bind(no_such_method);
  // throw exception
  __ pop(rbx);           // pop return address (pushed by prepare_invoke)
  __ restore_bcp();      // rbcp must be correct for exception handler   (was destroyed)
  __ restore_locals();   // make sure locals pointer is correct as well (was destroyed)
  // Pass arguments for generating a verbose error message.
#ifdef _LP64
  recvKlass = c_rarg1;
  Register method    = c_rarg2;
  if (recvKlass != rdx) { __ movq(recvKlass, rdx); }
  if (method != rcx)    { __ movq(method, rcx);    }
#else
  recvKlass = rdx;
  Register method    = rcx;
#endif
  __ call_VM(noreg, CAST_FROM_FN_PTR(address, InterpreterRuntime::throw_AbstractMethodErrorVerbose),
             recvKlass, method);
  // The call_VM checks for exception, so we should never return here.
  __ should_not_reach_here();

  __ bind(no_such_interface);
  // throw exception
  __ pop(rbx);           // pop return address (pushed by prepare_invoke)
  __ restore_bcp();      // rbcp must be correct for exception handler   (was destroyed)
  __ restore_locals();   // make sure locals pointer is correct as well (was destroyed)
  // Pass arguments for generating a verbose error message.
  LP64_ONLY( if (recvKlass != rdx) { __ movq(recvKlass, rdx); } )
  __ call_VM(noreg, CAST_FROM_FN_PTR(address, InterpreterRuntime::throw_IncompatibleClassChangeErrorVerbose),
             recvKlass, rax);
  // the call_VM checks for exception, so we should never return here.
  __ should_not_reach_here();
}

void TemplateTable::invokehandle(int byte_no) {
  transition(vtos, vtos);
  assert(byte_no == f1_byte, "use this argument");
  const Register rbx_method = rbx;
  const Register rax_mtype  = rax;
  const Register rcx_recv   = rcx;
  const Register rdx_flags  = rdx;

  prepare_invoke(byte_no, rbx_method, rax_mtype, rcx_recv);
  __ verify_method_ptr(rbx_method);
  __ verify_oop(rcx_recv);
  __ null_check(rcx_recv);

  // rax: MethodType object (from cpool->resolved_references[f1], if necessary)
  // rbx: MH.invokeExact_MT method (from f2)

  // Note:  rax_mtype is already pushed (if necessary) by prepare_invoke

  // FIXME: profile the LambdaForm also
  __ profile_final_call(rax);
  __ profile_arguments_type(rdx, rbx_method, rbcp, true);

  __ jump_from_interpreted(rbx_method, rdx);
}

void TemplateTable::invokedynamic(int byte_no) {
  transition(vtos, vtos);
  assert(byte_no == f1_byte, "use this argument");

  const Register rbx_method   = rbx;
  const Register rax_callsite = rax;

  prepare_invoke(byte_no, rbx_method, rax_callsite);

  // rax: CallSite object (from cpool->resolved_references[f1])
  // rbx: MH.linkToCallSite method (from f2)

  // Note:  rax_callsite is already pushed by prepare_invoke

  // %%% should make a type profile for any invokedynamic that takes a ref argument
  // profile this call
  __ profile_call(rbcp);
  __ profile_arguments_type(rdx, rbx_method, rbcp, false);

  __ verify_oop(rax_callsite);

  __ jump_from_interpreted(rbx_method, rdx);
}

//-----------------------------------------------------------------------------
// Allocation

void TemplateTable::_new() {
  transition(vtos, atos);
  __ get_unsigned_2_byte_index_at_bcp(rdx, 1);
  Label slow_case;
  Label slow_case_no_pop;
  Label done;
  Label initialize_header;

  __ get_cpool_and_tags(rcx, rax);

  // Make sure the class we're about to instantiate has been resolved.
  // This is done before loading InstanceKlass to be consistent with the order
  // how Constant Pool is updated (see ConstantPool::klass_at_put)
  const int tags_offset = Array<u1>::base_offset_in_bytes();
  __ cmpb(Address(rax, rdx, Address::times_1, tags_offset), JVM_CONSTANT_Class);
  __ jcc(Assembler::notEqual, slow_case_no_pop);

  // get InstanceKlass
  __ load_resolved_klass_at_index(rcx, rcx, rdx);
  __ push(rcx);  // save the contexts of klass for initializing the header

  // make sure klass is initialized & doesn't have finalizer
  // make sure klass is fully initialized
  __ cmpb(Address(rcx, InstanceKlass::init_state_offset()), InstanceKlass::fully_initialized);
  __ jcc(Assembler::notEqual, slow_case);

  // get instance_size in InstanceKlass (scaled to a count of bytes)
  __ movl(rdx, Address(rcx, Klass::layout_helper_offset()));
  // test to see if it has a finalizer or is malformed in some way
  __ testl(rdx, Klass::_lh_instance_slow_path_bit);
  __ jcc(Assembler::notZero, slow_case);

  // Allocate the instance:
  //  If TLAB is enabled:
  //    Try to allocate in the TLAB.
  //    If fails, go to the slow path.
  //    Initialize the allocation.
  //    Exit.
  //
  //  Go to slow path.

  const Register thread = LP64_ONLY(r15_thread) NOT_LP64(rcx);

  if (UseTLAB) {
    NOT_LP64(__ get_thread(thread);)
    __ tlab_allocate(thread, rax, rdx, 0, rcx, rbx, slow_case);
    if (ZeroTLAB) {
      // the fields have been already cleared
      __ jmp(initialize_header);
    }

    // The object is initialized before the header.  If the object size is
    // zero, go directly to the header initialization.
    __ decrement(rdx, sizeof(oopDesc));
    __ jcc(Assembler::zero, initialize_header);

    // Initialize topmost object field, divide rdx by 8, check if odd and
    // test if zero.
    __ xorl(rcx, rcx);    // use zero reg to clear memory (shorter code)
    __ shrl(rdx, LogBytesPerLong); // divide by 2*oopSize and set carry flag if odd

    // rdx must have been multiple of 8
#ifdef ASSERT
    // make sure rdx was multiple of 8
    Label L;
    // Ignore partial flag stall after shrl() since it is debug VM
    __ jcc(Assembler::carryClear, L);
    __ stop("object size is not multiple of 2 - adjust this code");
    __ bind(L);
    // rdx must be > 0, no extra check needed here
#endif

    // initialize remaining object fields: rdx was a multiple of 8
    { Label loop;
    __ bind(loop);
    __ movptr(Address(rax, rdx, Address::times_8, sizeof(oopDesc) - 1*oopSize), rcx);
    NOT_LP64(__ movptr(Address(rax, rdx, Address::times_8, sizeof(oopDesc) - 2*oopSize), rcx));
    __ decrement(rdx);
    __ jcc(Assembler::notZero, loop);
    }

    // initialize object header only.
    __ bind(initialize_header);
    __ pop(rcx);   // get saved klass back in the register.
    __ movptr(rbx, Address(rcx, Klass::prototype_header_offset()));
    __ movptr(Address(rax, oopDesc::mark_offset_in_bytes ()), rbx);
#ifndef _LP64
    __ store_klass(rax, rcx);  // klass
#endif
<<<<<<< HEAD
=======
    __ store_klass(rax, rcx, rscratch1);  // klass
>>>>>>> 79ccc791

    {
      SkipIfEqual skip_if(_masm, &DTraceAllocProbes, 0, rscratch1);
      // Trigger dtrace event for fastpath
      __ push(atos);
      __ call_VM_leaf(
           CAST_FROM_FN_PTR(address, static_cast<int (*)(oopDesc*)>(SharedRuntime::dtrace_object_alloc)), rax);
      __ pop(atos);
    }

    __ jmp(done);
  }

  // slow case
  __ bind(slow_case);
  __ pop(rcx);   // restore stack pointer to what it was when we came in.
  __ bind(slow_case_no_pop);

  Register rarg1 = LP64_ONLY(c_rarg1) NOT_LP64(rax);
  Register rarg2 = LP64_ONLY(c_rarg2) NOT_LP64(rdx);

  __ get_constant_pool(rarg1);
  __ get_unsigned_2_byte_index_at_bcp(rarg2, 1);
  call_VM(rax, CAST_FROM_FN_PTR(address, InterpreterRuntime::_new), rarg1, rarg2);
   __ verify_oop(rax);

  // continue
  __ bind(done);
}

void TemplateTable::newarray() {
  transition(itos, atos);
  Register rarg1 = LP64_ONLY(c_rarg1) NOT_LP64(rdx);
  __ load_unsigned_byte(rarg1, at_bcp(1));
  call_VM(rax, CAST_FROM_FN_PTR(address, InterpreterRuntime::newarray),
          rarg1, rax);
}

void TemplateTable::anewarray() {
  transition(itos, atos);

  Register rarg1 = LP64_ONLY(c_rarg1) NOT_LP64(rcx);
  Register rarg2 = LP64_ONLY(c_rarg2) NOT_LP64(rdx);

  __ get_unsigned_2_byte_index_at_bcp(rarg2, 1);
  __ get_constant_pool(rarg1);
  call_VM(rax, CAST_FROM_FN_PTR(address, InterpreterRuntime::anewarray),
          rarg1, rarg2, rax);
}

void TemplateTable::arraylength() {
  transition(atos, itos);
  __ null_check(rax, arrayOopDesc::length_offset_in_bytes());
  __ movl(rax, Address(rax, arrayOopDesc::length_offset_in_bytes()));
}

void TemplateTable::checkcast() {
  transition(atos, atos);
  Label done, is_null, ok_is_subtype, quicked, resolved;
  __ testptr(rax, rax); // object is in rax
  __ jcc(Assembler::zero, is_null);

  // Get cpool & tags index
  __ get_cpool_and_tags(rcx, rdx); // rcx=cpool, rdx=tags array
  __ get_unsigned_2_byte_index_at_bcp(rbx, 1); // rbx=index
  // See if bytecode has already been quicked
  __ cmpb(Address(rdx, rbx,
                  Address::times_1,
                  Array<u1>::base_offset_in_bytes()),
          JVM_CONSTANT_Class);
  __ jcc(Assembler::equal, quicked);
  __ push(atos); // save receiver for result, and for GC
  call_VM(noreg, CAST_FROM_FN_PTR(address, InterpreterRuntime::quicken_io_cc));

  // vm_result_2 has metadata result
#ifndef _LP64
  // borrow rdi from locals
  __ get_thread(rdi);
  __ get_vm_result_2(rax, rdi);
  __ restore_locals();
#else
  __ get_vm_result_2(rax, r15_thread);
#endif

  __ pop_ptr(rdx); // restore receiver
  __ jmpb(resolved);

  // Get superklass in rax and subklass in rbx
  __ bind(quicked);
  __ mov(rdx, rax); // Save object in rdx; rax needed for subtype check
  __ load_resolved_klass_at_index(rax, rcx, rbx);

  __ bind(resolved);
  __ load_klass(rbx, rdx, rscratch1);

  // Generate subtype check.  Blows rcx, rdi.  Object in rdx.
  // Superklass in rax.  Subklass in rbx.
  __ gen_subtype_check(rbx, ok_is_subtype);

  // Come here on failure
  __ push_ptr(rdx);
  // object is at TOS
  __ jump(ExternalAddress(Interpreter::_throw_ClassCastException_entry));

  // Come here on success
  __ bind(ok_is_subtype);
  __ mov(rax, rdx); // Restore object in rdx

  // Collect counts on whether this check-cast sees NULLs a lot or not.
  if (ProfileInterpreter) {
    __ jmp(done);
    __ bind(is_null);
    __ profile_null_seen(rcx);
  } else {
    __ bind(is_null);   // same as 'done'
  }
  __ bind(done);
}

void TemplateTable::instanceof() {
  transition(atos, itos);
  Label done, is_null, ok_is_subtype, quicked, resolved;
  __ testptr(rax, rax);
  __ jcc(Assembler::zero, is_null);

  // Get cpool & tags index
  __ get_cpool_and_tags(rcx, rdx); // rcx=cpool, rdx=tags array
  __ get_unsigned_2_byte_index_at_bcp(rbx, 1); // rbx=index
  // See if bytecode has already been quicked
  __ cmpb(Address(rdx, rbx,
                  Address::times_1,
                  Array<u1>::base_offset_in_bytes()),
          JVM_CONSTANT_Class);
  __ jcc(Assembler::equal, quicked);

  __ push(atos); // save receiver for result, and for GC
  call_VM(noreg, CAST_FROM_FN_PTR(address, InterpreterRuntime::quicken_io_cc));
  // vm_result_2 has metadata result

#ifndef _LP64
  // borrow rdi from locals
  __ get_thread(rdi);
  __ get_vm_result_2(rax, rdi);
  __ restore_locals();
#else
  __ get_vm_result_2(rax, r15_thread);
#endif

  __ pop_ptr(rdx); // restore receiver
  __ verify_oop(rdx);
<<<<<<< HEAD
  Register tmp_load_klass = LP64_ONLY(rscratch1) NOT_LP64(noreg);
  __ load_klass(rdx, rdx, tmp_load_klass);
  __ jmp(resolved);
=======
  __ load_klass(rdx, rdx, rscratch1);
  __ jmpb(resolved);
>>>>>>> 79ccc791

  // Get superklass in rax and subklass in rdx
  __ bind(quicked);
  __ load_klass(rdx, rax, rscratch1);
  __ load_resolved_klass_at_index(rax, rcx, rbx);

  __ bind(resolved);

  // Generate subtype check.  Blows rcx, rdi
  // Superklass in rax.  Subklass in rdx.
  __ gen_subtype_check(rdx, ok_is_subtype);

  // Come here on failure
  __ xorl(rax, rax);
  __ jmpb(done);
  // Come here on success
  __ bind(ok_is_subtype);
  __ movl(rax, 1);

  // Collect counts on whether this test sees NULLs a lot or not.
  if (ProfileInterpreter) {
    __ jmp(done);
    __ bind(is_null);
    __ profile_null_seen(rcx);
  } else {
    __ bind(is_null);   // same as 'done'
  }
  __ bind(done);
  // rax = 0: obj == NULL or  obj is not an instanceof the specified klass
  // rax = 1: obj != NULL and obj is     an instanceof the specified klass
}


//----------------------------------------------------------------------------------------------------
// Breakpoints
void TemplateTable::_breakpoint() {
  // Note: We get here even if we are single stepping..
  // jbug insists on setting breakpoints at every bytecode
  // even if we are in single step mode.

  transition(vtos, vtos);

  Register rarg = LP64_ONLY(c_rarg1) NOT_LP64(rcx);

  // get the unpatched byte code
  __ get_method(rarg);
  __ call_VM(noreg,
             CAST_FROM_FN_PTR(address,
                              InterpreterRuntime::get_original_bytecode_at),
             rarg, rbcp);
  __ mov(rbx, rax);  // why?

  // post the breakpoint event
  __ get_method(rarg);
  __ call_VM(noreg,
             CAST_FROM_FN_PTR(address, InterpreterRuntime::_breakpoint),
             rarg, rbcp);

  // complete the execution of original bytecode
  __ dispatch_only_normal(vtos);
}

//-----------------------------------------------------------------------------
// Exceptions

void TemplateTable::athrow() {
  transition(atos, vtos);
  __ null_check(rax);
  __ jump(ExternalAddress(Interpreter::throw_exception_entry()));
}

//-----------------------------------------------------------------------------
// Synchronization
//
// Note: monitorenter & exit are symmetric routines; which is reflected
//       in the assembly code structure as well
//
// Stack layout:
//
// [expressions  ] <--- rsp               = expression stack top
// ..
// [expressions  ]
// [monitor entry] <--- monitor block top = expression stack bot
// ..
// [monitor entry]
// [frame data   ] <--- monitor block bot
// ...
// [saved rbp    ] <--- rbp
void TemplateTable::monitorenter() {
  transition(atos, vtos);

  // check for NULL object
  __ null_check(rax);

  const Address monitor_block_top(
        rbp, frame::interpreter_frame_monitor_block_top_offset * wordSize);
  const Address monitor_block_bot(
        rbp, frame::interpreter_frame_initial_sp_offset * wordSize);
  const int entry_size = frame::interpreter_frame_monitor_size() * wordSize;

  Label allocated;

  Register rtop = LP64_ONLY(c_rarg3) NOT_LP64(rcx);
  Register rbot = LP64_ONLY(c_rarg2) NOT_LP64(rbx);
  Register rmon = LP64_ONLY(c_rarg1) NOT_LP64(rdx);

  // initialize entry pointer
  __ xorl(rmon, rmon); // points to free slot or NULL

  // find a free slot in the monitor block (result in rmon)
  {
    Label entry, loop, exit;
    __ movptr(rtop, monitor_block_top); // points to current entry,
                                        // starting with top-most entry
    __ lea(rbot, monitor_block_bot);    // points to word before bottom
                                        // of monitor block
    __ jmpb(entry);

    __ bind(loop);
    // check if current entry is used
    __ cmpptr(Address(rtop, BasicObjectLock::obj_offset_in_bytes()), NULL_WORD);
    // if not used then remember entry in rmon
    __ cmovptr(Assembler::equal, rmon, rtop);   // cmov => cmovptr
    // check if current entry is for same object
    __ cmpptr(rax, Address(rtop, BasicObjectLock::obj_offset_in_bytes()));
    // if same object then stop searching
    __ jccb(Assembler::equal, exit);
    // otherwise advance to next entry
    __ addptr(rtop, entry_size);
    __ bind(entry);
    // check if bottom reached
    __ cmpptr(rtop, rbot);
    // if not at bottom then check this entry
    __ jcc(Assembler::notEqual, loop);
    __ bind(exit);
  }

  __ testptr(rmon, rmon); // check if a slot has been found
  __ jcc(Assembler::notZero, allocated); // if found, continue with that one

  // allocate one if there's no free slot
  {
    Label entry, loop;
    // 1. compute new pointers          // rsp: old expression stack top
    __ movptr(rmon, monitor_block_bot); // rmon: old expression stack bottom
    __ subptr(rsp, entry_size);         // move expression stack top
    __ subptr(rmon, entry_size);        // move expression stack bottom
    __ mov(rtop, rsp);                  // set start value for copy loop
    __ movptr(monitor_block_bot, rmon); // set new monitor block bottom
    __ jmp(entry);
    // 2. move expression stack contents
    __ bind(loop);
    __ movptr(rbot, Address(rtop, entry_size)); // load expression stack
                                                // word from old location
    __ movptr(Address(rtop, 0), rbot);          // and store it at new location
    __ addptr(rtop, wordSize);                  // advance to next word
    __ bind(entry);
    __ cmpptr(rtop, rmon);                      // check if bottom reached
    __ jcc(Assembler::notEqual, loop);          // if not at bottom then
                                                // copy next word
  }

  // call run-time routine
  // rmon: points to monitor entry
  __ bind(allocated);

  // Increment bcp to point to the next bytecode, so exception
  // handling for async. exceptions work correctly.
  // The object has already been popped from the stack, so the
  // expression stack looks correct.
  __ increment(rbcp);

  // store object
  __ movptr(Address(rmon, BasicObjectLock::obj_offset_in_bytes()), rax);
  __ lock_object(rmon);

  // check to make sure this monitor doesn't cause stack overflow after locking
  __ save_bcp();  // in case of exception
  __ generate_stack_overflow_check(0);

  // The bcp has already been incremented. Just need to dispatch to
  // next instruction.
  __ dispatch_next(vtos);
}

void TemplateTable::monitorexit() {
  transition(atos, vtos);

  // check for NULL object
  __ null_check(rax);

  const Address monitor_block_top(
        rbp, frame::interpreter_frame_monitor_block_top_offset * wordSize);
  const Address monitor_block_bot(
        rbp, frame::interpreter_frame_initial_sp_offset * wordSize);
  const int entry_size = frame::interpreter_frame_monitor_size() * wordSize;

  Register rtop = LP64_ONLY(c_rarg1) NOT_LP64(rdx);
  Register rbot = LP64_ONLY(c_rarg2) NOT_LP64(rbx);

  Label found;

  // find matching slot
  {
    Label entry, loop;
    __ movptr(rtop, monitor_block_top); // points to current entry,
                                        // starting with top-most entry
    __ lea(rbot, monitor_block_bot);    // points to word before bottom
                                        // of monitor block
    __ jmpb(entry);

    __ bind(loop);
    // check if current entry is for same object
    __ cmpptr(rax, Address(rtop, BasicObjectLock::obj_offset_in_bytes()));
    // if same object then stop searching
    __ jcc(Assembler::equal, found);
    // otherwise advance to next entry
    __ addptr(rtop, entry_size);
    __ bind(entry);
    // check if bottom reached
    __ cmpptr(rtop, rbot);
    // if not at bottom then check this entry
    __ jcc(Assembler::notEqual, loop);
  }

  // error handling. Unlocking was not block-structured
  __ call_VM(noreg, CAST_FROM_FN_PTR(address,
                   InterpreterRuntime::throw_illegal_monitor_state_exception));
  __ should_not_reach_here();

  // call run-time routine
  __ bind(found);
  __ push_ptr(rax); // make sure object is on stack (contract with oopMaps)
  __ unlock_object(rtop);
  __ pop_ptr(rax); // discard object
}

// Wide instructions
void TemplateTable::wide() {
  transition(vtos, vtos);
  __ load_unsigned_byte(rbx, at_bcp(1));
  ExternalAddress wtable((address)Interpreter::_wentry_point);
  __ jump(ArrayAddress(wtable, Address(noreg, rbx, Address::times_ptr)), rscratch1);
  // Note: the rbcp increment step is part of the individual wide bytecode implementations
}

// Multi arrays
void TemplateTable::multianewarray() {
  transition(vtos, atos);

  Register rarg = LP64_ONLY(c_rarg1) NOT_LP64(rax);
  __ load_unsigned_byte(rax, at_bcp(3)); // get number of dimensions
  // last dim is on top of stack; we want address of first one:
  // first_addr = last_addr + (ndims - 1) * stackElementSize - 1*wordsize
  // the latter wordSize to point to the beginning of the array.
  __ lea(rarg, Address(rsp, rax, Interpreter::stackElementScale(), -wordSize));
  call_VM(rax, CAST_FROM_FN_PTR(address, InterpreterRuntime::multianewarray), rarg);
  __ load_unsigned_byte(rbx, at_bcp(3));
  __ lea(rsp, Address(rsp, rbx, Interpreter::stackElementScale()));  // get rid of counts
}<|MERGE_RESOLUTION|>--- conflicted
+++ resolved
@@ -3658,13 +3658,7 @@
   __ bind(notFinal);
 
   // get receiver klass
-<<<<<<< HEAD
-  Register tmp_load_klass = LP64_ONLY(rscratch1) NOT_LP64(noreg);
-  __ load_klass(rax, recv, tmp_load_klass, true);
-=======
-  __ null_check(recv, oopDesc::klass_offset_in_bytes());
-  __ load_klass(rax, recv, rscratch1);
->>>>>>> 79ccc791
+  __ load_klass(rax, recv, rscratch1, true);
 
   // profile this call
   __ profile_virtual_call(rax, rlocals, rdx);
@@ -3755,13 +3749,7 @@
   __ jcc(Assembler::zero, notVFinal);
 
   // Get receiver klass into rlocals - also a null check
-<<<<<<< HEAD
-  Register tmp_load_klass = LP64_ONLY(rscratch1) NOT_LP64(noreg);
-  __ load_klass(rlocals, rcx, tmp_load_klass, true);
-=======
-  __ null_check(rcx, oopDesc::klass_offset_in_bytes());
-  __ load_klass(rlocals, rcx, rscratch1);
->>>>>>> 79ccc791
+  __ load_klass(rlocals, rcx, rscratch1, true);
 
   Label subtype;
   __ check_klass_subtype(rlocals, rax, rbcp, subtype);
@@ -3783,12 +3771,7 @@
 
   // Get receiver klass into rdx - also a null check
   __ restore_locals();  // restore r14
-<<<<<<< HEAD
-  __ load_klass(rdx, rcx, tmp_load_klass, true);
-=======
-  __ null_check(rcx, oopDesc::klass_offset_in_bytes());
-  __ load_klass(rdx, rcx, rscratch1);
->>>>>>> 79ccc791
+  __ load_klass(rdx, rcx, rscratch1, true);
 
   Label no_such_method;
 
@@ -4016,10 +3999,6 @@
 #ifndef _LP64
     __ store_klass(rax, rcx);  // klass
 #endif
-<<<<<<< HEAD
-=======
-    __ store_klass(rax, rcx, rscratch1);  // klass
->>>>>>> 79ccc791
 
     {
       SkipIfEqual skip_if(_masm, &DTraceAllocProbes, 0, rscratch1);
@@ -4170,14 +4149,8 @@
 
   __ pop_ptr(rdx); // restore receiver
   __ verify_oop(rdx);
-<<<<<<< HEAD
-  Register tmp_load_klass = LP64_ONLY(rscratch1) NOT_LP64(noreg);
-  __ load_klass(rdx, rdx, tmp_load_klass);
+  __ load_klass(rdx, rdx, rscratch1);
   __ jmp(resolved);
-=======
-  __ load_klass(rdx, rdx, rscratch1);
-  __ jmpb(resolved);
->>>>>>> 79ccc791
 
   // Get superklass in rax and subklass in rdx
   __ bind(quicked);
