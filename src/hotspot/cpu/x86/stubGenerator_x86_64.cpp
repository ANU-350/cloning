/*
 * Copyright (c) 2003, 2022, Oracle and/or its affiliates. All rights reserved.
 * DO NOT ALTER OR REMOVE COPYRIGHT NOTICES OR THIS FILE HEADER.
 *
 * This code is free software; you can redistribute it and/or modify it
 * under the terms of the GNU General Public License version 2 only, as
 * published by the Free Software Foundation.
 *
 * This code is distributed in the hope that it will be useful, but WITHOUT
 * ANY WARRANTY; without even the implied warranty of MERCHANTABILITY or
 * FITNESS FOR A PARTICULAR PURPOSE.  See the GNU General Public License
 * version 2 for more details (a copy is included in the LICENSE file that
 * accompanied this code).
 *
 * You should have received a copy of the GNU General Public License version
 * 2 along with this work; if not, write to the Free Software Foundation,
 * Inc., 51 Franklin St, Fifth Floor, Boston, MA 02110-1301 USA.
 *
 * Please contact Oracle, 500 Oracle Parkway, Redwood Shores, CA 94065 USA
 * or visit www.oracle.com if you need additional information or have any
 * questions.
 *
 */

#include "precompiled.hpp"
#include "asm/macroAssembler.hpp"
#include "classfile/vmIntrinsics.hpp"
#include "compiler/oopMap.hpp"
#include "gc/shared/barrierSet.hpp"
#include "gc/shared/barrierSetAssembler.hpp"
#include "gc/shared/barrierSetNMethod.hpp"
#include "gc/shared/gc_globals.hpp"
#include "memory/universe.hpp"
<<<<<<< HEAD
=======
#include "oops/objArrayKlass.hpp"
>>>>>>> 5757e212
#include "prims/jvmtiExport.hpp"
#include "runtime/arguments.hpp"
#include "runtime/javaThread.hpp"
#include "runtime/sharedRuntime.hpp"
#include "runtime/stubRoutines.hpp"
#include "stubGenerator_x86_64.hpp"
#ifdef COMPILER2
#include "opto/runtime.hpp"
#include "opto/c2_globals.hpp"
#endif
#if INCLUDE_JVMCI
#include "jvmci/jvmci_globals.hpp"
#endif
#if INCLUDE_ZGC
#include "gc/z/zThreadLocalData.hpp"
#endif
#if INCLUDE_JFR
#include "jfr/support/jfrIntrinsics.hpp"
#endif

// For a more detailed description of the stub routine structure
// see the comment in stubRoutines.hpp

#define __ _masm->
#define TIMES_OOP (UseCompressedOops ? Address::times_4 : Address::times_8)

#ifdef PRODUCT
#define BLOCK_COMMENT(str) /* nothing */
#else
#define BLOCK_COMMENT(str) __ block_comment(str)
#endif // PRODUCT

#define BIND(label) bind(label); BLOCK_COMMENT(#label ":")

<<<<<<< HEAD
//
// Linux Arguments:
//    c_rarg0:   call wrapper address                   address
//    c_rarg1:   result                                 address
//    c_rarg2:   result type                            BasicType
//    c_rarg3:   method                                 Method*
//    c_rarg4:   (interpreter) entry point              address
//    c_rarg5:   parameters                             intptr_t*
//    16(rbp): parameter size (in words)              int
//    24(rbp): thread                                 Thread*
//
//     [ return_from_Java     ] <--- rsp
//     [ argument word n      ]
//      ...
// -12 [ argument word 1      ]
// -11 [ saved r15            ] <--- rsp_after_call
// -10 [ saved r14            ]
//  -9 [ saved r13            ]
//  -8 [ saved r12            ]
//  -7 [ saved rbx            ]
//  -6 [ call wrapper         ]
//  -5 [ result               ]
//  -4 [ result type          ]
//  -3 [ method               ]
//  -2 [ entry point          ]
//  -1 [ parameters           ]
//   0 [ saved rbp            ] <--- rbp
//   1 [ return address       ]
//   2 [ parameter size       ]
//   3 [ thread               ]
//
// Windows Arguments:
//    c_rarg0:   call wrapper address                   address
//    c_rarg1:   result                                 address
//    c_rarg2:   result type                            BasicType
//    c_rarg3:   method                                 Method*
//    48(rbp): (interpreter) entry point              address
//    56(rbp): parameters                             intptr_t*
//    64(rbp): parameter size (in words)              int
//    72(rbp): thread                                 Thread*
//
//     [ return_from_Java     ] <--- rsp
//     [ argument word n      ]
//      ...
// -60 [ argument word 1      ]
// -59 [ saved xmm31          ] <--- rsp after_call
//     [ saved xmm16-xmm30    ] (EVEX enabled, else the space is blank)
// -27 [ saved xmm15          ]
//     [ saved xmm7-xmm14     ]
//  -9 [ saved xmm6           ] (each xmm register takes 2 slots)
//  -7 [ saved r15            ]
//  -6 [ saved r14            ]
//  -5 [ saved r13            ]
//  -4 [ saved r12            ]
//  -3 [ saved rdi            ]
//  -2 [ saved rsi            ]
//  -1 [ saved rbx            ]
//   0 [ saved rbp            ] <--- rbp
//   1 [ return address       ]
//   2 [ call wrapper         ]
//   3 [ result               ]
//   4 [ result type          ]
//   5 [ method               ]
//   6 [ entry point          ]
//   7 [ parameters           ]
//   8 [ parameter size       ]
//   9 [ thread               ]
//
//    Windows reserves the callers stack space for arguments 1-4.
//    We spill c_rarg0-c_rarg3 to this space.

=======
#ifdef PRODUCT
#define INC_COUNTER_NP(counter, rscratch) ((void)0)
#else
#define INC_COUNTER_NP(counter, rscratch) \
BLOCK_COMMENT("inc_counter " #counter); \
inc_counter_np(_masm, counter, rscratch);

static void inc_counter_np(MacroAssembler* _masm, int& counter, Register rscratch) {
  __ incrementl(ExternalAddress((address)&counter), rscratch);
}

#if COMPILER2_OR_JVMCI
static int& get_profile_ctr(int shift) {
  if (shift == 0) {
    return SharedRuntime::_jbyte_array_copy_ctr;
  } else if (shift == 1) {
    return SharedRuntime::_jshort_array_copy_ctr;
  } else if (shift == 2) {
    return SharedRuntime::_jint_array_copy_ctr;
  } else {
    assert(shift == 3, "");
    return SharedRuntime::_jlong_array_copy_ctr;
  }
}
#endif // COMPILER2_OR_JVMCI
#endif // !PRODUCT

//
// Linux Arguments:
//    c_rarg0:   call wrapper address                   address
//    c_rarg1:   result                                 address
//    c_rarg2:   result type                            BasicType
//    c_rarg3:   method                                 Method*
//    c_rarg4:   (interpreter) entry point              address
//    c_rarg5:   parameters                             intptr_t*
//    16(rbp): parameter size (in words)              int
//    24(rbp): thread                                 Thread*
//
//     [ return_from_Java     ] <--- rsp
//     [ argument word n      ]
//      ...
// -12 [ argument word 1      ]
// -11 [ saved r15            ] <--- rsp_after_call
// -10 [ saved r14            ]
//  -9 [ saved r13            ]
//  -8 [ saved r12            ]
//  -7 [ saved rbx            ]
//  -6 [ call wrapper         ]
//  -5 [ result               ]
//  -4 [ result type          ]
//  -3 [ method               ]
//  -2 [ entry point          ]
//  -1 [ parameters           ]
//   0 [ saved rbp            ] <--- rbp
//   1 [ return address       ]
//   2 [ parameter size       ]
//   3 [ thread               ]
//
// Windows Arguments:
//    c_rarg0:   call wrapper address                   address
//    c_rarg1:   result                                 address
//    c_rarg2:   result type                            BasicType
//    c_rarg3:   method                                 Method*
//    48(rbp): (interpreter) entry point              address
//    56(rbp): parameters                             intptr_t*
//    64(rbp): parameter size (in words)              int
//    72(rbp): thread                                 Thread*
//
//     [ return_from_Java     ] <--- rsp
//     [ argument word n      ]
//      ...
// -60 [ argument word 1      ]
// -59 [ saved xmm31          ] <--- rsp after_call
//     [ saved xmm16-xmm30    ] (EVEX enabled, else the space is blank)
// -27 [ saved xmm15          ]
//     [ saved xmm7-xmm14     ]
//  -9 [ saved xmm6           ] (each xmm register takes 2 slots)
//  -7 [ saved r15            ]
//  -6 [ saved r14            ]
//  -5 [ saved r13            ]
//  -4 [ saved r12            ]
//  -3 [ saved rdi            ]
//  -2 [ saved rsi            ]
//  -1 [ saved rbx            ]
//   0 [ saved rbp            ] <--- rbp
//   1 [ return address       ]
//   2 [ call wrapper         ]
//   3 [ result               ]
//   4 [ result type          ]
//   5 [ method               ]
//   6 [ entry point          ]
//   7 [ parameters           ]
//   8 [ parameter size       ]
//   9 [ thread               ]
//
//    Windows reserves the callers stack space for arguments 1-4.
//    We spill c_rarg0-c_rarg3 to this space.

>>>>>>> 5757e212
// Call stub stack layout word offsets from rbp
#ifdef _WIN64
enum call_stub_layout {
  xmm_save_first     = 6,  // save from xmm6
  xmm_save_last      = 31, // to xmm31
  xmm_save_base      = -9,
  rsp_after_call_off = xmm_save_base - 2 * (xmm_save_last - xmm_save_first), // -27
  r15_off            = -7,
  r14_off            = -6,
  r13_off            = -5,
  r12_off            = -4,
  rdi_off            = -3,
  rsi_off            = -2,
  rbx_off            = -1,
  rbp_off            =  0,
  retaddr_off        =  1,
  call_wrapper_off   =  2,
  result_off         =  3,
  result_type_off    =  4,
  method_off         =  5,
  entry_point_off    =  6,
  parameters_off     =  7,
  parameter_size_off =  8,
  thread_off         =  9
};

static Address xmm_save(int reg) {
  assert(reg >= xmm_save_first && reg <= xmm_save_last, "XMM register number out of range");
  return Address(rbp, (xmm_save_base - (reg - xmm_save_first) * 2) * wordSize);
}
#else // !_WIN64
enum call_stub_layout {
  rsp_after_call_off = -12,
  mxcsr_off          = rsp_after_call_off,
  r15_off            = -11,
  r14_off            = -10,
  r13_off            = -9,
  r12_off            = -8,
  rbx_off            = -7,
  call_wrapper_off   = -6,
  result_off         = -5,
  result_type_off    = -4,
  method_off         = -3,
  entry_point_off    = -2,
  parameters_off     = -1,
  rbp_off            =  0,
  retaddr_off        =  1,
  parameter_size_off =  2,
  thread_off         =  3
};
#endif // _WIN64

address StubGenerator::generate_call_stub(address& return_address) {

  assert((int)frame::entry_frame_after_call_words == -(int)rsp_after_call_off + 1 &&
         (int)frame::entry_frame_call_wrapper_offset == (int)call_wrapper_off,
         "adjust this code");
  StubCodeMark mark(this, "StubRoutines", "call_stub");
  address start = __ pc();

  // same as in generate_catch_exception()!
  const Address rsp_after_call(rbp, rsp_after_call_off * wordSize);

  const Address call_wrapper  (rbp, call_wrapper_off   * wordSize);
  const Address result        (rbp, result_off         * wordSize);
  const Address result_type   (rbp, result_type_off    * wordSize);
  const Address method        (rbp, method_off         * wordSize);
  const Address entry_point   (rbp, entry_point_off    * wordSize);
  const Address parameters    (rbp, parameters_off     * wordSize);
  const Address parameter_size(rbp, parameter_size_off * wordSize);

  // same as in generate_catch_exception()!
  const Address thread        (rbp, thread_off         * wordSize);

  const Address r15_save(rbp, r15_off * wordSize);
  const Address r14_save(rbp, r14_off * wordSize);
  const Address r13_save(rbp, r13_off * wordSize);
  const Address r12_save(rbp, r12_off * wordSize);
  const Address rbx_save(rbp, rbx_off * wordSize);

  // stub code
  __ enter();
  __ subptr(rsp, -rsp_after_call_off * wordSize);

  // save register parameters
#ifndef _WIN64
  __ movptr(parameters,   c_rarg5); // parameters
  __ movptr(entry_point,  c_rarg4); // entry_point
#endif

  __ movptr(method,       c_rarg3); // method
  __ movl(result_type,  c_rarg2);   // result type
  __ movptr(result,       c_rarg1); // result
  __ movptr(call_wrapper, c_rarg0); // call wrapper

  // save regs belonging to calling function
  __ movptr(rbx_save, rbx);
  __ movptr(r12_save, r12);
  __ movptr(r13_save, r13);
  __ movptr(r14_save, r14);
  __ movptr(r15_save, r15);

#ifdef _WIN64
  int last_reg = 15;
  if (UseAVX > 2) {
    last_reg = 31;
  }
  if (VM_Version::supports_evex()) {
    for (int i = xmm_save_first; i <= last_reg; i++) {
      __ vextractf32x4(xmm_save(i), as_XMMRegister(i), 0);
    }
  } else {
    for (int i = xmm_save_first; i <= last_reg; i++) {
      __ movdqu(xmm_save(i), as_XMMRegister(i));
    }
  }

  const Address rdi_save(rbp, rdi_off * wordSize);
  const Address rsi_save(rbp, rsi_off * wordSize);

  __ movptr(rsi_save, rsi);
  __ movptr(rdi_save, rdi);
#else
  const Address mxcsr_save(rbp, mxcsr_off * wordSize);
  {
    Label skip_ldmx;
    __ stmxcsr(mxcsr_save);
    __ movl(rax, mxcsr_save);
    __ andl(rax, 0xFFC0); // Mask out any pending exceptions (only check control and mask bits)
    ExternalAddress mxcsr_std(StubRoutines::x86::addr_mxcsr_std());
    __ cmp32(rax, mxcsr_std, rscratch1);
    __ jcc(Assembler::equal, skip_ldmx);
    __ ldmxcsr(mxcsr_std, rscratch1);
    __ bind(skip_ldmx);
  }
#endif

  // Load up thread register
  __ movptr(r15_thread, thread);
  __ reinit_heapbase();

#ifdef ASSERT
  // make sure we have no pending exceptions
  {
    Label L;
    __ cmpptr(Address(r15_thread, Thread::pending_exception_offset()), NULL_WORD);
    __ jcc(Assembler::equal, L);
    __ stop("StubRoutines::call_stub: entered with pending exception");
    __ bind(L);
  }
#endif

  // pass parameters if any
  BLOCK_COMMENT("pass parameters if any");
  Label parameters_done;
  __ movl(c_rarg3, parameter_size);
  __ testl(c_rarg3, c_rarg3);
  __ jcc(Assembler::zero, parameters_done);

  Label loop;
  __ movptr(c_rarg2, parameters);       // parameter pointer
  __ movl(c_rarg1, c_rarg3);            // parameter counter is in c_rarg1
  __ BIND(loop);
  __ movptr(rax, Address(c_rarg2, 0));// get parameter
  __ addptr(c_rarg2, wordSize);       // advance to next parameter
  __ decrementl(c_rarg1);             // decrement counter
  __ push(rax);                       // pass parameter
  __ jcc(Assembler::notZero, loop);

  // call Java function
  __ BIND(parameters_done);
  __ movptr(rbx, method);             // get Method*
  __ movptr(c_rarg1, entry_point);    // get entry_point
  __ mov(r13, rsp);                   // set sender sp
  BLOCK_COMMENT("call Java function");
  __ call(c_rarg1);

  BLOCK_COMMENT("call_stub_return_address:");
  return_address = __ pc();

  // store result depending on type (everything that is not
  // T_OBJECT, T_LONG, T_FLOAT or T_DOUBLE is treated as T_INT)
  __ movptr(c_rarg0, result);
  Label is_long, is_float, is_double, exit;
  __ movl(c_rarg1, result_type);
  __ cmpl(c_rarg1, T_OBJECT);
  __ jcc(Assembler::equal, is_long);
  __ cmpl(c_rarg1, T_LONG);
  __ jcc(Assembler::equal, is_long);
  __ cmpl(c_rarg1, T_FLOAT);
  __ jcc(Assembler::equal, is_float);
  __ cmpl(c_rarg1, T_DOUBLE);
  __ jcc(Assembler::equal, is_double);

  // handle T_INT case
  __ movl(Address(c_rarg0, 0), rax);

  __ BIND(exit);

  // pop parameters
  __ lea(rsp, rsp_after_call);

#ifdef ASSERT
  // verify that threads correspond
  {
   Label L1, L2, L3;
    __ cmpptr(r15_thread, thread);
    __ jcc(Assembler::equal, L1);
    __ stop("StubRoutines::call_stub: r15_thread is corrupted");
    __ bind(L1);
    __ get_thread(rbx);
    __ cmpptr(r15_thread, thread);
    __ jcc(Assembler::equal, L2);
    __ stop("StubRoutines::call_stub: r15_thread is modified by call");
    __ bind(L2);
    __ cmpptr(r15_thread, rbx);
    __ jcc(Assembler::equal, L3);
    __ stop("StubRoutines::call_stub: threads must correspond");
    __ bind(L3);
  }
#endif

  __ pop_cont_fastpath();

  // restore regs belonging to calling function
#ifdef _WIN64
  // emit the restores for xmm regs
  if (VM_Version::supports_evex()) {
    for (int i = xmm_save_first; i <= last_reg; i++) {
      __ vinsertf32x4(as_XMMRegister(i), as_XMMRegister(i), xmm_save(i), 0);
    }
  } else {
    for (int i = xmm_save_first; i <= last_reg; i++) {
      __ movdqu(as_XMMRegister(i), xmm_save(i));
    }
  }
#endif
  __ movptr(r15, r15_save);
  __ movptr(r14, r14_save);
  __ movptr(r13, r13_save);
  __ movptr(r12, r12_save);
  __ movptr(rbx, rbx_save);

#ifdef _WIN64
  __ movptr(rdi, rdi_save);
  __ movptr(rsi, rsi_save);
#else
  __ ldmxcsr(mxcsr_save);
#endif

  // restore rsp
  __ addptr(rsp, -rsp_after_call_off * wordSize);

  // return
  __ vzeroupper();
  __ pop(rbp);
  __ ret(0);

  // handle return types different from T_INT
  __ BIND(is_long);
  __ movq(Address(c_rarg0, 0), rax);
  __ jmp(exit);

  __ BIND(is_float);
  __ movflt(Address(c_rarg0, 0), xmm0);
  __ jmp(exit);

  __ BIND(is_double);
  __ movdbl(Address(c_rarg0, 0), xmm0);
  __ jmp(exit);

  return start;
}

// Return point for a Java call if there's an exception thrown in
// Java code.  The exception is caught and transformed into a
// pending exception stored in JavaThread that can be tested from
// within the VM.
//
// Note: Usually the parameters are removed by the callee. In case
// of an exception crossing an activation frame boundary, that is
// not the case if the callee is compiled code => need to setup the
// rsp.
//
// rax: exception oop

address StubGenerator::generate_catch_exception() {
  StubCodeMark mark(this, "StubRoutines", "catch_exception");
  address start = __ pc();

  // same as in generate_call_stub():
  const Address rsp_after_call(rbp, rsp_after_call_off * wordSize);
  const Address thread        (rbp, thread_off         * wordSize);

#ifdef ASSERT
  // verify that threads correspond
  {
    Label L1, L2, L3;
    __ cmpptr(r15_thread, thread);
    __ jcc(Assembler::equal, L1);
    __ stop("StubRoutines::catch_exception: r15_thread is corrupted");
    __ bind(L1);
    __ get_thread(rbx);
    __ cmpptr(r15_thread, thread);
    __ jcc(Assembler::equal, L2);
    __ stop("StubRoutines::catch_exception: r15_thread is modified by call");
    __ bind(L2);
    __ cmpptr(r15_thread, rbx);
    __ jcc(Assembler::equal, L3);
    __ stop("StubRoutines::catch_exception: threads must correspond");
    __ bind(L3);
  }
#endif

  // set pending exception
  __ verify_oop(rax);

  __ movptr(Address(r15_thread, Thread::pending_exception_offset()), rax);
  __ lea(rscratch1, ExternalAddress((address)__FILE__));
  __ movptr(Address(r15_thread, Thread::exception_file_offset()), rscratch1);
  __ movl(Address(r15_thread, Thread::exception_line_offset()), (int)  __LINE__);

  // complete return to VM
  assert(StubRoutines::_call_stub_return_address != NULL,
         "_call_stub_return_address must have been generated before");
  __ jump(RuntimeAddress(StubRoutines::_call_stub_return_address));

  return start;
}

// Continuation point for runtime calls returning with a pending
// exception.  The pending exception check happened in the runtime
// or native call stub.  The pending exception in Thread is
// converted into a Java-level exception.
//
// Contract with Java-level exception handlers:
// rax: exception
// rdx: throwing pc
//
// NOTE: At entry of this stub, exception-pc must be on stack !!

address StubGenerator::generate_forward_exception() {
  StubCodeMark mark(this, "StubRoutines", "forward exception");
  address start = __ pc();

  // Upon entry, the sp points to the return address returning into
  // Java (interpreted or compiled) code; i.e., the return address
  // becomes the throwing pc.
  //
  // Arguments pushed before the runtime call are still on the stack
  // but the exception handler will reset the stack pointer ->
  // ignore them.  A potential result in registers can be ignored as
  // well.

#ifdef ASSERT
  // make sure this code is only executed if there is a pending exception
  {
    Label L;
    __ cmpptr(Address(r15_thread, Thread::pending_exception_offset()), NULL_WORD);
    __ jcc(Assembler::notEqual, L);
    __ stop("StubRoutines::forward exception: no pending exception (1)");
    __ bind(L);
  }
#endif

  // compute exception handler into rbx
  __ movptr(c_rarg0, Address(rsp, 0));
  BLOCK_COMMENT("call exception_handler_for_return_address");
  __ call_VM_leaf(CAST_FROM_FN_PTR(address,
                       SharedRuntime::exception_handler_for_return_address),
                  r15_thread, c_rarg0);
  __ mov(rbx, rax);

  // setup rax & rdx, remove return address & clear pending exception
  __ pop(rdx);
  __ movptr(rax, Address(r15_thread, Thread::pending_exception_offset()));
  __ movptr(Address(r15_thread, Thread::pending_exception_offset()), NULL_WORD);

#ifdef ASSERT
  // make sure exception is set
  {
    Label L;
    __ testptr(rax, rax);
    __ jcc(Assembler::notEqual, L);
    __ stop("StubRoutines::forward exception: no pending exception (2)");
    __ bind(L);
  }
#endif

  // continue at exception handler (return address removed)
  // rax: exception
  // rbx: exception handler
  // rdx: throwing pc
  __ verify_oop(rax);
  __ jmp(rbx);

  return start;
}

// Support for intptr_t OrderAccess::fence()
//
// Arguments :
//
// Result:
address StubGenerator::generate_orderaccess_fence() {
  StubCodeMark mark(this, "StubRoutines", "orderaccess_fence");
  address start = __ pc();

  __ membar(Assembler::StoreLoad);
  __ ret(0);

  return start;
}


// Support for intptr_t get_previous_sp()
//
// This routine is used to find the previous stack pointer for the
// caller.
address StubGenerator::generate_get_previous_sp() {
  StubCodeMark mark(this, "StubRoutines", "get_previous_sp");
  address start = __ pc();

  __ movptr(rax, rsp);
  __ addptr(rax, 8); // return address is at the top of the stack.
  __ ret(0);

  return start;
}

//----------------------------------------------------------------------------------------------------
// Support for void verify_mxcsr()
//
// This routine is used with -Xcheck:jni to verify that native
// JNI code does not return to Java code without restoring the
// MXCSR register to our expected state.

address StubGenerator::generate_verify_mxcsr() {
  StubCodeMark mark(this, "StubRoutines", "verify_mxcsr");
  address start = __ pc();

  const Address mxcsr_save(rsp, 0);

  if (CheckJNICalls) {
    Label ok_ret;
    ExternalAddress mxcsr_std(StubRoutines::x86::addr_mxcsr_std());
    __ push(rax);
    __ subptr(rsp, wordSize);      // allocate a temp location
    __ stmxcsr(mxcsr_save);
    __ movl(rax, mxcsr_save);
    __ andl(rax, 0xFFC0); // Mask out any pending exceptions (only check control and mask bits)
    __ cmp32(rax, mxcsr_std, rscratch1);
    __ jcc(Assembler::equal, ok_ret);
<<<<<<< HEAD

    __ warn("MXCSR changed by native JNI code, use -XX:+RestoreMXCSROnJNICall");

    __ ldmxcsr(mxcsr_std, rscratch1);

    __ bind(ok_ret);
    __ addptr(rsp, wordSize);
    __ pop(rax);
  }

  __ ret(0);

  return start;
}

address StubGenerator::generate_f2i_fixup() {
  StubCodeMark mark(this, "StubRoutines", "f2i_fixup");
  Address inout(rsp, 5 * wordSize); // return address + 4 saves

  address start = __ pc();

  Label L;

  __ push(rax);
  __ push(c_rarg3);
  __ push(c_rarg2);
  __ push(c_rarg1);

  __ movl(rax, 0x7f800000);
  __ xorl(c_rarg3, c_rarg3);
  __ movl(c_rarg2, inout);
  __ movl(c_rarg1, c_rarg2);
  __ andl(c_rarg1, 0x7fffffff);
  __ cmpl(rax, c_rarg1); // NaN? -> 0
  __ jcc(Assembler::negative, L);
  __ testl(c_rarg2, c_rarg2); // signed ? min_jint : max_jint
  __ movl(c_rarg3, 0x80000000);
  __ movl(rax, 0x7fffffff);
  __ cmovl(Assembler::positive, c_rarg3, rax);

  __ bind(L);
  __ movptr(inout, c_rarg3);

  __ pop(c_rarg1);
  __ pop(c_rarg2);
  __ pop(c_rarg3);
  __ pop(rax);

  __ ret(0);

  return start;
}

address StubGenerator::generate_f2l_fixup() {
  StubCodeMark mark(this, "StubRoutines", "f2l_fixup");
  Address inout(rsp, 5 * wordSize); // return address + 4 saves
  address start = __ pc();

  Label L;

  __ push(rax);
  __ push(c_rarg3);
  __ push(c_rarg2);
  __ push(c_rarg1);

  __ movl(rax, 0x7f800000);
  __ xorl(c_rarg3, c_rarg3);
  __ movl(c_rarg2, inout);
  __ movl(c_rarg1, c_rarg2);
  __ andl(c_rarg1, 0x7fffffff);
  __ cmpl(rax, c_rarg1); // NaN? -> 0
  __ jcc(Assembler::negative, L);
  __ testl(c_rarg2, c_rarg2); // signed ? min_jlong : max_jlong
  __ mov64(c_rarg3, 0x8000000000000000);
  __ mov64(rax, 0x7fffffffffffffff);
  __ cmov(Assembler::positive, c_rarg3, rax);

  __ bind(L);
  __ movptr(inout, c_rarg3);

  __ pop(c_rarg1);
  __ pop(c_rarg2);
  __ pop(c_rarg3);
  __ pop(rax);

=======

    __ warn("MXCSR changed by native JNI code, use -XX:+RestoreMXCSROnJNICall");

    __ ldmxcsr(mxcsr_std, rscratch1);

    __ bind(ok_ret);
    __ addptr(rsp, wordSize);
    __ pop(rax);
  }

  __ ret(0);

  return start;
}

address StubGenerator::generate_f2i_fixup() {
  StubCodeMark mark(this, "StubRoutines", "f2i_fixup");
  Address inout(rsp, 5 * wordSize); // return address + 4 saves

  address start = __ pc();

  Label L;

  __ push(rax);
  __ push(c_rarg3);
  __ push(c_rarg2);
  __ push(c_rarg1);

  __ movl(rax, 0x7f800000);
  __ xorl(c_rarg3, c_rarg3);
  __ movl(c_rarg2, inout);
  __ movl(c_rarg1, c_rarg2);
  __ andl(c_rarg1, 0x7fffffff);
  __ cmpl(rax, c_rarg1); // NaN? -> 0
  __ jcc(Assembler::negative, L);
  __ testl(c_rarg2, c_rarg2); // signed ? min_jint : max_jint
  __ movl(c_rarg3, 0x80000000);
  __ movl(rax, 0x7fffffff);
  __ cmovl(Assembler::positive, c_rarg3, rax);

  __ bind(L);
  __ movptr(inout, c_rarg3);

  __ pop(c_rarg1);
  __ pop(c_rarg2);
  __ pop(c_rarg3);
  __ pop(rax);

  __ ret(0);

  return start;
}

address StubGenerator::generate_f2l_fixup() {
  StubCodeMark mark(this, "StubRoutines", "f2l_fixup");
  Address inout(rsp, 5 * wordSize); // return address + 4 saves
  address start = __ pc();

  Label L;

  __ push(rax);
  __ push(c_rarg3);
  __ push(c_rarg2);
  __ push(c_rarg1);

  __ movl(rax, 0x7f800000);
  __ xorl(c_rarg3, c_rarg3);
  __ movl(c_rarg2, inout);
  __ movl(c_rarg1, c_rarg2);
  __ andl(c_rarg1, 0x7fffffff);
  __ cmpl(rax, c_rarg1); // NaN? -> 0
  __ jcc(Assembler::negative, L);
  __ testl(c_rarg2, c_rarg2); // signed ? min_jlong : max_jlong
  __ mov64(c_rarg3, 0x8000000000000000);
  __ mov64(rax, 0x7fffffffffffffff);
  __ cmov(Assembler::positive, c_rarg3, rax);

  __ bind(L);
  __ movptr(inout, c_rarg3);

  __ pop(c_rarg1);
  __ pop(c_rarg2);
  __ pop(c_rarg3);
  __ pop(rax);

  __ ret(0);

  return start;
}

address StubGenerator::generate_d2i_fixup() {
  StubCodeMark mark(this, "StubRoutines", "d2i_fixup");
  Address inout(rsp, 6 * wordSize); // return address + 5 saves

  address start = __ pc();

  Label L;

  __ push(rax);
  __ push(c_rarg3);
  __ push(c_rarg2);
  __ push(c_rarg1);
  __ push(c_rarg0);

  __ movl(rax, 0x7ff00000);
  __ movq(c_rarg2, inout);
  __ movl(c_rarg3, c_rarg2);
  __ mov(c_rarg1, c_rarg2);
  __ mov(c_rarg0, c_rarg2);
  __ negl(c_rarg3);
  __ shrptr(c_rarg1, 0x20);
  __ orl(c_rarg3, c_rarg2);
  __ andl(c_rarg1, 0x7fffffff);
  __ xorl(c_rarg2, c_rarg2);
  __ shrl(c_rarg3, 0x1f);
  __ orl(c_rarg1, c_rarg3);
  __ cmpl(rax, c_rarg1);
  __ jcc(Assembler::negative, L); // NaN -> 0
  __ testptr(c_rarg0, c_rarg0); // signed ? min_jint : max_jint
  __ movl(c_rarg2, 0x80000000);
  __ movl(rax, 0x7fffffff);
  __ cmov(Assembler::positive, c_rarg2, rax);

  __ bind(L);
  __ movptr(inout, c_rarg2);

  __ pop(c_rarg0);
  __ pop(c_rarg1);
  __ pop(c_rarg2);
  __ pop(c_rarg3);
  __ pop(rax);

>>>>>>> 5757e212
  __ ret(0);

  return start;
}

<<<<<<< HEAD
address StubGenerator::generate_d2i_fixup() {
  StubCodeMark mark(this, "StubRoutines", "d2i_fixup");
=======
address StubGenerator::generate_d2l_fixup() {
  StubCodeMark mark(this, "StubRoutines", "d2l_fixup");
>>>>>>> 5757e212
  Address inout(rsp, 6 * wordSize); // return address + 5 saves

  address start = __ pc();

  Label L;

  __ push(rax);
  __ push(c_rarg3);
  __ push(c_rarg2);
  __ push(c_rarg1);
  __ push(c_rarg0);

  __ movl(rax, 0x7ff00000);
  __ movq(c_rarg2, inout);
  __ movl(c_rarg3, c_rarg2);
  __ mov(c_rarg1, c_rarg2);
  __ mov(c_rarg0, c_rarg2);
  __ negl(c_rarg3);
  __ shrptr(c_rarg1, 0x20);
  __ orl(c_rarg3, c_rarg2);
  __ andl(c_rarg1, 0x7fffffff);
  __ xorl(c_rarg2, c_rarg2);
  __ shrl(c_rarg3, 0x1f);
  __ orl(c_rarg1, c_rarg3);
  __ cmpl(rax, c_rarg1);
  __ jcc(Assembler::negative, L); // NaN -> 0
<<<<<<< HEAD
  __ testptr(c_rarg0, c_rarg0); // signed ? min_jint : max_jint
  __ movl(c_rarg2, 0x80000000);
  __ movl(rax, 0x7fffffff);
  __ cmov(Assembler::positive, c_rarg2, rax);

  __ bind(L);
  __ movptr(inout, c_rarg2);
=======
  __ testq(c_rarg0, c_rarg0); // signed ? min_jlong : max_jlong
  __ mov64(c_rarg2, 0x8000000000000000);
  __ mov64(rax, 0x7fffffffffffffff);
  __ cmovq(Assembler::positive, c_rarg2, rax);

  __ bind(L);
  __ movq(inout, c_rarg2);
>>>>>>> 5757e212

  __ pop(c_rarg0);
  __ pop(c_rarg1);
  __ pop(c_rarg2);
  __ pop(c_rarg3);
  __ pop(rax);

  __ ret(0);

  return start;
}

<<<<<<< HEAD
address StubGenerator::generate_d2l_fixup() {
  StubCodeMark mark(this, "StubRoutines", "d2l_fixup");
  Address inout(rsp, 6 * wordSize); // return address + 5 saves

  address start = __ pc();

  Label L;

  __ push(rax);
  __ push(c_rarg3);
  __ push(c_rarg2);
  __ push(c_rarg1);
  __ push(c_rarg0);

  __ movl(rax, 0x7ff00000);
  __ movq(c_rarg2, inout);
  __ movl(c_rarg3, c_rarg2);
  __ mov(c_rarg1, c_rarg2);
  __ mov(c_rarg0, c_rarg2);
  __ negl(c_rarg3);
  __ shrptr(c_rarg1, 0x20);
  __ orl(c_rarg3, c_rarg2);
  __ andl(c_rarg1, 0x7fffffff);
  __ xorl(c_rarg2, c_rarg2);
  __ shrl(c_rarg3, 0x1f);
  __ orl(c_rarg1, c_rarg3);
  __ cmpl(rax, c_rarg1);
  __ jcc(Assembler::negative, L); // NaN -> 0
  __ testq(c_rarg0, c_rarg0); // signed ? min_jlong : max_jlong
  __ mov64(c_rarg2, 0x8000000000000000);
  __ mov64(rax, 0x7fffffffffffffff);
  __ cmovq(Assembler::positive, c_rarg2, rax);

  __ bind(L);
  __ movq(inout, c_rarg2);

  __ pop(c_rarg0);
  __ pop(c_rarg1);
  __ pop(c_rarg2);
  __ pop(c_rarg3);
  __ pop(rax);

  __ ret(0);

  return start;
}

address StubGenerator::generate_count_leading_zeros_lut(const char *stub_name) {
  __ align64();
  StubCodeMark mark(this, "StubRoutines", stub_name);
  address start = __ pc();

  __ emit_data64(0x0101010102020304, relocInfo::none);
  __ emit_data64(0x0000000000000000, relocInfo::none);
  __ emit_data64(0x0101010102020304, relocInfo::none);
  __ emit_data64(0x0000000000000000, relocInfo::none);
  __ emit_data64(0x0101010102020304, relocInfo::none);
  __ emit_data64(0x0000000000000000, relocInfo::none);
  __ emit_data64(0x0101010102020304, relocInfo::none);
  __ emit_data64(0x0000000000000000, relocInfo::none);

  return start;
}

address StubGenerator::generate_popcount_avx_lut(const char *stub_name) {
  __ align64();
  StubCodeMark mark(this, "StubRoutines", stub_name);
  address start = __ pc();

  __ emit_data64(0x0302020102010100, relocInfo::none);
  __ emit_data64(0x0403030203020201, relocInfo::none);
  __ emit_data64(0x0302020102010100, relocInfo::none);
  __ emit_data64(0x0403030203020201, relocInfo::none);
  __ emit_data64(0x0302020102010100, relocInfo::none);
  __ emit_data64(0x0403030203020201, relocInfo::none);
  __ emit_data64(0x0302020102010100, relocInfo::none);
  __ emit_data64(0x0403030203020201, relocInfo::none);

  return start;
}

address StubGenerator::generate_iota_indices(const char *stub_name) {
  __ align(CodeEntryAlignment);
  StubCodeMark mark(this, "StubRoutines", stub_name);
  address start = __ pc();

  __ emit_data64(0x0706050403020100, relocInfo::none);
  __ emit_data64(0x0F0E0D0C0B0A0908, relocInfo::none);
  __ emit_data64(0x1716151413121110, relocInfo::none);
  __ emit_data64(0x1F1E1D1C1B1A1918, relocInfo::none);
  __ emit_data64(0x2726252423222120, relocInfo::none);
  __ emit_data64(0x2F2E2D2C2B2A2928, relocInfo::none);
  __ emit_data64(0x3736353433323130, relocInfo::none);
  __ emit_data64(0x3F3E3D3C3B3A3938, relocInfo::none);

  return start;
}

address StubGenerator::generate_vector_reverse_bit_lut(const char *stub_name) {
  __ align(CodeEntryAlignment);
  StubCodeMark mark(this, "StubRoutines", stub_name);
  address start = __ pc();

  __ emit_data64(0x0E060A020C040800, relocInfo::none);
  __ emit_data64(0x0F070B030D050901, relocInfo::none);
  __ emit_data64(0x0E060A020C040800, relocInfo::none);
  __ emit_data64(0x0F070B030D050901, relocInfo::none);
  __ emit_data64(0x0E060A020C040800, relocInfo::none);
  __ emit_data64(0x0F070B030D050901, relocInfo::none);
  __ emit_data64(0x0E060A020C040800, relocInfo::none);
  __ emit_data64(0x0F070B030D050901, relocInfo::none);

  return start;
}

address StubGenerator::generate_vector_reverse_byte_perm_mask_long(const char *stub_name) {
  __ align(CodeEntryAlignment);
  StubCodeMark mark(this, "StubRoutines", stub_name);
  address start = __ pc();

  __ emit_data64(0x0001020304050607, relocInfo::none);
  __ emit_data64(0x08090A0B0C0D0E0F, relocInfo::none);
  __ emit_data64(0x0001020304050607, relocInfo::none);
  __ emit_data64(0x08090A0B0C0D0E0F, relocInfo::none);
  __ emit_data64(0x0001020304050607, relocInfo::none);
  __ emit_data64(0x08090A0B0C0D0E0F, relocInfo::none);
  __ emit_data64(0x0001020304050607, relocInfo::none);
  __ emit_data64(0x08090A0B0C0D0E0F, relocInfo::none);

  return start;
}

address StubGenerator::generate_vector_reverse_byte_perm_mask_int(const char *stub_name) {
  __ align(CodeEntryAlignment);
  StubCodeMark mark(this, "StubRoutines", stub_name);
  address start = __ pc();

  __ emit_data64(0x0405060700010203, relocInfo::none);
  __ emit_data64(0x0C0D0E0F08090A0B, relocInfo::none);
  __ emit_data64(0x0405060700010203, relocInfo::none);
  __ emit_data64(0x0C0D0E0F08090A0B, relocInfo::none);
  __ emit_data64(0x0405060700010203, relocInfo::none);
  __ emit_data64(0x0C0D0E0F08090A0B, relocInfo::none);
  __ emit_data64(0x0405060700010203, relocInfo::none);
  __ emit_data64(0x0C0D0E0F08090A0B, relocInfo::none);

  return start;
}

address StubGenerator::generate_vector_reverse_byte_perm_mask_short(const char *stub_name) {
  __ align(CodeEntryAlignment);
  StubCodeMark mark(this, "StubRoutines", stub_name);
  address start = __ pc();

  __ emit_data64(0x0607040502030001, relocInfo::none);
  __ emit_data64(0x0E0F0C0D0A0B0809, relocInfo::none);
  __ emit_data64(0x0607040502030001, relocInfo::none);
  __ emit_data64(0x0E0F0C0D0A0B0809, relocInfo::none);
  __ emit_data64(0x0607040502030001, relocInfo::none);
  __ emit_data64(0x0E0F0C0D0A0B0809, relocInfo::none);
  __ emit_data64(0x0607040502030001, relocInfo::none);
  __ emit_data64(0x0E0F0C0D0A0B0809, relocInfo::none);

  return start;
}

address StubGenerator::generate_vector_byte_shuffle_mask(const char *stub_name) {
  __ align(CodeEntryAlignment);
  StubCodeMark mark(this, "StubRoutines", stub_name);
  address start = __ pc();

  __ emit_data64(0x7070707070707070, relocInfo::none);
  __ emit_data64(0x7070707070707070, relocInfo::none);
  __ emit_data64(0xF0F0F0F0F0F0F0F0, relocInfo::none);
  __ emit_data64(0xF0F0F0F0F0F0F0F0, relocInfo::none);

  return start;
}

address StubGenerator::generate_fp_mask(const char *stub_name, int64_t mask) {
  __ align(CodeEntryAlignment);
  StubCodeMark mark(this, "StubRoutines", stub_name);
  address start = __ pc();

  __ emit_data64( mask, relocInfo::none );
  __ emit_data64( mask, relocInfo::none );

  return start;
}

address StubGenerator::generate_vector_mask(const char *stub_name, int64_t mask) {
  __ align(CodeEntryAlignment);
  StubCodeMark mark(this, "StubRoutines", stub_name);
  address start = __ pc();

  __ emit_data64(mask, relocInfo::none);
  __ emit_data64(mask, relocInfo::none);
  __ emit_data64(mask, relocInfo::none);
  __ emit_data64(mask, relocInfo::none);
  __ emit_data64(mask, relocInfo::none);
  __ emit_data64(mask, relocInfo::none);
  __ emit_data64(mask, relocInfo::none);
  __ emit_data64(mask, relocInfo::none);

  return start;
}

address StubGenerator::generate_vector_byte_perm_mask(const char *stub_name) {
  __ align(CodeEntryAlignment);
  StubCodeMark mark(this, "StubRoutines", stub_name);
  address start = __ pc();

  __ emit_data64(0x0000000000000001, relocInfo::none);
  __ emit_data64(0x0000000000000003, relocInfo::none);
  __ emit_data64(0x0000000000000005, relocInfo::none);
  __ emit_data64(0x0000000000000007, relocInfo::none);
  __ emit_data64(0x0000000000000000, relocInfo::none);
  __ emit_data64(0x0000000000000002, relocInfo::none);
  __ emit_data64(0x0000000000000004, relocInfo::none);
  __ emit_data64(0x0000000000000006, relocInfo::none);

  return start;
}
=======
address StubGenerator::generate_count_leading_zeros_lut(const char *stub_name) {
  __ align64();
  StubCodeMark mark(this, "StubRoutines", stub_name);
  address start = __ pc();

  __ emit_data64(0x0101010102020304, relocInfo::none);
  __ emit_data64(0x0000000000000000, relocInfo::none);
  __ emit_data64(0x0101010102020304, relocInfo::none);
  __ emit_data64(0x0000000000000000, relocInfo::none);
  __ emit_data64(0x0101010102020304, relocInfo::none);
  __ emit_data64(0x0000000000000000, relocInfo::none);
  __ emit_data64(0x0101010102020304, relocInfo::none);
  __ emit_data64(0x0000000000000000, relocInfo::none);

  return start;
}

address StubGenerator::generate_popcount_avx_lut(const char *stub_name) {
  __ align64();
  StubCodeMark mark(this, "StubRoutines", stub_name);
  address start = __ pc();

  __ emit_data64(0x0302020102010100, relocInfo::none);
  __ emit_data64(0x0403030203020201, relocInfo::none);
  __ emit_data64(0x0302020102010100, relocInfo::none);
  __ emit_data64(0x0403030203020201, relocInfo::none);
  __ emit_data64(0x0302020102010100, relocInfo::none);
  __ emit_data64(0x0403030203020201, relocInfo::none);
  __ emit_data64(0x0302020102010100, relocInfo::none);
  __ emit_data64(0x0403030203020201, relocInfo::none);

  return start;
}

address StubGenerator::generate_iota_indices(const char *stub_name) {
  __ align(CodeEntryAlignment);
  StubCodeMark mark(this, "StubRoutines", stub_name);
  address start = __ pc();

  __ emit_data64(0x0706050403020100, relocInfo::none);
  __ emit_data64(0x0F0E0D0C0B0A0908, relocInfo::none);
  __ emit_data64(0x1716151413121110, relocInfo::none);
  __ emit_data64(0x1F1E1D1C1B1A1918, relocInfo::none);
  __ emit_data64(0x2726252423222120, relocInfo::none);
  __ emit_data64(0x2F2E2D2C2B2A2928, relocInfo::none);
  __ emit_data64(0x3736353433323130, relocInfo::none);
  __ emit_data64(0x3F3E3D3C3B3A3938, relocInfo::none);

  return start;
}

address StubGenerator::generate_vector_reverse_bit_lut(const char *stub_name) {
  __ align(CodeEntryAlignment);
  StubCodeMark mark(this, "StubRoutines", stub_name);
  address start = __ pc();

  __ emit_data64(0x0E060A020C040800, relocInfo::none);
  __ emit_data64(0x0F070B030D050901, relocInfo::none);
  __ emit_data64(0x0E060A020C040800, relocInfo::none);
  __ emit_data64(0x0F070B030D050901, relocInfo::none);
  __ emit_data64(0x0E060A020C040800, relocInfo::none);
  __ emit_data64(0x0F070B030D050901, relocInfo::none);
  __ emit_data64(0x0E060A020C040800, relocInfo::none);
  __ emit_data64(0x0F070B030D050901, relocInfo::none);

  return start;
}

address StubGenerator::generate_vector_reverse_byte_perm_mask_long(const char *stub_name) {
  __ align(CodeEntryAlignment);
  StubCodeMark mark(this, "StubRoutines", stub_name);
  address start = __ pc();

  __ emit_data64(0x0001020304050607, relocInfo::none);
  __ emit_data64(0x08090A0B0C0D0E0F, relocInfo::none);
  __ emit_data64(0x0001020304050607, relocInfo::none);
  __ emit_data64(0x08090A0B0C0D0E0F, relocInfo::none);
  __ emit_data64(0x0001020304050607, relocInfo::none);
  __ emit_data64(0x08090A0B0C0D0E0F, relocInfo::none);
  __ emit_data64(0x0001020304050607, relocInfo::none);
  __ emit_data64(0x08090A0B0C0D0E0F, relocInfo::none);

  return start;
}

address StubGenerator::generate_vector_reverse_byte_perm_mask_int(const char *stub_name) {
  __ align(CodeEntryAlignment);
  StubCodeMark mark(this, "StubRoutines", stub_name);
  address start = __ pc();

  __ emit_data64(0x0405060700010203, relocInfo::none);
  __ emit_data64(0x0C0D0E0F08090A0B, relocInfo::none);
  __ emit_data64(0x0405060700010203, relocInfo::none);
  __ emit_data64(0x0C0D0E0F08090A0B, relocInfo::none);
  __ emit_data64(0x0405060700010203, relocInfo::none);
  __ emit_data64(0x0C0D0E0F08090A0B, relocInfo::none);
  __ emit_data64(0x0405060700010203, relocInfo::none);
  __ emit_data64(0x0C0D0E0F08090A0B, relocInfo::none);

  return start;
}

address StubGenerator::generate_vector_reverse_byte_perm_mask_short(const char *stub_name) {
  __ align(CodeEntryAlignment);
  StubCodeMark mark(this, "StubRoutines", stub_name);
  address start = __ pc();

  __ emit_data64(0x0607040502030001, relocInfo::none);
  __ emit_data64(0x0E0F0C0D0A0B0809, relocInfo::none);
  __ emit_data64(0x0607040502030001, relocInfo::none);
  __ emit_data64(0x0E0F0C0D0A0B0809, relocInfo::none);
  __ emit_data64(0x0607040502030001, relocInfo::none);
  __ emit_data64(0x0E0F0C0D0A0B0809, relocInfo::none);
  __ emit_data64(0x0607040502030001, relocInfo::none);
  __ emit_data64(0x0E0F0C0D0A0B0809, relocInfo::none);

  return start;
}

address StubGenerator::generate_vector_byte_shuffle_mask(const char *stub_name) {
  __ align(CodeEntryAlignment);
  StubCodeMark mark(this, "StubRoutines", stub_name);
  address start = __ pc();

  __ emit_data64(0x7070707070707070, relocInfo::none);
  __ emit_data64(0x7070707070707070, relocInfo::none);
  __ emit_data64(0xF0F0F0F0F0F0F0F0, relocInfo::none);
  __ emit_data64(0xF0F0F0F0F0F0F0F0, relocInfo::none);

  return start;
}

address StubGenerator::generate_fp_mask(const char *stub_name, int64_t mask) {
  __ align(CodeEntryAlignment);
  StubCodeMark mark(this, "StubRoutines", stub_name);
  address start = __ pc();

  __ emit_data64( mask, relocInfo::none );
  __ emit_data64( mask, relocInfo::none );

  return start;
}

address StubGenerator::generate_vector_mask(const char *stub_name, int64_t mask) {
  __ align(CodeEntryAlignment);
  StubCodeMark mark(this, "StubRoutines", stub_name);
  address start = __ pc();

  __ emit_data64(mask, relocInfo::none);
  __ emit_data64(mask, relocInfo::none);
  __ emit_data64(mask, relocInfo::none);
  __ emit_data64(mask, relocInfo::none);
  __ emit_data64(mask, relocInfo::none);
  __ emit_data64(mask, relocInfo::none);
  __ emit_data64(mask, relocInfo::none);
  __ emit_data64(mask, relocInfo::none);

  return start;
}

address StubGenerator::generate_vector_byte_perm_mask(const char *stub_name) {
  __ align(CodeEntryAlignment);
  StubCodeMark mark(this, "StubRoutines", stub_name);
  address start = __ pc();

  __ emit_data64(0x0000000000000001, relocInfo::none);
  __ emit_data64(0x0000000000000003, relocInfo::none);
  __ emit_data64(0x0000000000000005, relocInfo::none);
  __ emit_data64(0x0000000000000007, relocInfo::none);
  __ emit_data64(0x0000000000000000, relocInfo::none);
  __ emit_data64(0x0000000000000002, relocInfo::none);
  __ emit_data64(0x0000000000000004, relocInfo::none);
  __ emit_data64(0x0000000000000006, relocInfo::none);

  return start;
}

address StubGenerator::generate_vector_fp_mask(const char *stub_name, int64_t mask) {
  __ align(CodeEntryAlignment);
  StubCodeMark mark(this, "StubRoutines", stub_name);
  address start = __ pc();

  __ emit_data64(mask, relocInfo::none);
  __ emit_data64(mask, relocInfo::none);
  __ emit_data64(mask, relocInfo::none);
  __ emit_data64(mask, relocInfo::none);
  __ emit_data64(mask, relocInfo::none);
  __ emit_data64(mask, relocInfo::none);
  __ emit_data64(mask, relocInfo::none);
  __ emit_data64(mask, relocInfo::none);

  return start;
}

address StubGenerator::generate_vector_custom_i32(const char *stub_name, Assembler::AvxVectorLen len,
                                   int32_t val0, int32_t val1, int32_t val2, int32_t val3,
                                   int32_t val4, int32_t val5, int32_t val6, int32_t val7,
                                   int32_t val8, int32_t val9, int32_t val10, int32_t val11,
                                   int32_t val12, int32_t val13, int32_t val14, int32_t val15) {
  __ align(CodeEntryAlignment);
  StubCodeMark mark(this, "StubRoutines", stub_name);
  address start = __ pc();

  assert(len != Assembler::AVX_NoVec, "vector len must be specified");
  __ emit_data(val0, relocInfo::none, 0);
  __ emit_data(val1, relocInfo::none, 0);
  __ emit_data(val2, relocInfo::none, 0);
  __ emit_data(val3, relocInfo::none, 0);
  if (len >= Assembler::AVX_256bit) {
    __ emit_data(val4, relocInfo::none, 0);
    __ emit_data(val5, relocInfo::none, 0);
    __ emit_data(val6, relocInfo::none, 0);
    __ emit_data(val7, relocInfo::none, 0);
    if (len >= Assembler::AVX_512bit) {
      __ emit_data(val8, relocInfo::none, 0);
      __ emit_data(val9, relocInfo::none, 0);
      __ emit_data(val10, relocInfo::none, 0);
      __ emit_data(val11, relocInfo::none, 0);
      __ emit_data(val12, relocInfo::none, 0);
      __ emit_data(val13, relocInfo::none, 0);
      __ emit_data(val14, relocInfo::none, 0);
      __ emit_data(val15, relocInfo::none, 0);
    }
  }
  return start;
}

// Non-destructive plausibility checks for oops
//
// Arguments:
//    all args on stack!
//
// Stack after saving c_rarg3:
//    [tos + 0]: saved c_rarg3
//    [tos + 1]: saved c_rarg2
//    [tos + 2]: saved r12 (several TemplateTable methods use it)
//    [tos + 3]: saved flags
//    [tos + 4]: return address
//  * [tos + 5]: error message (char*)
//  * [tos + 6]: object to verify (oop)
//  * [tos + 7]: saved rax - saved by caller and bashed
//  * [tos + 8]: saved r10 (rscratch1) - saved by caller
//  * = popped on exit
address StubGenerator::generate_verify_oop() {
  StubCodeMark mark(this, "StubRoutines", "verify_oop");
  address start = __ pc();

  Label exit, error;

  __ pushf();
  __ incrementl(ExternalAddress((address) StubRoutines::verify_oop_count_addr()), rscratch1);

  __ push(r12);

  // save c_rarg2 and c_rarg3
  __ push(c_rarg2);
  __ push(c_rarg3);

  enum {
    // After previous pushes.
    oop_to_verify = 6 * wordSize,
    saved_rax     = 7 * wordSize,
    saved_r10     = 8 * wordSize,

    // Before the call to MacroAssembler::debug(), see below.
    return_addr   = 16 * wordSize,
    error_msg     = 17 * wordSize
  };

  // get object
  __ movptr(rax, Address(rsp, oop_to_verify));

  // make sure object is 'reasonable'
  __ testptr(rax, rax);
  __ jcc(Assembler::zero, exit); // if obj is NULL it is OK

#if INCLUDE_ZGC
  if (UseZGC) {
    // Check if metadata bits indicate a bad oop
    __ testptr(rax, Address(r15_thread, ZThreadLocalData::address_bad_mask_offset()));
    __ jcc(Assembler::notZero, error);
  }
#endif

  // Check if the oop is in the right area of memory
  __ movptr(c_rarg2, rax);
  __ movptr(c_rarg3, (intptr_t) Universe::verify_oop_mask());
  __ andptr(c_rarg2, c_rarg3);
  __ movptr(c_rarg3, (intptr_t) Universe::verify_oop_bits());
  __ cmpptr(c_rarg2, c_rarg3);
  __ jcc(Assembler::notZero, error);

  // make sure klass is 'reasonable', which is not zero.
  __ load_klass(rax, rax, rscratch1);  // get klass
  __ testptr(rax, rax);
  __ jcc(Assembler::zero, error); // if klass is NULL it is broken

  // return if everything seems ok
  __ bind(exit);
  __ movptr(rax, Address(rsp, saved_rax));     // get saved rax back
  __ movptr(rscratch1, Address(rsp, saved_r10)); // get saved r10 back
  __ pop(c_rarg3);                             // restore c_rarg3
  __ pop(c_rarg2);                             // restore c_rarg2
  __ pop(r12);                                 // restore r12
  __ popf();                                   // restore flags
  __ ret(4 * wordSize);                        // pop caller saved stuff

  // handle errors
  __ bind(error);
  __ movptr(rax, Address(rsp, saved_rax));     // get saved rax back
  __ movptr(rscratch1, Address(rsp, saved_r10)); // get saved r10 back
  __ pop(c_rarg3);                             // get saved c_rarg3 back
  __ pop(c_rarg2);                             // get saved c_rarg2 back
  __ pop(r12);                                 // get saved r12 back
  __ popf();                                   // get saved flags off stack --
                                               // will be ignored

  __ pusha();                                  // push registers
                                               // (rip is already
                                               // already pushed)
  // debug(char* msg, int64_t pc, int64_t regs[])
  // We've popped the registers we'd saved (c_rarg3, c_rarg2 and flags), and
  // pushed all the registers, so now the stack looks like:
  //     [tos +  0] 16 saved registers
  //     [tos + 16] return address
  //   * [tos + 17] error message (char*)
  //   * [tos + 18] object to verify (oop)
  //   * [tos + 19] saved rax - saved by caller and bashed
  //   * [tos + 20] saved r10 (rscratch1) - saved by caller
  //   * = popped on exit

  __ movptr(c_rarg0, Address(rsp, error_msg));    // pass address of error message
  __ movptr(c_rarg1, Address(rsp, return_addr));  // pass return address
  __ movq(c_rarg2, rsp);                          // pass address of regs on stack
  __ mov(r12, rsp);                               // remember rsp
  __ subptr(rsp, frame::arg_reg_save_area_bytes); // windows
  __ andptr(rsp, -16);                            // align stack as required by ABI
  BLOCK_COMMENT("call MacroAssembler::debug");
  __ call(RuntimeAddress(CAST_FROM_FN_PTR(address, MacroAssembler::debug64)));
  __ hlt();

  return start;
}

//
// Verify that a register contains clean 32-bits positive value
// (high 32-bits are 0) so it could be used in 64-bits shifts.
//
//  Input:
//    Rint  -  32-bits value
//    Rtmp  -  scratch
//
void StubGenerator::assert_clean_int(Register Rint, Register Rtmp) {
#ifdef ASSERT
  Label L;
  assert_different_registers(Rtmp, Rint);
  __ movslq(Rtmp, Rint);
  __ cmpq(Rtmp, Rint);
  __ jcc(Assembler::equal, L);
  __ stop("high 32-bits of int value are not 0");
  __ bind(L);
#endif
}

//  Generate overlap test for array copy stubs
//
//  Input:
//     c_rarg0 - from
//     c_rarg1 - to
//     c_rarg2 - element count
//
//  Output:
//     rax   - &from[element count - 1]
//
void StubGenerator::array_overlap_test(address no_overlap_target, Label* NOLp, Address::ScaleFactor sf) {
  const Register from     = c_rarg0;
  const Register to       = c_rarg1;
  const Register count    = c_rarg2;
  const Register end_from = rax;

  __ cmpptr(to, from);
  __ lea(end_from, Address(from, count, sf, 0));
  if (NOLp == NULL) {
    ExternalAddress no_overlap(no_overlap_target);
    __ jump_cc(Assembler::belowEqual, no_overlap);
    __ cmpptr(to, end_from);
    __ jump_cc(Assembler::aboveEqual, no_overlap);
  } else {
    __ jcc(Assembler::belowEqual, (*NOLp));
    __ cmpptr(to, end_from);
    __ jcc(Assembler::aboveEqual, (*NOLp));
  }
}

// Shuffle first three arg regs on Windows into Linux/Solaris locations.
//
// Outputs:
//    rdi - rcx
//    rsi - rdx
//    rdx - r8
//    rcx - r9
//
// Registers r9 and r10 are used to save rdi and rsi on Windows, which latter
// are non-volatile.  r9 and r10 should not be used by the caller.
//
void StubGenerator::setup_arg_regs(int nargs) {
  const Register saved_rdi = r9;
  const Register saved_rsi = r10;
  assert(nargs == 3 || nargs == 4, "else fix");
#ifdef _WIN64
  assert(c_rarg0 == rcx && c_rarg1 == rdx && c_rarg2 == r8 && c_rarg3 == r9,
         "unexpected argument registers");
  if (nargs >= 4)
    __ mov(rax, r9);  // r9 is also saved_rdi
  __ movptr(saved_rdi, rdi);
  __ movptr(saved_rsi, rsi);
  __ mov(rdi, rcx); // c_rarg0
  __ mov(rsi, rdx); // c_rarg1
  __ mov(rdx, r8);  // c_rarg2
  if (nargs >= 4)
    __ mov(rcx, rax); // c_rarg3 (via rax)
#else
  assert(c_rarg0 == rdi && c_rarg1 == rsi && c_rarg2 == rdx && c_rarg3 == rcx,
         "unexpected argument registers");
#endif
  DEBUG_ONLY(_regs_in_thread = false;)
}

void StubGenerator::restore_arg_regs() {
  assert(!_regs_in_thread, "wrong call to restore_arg_regs");
  const Register saved_rdi = r9;
  const Register saved_rsi = r10;
#ifdef _WIN64
  __ movptr(rdi, saved_rdi);
  __ movptr(rsi, saved_rsi);
#endif
}

// This is used in places where r10 is a scratch register, and can
// be adapted if r9 is needed also.
void StubGenerator::setup_arg_regs_using_thread() {
  const Register saved_r15 = r9;
#ifdef _WIN64
  __ mov(saved_r15, r15);  // r15 is callee saved and needs to be restored
  __ get_thread(r15_thread);
  assert(c_rarg0 == rcx && c_rarg1 == rdx && c_rarg2 == r8 && c_rarg3 == r9,
         "unexpected argument registers");
  __ movptr(Address(r15_thread, in_bytes(JavaThread::windows_saved_rdi_offset())), rdi);
  __ movptr(Address(r15_thread, in_bytes(JavaThread::windows_saved_rsi_offset())), rsi);

  __ mov(rdi, rcx); // c_rarg0
  __ mov(rsi, rdx); // c_rarg1
  __ mov(rdx, r8);  // c_rarg2
#else
  assert(c_rarg0 == rdi && c_rarg1 == rsi && c_rarg2 == rdx && c_rarg3 == rcx,
         "unexpected argument registers");
#endif
  DEBUG_ONLY(_regs_in_thread = true;)
}

void StubGenerator::restore_arg_regs_using_thread() {
  assert(_regs_in_thread, "wrong call to restore_arg_regs");
  const Register saved_r15 = r9;
#ifdef _WIN64
  __ get_thread(r15_thread);
  __ movptr(rsi, Address(r15_thread, in_bytes(JavaThread::windows_saved_rsi_offset())));
  __ movptr(rdi, Address(r15_thread, in_bytes(JavaThread::windows_saved_rdi_offset())));
  __ mov(r15, saved_r15);  // r15 is callee saved and needs to be restored
#endif
}

// Copy big chunks forward
//
// Inputs:
//   end_from     - source arrays end address
//   end_to       - destination array end address
//   qword_count  - 64-bits element count, negative
//   to           - scratch
//   L_copy_bytes - entry label
//   L_copy_8_bytes  - exit  label
//
void StubGenerator::copy_bytes_forward(Register end_from, Register end_to,
                                       Register qword_count, Register to,
                                       Label& L_copy_bytes, Label& L_copy_8_bytes) {
  DEBUG_ONLY(__ stop("enter at entry label, not here"));
  Label L_loop;
  __ align(OptoLoopAlignment);
  if (UseUnalignedLoadStores) {
    Label L_end;
    __ BIND(L_loop);
    if (UseAVX >= 2) {
      __ vmovdqu(xmm0, Address(end_from, qword_count, Address::times_8, -56));
      __ vmovdqu(Address(end_to, qword_count, Address::times_8, -56), xmm0);
      __ vmovdqu(xmm1, Address(end_from, qword_count, Address::times_8, -24));
      __ vmovdqu(Address(end_to, qword_count, Address::times_8, -24), xmm1);
    } else {
      __ movdqu(xmm0, Address(end_from, qword_count, Address::times_8, -56));
      __ movdqu(Address(end_to, qword_count, Address::times_8, -56), xmm0);
      __ movdqu(xmm1, Address(end_from, qword_count, Address::times_8, -40));
      __ movdqu(Address(end_to, qword_count, Address::times_8, -40), xmm1);
      __ movdqu(xmm2, Address(end_from, qword_count, Address::times_8, -24));
      __ movdqu(Address(end_to, qword_count, Address::times_8, -24), xmm2);
      __ movdqu(xmm3, Address(end_from, qword_count, Address::times_8, - 8));
      __ movdqu(Address(end_to, qword_count, Address::times_8, - 8), xmm3);
    }

    __ BIND(L_copy_bytes);
    __ addptr(qword_count, 8);
    __ jcc(Assembler::lessEqual, L_loop);
    __ subptr(qword_count, 4);  // sub(8) and add(4)
    __ jccb(Assembler::greater, L_end);
    // Copy trailing 32 bytes
    if (UseAVX >= 2) {
      __ vmovdqu(xmm0, Address(end_from, qword_count, Address::times_8, -24));
      __ vmovdqu(Address(end_to, qword_count, Address::times_8, -24), xmm0);
    } else {
      __ movdqu(xmm0, Address(end_from, qword_count, Address::times_8, -24));
      __ movdqu(Address(end_to, qword_count, Address::times_8, -24), xmm0);
      __ movdqu(xmm1, Address(end_from, qword_count, Address::times_8, - 8));
      __ movdqu(Address(end_to, qword_count, Address::times_8, - 8), xmm1);
    }
    __ addptr(qword_count, 4);
    __ BIND(L_end);
  } else {
    // Copy 32-bytes per iteration
    __ BIND(L_loop);
    __ movq(to, Address(end_from, qword_count, Address::times_8, -24));
    __ movq(Address(end_to, qword_count, Address::times_8, -24), to);
    __ movq(to, Address(end_from, qword_count, Address::times_8, -16));
    __ movq(Address(end_to, qword_count, Address::times_8, -16), to);
    __ movq(to, Address(end_from, qword_count, Address::times_8, - 8));
    __ movq(Address(end_to, qword_count, Address::times_8, - 8), to);
    __ movq(to, Address(end_from, qword_count, Address::times_8, - 0));
    __ movq(Address(end_to, qword_count, Address::times_8, - 0), to);

    __ BIND(L_copy_bytes);
    __ addptr(qword_count, 4);
    __ jcc(Assembler::lessEqual, L_loop);
  }
  __ subptr(qword_count, 4);
  __ jcc(Assembler::less, L_copy_8_bytes); // Copy trailing qwords
}

// Copy big chunks backward
//
// Inputs:
//   from         - source arrays address
//   dest         - destination array address
//   qword_count  - 64-bits element count
//   to           - scratch
//   L_copy_bytes - entry label
//   L_copy_8_bytes  - exit  label
//
void StubGenerator::copy_bytes_backward(Register from, Register dest,
                                        Register qword_count, Register to,
                                        Label& L_copy_bytes, Label& L_copy_8_bytes) {
  DEBUG_ONLY(__ stop("enter at entry label, not here"));
  Label L_loop;
  __ align(OptoLoopAlignment);
  if (UseUnalignedLoadStores) {
    Label L_end;
    __ BIND(L_loop);
    if (UseAVX >= 2) {
      __ vmovdqu(xmm0, Address(from, qword_count, Address::times_8, 32));
      __ vmovdqu(Address(dest, qword_count, Address::times_8, 32), xmm0);
      __ vmovdqu(xmm1, Address(from, qword_count, Address::times_8,  0));
      __ vmovdqu(Address(dest, qword_count, Address::times_8,  0), xmm1);
    } else {
      __ movdqu(xmm0, Address(from, qword_count, Address::times_8, 48));
      __ movdqu(Address(dest, qword_count, Address::times_8, 48), xmm0);
      __ movdqu(xmm1, Address(from, qword_count, Address::times_8, 32));
      __ movdqu(Address(dest, qword_count, Address::times_8, 32), xmm1);
      __ movdqu(xmm2, Address(from, qword_count, Address::times_8, 16));
      __ movdqu(Address(dest, qword_count, Address::times_8, 16), xmm2);
      __ movdqu(xmm3, Address(from, qword_count, Address::times_8,  0));
      __ movdqu(Address(dest, qword_count, Address::times_8,  0), xmm3);
    }

    __ BIND(L_copy_bytes);
    __ subptr(qword_count, 8);
    __ jcc(Assembler::greaterEqual, L_loop);

    __ addptr(qword_count, 4);  // add(8) and sub(4)
    __ jccb(Assembler::less, L_end);
    // Copy trailing 32 bytes
    if (UseAVX >= 2) {
      __ vmovdqu(xmm0, Address(from, qword_count, Address::times_8, 0));
      __ vmovdqu(Address(dest, qword_count, Address::times_8, 0), xmm0);
    } else {
      __ movdqu(xmm0, Address(from, qword_count, Address::times_8, 16));
      __ movdqu(Address(dest, qword_count, Address::times_8, 16), xmm0);
      __ movdqu(xmm1, Address(from, qword_count, Address::times_8,  0));
      __ movdqu(Address(dest, qword_count, Address::times_8,  0), xmm1);
    }
    __ subptr(qword_count, 4);
    __ BIND(L_end);
  } else {
    // Copy 32-bytes per iteration
    __ BIND(L_loop);
    __ movq(to, Address(from, qword_count, Address::times_8, 24));
    __ movq(Address(dest, qword_count, Address::times_8, 24), to);
    __ movq(to, Address(from, qword_count, Address::times_8, 16));
    __ movq(Address(dest, qword_count, Address::times_8, 16), to);
    __ movq(to, Address(from, qword_count, Address::times_8,  8));
    __ movq(Address(dest, qword_count, Address::times_8,  8), to);
    __ movq(to, Address(from, qword_count, Address::times_8,  0));
    __ movq(Address(dest, qword_count, Address::times_8,  0), to);

    __ BIND(L_copy_bytes);
    __ subptr(qword_count, 4);
    __ jcc(Assembler::greaterEqual, L_loop);
  }
  __ addptr(qword_count, 4);
  __ jcc(Assembler::greater, L_copy_8_bytes); // Copy trailing qwords
}

void StubGenerator::setup_argument_regs(BasicType type) {
  if (type == T_BYTE || type == T_SHORT) {
    setup_arg_regs(); // from => rdi, to => rsi, count => rdx
                      // r9 and r10 may be used to save non-volatile registers
  } else {
    setup_arg_regs_using_thread(); // from => rdi, to => rsi, count => rdx
                                   // r9 is used to save r15_thread
  }
}

void StubGenerator::restore_argument_regs(BasicType type) {
  if (type == T_BYTE || type == T_SHORT) {
    restore_arg_regs();
  } else {
    restore_arg_regs_using_thread();
  }
}

#if COMPILER2_OR_JVMCI
// Note: Following rules apply to AVX3 optimized arraycopy stubs:-
// - If target supports AVX3 features (BW+VL+F) then implementation uses 32 byte vectors (YMMs)
//   for both special cases (various small block sizes) and aligned copy loop. This is the
//   default configuration.
// - If copy length is above AVX3Threshold, then implementation use 64 byte vectors (ZMMs)
//   for main copy loop (and subsequent tail) since bulk of the cycles will be consumed in it.
// - If user forces MaxVectorSize=32 then above 4096 bytes its seen that REP MOVs shows a
//   better performance for disjoint copies. For conjoint/backward copy vector based
//   copy performs better.
// - If user sets AVX3Threshold=0, then special cases for small blocks sizes operate over
//   64 byte vector registers (ZMMs).

// Inputs:
//   c_rarg0   - source array address
//   c_rarg1   - destination array address
//   c_rarg2   - element count, treated as ssize_t, can be zero
//
//
// Side Effects:
//   disjoint_copy_avx3_masked is set to the no-overlap entry point
//   used by generate_conjoint_[byte/int/short/long]_copy().
//
address StubGenerator::generate_disjoint_copy_avx3_masked(address* entry, const char *name,
                                                          int shift, bool aligned, bool is_oop,
                                                          bool dest_uninitialized) {
  __ align(CodeEntryAlignment);
  StubCodeMark mark(this, "StubRoutines", name);
  address start = __ pc();

  int avx3threshold = VM_Version::avx3_threshold();
  bool use64byteVector = (MaxVectorSize > 32) && (avx3threshold == 0);
  Label L_main_loop, L_main_loop_64bytes, L_tail, L_tail64, L_exit, L_entry;
  Label L_repmovs, L_main_pre_loop, L_main_pre_loop_64bytes, L_pre_main_post_64;
  const Register from        = rdi;  // source array address
  const Register to          = rsi;  // destination array address
  const Register count       = rdx;  // elements count
  const Register temp1       = r8;
  const Register temp2       = r11;
  const Register temp3       = rax;
  const Register temp4       = rcx;
  // End pointers are inclusive, and if count is not zero they point
  // to the last unit copied:  end_to[0] := end_from[0]

  __ enter(); // required for proper stackwalking of RuntimeStub frame
  assert_clean_int(c_rarg2, rax);    // Make sure 'count' is clean int.

  if (entry != NULL) {
    *entry = __ pc();
     // caller can pass a 64-bit byte count here (from Unsafe.copyMemory)
    BLOCK_COMMENT("Entry:");
  }

  BasicType type_vec[] = { T_BYTE,  T_SHORT,  T_INT,   T_LONG};
  BasicType type = is_oop ? T_OBJECT : type_vec[shift];

  setup_argument_regs(type);

  DecoratorSet decorators = IN_HEAP | IS_ARRAY | ARRAYCOPY_DISJOINT;
  if (dest_uninitialized) {
    decorators |= IS_DEST_UNINITIALIZED;
  }
  if (aligned) {
    decorators |= ARRAYCOPY_ALIGNED;
  }
  BarrierSetAssembler *bs = BarrierSet::barrier_set()->barrier_set_assembler();
  bs->arraycopy_prologue(_masm, decorators, type, from, to, count);

  {
    // Type(shift)           byte(0), short(1), int(2),   long(3)
    int loop_size[]        = { 192,     96,       48,      24};
    int threshold[]        = { 4096,    2048,     1024,    512};

    // UnsafeCopyMemory page error: continue after ucm
    UnsafeCopyMemoryMark ucmm(this, !is_oop && !aligned, true);
    // 'from', 'to' and 'count' are now valid

    // temp1 holds remaining count and temp4 holds running count used to compute
    // next address offset for start of to/from addresses (temp4 * scale).
    __ mov64(temp4, 0);
    __ movq(temp1, count);

    // Zero length check.
    __ BIND(L_tail);
    __ cmpq(temp1, 0);
    __ jcc(Assembler::lessEqual, L_exit);

    // Special cases using 32 byte [masked] vector copy operations.
    __ arraycopy_avx3_special_cases(xmm1, k2, from, to, temp1, shift,
                                    temp4, temp3, use64byteVector, L_entry, L_exit);

    // PRE-MAIN-POST loop for aligned copy.
    __ BIND(L_entry);

    if (avx3threshold != 0) {
      __ cmpq(count, threshold[shift]);
      if (MaxVectorSize == 64) {
        // Copy using 64 byte vectors.
        __ jcc(Assembler::greaterEqual, L_pre_main_post_64);
      } else {
        assert(MaxVectorSize < 64, "vector size should be < 64 bytes");
        // REP MOVS offer a faster copy path.
        __ jcc(Assembler::greaterEqual, L_repmovs);
      }
    }

    if ((MaxVectorSize < 64)  || (avx3threshold != 0)) {
      // Partial copy to make dst address 32 byte aligned.
      __ movq(temp2, to);
      __ andq(temp2, 31);
      __ jcc(Assembler::equal, L_main_pre_loop);

      __ negptr(temp2);
      __ addq(temp2, 32);
      if (shift) {
        __ shrq(temp2, shift);
      }
      __ movq(temp3, temp2);
      __ copy32_masked_avx(to, from, xmm1, k2, temp3, temp4, temp1, shift);
      __ movq(temp4, temp2);
      __ movq(temp1, count);
      __ subq(temp1, temp2);

      __ cmpq(temp1, loop_size[shift]);
      __ jcc(Assembler::less, L_tail);

      __ BIND(L_main_pre_loop);
      __ subq(temp1, loop_size[shift]);

      // Main loop with aligned copy block size of 192 bytes at 32 byte granularity.
      __ align32();
      __ BIND(L_main_loop);
         __ copy64_avx(to, from, temp4, xmm1, false, shift, 0);
         __ copy64_avx(to, from, temp4, xmm1, false, shift, 64);
         __ copy64_avx(to, from, temp4, xmm1, false, shift, 128);
         __ addptr(temp4, loop_size[shift]);
         __ subq(temp1, loop_size[shift]);
         __ jcc(Assembler::greater, L_main_loop);

      __ addq(temp1, loop_size[shift]);

      // Tail loop.
      __ jmp(L_tail);

      __ BIND(L_repmovs);
        __ movq(temp2, temp1);
        // Swap to(RSI) and from(RDI) addresses to comply with REP MOVs semantics.
        __ movq(temp3, to);
        __ movq(to,  from);
        __ movq(from, temp3);
        // Save to/from for restoration post rep_mov.
        __ movq(temp1, to);
        __ movq(temp3, from);
        if(shift < 3) {
          __ shrq(temp2, 3-shift);     // quad word count
        }
        __ movq(temp4 , temp2);        // move quad ward count into temp4(RCX).
        __ rep_mov();
        __ shlq(temp2, 3);             // convert quad words into byte count.
        if(shift) {
          __ shrq(temp2, shift);       // type specific count.
        }
        // Restore original addresses in to/from.
        __ movq(to, temp3);
        __ movq(from, temp1);
        __ movq(temp4, temp2);
        __ movq(temp1, count);
        __ subq(temp1, temp2);         // tailing part (less than a quad ward size).
        __ jmp(L_tail);
    }

    if (MaxVectorSize > 32) {
      __ BIND(L_pre_main_post_64);
      // Partial copy to make dst address 64 byte aligned.
      __ movq(temp2, to);
      __ andq(temp2, 63);
      __ jcc(Assembler::equal, L_main_pre_loop_64bytes);

      __ negptr(temp2);
      __ addq(temp2, 64);
      if (shift) {
        __ shrq(temp2, shift);
      }
      __ movq(temp3, temp2);
      __ copy64_masked_avx(to, from, xmm1, k2, temp3, temp4, temp1, shift, 0 , true);
      __ movq(temp4, temp2);
      __ movq(temp1, count);
      __ subq(temp1, temp2);

      __ cmpq(temp1, loop_size[shift]);
      __ jcc(Assembler::less, L_tail64);

      __ BIND(L_main_pre_loop_64bytes);
      __ subq(temp1, loop_size[shift]);

      // Main loop with aligned copy block size of 192 bytes at
      // 64 byte copy granularity.
      __ align32();
      __ BIND(L_main_loop_64bytes);
         __ copy64_avx(to, from, temp4, xmm1, false, shift, 0 , true);
         __ copy64_avx(to, from, temp4, xmm1, false, shift, 64, true);
         __ copy64_avx(to, from, temp4, xmm1, false, shift, 128, true);
         __ addptr(temp4, loop_size[shift]);
         __ subq(temp1, loop_size[shift]);
         __ jcc(Assembler::greater, L_main_loop_64bytes);

      __ addq(temp1, loop_size[shift]);
      // Zero length check.
      __ jcc(Assembler::lessEqual, L_exit);

      __ BIND(L_tail64);

      // Tail handling using 64 byte [masked] vector copy operations.
      use64byteVector = true;
      __ arraycopy_avx3_special_cases(xmm1, k2, from, to, temp1, shift,
                                      temp4, temp3, use64byteVector, L_entry, L_exit);
    }
    __ BIND(L_exit);
  }

  address ucme_exit_pc = __ pc();
  // When called from generic_arraycopy r11 contains specific values
  // used during arraycopy epilogue, re-initializing r11.
  if (is_oop) {
    __ movq(r11, shift == 3 ? count : to);
  }
  bs->arraycopy_epilogue(_masm, decorators, type, from, to, count);
  restore_argument_regs(type);
  INC_COUNTER_NP(get_profile_ctr(shift), rscratch1); // Update counter after rscratch1 is free
  __ xorptr(rax, rax); // return 0
  __ vzeroupper();
  __ leave(); // required for proper stackwalking of RuntimeStub frame
  __ ret(0);

  return start;
}

// Inputs:
//   c_rarg0   - source array address
//   c_rarg1   - destination array address
//   c_rarg2   - element count, treated as ssize_t, can be zero
//
address StubGenerator::generate_conjoint_copy_avx3_masked(address* entry, const char *name, int shift,
                                                          address nooverlap_target, bool aligned,
                                                          bool is_oop, bool dest_uninitialized) {
  __ align(CodeEntryAlignment);
  StubCodeMark mark(this, "StubRoutines", name);
  address start = __ pc();

  int avx3threshold = VM_Version::avx3_threshold();
  bool use64byteVector = (MaxVectorSize > 32) && (avx3threshold == 0);

  Label L_main_pre_loop, L_main_pre_loop_64bytes, L_pre_main_post_64;
  Label L_main_loop, L_main_loop_64bytes, L_tail, L_tail64, L_exit, L_entry;
  const Register from        = rdi;  // source array address
  const Register to          = rsi;  // destination array address
  const Register count       = rdx;  // elements count
  const Register temp1       = r8;
  const Register temp2       = rcx;
  const Register temp3       = r11;
  const Register temp4       = rax;
  // End pointers are inclusive, and if count is not zero they point
  // to the last unit copied:  end_to[0] := end_from[0]

  __ enter(); // required for proper stackwalking of RuntimeStub frame
  assert_clean_int(c_rarg2, rax);    // Make sure 'count' is clean int.

  if (entry != NULL) {
    *entry = __ pc();
     // caller can pass a 64-bit byte count here (from Unsafe.copyMemory)
    BLOCK_COMMENT("Entry:");
  }

  array_overlap_test(nooverlap_target, (Address::ScaleFactor)(shift));

  BasicType type_vec[] = { T_BYTE,  T_SHORT,  T_INT,   T_LONG};
  BasicType type = is_oop ? T_OBJECT : type_vec[shift];

  setup_argument_regs(type);

  DecoratorSet decorators = IN_HEAP | IS_ARRAY;
  if (dest_uninitialized) {
    decorators |= IS_DEST_UNINITIALIZED;
  }
  if (aligned) {
    decorators |= ARRAYCOPY_ALIGNED;
  }
  BarrierSetAssembler *bs = BarrierSet::barrier_set()->barrier_set_assembler();
  bs->arraycopy_prologue(_masm, decorators, type, from, to, count);
  {
    // Type(shift)       byte(0), short(1), int(2),   long(3)
    int loop_size[]   = { 192,     96,       48,      24};
    int threshold[]   = { 4096,    2048,     1024,    512};

    // UnsafeCopyMemory page error: continue after ucm
    UnsafeCopyMemoryMark ucmm(this, !is_oop && !aligned, true);
    // 'from', 'to' and 'count' are now valid

    // temp1 holds remaining count.
    __ movq(temp1, count);

    // Zero length check.
    __ BIND(L_tail);
    __ cmpq(temp1, 0);
    __ jcc(Assembler::lessEqual, L_exit);

    __ mov64(temp2, 0);
    __ movq(temp3, temp1);
    // Special cases using 32 byte [masked] vector copy operations.
    __ arraycopy_avx3_special_cases_conjoint(xmm1, k2, from, to, temp2, temp3, temp1, shift,
                                             temp4, use64byteVector, L_entry, L_exit);

    // PRE-MAIN-POST loop for aligned copy.
    __ BIND(L_entry);

    if ((MaxVectorSize > 32) && (avx3threshold != 0)) {
      __ cmpq(temp1, threshold[shift]);
      __ jcc(Assembler::greaterEqual, L_pre_main_post_64);
    }

    if ((MaxVectorSize < 64)  || (avx3threshold != 0)) {
      // Partial copy to make dst address 32 byte aligned.
      __ leaq(temp2, Address(to, temp1, (Address::ScaleFactor)(shift), 0));
      __ andq(temp2, 31);
      __ jcc(Assembler::equal, L_main_pre_loop);

      if (shift) {
        __ shrq(temp2, shift);
      }
      __ subq(temp1, temp2);
      __ copy32_masked_avx(to, from, xmm1, k2, temp2, temp1, temp3, shift);

      __ cmpq(temp1, loop_size[shift]);
      __ jcc(Assembler::less, L_tail);

      __ BIND(L_main_pre_loop);

      // Main loop with aligned copy block size of 192 bytes at 32 byte granularity.
      __ align32();
      __ BIND(L_main_loop);
         __ copy64_avx(to, from, temp1, xmm1, true, shift, -64);
         __ copy64_avx(to, from, temp1, xmm1, true, shift, -128);
         __ copy64_avx(to, from, temp1, xmm1, true, shift, -192);
         __ subptr(temp1, loop_size[shift]);
         __ cmpq(temp1, loop_size[shift]);
         __ jcc(Assembler::greater, L_main_loop);

      // Tail loop.
      __ jmp(L_tail);
    }

    if (MaxVectorSize > 32) {
      __ BIND(L_pre_main_post_64);
      // Partial copy to make dst address 64 byte aligned.
      __ leaq(temp2, Address(to, temp1, (Address::ScaleFactor)(shift), 0));
      __ andq(temp2, 63);
      __ jcc(Assembler::equal, L_main_pre_loop_64bytes);

      if (shift) {
        __ shrq(temp2, shift);
      }
      __ subq(temp1, temp2);
      __ copy64_masked_avx(to, from, xmm1, k2, temp2, temp1, temp3, shift, 0 , true);

      __ cmpq(temp1, loop_size[shift]);
      __ jcc(Assembler::less, L_tail64);

      __ BIND(L_main_pre_loop_64bytes);

      // Main loop with aligned copy block size of 192 bytes at
      // 64 byte copy granularity.
      __ align32();
      __ BIND(L_main_loop_64bytes);
         __ copy64_avx(to, from, temp1, xmm1, true, shift, -64 , true);
         __ copy64_avx(to, from, temp1, xmm1, true, shift, -128, true);
         __ copy64_avx(to, from, temp1, xmm1, true, shift, -192, true);
         __ subq(temp1, loop_size[shift]);
         __ cmpq(temp1, loop_size[shift]);
         __ jcc(Assembler::greater, L_main_loop_64bytes);

      // Zero length check.
      __ cmpq(temp1, 0);
      __ jcc(Assembler::lessEqual, L_exit);

      __ BIND(L_tail64);

      // Tail handling using 64 byte [masked] vector copy operations.
      use64byteVector = true;
      __ mov64(temp2, 0);
      __ movq(temp3, temp1);
      __ arraycopy_avx3_special_cases_conjoint(xmm1, k2, from, to, temp2, temp3, temp1, shift,
                                               temp4, use64byteVector, L_entry, L_exit);
    }
    __ BIND(L_exit);
  }
  address ucme_exit_pc = __ pc();
  // When called from generic_arraycopy r11 contains specific values
  // used during arraycopy epilogue, re-initializing r11.
  if(is_oop) {
    __ movq(r11, count);
  }
  bs->arraycopy_epilogue(_masm, decorators, type, from, to, count);
  restore_argument_regs(type);
  INC_COUNTER_NP(get_profile_ctr(shift), rscratch1); // Update counter after rscratch1 is free
  __ xorptr(rax, rax); // return 0
  __ vzeroupper();
  __ leave(); // required for proper stackwalking of RuntimeStub frame
  __ ret(0);

  return start;
}
#endif // COMPILER2_OR_JVMCI
>>>>>>> 5757e212

address StubGenerator::generate_vector_fp_mask(const char *stub_name, int64_t mask) {
  __ align(CodeEntryAlignment);
  StubCodeMark mark(this, "StubRoutines", stub_name);
  address start = __ pc();

<<<<<<< HEAD
  __ emit_data64(mask, relocInfo::none);
  __ emit_data64(mask, relocInfo::none);
  __ emit_data64(mask, relocInfo::none);
  __ emit_data64(mask, relocInfo::none);
  __ emit_data64(mask, relocInfo::none);
  __ emit_data64(mask, relocInfo::none);
  __ emit_data64(mask, relocInfo::none);
  __ emit_data64(mask, relocInfo::none);

  return start;
}

address StubGenerator::generate_vector_custom_i32(const char *stub_name, Assembler::AvxVectorLen len,
                                   int32_t val0, int32_t val1, int32_t val2, int32_t val3,
                                   int32_t val4, int32_t val5, int32_t val6, int32_t val7,
                                   int32_t val8, int32_t val9, int32_t val10, int32_t val11,
                                   int32_t val12, int32_t val13, int32_t val14, int32_t val15) {
  __ align(CodeEntryAlignment);
  StubCodeMark mark(this, "StubRoutines", stub_name);
  address start = __ pc();

  assert(len != Assembler::AVX_NoVec, "vector len must be specified");
  __ emit_data(val0, relocInfo::none, 0);
  __ emit_data(val1, relocInfo::none, 0);
  __ emit_data(val2, relocInfo::none, 0);
  __ emit_data(val3, relocInfo::none, 0);
  if (len >= Assembler::AVX_256bit) {
    __ emit_data(val4, relocInfo::none, 0);
    __ emit_data(val5, relocInfo::none, 0);
    __ emit_data(val6, relocInfo::none, 0);
    __ emit_data(val7, relocInfo::none, 0);
    if (len >= Assembler::AVX_512bit) {
      __ emit_data(val8, relocInfo::none, 0);
      __ emit_data(val9, relocInfo::none, 0);
      __ emit_data(val10, relocInfo::none, 0);
      __ emit_data(val11, relocInfo::none, 0);
      __ emit_data(val12, relocInfo::none, 0);
      __ emit_data(val13, relocInfo::none, 0);
      __ emit_data(val14, relocInfo::none, 0);
      __ emit_data(val15, relocInfo::none, 0);
    }
=======
// Arguments:
//   aligned - true => Input and output aligned on a HeapWord == 8-byte boundary
//             ignored
//   name    - stub name string
//
// Inputs:
//   c_rarg0   - source array address
//   c_rarg1   - destination array address
//   c_rarg2   - element count, treated as ssize_t, can be zero
//
// If 'from' and/or 'to' are aligned on 4-, 2-, or 1-byte boundaries,
// we let the hardware handle it.  The one to eight bytes within words,
// dwords or qwords that span cache line boundaries will still be loaded
// and stored atomically.
//
// Side Effects:
//   disjoint_byte_copy_entry is set to the no-overlap entry point
//   used by generate_conjoint_byte_copy().
//
address StubGenerator::generate_disjoint_byte_copy(bool aligned, address* entry, const char *name) {
#if COMPILER2_OR_JVMCI
  if (VM_Version::supports_avx512vlbw() && VM_Version::supports_bmi2() && MaxVectorSize  >= 32) {
     return generate_disjoint_copy_avx3_masked(entry, "jbyte_disjoint_arraycopy_avx3", 0,
                                               aligned, false, false);
  }
#endif
  __ align(CodeEntryAlignment);
  StubCodeMark mark(this, "StubRoutines", name);
  address start = __ pc();

  Label L_copy_bytes, L_copy_8_bytes, L_copy_4_bytes, L_copy_2_bytes;
  Label L_copy_byte, L_exit;
  const Register from        = rdi;  // source array address
  const Register to          = rsi;  // destination array address
  const Register count       = rdx;  // elements count
  const Register byte_count  = rcx;
  const Register qword_count = count;
  const Register end_from    = from; // source array end address
  const Register end_to      = to;   // destination array end address
  // End pointers are inclusive, and if count is not zero they point
  // to the last unit copied:  end_to[0] := end_from[0]

  __ enter(); // required for proper stackwalking of RuntimeStub frame
  assert_clean_int(c_rarg2, rax);    // Make sure 'count' is clean int.

  if (entry != NULL) {
    *entry = __ pc();
     // caller can pass a 64-bit byte count here (from Unsafe.copyMemory)
    BLOCK_COMMENT("Entry:");
  }

  setup_arg_regs(); // from => rdi, to => rsi, count => rdx
                    // r9 and r10 may be used to save non-volatile registers

  {
    // UnsafeCopyMemory page error: continue after ucm
    UnsafeCopyMemoryMark ucmm(this, !aligned, true);
    // 'from', 'to' and 'count' are now valid
    __ movptr(byte_count, count);
    __ shrptr(count, 3); // count => qword_count

    // Copy from low to high addresses.  Use 'to' as scratch.
    __ lea(end_from, Address(from, qword_count, Address::times_8, -8));
    __ lea(end_to,   Address(to,   qword_count, Address::times_8, -8));
    __ negptr(qword_count); // make the count negative
    __ jmp(L_copy_bytes);

    // Copy trailing qwords
    __ BIND(L_copy_8_bytes);
    __ movq(rax, Address(end_from, qword_count, Address::times_8, 8));
    __ movq(Address(end_to, qword_count, Address::times_8, 8), rax);
    __ increment(qword_count);
    __ jcc(Assembler::notZero, L_copy_8_bytes);

    // Check for and copy trailing dword
    __ BIND(L_copy_4_bytes);
    __ testl(byte_count, 4);
    __ jccb(Assembler::zero, L_copy_2_bytes);
    __ movl(rax, Address(end_from, 8));
    __ movl(Address(end_to, 8), rax);

    __ addptr(end_from, 4);
    __ addptr(end_to, 4);

    // Check for and copy trailing word
    __ BIND(L_copy_2_bytes);
    __ testl(byte_count, 2);
    __ jccb(Assembler::zero, L_copy_byte);
    __ movw(rax, Address(end_from, 8));
    __ movw(Address(end_to, 8), rax);

    __ addptr(end_from, 2);
    __ addptr(end_to, 2);

    // Check for and copy trailing byte
    __ BIND(L_copy_byte);
    __ testl(byte_count, 1);
    __ jccb(Assembler::zero, L_exit);
    __ movb(rax, Address(end_from, 8));
    __ movb(Address(end_to, 8), rax);
  }
  __ BIND(L_exit);
  address ucme_exit_pc = __ pc();
  restore_arg_regs();
  INC_COUNTER_NP(SharedRuntime::_jbyte_array_copy_ctr, rscratch1); // Update counter after rscratch1 is free
  __ xorptr(rax, rax); // return 0
  __ vzeroupper();
  __ leave(); // required for proper stackwalking of RuntimeStub frame
  __ ret(0);

  {
    UnsafeCopyMemoryMark ucmm(this, !aligned, false, ucme_exit_pc);
    // Copy in multi-bytes chunks
    copy_bytes_forward(end_from, end_to, qword_count, rax, L_copy_bytes, L_copy_8_bytes);
    __ jmp(L_copy_4_bytes);
>>>>>>> 5757e212
  }
  return start;
}

<<<<<<< HEAD
// Non-destructive plausibility checks for oops
//
// Arguments:
//    all args on stack!
//
// Stack after saving c_rarg3:
//    [tos + 0]: saved c_rarg3
//    [tos + 1]: saved c_rarg2
//    [tos + 2]: saved r12 (several TemplateTable methods use it)
//    [tos + 3]: saved flags
//    [tos + 4]: return address
//  * [tos + 5]: error message (char*)
//  * [tos + 6]: object to verify (oop)
//  * [tos + 7]: saved rax - saved by caller and bashed
//  * [tos + 8]: saved r10 (rscratch1) - saved by caller
//  * = popped on exit
address StubGenerator::generate_verify_oop() {
  StubCodeMark mark(this, "StubRoutines", "verify_oop");
  address start = __ pc();

  Label exit, error;

  __ pushf();
  __ incrementl(ExternalAddress((address) StubRoutines::verify_oop_count_addr()), rscratch1);

  __ push(r12);

  // save c_rarg2 and c_rarg3
  __ push(c_rarg2);
  __ push(c_rarg3);

  enum {
    // After previous pushes.
    oop_to_verify = 6 * wordSize,
    saved_rax     = 7 * wordSize,
    saved_r10     = 8 * wordSize,

    // Before the call to MacroAssembler::debug(), see below.
    return_addr   = 16 * wordSize,
    error_msg     = 17 * wordSize
  };

  // get object
  __ movptr(rax, Address(rsp, oop_to_verify));

  // make sure object is 'reasonable'
  __ testptr(rax, rax);
  __ jcc(Assembler::zero, exit); // if obj is NULL it is OK

#if INCLUDE_ZGC
  if (UseZGC) {
    // Check if metadata bits indicate a bad oop
    __ testptr(rax, Address(r15_thread, ZThreadLocalData::address_bad_mask_offset()));
    __ jcc(Assembler::notZero, error);
  }
#endif

  // Check if the oop is in the right area of memory
  __ movptr(c_rarg2, rax);
  __ movptr(c_rarg3, (intptr_t) Universe::verify_oop_mask());
  __ andptr(c_rarg2, c_rarg3);
  __ movptr(c_rarg3, (intptr_t) Universe::verify_oop_bits());
  __ cmpptr(c_rarg2, c_rarg3);
  __ jcc(Assembler::notZero, error);

  // make sure klass is 'reasonable', which is not zero.
  __ load_klass(rax, rax, rscratch1);  // get klass
  __ testptr(rax, rax);
  __ jcc(Assembler::zero, error); // if klass is NULL it is broken

  // return if everything seems ok
  __ bind(exit);
  __ movptr(rax, Address(rsp, saved_rax));     // get saved rax back
  __ movptr(rscratch1, Address(rsp, saved_r10)); // get saved r10 back
  __ pop(c_rarg3);                             // restore c_rarg3
  __ pop(c_rarg2);                             // restore c_rarg2
  __ pop(r12);                                 // restore r12
  __ popf();                                   // restore flags
  __ ret(4 * wordSize);                        // pop caller saved stuff

  // handle errors
  __ bind(error);
  __ movptr(rax, Address(rsp, saved_rax));     // get saved rax back
  __ movptr(rscratch1, Address(rsp, saved_r10)); // get saved r10 back
  __ pop(c_rarg3);                             // get saved c_rarg3 back
  __ pop(c_rarg2);                             // get saved c_rarg2 back
  __ pop(r12);                                 // get saved r12 back
  __ popf();                                   // get saved flags off stack --
                                               // will be ignored

  __ pusha();                                  // push registers
                                               // (rip is already
                                               // already pushed)
  // debug(char* msg, int64_t pc, int64_t regs[])
  // We've popped the registers we'd saved (c_rarg3, c_rarg2 and flags), and
  // pushed all the registers, so now the stack looks like:
  //     [tos +  0] 16 saved registers
  //     [tos + 16] return address
  //   * [tos + 17] error message (char*)
  //   * [tos + 18] object to verify (oop)
  //   * [tos + 19] saved rax - saved by caller and bashed
  //   * [tos + 20] saved r10 (rscratch1) - saved by caller
  //   * = popped on exit

  __ movptr(c_rarg0, Address(rsp, error_msg));    // pass address of error message
  __ movptr(c_rarg1, Address(rsp, return_addr));  // pass return address
  __ movq(c_rarg2, rsp);                          // pass address of regs on stack
  __ mov(r12, rsp);                               // remember rsp
  __ subptr(rsp, frame::arg_reg_save_area_bytes); // windows
  __ andptr(rsp, -16);                            // align stack as required by ABI
  BLOCK_COMMENT("call MacroAssembler::debug");
  __ call(RuntimeAddress(CAST_FROM_FN_PTR(address, MacroAssembler::debug64)));
  __ hlt();

  return start;
}


// Shuffle first three arg regs on Windows into Linux/Solaris locations.
//
// Outputs:
//    rdi - rcx
//    rsi - rdx
//    rdx - r8
//    rcx - r9
//
// Registers r9 and r10 are used to save rdi and rsi on Windows, which latter
// are non-volatile.  r9 and r10 should not be used by the caller.
//
void StubGenerator::setup_arg_regs(int nargs) {
  const Register saved_rdi = r9;
  const Register saved_rsi = r10;
  assert(nargs == 3 || nargs == 4, "else fix");
#ifdef _WIN64
  assert(c_rarg0 == rcx && c_rarg1 == rdx && c_rarg2 == r8 && c_rarg3 == r9,
         "unexpected argument registers");
  if (nargs >= 4)
    __ mov(rax, r9);  // r9 is also saved_rdi
  __ movptr(saved_rdi, rdi);
  __ movptr(saved_rsi, rsi);
  __ mov(rdi, rcx); // c_rarg0
  __ mov(rsi, rdx); // c_rarg1
  __ mov(rdx, r8);  // c_rarg2
  if (nargs >= 4)
    __ mov(rcx, rax); // c_rarg3 (via rax)
#else
  assert(c_rarg0 == rdi && c_rarg1 == rsi && c_rarg2 == rdx && c_rarg3 == rcx,
         "unexpected argument registers");
#endif
  DEBUG_ONLY(_regs_in_thread = false;)
}


void StubGenerator::restore_arg_regs() {
  assert(!_regs_in_thread, "wrong call to restore_arg_regs");
  const Register saved_rdi = r9;
  const Register saved_rsi = r10;
#ifdef _WIN64
  __ movptr(rdi, saved_rdi);
  __ movptr(rsi, saved_rsi);
=======
// Arguments:
//   aligned - true => Input and output aligned on a HeapWord == 8-byte boundary
//             ignored
//   name    - stub name string
//
// Inputs:
//   c_rarg0   - source array address
//   c_rarg1   - destination array address
//   c_rarg2   - element count, treated as ssize_t, can be zero
//
// If 'from' and/or 'to' are aligned on 4-, 2-, or 1-byte boundaries,
// we let the hardware handle it.  The one to eight bytes within words,
// dwords or qwords that span cache line boundaries will still be loaded
// and stored atomically.
//
address StubGenerator::generate_conjoint_byte_copy(bool aligned, address nooverlap_target,
                                                   address* entry, const char *name) {
#if COMPILER2_OR_JVMCI
  if (VM_Version::supports_avx512vlbw() && VM_Version::supports_bmi2() && MaxVectorSize  >= 32) {
     return generate_conjoint_copy_avx3_masked(entry, "jbyte_conjoint_arraycopy_avx3", 0,
                                               nooverlap_target, aligned, false, false);
  }
#endif
  __ align(CodeEntryAlignment);
  StubCodeMark mark(this, "StubRoutines", name);
  address start = __ pc();

  Label L_copy_bytes, L_copy_8_bytes, L_copy_4_bytes, L_copy_2_bytes;
  const Register from        = rdi;  // source array address
  const Register to          = rsi;  // destination array address
  const Register count       = rdx;  // elements count
  const Register byte_count  = rcx;
  const Register qword_count = count;

  __ enter(); // required for proper stackwalking of RuntimeStub frame
  assert_clean_int(c_rarg2, rax);    // Make sure 'count' is clean int.

  if (entry != NULL) {
    *entry = __ pc();
    // caller can pass a 64-bit byte count here (from Unsafe.copyMemory)
    BLOCK_COMMENT("Entry:");
  }

  array_overlap_test(nooverlap_target, Address::times_1);
  setup_arg_regs(); // from => rdi, to => rsi, count => rdx
                    // r9 and r10 may be used to save non-volatile registers

  {
    // UnsafeCopyMemory page error: continue after ucm
    UnsafeCopyMemoryMark ucmm(this, !aligned, true);
    // 'from', 'to' and 'count' are now valid
    __ movptr(byte_count, count);
    __ shrptr(count, 3);   // count => qword_count

    // Copy from high to low addresses.

    // Check for and copy trailing byte
    __ testl(byte_count, 1);
    __ jcc(Assembler::zero, L_copy_2_bytes);
    __ movb(rax, Address(from, byte_count, Address::times_1, -1));
    __ movb(Address(to, byte_count, Address::times_1, -1), rax);
    __ decrement(byte_count); // Adjust for possible trailing word

    // Check for and copy trailing word
    __ BIND(L_copy_2_bytes);
    __ testl(byte_count, 2);
    __ jcc(Assembler::zero, L_copy_4_bytes);
    __ movw(rax, Address(from, byte_count, Address::times_1, -2));
    __ movw(Address(to, byte_count, Address::times_1, -2), rax);

    // Check for and copy trailing dword
    __ BIND(L_copy_4_bytes);
    __ testl(byte_count, 4);
    __ jcc(Assembler::zero, L_copy_bytes);
    __ movl(rax, Address(from, qword_count, Address::times_8));
    __ movl(Address(to, qword_count, Address::times_8), rax);
    __ jmp(L_copy_bytes);

    // Copy trailing qwords
    __ BIND(L_copy_8_bytes);
    __ movq(rax, Address(from, qword_count, Address::times_8, -8));
    __ movq(Address(to, qword_count, Address::times_8, -8), rax);
    __ decrement(qword_count);
    __ jcc(Assembler::notZero, L_copy_8_bytes);
  }
  restore_arg_regs();
  INC_COUNTER_NP(SharedRuntime::_jbyte_array_copy_ctr, rscratch1); // Update counter after rscratch1 is free
  __ xorptr(rax, rax); // return 0
  __ vzeroupper();
  __ leave(); // required for proper stackwalking of RuntimeStub frame
  __ ret(0);

  {
    // UnsafeCopyMemory page error: continue after ucm
    UnsafeCopyMemoryMark ucmm(this, !aligned, true);
    // Copy in multi-bytes chunks
    copy_bytes_backward(from, to, qword_count, rax, L_copy_bytes, L_copy_8_bytes);
  }
  restore_arg_regs();
  INC_COUNTER_NP(SharedRuntime::_jbyte_array_copy_ctr, rscratch1); // Update counter after rscratch1 is free
  __ xorptr(rax, rax); // return 0
  __ vzeroupper();
  __ leave(); // required for proper stackwalking of RuntimeStub frame
  __ ret(0);

  return start;
}

// Arguments:
//   aligned - true => Input and output aligned on a HeapWord == 8-byte boundary
//             ignored
//   name    - stub name string
//
// Inputs:
//   c_rarg0   - source array address
//   c_rarg1   - destination array address
//   c_rarg2   - element count, treated as ssize_t, can be zero
//
// If 'from' and/or 'to' are aligned on 4- or 2-byte boundaries, we
// let the hardware handle it.  The two or four words within dwords
// or qwords that span cache line boundaries will still be loaded
// and stored atomically.
//
// Side Effects:
//   disjoint_short_copy_entry is set to the no-overlap entry point
//   used by generate_conjoint_short_copy().
//
address StubGenerator::generate_disjoint_short_copy(bool aligned, address *entry, const char *name) {
#if COMPILER2_OR_JVMCI
  if (VM_Version::supports_avx512vlbw() && VM_Version::supports_bmi2() && MaxVectorSize  >= 32) {
     return generate_disjoint_copy_avx3_masked(entry, "jshort_disjoint_arraycopy_avx3", 1,
                                               aligned, false, false);
  }
#endif

  __ align(CodeEntryAlignment);
  StubCodeMark mark(this, "StubRoutines", name);
  address start = __ pc();

  Label L_copy_bytes, L_copy_8_bytes, L_copy_4_bytes,L_copy_2_bytes,L_exit;
  const Register from        = rdi;  // source array address
  const Register to          = rsi;  // destination array address
  const Register count       = rdx;  // elements count
  const Register word_count  = rcx;
  const Register qword_count = count;
  const Register end_from    = from; // source array end address
  const Register end_to      = to;   // destination array end address
  // End pointers are inclusive, and if count is not zero they point
  // to the last unit copied:  end_to[0] := end_from[0]

  __ enter(); // required for proper stackwalking of RuntimeStub frame
  assert_clean_int(c_rarg2, rax);    // Make sure 'count' is clean int.

  if (entry != NULL) {
    *entry = __ pc();
    // caller can pass a 64-bit byte count here (from Unsafe.copyMemory)
    BLOCK_COMMENT("Entry:");
  }

  setup_arg_regs(); // from => rdi, to => rsi, count => rdx
                    // r9 and r10 may be used to save non-volatile registers

  {
    // UnsafeCopyMemory page error: continue after ucm
    UnsafeCopyMemoryMark ucmm(this, !aligned, true);
    // 'from', 'to' and 'count' are now valid
    __ movptr(word_count, count);
    __ shrptr(count, 2); // count => qword_count

    // Copy from low to high addresses.  Use 'to' as scratch.
    __ lea(end_from, Address(from, qword_count, Address::times_8, -8));
    __ lea(end_to,   Address(to,   qword_count, Address::times_8, -8));
    __ negptr(qword_count);
    __ jmp(L_copy_bytes);

    // Copy trailing qwords
    __ BIND(L_copy_8_bytes);
    __ movq(rax, Address(end_from, qword_count, Address::times_8, 8));
    __ movq(Address(end_to, qword_count, Address::times_8, 8), rax);
    __ increment(qword_count);
    __ jcc(Assembler::notZero, L_copy_8_bytes);

    // Original 'dest' is trashed, so we can't use it as a
    // base register for a possible trailing word copy

    // Check for and copy trailing dword
    __ BIND(L_copy_4_bytes);
    __ testl(word_count, 2);
    __ jccb(Assembler::zero, L_copy_2_bytes);
    __ movl(rax, Address(end_from, 8));
    __ movl(Address(end_to, 8), rax);

    __ addptr(end_from, 4);
    __ addptr(end_to, 4);

    // Check for and copy trailing word
    __ BIND(L_copy_2_bytes);
    __ testl(word_count, 1);
    __ jccb(Assembler::zero, L_exit);
    __ movw(rax, Address(end_from, 8));
    __ movw(Address(end_to, 8), rax);
  }
  __ BIND(L_exit);
  address ucme_exit_pc = __ pc();
  restore_arg_regs();
  INC_COUNTER_NP(SharedRuntime::_jshort_array_copy_ctr, rscratch1); // Update counter after rscratch1 is free
  __ xorptr(rax, rax); // return 0
  __ vzeroupper();
  __ leave(); // required for proper stackwalking of RuntimeStub frame
  __ ret(0);

  {
    UnsafeCopyMemoryMark ucmm(this, !aligned, false, ucme_exit_pc);
    // Copy in multi-bytes chunks
    copy_bytes_forward(end_from, end_to, qword_count, rax, L_copy_bytes, L_copy_8_bytes);
    __ jmp(L_copy_4_bytes);
  }

  return start;
}

address StubGenerator::generate_fill(BasicType t, bool aligned, const char *name) {
  __ align(CodeEntryAlignment);
  StubCodeMark mark(this, "StubRoutines", name);
  address start = __ pc();

  BLOCK_COMMENT("Entry:");

  const Register to       = c_rarg0;  // destination array address
  const Register value    = c_rarg1;  // value
  const Register count    = c_rarg2;  // elements count
  __ mov(r11, count);

  __ enter(); // required for proper stackwalking of RuntimeStub frame

  __ generate_fill(t, aligned, to, value, r11, rax, xmm0);

  __ vzeroupper();
  __ leave(); // required for proper stackwalking of RuntimeStub frame
  __ ret(0);

  return start;
}

// Arguments:
//   aligned - true => Input and output aligned on a HeapWord == 8-byte boundary
//             ignored
//   name    - stub name string
//
// Inputs:
//   c_rarg0   - source array address
//   c_rarg1   - destination array address
//   c_rarg2   - element count, treated as ssize_t, can be zero
//
// If 'from' and/or 'to' are aligned on 4- or 2-byte boundaries, we
// let the hardware handle it.  The two or four words within dwords
// or qwords that span cache line boundaries will still be loaded
// and stored atomically.
//
address StubGenerator::generate_conjoint_short_copy(bool aligned, address nooverlap_target,
                                                    address *entry, const char *name) {
#if COMPILER2_OR_JVMCI
  if (VM_Version::supports_avx512vlbw() && VM_Version::supports_bmi2() && MaxVectorSize  >= 32) {
     return generate_conjoint_copy_avx3_masked(entry, "jshort_conjoint_arraycopy_avx3", 1,
                                               nooverlap_target, aligned, false, false);
  }
#endif
  __ align(CodeEntryAlignment);
  StubCodeMark mark(this, "StubRoutines", name);
  address start = __ pc();

  Label L_copy_bytes, L_copy_8_bytes, L_copy_4_bytes;
  const Register from        = rdi;  // source array address
  const Register to          = rsi;  // destination array address
  const Register count       = rdx;  // elements count
  const Register word_count  = rcx;
  const Register qword_count = count;

  __ enter(); // required for proper stackwalking of RuntimeStub frame
  assert_clean_int(c_rarg2, rax);    // Make sure 'count' is clean int.

  if (entry != NULL) {
    *entry = __ pc();
    // caller can pass a 64-bit byte count here (from Unsafe.copyMemory)
    BLOCK_COMMENT("Entry:");
  }

  array_overlap_test(nooverlap_target, Address::times_2);
  setup_arg_regs(); // from => rdi, to => rsi, count => rdx
                    // r9 and r10 may be used to save non-volatile registers

  {
    // UnsafeCopyMemory page error: continue after ucm
    UnsafeCopyMemoryMark ucmm(this, !aligned, true);
    // 'from', 'to' and 'count' are now valid
    __ movptr(word_count, count);
    __ shrptr(count, 2); // count => qword_count

    // Copy from high to low addresses.  Use 'to' as scratch.

    // Check for and copy trailing word
    __ testl(word_count, 1);
    __ jccb(Assembler::zero, L_copy_4_bytes);
    __ movw(rax, Address(from, word_count, Address::times_2, -2));
    __ movw(Address(to, word_count, Address::times_2, -2), rax);

   // Check for and copy trailing dword
    __ BIND(L_copy_4_bytes);
    __ testl(word_count, 2);
    __ jcc(Assembler::zero, L_copy_bytes);
    __ movl(rax, Address(from, qword_count, Address::times_8));
    __ movl(Address(to, qword_count, Address::times_8), rax);
    __ jmp(L_copy_bytes);

    // Copy trailing qwords
    __ BIND(L_copy_8_bytes);
    __ movq(rax, Address(from, qword_count, Address::times_8, -8));
    __ movq(Address(to, qword_count, Address::times_8, -8), rax);
    __ decrement(qword_count);
    __ jcc(Assembler::notZero, L_copy_8_bytes);
  }
  restore_arg_regs();
  INC_COUNTER_NP(SharedRuntime::_jshort_array_copy_ctr, rscratch1); // Update counter after rscratch1 is free
  __ xorptr(rax, rax); // return 0
  __ vzeroupper();
  __ leave(); // required for proper stackwalking of RuntimeStub frame
  __ ret(0);

  {
    // UnsafeCopyMemory page error: continue after ucm
    UnsafeCopyMemoryMark ucmm(this, !aligned, true);
    // Copy in multi-bytes chunks
    copy_bytes_backward(from, to, qword_count, rax, L_copy_bytes, L_copy_8_bytes);
  }
  restore_arg_regs();
  INC_COUNTER_NP(SharedRuntime::_jshort_array_copy_ctr, rscratch1); // Update counter after rscratch1 is free
  __ xorptr(rax, rax); // return 0
  __ vzeroupper();
  __ leave(); // required for proper stackwalking of RuntimeStub frame
  __ ret(0);

  return start;
}

// Arguments:
//   aligned - true => Input and output aligned on a HeapWord == 8-byte boundary
//             ignored
//   is_oop  - true => oop array, so generate store check code
//   name    - stub name string
//
// Inputs:
//   c_rarg0   - source array address
//   c_rarg1   - destination array address
//   c_rarg2   - element count, treated as ssize_t, can be zero
//
// If 'from' and/or 'to' are aligned on 4-byte boundaries, we let
// the hardware handle it.  The two dwords within qwords that span
// cache line boundaries will still be loaded and stored atomically.
//
// Side Effects:
//   disjoint_int_copy_entry is set to the no-overlap entry point
//   used by generate_conjoint_int_oop_copy().
//
address StubGenerator::generate_disjoint_int_oop_copy(bool aligned, bool is_oop, address* entry,
                                                      const char *name, bool dest_uninitialized) {
#if COMPILER2_OR_JVMCI
  if (VM_Version::supports_avx512vlbw() && VM_Version::supports_bmi2() && MaxVectorSize  >= 32) {
     return generate_disjoint_copy_avx3_masked(entry, "jint_disjoint_arraycopy_avx3", 2,
                                               aligned, is_oop, dest_uninitialized);
  }
>>>>>>> 5757e212
#endif
}

<<<<<<< HEAD

// This is used in places where r10 is a scratch register, and can
// be adapted if r9 is needed also.
void StubGenerator::setup_arg_regs_using_thread() {
  const Register saved_r15 = r9;
#ifdef _WIN64
  __ mov(saved_r15, r15);  // r15 is callee saved and needs to be restored
  __ get_thread(r15_thread);
  assert(c_rarg0 == rcx && c_rarg1 == rdx && c_rarg2 == r8 && c_rarg3 == r9,
         "unexpected argument registers");
  __ movptr(Address(r15_thread, in_bytes(JavaThread::windows_saved_rdi_offset())), rdi);
  __ movptr(Address(r15_thread, in_bytes(JavaThread::windows_saved_rsi_offset())), rsi);

  __ mov(rdi, rcx); // c_rarg0
  __ mov(rsi, rdx); // c_rarg1
  __ mov(rdx, r8);  // c_rarg2
#else
  assert(c_rarg0 == rdi && c_rarg1 == rsi && c_rarg2 == rdx && c_rarg3 == rcx,
         "unexpected argument registers");
#endif
  DEBUG_ONLY(_regs_in_thread = true;)
}


void StubGenerator::restore_arg_regs_using_thread() {
  assert(_regs_in_thread, "wrong call to restore_arg_regs");
  const Register saved_r15 = r9;
#ifdef _WIN64
  __ get_thread(r15_thread);
  __ movptr(rsi, Address(r15_thread, in_bytes(JavaThread::windows_saved_rsi_offset())));
  __ movptr(rdi, Address(r15_thread, in_bytes(JavaThread::windows_saved_rdi_offset())));
  __ mov(r15, saved_r15);  // r15 is callee saved and needs to be restored
#endif
}


void StubGenerator::setup_argument_regs(BasicType type) {
  if (type == T_BYTE || type == T_SHORT) {
    setup_arg_regs(); // from => rdi, to => rsi, count => rdx
                      // r9 and r10 may be used to save non-volatile registers
  } else {
    setup_arg_regs_using_thread(); // from => rdi, to => rsi, count => rdx
                                   // r9 is used to save r15_thread
  }
}


void StubGenerator::restore_argument_regs(BasicType type) {
  if (type == T_BYTE || type == T_SHORT) {
    restore_arg_regs();
  } else {
    restore_arg_regs_using_thread();
  }
}

address StubGenerator::generate_data_cache_writeback() {
  const Register src        = c_rarg0;  // source address

  __ align(CodeEntryAlignment);

  StubCodeMark mark(this, "StubRoutines", "_data_cache_writeback");

  address start = __ pc();

  __ enter();
  __ cache_wb(Address(src, 0));
  __ leave();
  __ ret(0);

  return start;
}

address StubGenerator::generate_data_cache_writeback_sync() {
  const Register is_pre    = c_rarg0;  // pre or post sync

  __ align(CodeEntryAlignment);

  StubCodeMark mark(this, "StubRoutines", "_data_cache_writeback_sync");

  // pre wbsync is a no-op
  // post wbsync translates to an sfence

  Label skip;
  address start = __ pc();

  __ enter();
  __ cmpl(is_pre, 0);
  __ jcc(Assembler::notEqual, skip);
  __ cache_wbsync(false);
  __ bind(skip);
  __ leave();
  __ ret(0);

  return start;
}

// AES intrinsic stubs

address StubGenerator::generate_key_shuffle_mask() {
  __ align(16);
  StubCodeMark mark(this, "StubRoutines", "key_shuffle_mask");
  address start = __ pc();

  __ emit_data64( 0x0405060700010203, relocInfo::none );
  __ emit_data64( 0x0c0d0e0f08090a0b, relocInfo::none );

  return start;
}

address StubGenerator::generate_counter_shuffle_mask() {
  __ align(16);
  StubCodeMark mark(this, "StubRoutines", "counter_shuffle_mask");
  address start = __ pc();

  __ emit_data64(0x08090a0b0c0d0e0f, relocInfo::none);
  __ emit_data64(0x0001020304050607, relocInfo::none);

  return start;
}

// Utility routine for loading a 128-bit key word in little endian format
// can optionally specify that the shuffle mask is already in an xmmregister
void StubGenerator::load_key(XMMRegister xmmdst, Register key, int offset, XMMRegister xmm_shuf_mask) {
  __ movdqu(xmmdst, Address(key, offset));
  if (xmm_shuf_mask != xnoreg) {
    __ pshufb(xmmdst, xmm_shuf_mask);
  } else {
    __ pshufb(xmmdst, ExternalAddress(StubRoutines::x86::key_shuffle_mask_addr()));
  }
}

// Utility routine for increase 128bit counter (iv in CTR mode)
void StubGenerator::inc_counter(Register reg, XMMRegister xmmdst, int inc_delta, Label& next_block) {
  __ pextrq(reg, xmmdst, 0x0);
  __ addq(reg, inc_delta);
  __ pinsrq(xmmdst, reg, 0x0);
  __ jcc(Assembler::carryClear, next_block); // jump if no carry
  __ pextrq(reg, xmmdst, 0x01); // Carry
  __ addq(reg, 0x01);
  __ pinsrq(xmmdst, reg, 0x01); //Carry end
  __ BIND(next_block);          // next instruction
}

// Arguments:
//
// Inputs:
//   c_rarg0   - source byte array address
//   c_rarg1   - destination byte array address
//   c_rarg2   - K (key) in little endian int array
//
address StubGenerator::generate_aescrypt_encryptBlock() {
  assert(UseAES, "need AES instructions and misaligned SSE support");
  __ align(CodeEntryAlignment);
  StubCodeMark mark(this, "StubRoutines", "aescrypt_encryptBlock");
  Label L_doLast;
  address start = __ pc();

  const Register from        = c_rarg0;  // source array address
  const Register to          = c_rarg1;  // destination array address
  const Register key         = c_rarg2;  // key array address
  const Register keylen      = rax;

  const XMMRegister xmm_result = xmm0;
  const XMMRegister xmm_key_shuf_mask = xmm1;
  // On win64 xmm6-xmm15 must be preserved so don't use them.
  const XMMRegister xmm_temp1  = xmm2;
  const XMMRegister xmm_temp2  = xmm3;
  const XMMRegister xmm_temp3  = xmm4;
  const XMMRegister xmm_temp4  = xmm5;

  __ enter(); // required for proper stackwalking of RuntimeStub frame

  // keylen could be only {11, 13, 15} * 4 = {44, 52, 60}
  __ movl(keylen, Address(key, arrayOopDesc::length_offset_in_bytes() - arrayOopDesc::base_offset_in_bytes(T_INT)));

  __ movdqu(xmm_key_shuf_mask, ExternalAddress(StubRoutines::x86::key_shuffle_mask_addr()));
  __ movdqu(xmm_result, Address(from, 0));  // get 16 bytes of input

  // For encryption, the java expanded key ordering is just what we need
  // we don't know if the key is aligned, hence not using load-execute form

  load_key(xmm_temp1, key, 0x00, xmm_key_shuf_mask);
  __ pxor(xmm_result, xmm_temp1);

  load_key(xmm_temp1, key, 0x10, xmm_key_shuf_mask);
  load_key(xmm_temp2, key, 0x20, xmm_key_shuf_mask);
  load_key(xmm_temp3, key, 0x30, xmm_key_shuf_mask);
  load_key(xmm_temp4, key, 0x40, xmm_key_shuf_mask);

  __ aesenc(xmm_result, xmm_temp1);
  __ aesenc(xmm_result, xmm_temp2);
  __ aesenc(xmm_result, xmm_temp3);
  __ aesenc(xmm_result, xmm_temp4);

  load_key(xmm_temp1, key, 0x50, xmm_key_shuf_mask);
  load_key(xmm_temp2, key, 0x60, xmm_key_shuf_mask);
  load_key(xmm_temp3, key, 0x70, xmm_key_shuf_mask);
  load_key(xmm_temp4, key, 0x80, xmm_key_shuf_mask);

  __ aesenc(xmm_result, xmm_temp1);
  __ aesenc(xmm_result, xmm_temp2);
  __ aesenc(xmm_result, xmm_temp3);
  __ aesenc(xmm_result, xmm_temp4);

  load_key(xmm_temp1, key, 0x90, xmm_key_shuf_mask);
  load_key(xmm_temp2, key, 0xa0, xmm_key_shuf_mask);

  __ cmpl(keylen, 44);
  __ jccb(Assembler::equal, L_doLast);

  __ aesenc(xmm_result, xmm_temp1);
  __ aesenc(xmm_result, xmm_temp2);

  load_key(xmm_temp1, key, 0xb0, xmm_key_shuf_mask);
  load_key(xmm_temp2, key, 0xc0, xmm_key_shuf_mask);

  __ cmpl(keylen, 52);
  __ jccb(Assembler::equal, L_doLast);

  __ aesenc(xmm_result, xmm_temp1);
  __ aesenc(xmm_result, xmm_temp2);

  load_key(xmm_temp1, key, 0xd0, xmm_key_shuf_mask);
  load_key(xmm_temp2, key, 0xe0, xmm_key_shuf_mask);

  __ BIND(L_doLast);
  __ aesenc(xmm_result, xmm_temp1);
  __ aesenclast(xmm_result, xmm_temp2);
  __ movdqu(Address(to, 0), xmm_result);        // store the result
  __ xorptr(rax, rax); // return 0
  __ leave(); // required for proper stackwalking of RuntimeStub frame
  __ ret(0);

  return start;
}


=======
  __ align(CodeEntryAlignment);
  StubCodeMark mark(this, "StubRoutines", name);
  address start = __ pc();

  Label L_copy_bytes, L_copy_8_bytes, L_copy_4_bytes, L_exit;
  const Register from        = rdi;  // source array address
  const Register to          = rsi;  // destination array address
  const Register count       = rdx;  // elements count
  const Register dword_count = rcx;
  const Register qword_count = count;
  const Register end_from    = from; // source array end address
  const Register end_to      = to;   // destination array end address
  // End pointers are inclusive, and if count is not zero they point
  // to the last unit copied:  end_to[0] := end_from[0]

  __ enter(); // required for proper stackwalking of RuntimeStub frame
  assert_clean_int(c_rarg2, rax);    // Make sure 'count' is clean int.

  if (entry != NULL) {
    *entry = __ pc();
    // caller can pass a 64-bit byte count here (from Unsafe.copyMemory)
    BLOCK_COMMENT("Entry:");
  }

  setup_arg_regs_using_thread(); // from => rdi, to => rsi, count => rdx
                                 // r9 is used to save r15_thread

  DecoratorSet decorators = IN_HEAP | IS_ARRAY | ARRAYCOPY_DISJOINT;
  if (dest_uninitialized) {
    decorators |= IS_DEST_UNINITIALIZED;
  }
  if (aligned) {
    decorators |= ARRAYCOPY_ALIGNED;
  }

  BasicType type = is_oop ? T_OBJECT : T_INT;
  BarrierSetAssembler *bs = BarrierSet::barrier_set()->barrier_set_assembler();
  bs->arraycopy_prologue(_masm, decorators, type, from, to, count);

  {
    // UnsafeCopyMemory page error: continue after ucm
    UnsafeCopyMemoryMark ucmm(this, !is_oop && !aligned, true);
    // 'from', 'to' and 'count' are now valid
    __ movptr(dword_count, count);
    __ shrptr(count, 1); // count => qword_count

    // Copy from low to high addresses.  Use 'to' as scratch.
    __ lea(end_from, Address(from, qword_count, Address::times_8, -8));
    __ lea(end_to,   Address(to,   qword_count, Address::times_8, -8));
    __ negptr(qword_count);
    __ jmp(L_copy_bytes);

    // Copy trailing qwords
    __ BIND(L_copy_8_bytes);
    __ movq(rax, Address(end_from, qword_count, Address::times_8, 8));
    __ movq(Address(end_to, qword_count, Address::times_8, 8), rax);
    __ increment(qword_count);
    __ jcc(Assembler::notZero, L_copy_8_bytes);

    // Check for and copy trailing dword
    __ BIND(L_copy_4_bytes);
    __ testl(dword_count, 1); // Only byte test since the value is 0 or 1
    __ jccb(Assembler::zero, L_exit);
    __ movl(rax, Address(end_from, 8));
    __ movl(Address(end_to, 8), rax);
  }
  __ BIND(L_exit);
  address ucme_exit_pc = __ pc();
  bs->arraycopy_epilogue(_masm, decorators, type, from, to, dword_count);
  restore_arg_regs_using_thread();
  INC_COUNTER_NP(SharedRuntime::_jint_array_copy_ctr, rscratch1); // Update counter after rscratch1 is free
  __ vzeroupper();
  __ xorptr(rax, rax); // return 0
  __ leave(); // required for proper stackwalking of RuntimeStub frame
  __ ret(0);

  {
    UnsafeCopyMemoryMark ucmm(this, !is_oop && !aligned, false, ucme_exit_pc);
    // Copy in multi-bytes chunks
    copy_bytes_forward(end_from, end_to, qword_count, rax, L_copy_bytes, L_copy_8_bytes);
    __ jmp(L_copy_4_bytes);
  }

  return start;
}

// Arguments:
//   aligned - true => Input and output aligned on a HeapWord == 8-byte boundary
//             ignored
//   is_oop  - true => oop array, so generate store check code
//   name    - stub name string
//
// Inputs:
//   c_rarg0   - source array address
//   c_rarg1   - destination array address
//   c_rarg2   - element count, treated as ssize_t, can be zero
//
// If 'from' and/or 'to' are aligned on 4-byte boundaries, we let
// the hardware handle it.  The two dwords within qwords that span
// cache line boundaries will still be loaded and stored atomically.
//
address StubGenerator::generate_conjoint_int_oop_copy(bool aligned, bool is_oop, address nooverlap_target,
                                                      address *entry, const char *name,
                                                      bool dest_uninitialized) {
#if COMPILER2_OR_JVMCI
  if (VM_Version::supports_avx512vlbw() && VM_Version::supports_bmi2() && MaxVectorSize  >= 32) {
     return generate_conjoint_copy_avx3_masked(entry, "jint_conjoint_arraycopy_avx3", 2,
                                               nooverlap_target, aligned, is_oop, dest_uninitialized);
  }
#endif
  __ align(CodeEntryAlignment);
  StubCodeMark mark(this, "StubRoutines", name);
  address start = __ pc();

  Label L_copy_bytes, L_copy_8_bytes, L_exit;
  const Register from        = rdi;  // source array address
  const Register to          = rsi;  // destination array address
  const Register count       = rdx;  // elements count
  const Register dword_count = rcx;
  const Register qword_count = count;

  __ enter(); // required for proper stackwalking of RuntimeStub frame
  assert_clean_int(c_rarg2, rax);    // Make sure 'count' is clean int.

  if (entry != NULL) {
    *entry = __ pc();
     // caller can pass a 64-bit byte count here (from Unsafe.copyMemory)
    BLOCK_COMMENT("Entry:");
  }

  array_overlap_test(nooverlap_target, Address::times_4);
  setup_arg_regs_using_thread(); // from => rdi, to => rsi, count => rdx
                                 // r9 is used to save r15_thread

  DecoratorSet decorators = IN_HEAP | IS_ARRAY;
  if (dest_uninitialized) {
    decorators |= IS_DEST_UNINITIALIZED;
  }
  if (aligned) {
    decorators |= ARRAYCOPY_ALIGNED;
  }

  BasicType type = is_oop ? T_OBJECT : T_INT;
  BarrierSetAssembler *bs = BarrierSet::barrier_set()->barrier_set_assembler();
  // no registers are destroyed by this call
  bs->arraycopy_prologue(_masm, decorators, type, from, to, count);

  assert_clean_int(count, rax); // Make sure 'count' is clean int.
  {
    // UnsafeCopyMemory page error: continue after ucm
    UnsafeCopyMemoryMark ucmm(this, !is_oop && !aligned, true);
    // 'from', 'to' and 'count' are now valid
    __ movptr(dword_count, count);
    __ shrptr(count, 1); // count => qword_count

    // Copy from high to low addresses.  Use 'to' as scratch.

    // Check for and copy trailing dword
    __ testl(dword_count, 1);
    __ jcc(Assembler::zero, L_copy_bytes);
    __ movl(rax, Address(from, dword_count, Address::times_4, -4));
    __ movl(Address(to, dword_count, Address::times_4, -4), rax);
    __ jmp(L_copy_bytes);

    // Copy trailing qwords
    __ BIND(L_copy_8_bytes);
    __ movq(rax, Address(from, qword_count, Address::times_8, -8));
    __ movq(Address(to, qword_count, Address::times_8, -8), rax);
    __ decrement(qword_count);
    __ jcc(Assembler::notZero, L_copy_8_bytes);
  }
  if (is_oop) {
    __ jmp(L_exit);
  }
  restore_arg_regs_using_thread();
  INC_COUNTER_NP(SharedRuntime::_jint_array_copy_ctr, rscratch1); // Update counter after rscratch1 is free
  __ xorptr(rax, rax); // return 0
  __ vzeroupper();
  __ leave(); // required for proper stackwalking of RuntimeStub frame
  __ ret(0);

  {
    // UnsafeCopyMemory page error: continue after ucm
    UnsafeCopyMemoryMark ucmm(this, !is_oop && !aligned, true);
    // Copy in multi-bytes chunks
    copy_bytes_backward(from, to, qword_count, rax, L_copy_bytes, L_copy_8_bytes);
  }

  __ BIND(L_exit);
  bs->arraycopy_epilogue(_masm, decorators, type, from, to, dword_count);
  restore_arg_regs_using_thread();
  INC_COUNTER_NP(SharedRuntime::_jint_array_copy_ctr, rscratch1); // Update counter after rscratch1 is free
  __ xorptr(rax, rax); // return 0
  __ vzeroupper();
  __ leave(); // required for proper stackwalking of RuntimeStub frame
  __ ret(0);

  return start;
}

// Arguments:
//   aligned - true => Input and output aligned on a HeapWord boundary == 8 bytes
//             ignored
//   is_oop  - true => oop array, so generate store check code
//   name    - stub name string
//
// Inputs:
//   c_rarg0   - source array address
//   c_rarg1   - destination array address
//   c_rarg2   - element count, treated as ssize_t, can be zero
//
 // Side Effects:
//   disjoint_oop_copy_entry or disjoint_long_copy_entry is set to the
//   no-overlap entry point used by generate_conjoint_long_oop_copy().
//
address StubGenerator::generate_disjoint_long_oop_copy(bool aligned, bool is_oop, address *entry,
                                                       const char *name, bool dest_uninitialized) {
#if COMPILER2_OR_JVMCI
  if (VM_Version::supports_avx512vlbw() && VM_Version::supports_bmi2() && MaxVectorSize  >= 32) {
     return generate_disjoint_copy_avx3_masked(entry, "jlong_disjoint_arraycopy_avx3", 3,
                                               aligned, is_oop, dest_uninitialized);
  }
#endif
  __ align(CodeEntryAlignment);
  StubCodeMark mark(this, "StubRoutines", name);
  address start = __ pc();

  Label L_copy_bytes, L_copy_8_bytes, L_exit;
  const Register from        = rdi;  // source array address
  const Register to          = rsi;  // destination array address
  const Register qword_count = rdx;  // elements count
  const Register end_from    = from; // source array end address
  const Register end_to      = rcx;  // destination array end address
  const Register saved_count = r11;
  // End pointers are inclusive, and if count is not zero they point
  // to the last unit copied:  end_to[0] := end_from[0]

  __ enter(); // required for proper stackwalking of RuntimeStub frame
  // Save no-overlap entry point for generate_conjoint_long_oop_copy()
  assert_clean_int(c_rarg2, rax);    // Make sure 'count' is clean int.

  if (entry != NULL) {
    *entry = __ pc();
    // caller can pass a 64-bit byte count here (from Unsafe.copyMemory)
    BLOCK_COMMENT("Entry:");
  }

  setup_arg_regs_using_thread(); // from => rdi, to => rsi, count => rdx
                                   // r9 is used to save r15_thread
  // 'from', 'to' and 'qword_count' are now valid

  DecoratorSet decorators = IN_HEAP | IS_ARRAY | ARRAYCOPY_DISJOINT;
  if (dest_uninitialized) {
    decorators |= IS_DEST_UNINITIALIZED;
  }
  if (aligned) {
    decorators |= ARRAYCOPY_ALIGNED;
  }

  BasicType type = is_oop ? T_OBJECT : T_LONG;
  BarrierSetAssembler *bs = BarrierSet::barrier_set()->barrier_set_assembler();
  bs->arraycopy_prologue(_masm, decorators, type, from, to, qword_count);
  {
    // UnsafeCopyMemory page error: continue after ucm
    UnsafeCopyMemoryMark ucmm(this, !is_oop && !aligned, true);

    // Copy from low to high addresses.  Use 'to' as scratch.
    __ lea(end_from, Address(from, qword_count, Address::times_8, -8));
    __ lea(end_to,   Address(to,   qword_count, Address::times_8, -8));
    __ negptr(qword_count);
    __ jmp(L_copy_bytes);

    // Copy trailing qwords
    __ BIND(L_copy_8_bytes);
    __ movq(rax, Address(end_from, qword_count, Address::times_8, 8));
    __ movq(Address(end_to, qword_count, Address::times_8, 8), rax);
    __ increment(qword_count);
    __ jcc(Assembler::notZero, L_copy_8_bytes);
  }
  if (is_oop) {
    __ jmp(L_exit);
  } else {
    restore_arg_regs_using_thread();
    INC_COUNTER_NP(SharedRuntime::_jlong_array_copy_ctr, rscratch1); // Update counter after rscratch1 is free
    __ xorptr(rax, rax); // return 0
    __ vzeroupper();
    __ leave(); // required for proper stackwalking of RuntimeStub frame
    __ ret(0);
  }

  {
    // UnsafeCopyMemory page error: continue after ucm
    UnsafeCopyMemoryMark ucmm(this, !is_oop && !aligned, true);
    // Copy in multi-bytes chunks
    copy_bytes_forward(end_from, end_to, qword_count, rax, L_copy_bytes, L_copy_8_bytes);
  }

  __ BIND(L_exit);
  bs->arraycopy_epilogue(_masm, decorators, type, from, to, qword_count);
  restore_arg_regs_using_thread();
  INC_COUNTER_NP(is_oop ? SharedRuntime::_oop_array_copy_ctr :
                          SharedRuntime::_jlong_array_copy_ctr,
                 rscratch1); // Update counter after rscratch1 is free
  __ vzeroupper();
  __ xorptr(rax, rax); // return 0
  __ leave(); // required for proper stackwalking of RuntimeStub frame
  __ ret(0);

  return start;
}

// Arguments:
//   aligned - true => Input and output aligned on a HeapWord boundary == 8 bytes
//             ignored
//   is_oop  - true => oop array, so generate store check code
//   name    - stub name string
//
// Inputs:
//   c_rarg0   - source array address
//   c_rarg1   - destination array address
//   c_rarg2   - element count, treated as ssize_t, can be zero
//
address StubGenerator::generate_conjoint_long_oop_copy(bool aligned, bool is_oop, address nooverlap_target,
                                                       address *entry, const char *name,
                                                       bool dest_uninitialized) {
#if COMPILER2_OR_JVMCI
  if (VM_Version::supports_avx512vlbw() && VM_Version::supports_bmi2() && MaxVectorSize  >= 32) {
     return generate_conjoint_copy_avx3_masked(entry, "jlong_conjoint_arraycopy_avx3", 3,
                                               nooverlap_target, aligned, is_oop, dest_uninitialized);
  }
#endif
  __ align(CodeEntryAlignment);
  StubCodeMark mark(this, "StubRoutines", name);
  address start = __ pc();

  Label L_copy_bytes, L_copy_8_bytes, L_exit;
  const Register from        = rdi;  // source array address
  const Register to          = rsi;  // destination array address
  const Register qword_count = rdx;  // elements count
  const Register saved_count = rcx;

  __ enter(); // required for proper stackwalking of RuntimeStub frame
  assert_clean_int(c_rarg2, rax);    // Make sure 'count' is clean int.

  if (entry != NULL) {
    *entry = __ pc();
    // caller can pass a 64-bit byte count here (from Unsafe.copyMemory)
    BLOCK_COMMENT("Entry:");
  }

  array_overlap_test(nooverlap_target, Address::times_8);
  setup_arg_regs_using_thread(); // from => rdi, to => rsi, count => rdx
                                 // r9 is used to save r15_thread
  // 'from', 'to' and 'qword_count' are now valid

  DecoratorSet decorators = IN_HEAP | IS_ARRAY;
  if (dest_uninitialized) {
    decorators |= IS_DEST_UNINITIALIZED;
  }
  if (aligned) {
    decorators |= ARRAYCOPY_ALIGNED;
  }

  BasicType type = is_oop ? T_OBJECT : T_LONG;
  BarrierSetAssembler *bs = BarrierSet::barrier_set()->barrier_set_assembler();
  bs->arraycopy_prologue(_masm, decorators, type, from, to, qword_count);
  {
    // UnsafeCopyMemory page error: continue after ucm
    UnsafeCopyMemoryMark ucmm(this, !is_oop && !aligned, true);

    __ jmp(L_copy_bytes);

    // Copy trailing qwords
    __ BIND(L_copy_8_bytes);
    __ movq(rax, Address(from, qword_count, Address::times_8, -8));
    __ movq(Address(to, qword_count, Address::times_8, -8), rax);
    __ decrement(qword_count);
    __ jcc(Assembler::notZero, L_copy_8_bytes);
  }
  if (is_oop) {
    __ jmp(L_exit);
  } else {
    restore_arg_regs_using_thread();
    INC_COUNTER_NP(SharedRuntime::_jlong_array_copy_ctr, rscratch1); // Update counter after rscratch1 is free
    __ xorptr(rax, rax); // return 0
    __ vzeroupper();
    __ leave(); // required for proper stackwalking of RuntimeStub frame
    __ ret(0);
  }
  {
    // UnsafeCopyMemory page error: continue after ucm
    UnsafeCopyMemoryMark ucmm(this, !is_oop && !aligned, true);

    // Copy in multi-bytes chunks
    copy_bytes_backward(from, to, qword_count, rax, L_copy_bytes, L_copy_8_bytes);
  }
  __ BIND(L_exit);
  bs->arraycopy_epilogue(_masm, decorators, type, from, to, qword_count);
  restore_arg_regs_using_thread();
  INC_COUNTER_NP(is_oop ? SharedRuntime::_oop_array_copy_ctr :
                          SharedRuntime::_jlong_array_copy_ctr,
                 rscratch1); // Update counter after rscratch1 is free
  __ vzeroupper();
  __ xorptr(rax, rax); // return 0
  __ leave(); // required for proper stackwalking of RuntimeStub frame
  __ ret(0);

  return start;
}


// Helper for generating a dynamic type check.
// Smashes no registers.
void StubGenerator::generate_type_check(Register sub_klass,
                                        Register super_check_offset,
                                        Register super_klass,
                                        Label& L_success) {
  assert_different_registers(sub_klass, super_check_offset, super_klass);

  BLOCK_COMMENT("type_check:");

  Label L_miss;

  __ check_klass_subtype_fast_path(sub_klass, super_klass, noreg,        &L_success, &L_miss, NULL,
                                   super_check_offset);
  __ check_klass_subtype_slow_path(sub_klass, super_klass, noreg, noreg, &L_success, NULL);

  // Fall through on failure!
  __ BIND(L_miss);
}

//  Generate checkcasting array copy stub
//
//  Input:
//    c_rarg0   - source array address
//    c_rarg1   - destination array address
//    c_rarg2   - element count, treated as ssize_t, can be zero
//    c_rarg3   - size_t ckoff (super_check_offset)
// not Win64
//    c_rarg4   - oop ckval (super_klass)
// Win64
//    rsp+40    - oop ckval (super_klass)
//
//  Output:
//    rax ==  0  -  success
//    rax == -1^K - failure, where K is partial transfer count
//
address StubGenerator::generate_checkcast_copy(const char *name, address *entry, bool dest_uninitialized) {

  Label L_load_element, L_store_element, L_do_card_marks, L_done;

  // Input registers (after setup_arg_regs)
  const Register from        = rdi;   // source array address
  const Register to          = rsi;   // destination array address
  const Register length      = rdx;   // elements count
  const Register ckoff       = rcx;   // super_check_offset
  const Register ckval       = r8;    // super_klass

  // Registers used as temps (r13, r14 are save-on-entry)
  const Register end_from    = from;  // source array end address
  const Register end_to      = r13;   // destination array end address
  const Register count       = rdx;   // -(count_remaining)
  const Register r14_length  = r14;   // saved copy of length
  // End pointers are inclusive, and if length is not zero they point
  // to the last unit copied:  end_to[0] := end_from[0]

  const Register rax_oop    = rax;    // actual oop copied
  const Register r11_klass  = r11;    // oop._klass

  //---------------------------------------------------------------
  // Assembler stub will be used for this call to arraycopy
  // if the two arrays are subtypes of Object[] but the
  // destination array type is not equal to or a supertype
  // of the source type.  Each element must be separately
  // checked.

  __ align(CodeEntryAlignment);
  StubCodeMark mark(this, "StubRoutines", name);
  address start = __ pc();

  __ enter(); // required for proper stackwalking of RuntimeStub frame

#ifdef ASSERT
  // caller guarantees that the arrays really are different
  // otherwise, we would have to make conjoint checks
  { Label L;
    array_overlap_test(L, TIMES_OOP);
    __ stop("checkcast_copy within a single array");
    __ bind(L);
  }
#endif //ASSERT

  setup_arg_regs(4); // from => rdi, to => rsi, length => rdx
                     // ckoff => rcx, ckval => r8
                     // r9 and r10 may be used to save non-volatile registers
#ifdef _WIN64
  // last argument (#4) is on stack on Win64
  __ movptr(ckval, Address(rsp, 6 * wordSize));
#endif

  // Caller of this entry point must set up the argument registers.
  if (entry != NULL) {
    *entry = __ pc();
    BLOCK_COMMENT("Entry:");
  }

  // allocate spill slots for r13, r14
  enum {
    saved_r13_offset,
    saved_r14_offset,
    saved_r10_offset,
    saved_rbp_offset
  };
  __ subptr(rsp, saved_rbp_offset * wordSize);
  __ movptr(Address(rsp, saved_r13_offset * wordSize), r13);
  __ movptr(Address(rsp, saved_r14_offset * wordSize), r14);
  __ movptr(Address(rsp, saved_r10_offset * wordSize), r10);

#ifdef ASSERT
    Label L2;
    __ get_thread(r14);
    __ cmpptr(r15_thread, r14);
    __ jcc(Assembler::equal, L2);
    __ stop("StubRoutines::call_stub: r15_thread is modified by call");
    __ bind(L2);
#endif // ASSERT

  // check that int operands are properly extended to size_t
  assert_clean_int(length, rax);
  assert_clean_int(ckoff, rax);

#ifdef ASSERT
  BLOCK_COMMENT("assert consistent ckoff/ckval");
  // The ckoff and ckval must be mutually consistent,
  // even though caller generates both.
  { Label L;
    int sco_offset = in_bytes(Klass::super_check_offset_offset());
    __ cmpl(ckoff, Address(ckval, sco_offset));
    __ jcc(Assembler::equal, L);
    __ stop("super_check_offset inconsistent");
    __ bind(L);
  }
#endif //ASSERT

  // Loop-invariant addresses.  They are exclusive end pointers.
  Address end_from_addr(from, length, TIMES_OOP, 0);
  Address   end_to_addr(to,   length, TIMES_OOP, 0);
  // Loop-variant addresses.  They assume post-incremented count < 0.
  Address from_element_addr(end_from, count, TIMES_OOP, 0);
  Address   to_element_addr(end_to,   count, TIMES_OOP, 0);

  DecoratorSet decorators = IN_HEAP | IS_ARRAY | ARRAYCOPY_CHECKCAST | ARRAYCOPY_DISJOINT;
  if (dest_uninitialized) {
    decorators |= IS_DEST_UNINITIALIZED;
  }

  BasicType type = T_OBJECT;
  BarrierSetAssembler *bs = BarrierSet::barrier_set()->barrier_set_assembler();
  bs->arraycopy_prologue(_masm, decorators, type, from, to, count);

  // Copy from low to high addresses, indexed from the end of each array.
  __ lea(end_from, end_from_addr);
  __ lea(end_to,   end_to_addr);
  __ movptr(r14_length, length);        // save a copy of the length
  assert(length == count, "");          // else fix next line:
  __ negptr(count);                     // negate and test the length
  __ jcc(Assembler::notZero, L_load_element);

  // Empty array:  Nothing to do.
  __ xorptr(rax, rax);                  // return 0 on (trivial) success
  __ jmp(L_done);

  // ======== begin loop ========
  // (Loop is rotated; its entry is L_load_element.)
  // Loop control:
  //   for (count = -count; count != 0; count++)
  // Base pointers src, dst are biased by 8*(count-1),to last element.
  __ align(OptoLoopAlignment);

  __ BIND(L_store_element);
  __ store_heap_oop(to_element_addr, rax_oop, noreg, noreg, noreg, AS_RAW);  // store the oop
  __ increment(count);               // increment the count toward zero
  __ jcc(Assembler::zero, L_do_card_marks);

  // ======== loop entry is here ========
  __ BIND(L_load_element);
  __ load_heap_oop(rax_oop, from_element_addr, noreg, noreg, AS_RAW); // load the oop
  __ testptr(rax_oop, rax_oop);
  __ jcc(Assembler::zero, L_store_element);

  __ load_klass(r11_klass, rax_oop, rscratch1);// query the object klass
  generate_type_check(r11_klass, ckoff, ckval, L_store_element);
  // ======== end loop ========

  // It was a real error; we must depend on the caller to finish the job.
  // Register rdx = -1 * number of *remaining* oops, r14 = *total* oops.
  // Emit GC store barriers for the oops we have copied (r14 + rdx),
  // and report their number to the caller.
  assert_different_registers(rax, r14_length, count, to, end_to, rcx, rscratch1);
  Label L_post_barrier;
  __ addptr(r14_length, count);     // K = (original - remaining) oops
  __ movptr(rax, r14_length);       // save the value
  __ notptr(rax);                   // report (-1^K) to caller (does not affect flags)
  __ jccb(Assembler::notZero, L_post_barrier);
  __ jmp(L_done); // K == 0, nothing was copied, skip post barrier

  // Come here on success only.
  __ BIND(L_do_card_marks);
  __ xorptr(rax, rax);              // return 0 on success

  __ BIND(L_post_barrier);
  bs->arraycopy_epilogue(_masm, decorators, type, from, to, r14_length);

  // Common exit point (success or failure).
  __ BIND(L_done);
  __ movptr(r13, Address(rsp, saved_r13_offset * wordSize));
  __ movptr(r14, Address(rsp, saved_r14_offset * wordSize));
  __ movptr(r10, Address(rsp, saved_r10_offset * wordSize));
  restore_arg_regs();
  INC_COUNTER_NP(SharedRuntime::_checkcast_array_copy_ctr, rscratch1); // Update counter after rscratch1 is free
  __ leave(); // required for proper stackwalking of RuntimeStub frame
  __ ret(0);

  return start;
}

//  Generate 'unsafe' array copy stub
//  Though just as safe as the other stubs, it takes an unscaled
//  size_t argument instead of an element count.
//
//  Input:
//    c_rarg0   - source array address
//    c_rarg1   - destination array address
//    c_rarg2   - byte count, treated as ssize_t, can be zero
//
// Examines the alignment of the operands and dispatches
// to a long, int, short, or byte copy loop.
//
address StubGenerator::generate_unsafe_copy(const char *name,
                                            address byte_copy_entry, address short_copy_entry,
                                            address int_copy_entry, address long_copy_entry) {

  Label L_long_aligned, L_int_aligned, L_short_aligned;

  // Input registers (before setup_arg_regs)
  const Register from        = c_rarg0;  // source array address
  const Register to          = c_rarg1;  // destination array address
  const Register size        = c_rarg2;  // byte count (size_t)

  // Register used as a temp
  const Register bits        = rax;      // test copy of low bits

  __ align(CodeEntryAlignment);
  StubCodeMark mark(this, "StubRoutines", name);
  address start = __ pc();

  __ enter(); // required for proper stackwalking of RuntimeStub frame

  // bump this on entry, not on exit:
  INC_COUNTER_NP(SharedRuntime::_unsafe_array_copy_ctr, rscratch1);

  __ mov(bits, from);
  __ orptr(bits, to);
  __ orptr(bits, size);

  __ testb(bits, BytesPerLong-1);
  __ jccb(Assembler::zero, L_long_aligned);

  __ testb(bits, BytesPerInt-1);
  __ jccb(Assembler::zero, L_int_aligned);

  __ testb(bits, BytesPerShort-1);
  __ jump_cc(Assembler::notZero, RuntimeAddress(byte_copy_entry));

  __ BIND(L_short_aligned);
  __ shrptr(size, LogBytesPerShort); // size => short_count
  __ jump(RuntimeAddress(short_copy_entry));

  __ BIND(L_int_aligned);
  __ shrptr(size, LogBytesPerInt); // size => int_count
  __ jump(RuntimeAddress(int_copy_entry));

  __ BIND(L_long_aligned);
  __ shrptr(size, LogBytesPerLong); // size => qword_count
  __ jump(RuntimeAddress(long_copy_entry));

  return start;
}

// Perform range checks on the proposed arraycopy.
// Kills temp, but nothing else.
// Also, clean the sign bits of src_pos and dst_pos.
void StubGenerator::arraycopy_range_checks(Register src,     // source array oop (c_rarg0)
                                           Register src_pos, // source position (c_rarg1)
                                           Register dst,     // destination array oo (c_rarg2)
                                           Register dst_pos, // destination position (c_rarg3)
                                           Register length,
                                           Register temp,
                                           Label& L_failed) {
  BLOCK_COMMENT("arraycopy_range_checks:");

  //  if (src_pos + length > arrayOop(src)->length())  FAIL;
  __ movl(temp, length);
  __ addl(temp, src_pos);             // src_pos + length
  __ cmpl(temp, Address(src, arrayOopDesc::length_offset_in_bytes()));
  __ jcc(Assembler::above, L_failed);

  //  if (dst_pos + length > arrayOop(dst)->length())  FAIL;
  __ movl(temp, length);
  __ addl(temp, dst_pos);             // dst_pos + length
  __ cmpl(temp, Address(dst, arrayOopDesc::length_offset_in_bytes()));
  __ jcc(Assembler::above, L_failed);

  // Have to clean up high 32-bits of 'src_pos' and 'dst_pos'.
  // Move with sign extension can be used since they are positive.
  __ movslq(src_pos, src_pos);
  __ movslq(dst_pos, dst_pos);

  BLOCK_COMMENT("arraycopy_range_checks done");
}

//  Generate generic array copy stubs
//
//  Input:
//    c_rarg0    -  src oop
//    c_rarg1    -  src_pos (32-bits)
//    c_rarg2    -  dst oop
//    c_rarg3    -  dst_pos (32-bits)
// not Win64
//    c_rarg4    -  element count (32-bits)
// Win64
//    rsp+40     -  element count (32-bits)
//
//  Output:
//    rax ==  0  -  success
//    rax == -1^K - failure, where K is partial transfer count
//
address StubGenerator::generate_generic_copy(const char *name,
                                             address byte_copy_entry, address short_copy_entry,
                                             address int_copy_entry, address oop_copy_entry,
                                             address long_copy_entry, address checkcast_copy_entry) {

  Label L_failed, L_failed_0, L_objArray;
  Label L_copy_shorts, L_copy_ints, L_copy_longs;

  // Input registers
  const Register src        = c_rarg0;  // source array oop
  const Register src_pos    = c_rarg1;  // source position
  const Register dst        = c_rarg2;  // destination array oop
  const Register dst_pos    = c_rarg3;  // destination position
#ifndef _WIN64
  const Register length     = c_rarg4;
  const Register rklass_tmp = r9;  // load_klass
#else
  const Address  length(rsp, 7 * wordSize);  // elements count is on stack on Win64
  const Register rklass_tmp = rdi;  // load_klass
#endif

  { int modulus = CodeEntryAlignment;
    int target  = modulus - 5; // 5 = sizeof jmp(L_failed)
    int advance = target - (__ offset() % modulus);
    if (advance < 0)  advance += modulus;
    if (advance > 0)  __ nop(advance);
  }
  StubCodeMark mark(this, "StubRoutines", name);

  // Short-hop target to L_failed.  Makes for denser prologue code.
  __ BIND(L_failed_0);
  __ jmp(L_failed);
  assert(__ offset() % CodeEntryAlignment == 0, "no further alignment needed");

  __ align(CodeEntryAlignment);
  address start = __ pc();

  __ enter(); // required for proper stackwalking of RuntimeStub frame

#ifdef _WIN64
  __ push(rklass_tmp); // rdi is callee-save on Windows
#endif

  // bump this on entry, not on exit:
  INC_COUNTER_NP(SharedRuntime::_generic_array_copy_ctr, rscratch1);

  //-----------------------------------------------------------------------
  // Assembler stub will be used for this call to arraycopy
  // if the following conditions are met:
  //
  // (1) src and dst must not be null.
  // (2) src_pos must not be negative.
  // (3) dst_pos must not be negative.
  // (4) length  must not be negative.
  // (5) src klass and dst klass should be the same and not NULL.
  // (6) src and dst should be arrays.
  // (7) src_pos + length must not exceed length of src.
  // (8) dst_pos + length must not exceed length of dst.
  //

  //  if (src == NULL) return -1;
  __ testptr(src, src);         // src oop
  size_t j1off = __ offset();
  __ jccb(Assembler::zero, L_failed_0);

  //  if (src_pos < 0) return -1;
  __ testl(src_pos, src_pos); // src_pos (32-bits)
  __ jccb(Assembler::negative, L_failed_0);

  //  if (dst == NULL) return -1;
  __ testptr(dst, dst);         // dst oop
  __ jccb(Assembler::zero, L_failed_0);

  //  if (dst_pos < 0) return -1;
  __ testl(dst_pos, dst_pos); // dst_pos (32-bits)
  size_t j4off = __ offset();
  __ jccb(Assembler::negative, L_failed_0);

  // The first four tests are very dense code,
  // but not quite dense enough to put four
  // jumps in a 16-byte instruction fetch buffer.
  // That's good, because some branch predicters
  // do not like jumps so close together.
  // Make sure of this.
  guarantee(((j1off ^ j4off) & ~15) != 0, "I$ line of 1st & 4th jumps");

  // registers used as temp
  const Register r11_length    = r11; // elements count to copy
  const Register r10_src_klass = r10; // array klass

  //  if (length < 0) return -1;
  __ movl(r11_length, length);        // length (elements count, 32-bits value)
  __ testl(r11_length, r11_length);
  __ jccb(Assembler::negative, L_failed_0);

  __ load_klass(r10_src_klass, src, rklass_tmp);
#ifdef ASSERT
  //  assert(src->klass() != NULL);
  {
    BLOCK_COMMENT("assert klasses not null {");
    Label L1, L2;
    __ testptr(r10_src_klass, r10_src_klass);
    __ jcc(Assembler::notZero, L2);   // it is broken if klass is NULL
    __ bind(L1);
    __ stop("broken null klass");
    __ bind(L2);
    __ load_klass(rax, dst, rklass_tmp);
    __ cmpq(rax, 0);
    __ jcc(Assembler::equal, L1);     // this would be broken also
    BLOCK_COMMENT("} assert klasses not null done");
  }
#endif

  // Load layout helper (32-bits)
  //
  //  |array_tag|     | header_size | element_type |     |log2_element_size|
  // 32        30    24            16              8     2                 0
  //
  //   array_tag: typeArray = 0x3, objArray = 0x2, non-array = 0x0
  //

  const int lh_offset = in_bytes(Klass::layout_helper_offset());

  // Handle objArrays completely differently...
  const jint objArray_lh = Klass::array_layout_helper(T_OBJECT);
  __ cmpl(Address(r10_src_klass, lh_offset), objArray_lh);
  __ jcc(Assembler::equal, L_objArray);

  //  if (src->klass() != dst->klass()) return -1;
  __ load_klass(rax, dst, rklass_tmp);
  __ cmpq(r10_src_klass, rax);
  __ jcc(Assembler::notEqual, L_failed);

  const Register rax_lh = rax;  // layout helper
  __ movl(rax_lh, Address(r10_src_klass, lh_offset));

  //  if (!src->is_Array()) return -1;
  __ cmpl(rax_lh, Klass::_lh_neutral_value);
  __ jcc(Assembler::greaterEqual, L_failed);

  // At this point, it is known to be a typeArray (array_tag 0x3).
#ifdef ASSERT
  {
    BLOCK_COMMENT("assert primitive array {");
    Label L;
    __ cmpl(rax_lh, (Klass::_lh_array_tag_type_value << Klass::_lh_array_tag_shift));
    __ jcc(Assembler::greaterEqual, L);
    __ stop("must be a primitive array");
    __ bind(L);
    BLOCK_COMMENT("} assert primitive array done");
  }
#endif

  arraycopy_range_checks(src, src_pos, dst, dst_pos, r11_length,
                         r10, L_failed);

  // TypeArrayKlass
  //
  // src_addr = (src + array_header_in_bytes()) + (src_pos << log2elemsize);
  // dst_addr = (dst + array_header_in_bytes()) + (dst_pos << log2elemsize);
  //

  const Register r10_offset = r10;    // array offset
  const Register rax_elsize = rax_lh; // element size

  __ movl(r10_offset, rax_lh);
  __ shrl(r10_offset, Klass::_lh_header_size_shift);
  __ andptr(r10_offset, Klass::_lh_header_size_mask);   // array_offset
  __ addptr(src, r10_offset);           // src array offset
  __ addptr(dst, r10_offset);           // dst array offset
  BLOCK_COMMENT("choose copy loop based on element size");
  __ andl(rax_lh, Klass::_lh_log2_element_size_mask); // rax_lh -> rax_elsize

#ifdef _WIN64
  __ pop(rklass_tmp); // Restore callee-save rdi
#endif

  // next registers should be set before the jump to corresponding stub
  const Register from     = c_rarg0;  // source array address
  const Register to       = c_rarg1;  // destination array address
  const Register count    = c_rarg2;  // elements count

  // 'from', 'to', 'count' registers should be set in such order
  // since they are the same as 'src', 'src_pos', 'dst'.

  __ cmpl(rax_elsize, 0);
  __ jccb(Assembler::notEqual, L_copy_shorts);
  __ lea(from, Address(src, src_pos, Address::times_1, 0));// src_addr
  __ lea(to,   Address(dst, dst_pos, Address::times_1, 0));// dst_addr
  __ movl2ptr(count, r11_length); // length
  __ jump(RuntimeAddress(byte_copy_entry));

__ BIND(L_copy_shorts);
  __ cmpl(rax_elsize, LogBytesPerShort);
  __ jccb(Assembler::notEqual, L_copy_ints);
  __ lea(from, Address(src, src_pos, Address::times_2, 0));// src_addr
  __ lea(to,   Address(dst, dst_pos, Address::times_2, 0));// dst_addr
  __ movl2ptr(count, r11_length); // length
  __ jump(RuntimeAddress(short_copy_entry));

__ BIND(L_copy_ints);
  __ cmpl(rax_elsize, LogBytesPerInt);
  __ jccb(Assembler::notEqual, L_copy_longs);
  __ lea(from, Address(src, src_pos, Address::times_4, 0));// src_addr
  __ lea(to,   Address(dst, dst_pos, Address::times_4, 0));// dst_addr
  __ movl2ptr(count, r11_length); // length
  __ jump(RuntimeAddress(int_copy_entry));

__ BIND(L_copy_longs);
#ifdef ASSERT
  {
    BLOCK_COMMENT("assert long copy {");
    Label L;
    __ cmpl(rax_elsize, LogBytesPerLong);
    __ jcc(Assembler::equal, L);
    __ stop("must be long copy, but elsize is wrong");
    __ bind(L);
    BLOCK_COMMENT("} assert long copy done");
  }
#endif
  __ lea(from, Address(src, src_pos, Address::times_8, 0));// src_addr
  __ lea(to,   Address(dst, dst_pos, Address::times_8, 0));// dst_addr
  __ movl2ptr(count, r11_length); // length
  __ jump(RuntimeAddress(long_copy_entry));

  // ObjArrayKlass
__ BIND(L_objArray);
  // live at this point:  r10_src_klass, r11_length, src[_pos], dst[_pos]

  Label L_plain_copy, L_checkcast_copy;
  //  test array classes for subtyping
  __ load_klass(rax, dst, rklass_tmp);
  __ cmpq(r10_src_klass, rax); // usual case is exact equality
  __ jcc(Assembler::notEqual, L_checkcast_copy);

  // Identically typed arrays can be copied without element-wise checks.
  arraycopy_range_checks(src, src_pos, dst, dst_pos, r11_length,
                         r10, L_failed);

  __ lea(from, Address(src, src_pos, TIMES_OOP,
               arrayOopDesc::base_offset_in_bytes(T_OBJECT))); // src_addr
  __ lea(to,   Address(dst, dst_pos, TIMES_OOP,
               arrayOopDesc::base_offset_in_bytes(T_OBJECT))); // dst_addr
  __ movl2ptr(count, r11_length); // length
__ BIND(L_plain_copy);
#ifdef _WIN64
  __ pop(rklass_tmp); // Restore callee-save rdi
#endif
  __ jump(RuntimeAddress(oop_copy_entry));

__ BIND(L_checkcast_copy);
  // live at this point:  r10_src_klass, r11_length, rax (dst_klass)
  {
    // Before looking at dst.length, make sure dst is also an objArray.
    __ cmpl(Address(rax, lh_offset), objArray_lh);
    __ jcc(Assembler::notEqual, L_failed);

    // It is safe to examine both src.length and dst.length.
    arraycopy_range_checks(src, src_pos, dst, dst_pos, r11_length,
                           rax, L_failed);

    const Register r11_dst_klass = r11;
    __ load_klass(r11_dst_klass, dst, rklass_tmp); // reload

    // Marshal the base address arguments now, freeing registers.
    __ lea(from, Address(src, src_pos, TIMES_OOP,
                 arrayOopDesc::base_offset_in_bytes(T_OBJECT)));
    __ lea(to,   Address(dst, dst_pos, TIMES_OOP,
                 arrayOopDesc::base_offset_in_bytes(T_OBJECT)));
    __ movl(count, length);           // length (reloaded)
    Register sco_temp = c_rarg3;      // this register is free now
    assert_different_registers(from, to, count, sco_temp,
                               r11_dst_klass, r10_src_klass);
    assert_clean_int(count, sco_temp);

    // Generate the type check.
    const int sco_offset = in_bytes(Klass::super_check_offset_offset());
    __ movl(sco_temp, Address(r11_dst_klass, sco_offset));
    assert_clean_int(sco_temp, rax);
    generate_type_check(r10_src_klass, sco_temp, r11_dst_klass, L_plain_copy);

    // Fetch destination element klass from the ObjArrayKlass header.
    int ek_offset = in_bytes(ObjArrayKlass::element_klass_offset());
    __ movptr(r11_dst_klass, Address(r11_dst_klass, ek_offset));
    __ movl(  sco_temp,      Address(r11_dst_klass, sco_offset));
    assert_clean_int(sco_temp, rax);

#ifdef _WIN64
    __ pop(rklass_tmp); // Restore callee-save rdi
#endif

    // the checkcast_copy loop needs two extra arguments:
    assert(c_rarg3 == sco_temp, "#3 already in place");
    // Set up arguments for checkcast_copy_entry.
    setup_arg_regs(4);
    __ movptr(r8, r11_dst_klass);  // dst.klass.element_klass, r8 is c_rarg4 on Linux/Solaris
    __ jump(RuntimeAddress(checkcast_copy_entry));
  }

__ BIND(L_failed);
#ifdef _WIN64
  __ pop(rklass_tmp); // Restore callee-save rdi
#endif
  __ xorptr(rax, rax);
  __ notptr(rax); // return -1
  __ leave();   // required for proper stackwalking of RuntimeStub frame
  __ ret(0);

  return start;
}

address StubGenerator::generate_data_cache_writeback() {
  const Register src        = c_rarg0;  // source address

  __ align(CodeEntryAlignment);

  StubCodeMark mark(this, "StubRoutines", "_data_cache_writeback");

  address start = __ pc();

  __ enter();
  __ cache_wb(Address(src, 0));
  __ leave();
  __ ret(0);

  return start;
}

address StubGenerator::generate_data_cache_writeback_sync() {
  const Register is_pre    = c_rarg0;  // pre or post sync

  __ align(CodeEntryAlignment);

  StubCodeMark mark(this, "StubRoutines", "_data_cache_writeback_sync");

  // pre wbsync is a no-op
  // post wbsync translates to an sfence

  Label skip;
  address start = __ pc();

  __ enter();
  __ cmpl(is_pre, 0);
  __ jcc(Assembler::notEqual, skip);
  __ cache_wbsync(false);
  __ bind(skip);
  __ leave();
  __ ret(0);

  return start;
}

void StubGenerator::generate_arraycopy_stubs() {
  address entry;
  address entry_jbyte_arraycopy;
  address entry_jshort_arraycopy;
  address entry_jint_arraycopy;
  address entry_oop_arraycopy;
  address entry_jlong_arraycopy;
  address entry_checkcast_arraycopy;

  StubRoutines::_jbyte_disjoint_arraycopy  = generate_disjoint_byte_copy(false, &entry,
                                                                         "jbyte_disjoint_arraycopy");
  StubRoutines::_jbyte_arraycopy           = generate_conjoint_byte_copy(false, entry, &entry_jbyte_arraycopy,
                                                                         "jbyte_arraycopy");

  StubRoutines::_jshort_disjoint_arraycopy = generate_disjoint_short_copy(false, &entry,
                                                                          "jshort_disjoint_arraycopy");
  StubRoutines::_jshort_arraycopy          = generate_conjoint_short_copy(false, entry, &entry_jshort_arraycopy,
                                                                          "jshort_arraycopy");

  StubRoutines::_jint_disjoint_arraycopy   = generate_disjoint_int_oop_copy(false, false, &entry,
                                                                            "jint_disjoint_arraycopy");
  StubRoutines::_jint_arraycopy            = generate_conjoint_int_oop_copy(false, false, entry,
                                                                            &entry_jint_arraycopy, "jint_arraycopy");

  StubRoutines::_jlong_disjoint_arraycopy  = generate_disjoint_long_oop_copy(false, false, &entry,
                                                                             "jlong_disjoint_arraycopy");
  StubRoutines::_jlong_arraycopy           = generate_conjoint_long_oop_copy(false, false, entry,
                                                                             &entry_jlong_arraycopy, "jlong_arraycopy");
  if (UseCompressedOops) {
    StubRoutines::_oop_disjoint_arraycopy  = generate_disjoint_int_oop_copy(false, true, &entry,
                                                                            "oop_disjoint_arraycopy");
    StubRoutines::_oop_arraycopy           = generate_conjoint_int_oop_copy(false, true, entry,
                                                                            &entry_oop_arraycopy, "oop_arraycopy");
    StubRoutines::_oop_disjoint_arraycopy_uninit  = generate_disjoint_int_oop_copy(false, true, &entry,
                                                                                   "oop_disjoint_arraycopy_uninit",
                                                                                   /*dest_uninitialized*/true);
    StubRoutines::_oop_arraycopy_uninit           = generate_conjoint_int_oop_copy(false, true, entry,
                                                                                   NULL, "oop_arraycopy_uninit",
                                                                                   /*dest_uninitialized*/true);
  } else {
    StubRoutines::_oop_disjoint_arraycopy  = generate_disjoint_long_oop_copy(false, true, &entry,
                                                                             "oop_disjoint_arraycopy");
    StubRoutines::_oop_arraycopy           = generate_conjoint_long_oop_copy(false, true, entry,
                                                                             &entry_oop_arraycopy, "oop_arraycopy");
    StubRoutines::_oop_disjoint_arraycopy_uninit  = generate_disjoint_long_oop_copy(false, true, &entry,
                                                                                    "oop_disjoint_arraycopy_uninit",
                                                                                    /*dest_uninitialized*/true);
    StubRoutines::_oop_arraycopy_uninit           = generate_conjoint_long_oop_copy(false, true, entry,
                                                                                    NULL, "oop_arraycopy_uninit",
                                                                                    /*dest_uninitialized*/true);
  }

  StubRoutines::_checkcast_arraycopy        = generate_checkcast_copy("checkcast_arraycopy", &entry_checkcast_arraycopy);
  StubRoutines::_checkcast_arraycopy_uninit = generate_checkcast_copy("checkcast_arraycopy_uninit", NULL,
                                                                      /*dest_uninitialized*/true);

  StubRoutines::_unsafe_arraycopy    = generate_unsafe_copy("unsafe_arraycopy",
                                                            entry_jbyte_arraycopy,
                                                            entry_jshort_arraycopy,
                                                            entry_jint_arraycopy,
                                                            entry_jlong_arraycopy);
  StubRoutines::_generic_arraycopy   = generate_generic_copy("generic_arraycopy",
                                                             entry_jbyte_arraycopy,
                                                             entry_jshort_arraycopy,
                                                             entry_jint_arraycopy,
                                                             entry_oop_arraycopy,
                                                             entry_jlong_arraycopy,
                                                             entry_checkcast_arraycopy);

  StubRoutines::_jbyte_fill = generate_fill(T_BYTE, false, "jbyte_fill");
  StubRoutines::_jshort_fill = generate_fill(T_SHORT, false, "jshort_fill");
  StubRoutines::_jint_fill = generate_fill(T_INT, false, "jint_fill");
  StubRoutines::_arrayof_jbyte_fill = generate_fill(T_BYTE, true, "arrayof_jbyte_fill");
  StubRoutines::_arrayof_jshort_fill = generate_fill(T_SHORT, true, "arrayof_jshort_fill");
  StubRoutines::_arrayof_jint_fill = generate_fill(T_INT, true, "arrayof_jint_fill");

  // We don't generate specialized code for HeapWord-aligned source
  // arrays, so just use the code we've already generated
  StubRoutines::_arrayof_jbyte_disjoint_arraycopy  = StubRoutines::_jbyte_disjoint_arraycopy;
  StubRoutines::_arrayof_jbyte_arraycopy           = StubRoutines::_jbyte_arraycopy;

  StubRoutines::_arrayof_jshort_disjoint_arraycopy = StubRoutines::_jshort_disjoint_arraycopy;
  StubRoutines::_arrayof_jshort_arraycopy          = StubRoutines::_jshort_arraycopy;

  StubRoutines::_arrayof_jint_disjoint_arraycopy   = StubRoutines::_jint_disjoint_arraycopy;
  StubRoutines::_arrayof_jint_arraycopy            = StubRoutines::_jint_arraycopy;

  StubRoutines::_arrayof_jlong_disjoint_arraycopy  = StubRoutines::_jlong_disjoint_arraycopy;
  StubRoutines::_arrayof_jlong_arraycopy           = StubRoutines::_jlong_arraycopy;

  StubRoutines::_arrayof_oop_disjoint_arraycopy    = StubRoutines::_oop_disjoint_arraycopy;
  StubRoutines::_arrayof_oop_arraycopy             = StubRoutines::_oop_arraycopy;

  StubRoutines::_arrayof_oop_disjoint_arraycopy_uninit    = StubRoutines::_oop_disjoint_arraycopy_uninit;
  StubRoutines::_arrayof_oop_arraycopy_uninit             = StubRoutines::_oop_arraycopy_uninit;
}

// AES intrinsic stubs

address StubGenerator::generate_key_shuffle_mask() {
  __ align(16);
  StubCodeMark mark(this, "StubRoutines", "key_shuffle_mask");
  address start = __ pc();

  __ emit_data64( 0x0405060700010203, relocInfo::none );
  __ emit_data64( 0x0c0d0e0f08090a0b, relocInfo::none );

  return start;
}

address StubGenerator::generate_counter_shuffle_mask() {
  __ align(16);
  StubCodeMark mark(this, "StubRoutines", "counter_shuffle_mask");
  address start = __ pc();

  __ emit_data64(0x08090a0b0c0d0e0f, relocInfo::none);
  __ emit_data64(0x0001020304050607, relocInfo::none);

  return start;
}

// Utility routine for loading a 128-bit key word in little endian format
// can optionally specify that the shuffle mask is already in an xmmregister
void StubGenerator::load_key(XMMRegister xmmdst, Register key, int offset, XMMRegister xmm_shuf_mask) {
  __ movdqu(xmmdst, Address(key, offset));
  if (xmm_shuf_mask != xnoreg) {
    __ pshufb(xmmdst, xmm_shuf_mask);
  } else {
    __ pshufb(xmmdst, ExternalAddress(StubRoutines::x86::key_shuffle_mask_addr()));
  }
}

// Utility routine for increase 128bit counter (iv in CTR mode)
void StubGenerator::inc_counter(Register reg, XMMRegister xmmdst, int inc_delta, Label& next_block) {
  __ pextrq(reg, xmmdst, 0x0);
  __ addq(reg, inc_delta);
  __ pinsrq(xmmdst, reg, 0x0);
  __ jcc(Assembler::carryClear, next_block); // jump if no carry
  __ pextrq(reg, xmmdst, 0x01); // Carry
  __ addq(reg, 0x01);
  __ pinsrq(xmmdst, reg, 0x01); //Carry end
  __ BIND(next_block);          // next instruction
}

// Arguments:
//
// Inputs:
//   c_rarg0   - source byte array address
//   c_rarg1   - destination byte array address
//   c_rarg2   - K (key) in little endian int array
//
address StubGenerator::generate_aescrypt_encryptBlock() {
  assert(UseAES, "need AES instructions and misaligned SSE support");
  __ align(CodeEntryAlignment);
  StubCodeMark mark(this, "StubRoutines", "aescrypt_encryptBlock");
  Label L_doLast;
  address start = __ pc();

  const Register from        = c_rarg0;  // source array address
  const Register to          = c_rarg1;  // destination array address
  const Register key         = c_rarg2;  // key array address
  const Register keylen      = rax;

  const XMMRegister xmm_result = xmm0;
  const XMMRegister xmm_key_shuf_mask = xmm1;
  // On win64 xmm6-xmm15 must be preserved so don't use them.
  const XMMRegister xmm_temp1  = xmm2;
  const XMMRegister xmm_temp2  = xmm3;
  const XMMRegister xmm_temp3  = xmm4;
  const XMMRegister xmm_temp4  = xmm5;

  __ enter(); // required for proper stackwalking of RuntimeStub frame

  // keylen could be only {11, 13, 15} * 4 = {44, 52, 60}
  __ movl(keylen, Address(key, arrayOopDesc::length_offset_in_bytes() - arrayOopDesc::base_offset_in_bytes(T_INT)));

  __ movdqu(xmm_key_shuf_mask, ExternalAddress(StubRoutines::x86::key_shuffle_mask_addr()));
  __ movdqu(xmm_result, Address(from, 0));  // get 16 bytes of input

  // For encryption, the java expanded key ordering is just what we need
  // we don't know if the key is aligned, hence not using load-execute form

  load_key(xmm_temp1, key, 0x00, xmm_key_shuf_mask);
  __ pxor(xmm_result, xmm_temp1);

  load_key(xmm_temp1, key, 0x10, xmm_key_shuf_mask);
  load_key(xmm_temp2, key, 0x20, xmm_key_shuf_mask);
  load_key(xmm_temp3, key, 0x30, xmm_key_shuf_mask);
  load_key(xmm_temp4, key, 0x40, xmm_key_shuf_mask);

  __ aesenc(xmm_result, xmm_temp1);
  __ aesenc(xmm_result, xmm_temp2);
  __ aesenc(xmm_result, xmm_temp3);
  __ aesenc(xmm_result, xmm_temp4);

  load_key(xmm_temp1, key, 0x50, xmm_key_shuf_mask);
  load_key(xmm_temp2, key, 0x60, xmm_key_shuf_mask);
  load_key(xmm_temp3, key, 0x70, xmm_key_shuf_mask);
  load_key(xmm_temp4, key, 0x80, xmm_key_shuf_mask);

  __ aesenc(xmm_result, xmm_temp1);
  __ aesenc(xmm_result, xmm_temp2);
  __ aesenc(xmm_result, xmm_temp3);
  __ aesenc(xmm_result, xmm_temp4);

  load_key(xmm_temp1, key, 0x90, xmm_key_shuf_mask);
  load_key(xmm_temp2, key, 0xa0, xmm_key_shuf_mask);

  __ cmpl(keylen, 44);
  __ jccb(Assembler::equal, L_doLast);

  __ aesenc(xmm_result, xmm_temp1);
  __ aesenc(xmm_result, xmm_temp2);

  load_key(xmm_temp1, key, 0xb0, xmm_key_shuf_mask);
  load_key(xmm_temp2, key, 0xc0, xmm_key_shuf_mask);

  __ cmpl(keylen, 52);
  __ jccb(Assembler::equal, L_doLast);

  __ aesenc(xmm_result, xmm_temp1);
  __ aesenc(xmm_result, xmm_temp2);

  load_key(xmm_temp1, key, 0xd0, xmm_key_shuf_mask);
  load_key(xmm_temp2, key, 0xe0, xmm_key_shuf_mask);

  __ BIND(L_doLast);
  __ aesenc(xmm_result, xmm_temp1);
  __ aesenclast(xmm_result, xmm_temp2);
  __ movdqu(Address(to, 0), xmm_result);        // store the result
  __ xorptr(rax, rax); // return 0
  __ leave(); // required for proper stackwalking of RuntimeStub frame
  __ ret(0);

  return start;
}


>>>>>>> 5757e212
// Arguments:
//
// Inputs:
//   c_rarg0   - source byte array address
//   c_rarg1   - destination byte array address
//   c_rarg2   - K (key) in little endian int array
//
address StubGenerator::generate_aescrypt_decryptBlock() {
  assert(UseAES, "need AES instructions and misaligned SSE support");
  __ align(CodeEntryAlignment);
  StubCodeMark mark(this, "StubRoutines", "aescrypt_decryptBlock");
  Label L_doLast;
  address start = __ pc();

  const Register from        = c_rarg0;  // source array address
  const Register to          = c_rarg1;  // destination array address
  const Register key         = c_rarg2;  // key array address
  const Register keylen      = rax;

  const XMMRegister xmm_result = xmm0;
  const XMMRegister xmm_key_shuf_mask = xmm1;
  // On win64 xmm6-xmm15 must be preserved so don't use them.
  const XMMRegister xmm_temp1  = xmm2;
  const XMMRegister xmm_temp2  = xmm3;
  const XMMRegister xmm_temp3  = xmm4;
  const XMMRegister xmm_temp4  = xmm5;

  __ enter(); // required for proper stackwalking of RuntimeStub frame

  // keylen could be only {11, 13, 15} * 4 = {44, 52, 60}
  __ movl(keylen, Address(key, arrayOopDesc::length_offset_in_bytes() - arrayOopDesc::base_offset_in_bytes(T_INT)));

  __ movdqu(xmm_key_shuf_mask, ExternalAddress(StubRoutines::x86::key_shuffle_mask_addr()));
  __ movdqu(xmm_result, Address(from, 0));

  // for decryption java expanded key ordering is rotated one position from what we want
  // so we start from 0x10 here and hit 0x00 last
  // we don't know if the key is aligned, hence not using load-execute form
  load_key(xmm_temp1, key, 0x10, xmm_key_shuf_mask);
  load_key(xmm_temp2, key, 0x20, xmm_key_shuf_mask);
  load_key(xmm_temp3, key, 0x30, xmm_key_shuf_mask);
  load_key(xmm_temp4, key, 0x40, xmm_key_shuf_mask);

  __ pxor  (xmm_result, xmm_temp1);
  __ aesdec(xmm_result, xmm_temp2);
  __ aesdec(xmm_result, xmm_temp3);
  __ aesdec(xmm_result, xmm_temp4);

  load_key(xmm_temp1, key, 0x50, xmm_key_shuf_mask);
  load_key(xmm_temp2, key, 0x60, xmm_key_shuf_mask);
  load_key(xmm_temp3, key, 0x70, xmm_key_shuf_mask);
  load_key(xmm_temp4, key, 0x80, xmm_key_shuf_mask);

  __ aesdec(xmm_result, xmm_temp1);
  __ aesdec(xmm_result, xmm_temp2);
  __ aesdec(xmm_result, xmm_temp3);
  __ aesdec(xmm_result, xmm_temp4);

  load_key(xmm_temp1, key, 0x90, xmm_key_shuf_mask);
  load_key(xmm_temp2, key, 0xa0, xmm_key_shuf_mask);
  load_key(xmm_temp3, key, 0x00, xmm_key_shuf_mask);

  __ cmpl(keylen, 44);
  __ jccb(Assembler::equal, L_doLast);

  __ aesdec(xmm_result, xmm_temp1);
  __ aesdec(xmm_result, xmm_temp2);

  load_key(xmm_temp1, key, 0xb0, xmm_key_shuf_mask);
  load_key(xmm_temp2, key, 0xc0, xmm_key_shuf_mask);

  __ cmpl(keylen, 52);
  __ jccb(Assembler::equal, L_doLast);

  __ aesdec(xmm_result, xmm_temp1);
  __ aesdec(xmm_result, xmm_temp2);

  load_key(xmm_temp1, key, 0xd0, xmm_key_shuf_mask);
  load_key(xmm_temp2, key, 0xe0, xmm_key_shuf_mask);

  __ BIND(L_doLast);
  __ aesdec(xmm_result, xmm_temp1);
  __ aesdec(xmm_result, xmm_temp2);

  // for decryption the aesdeclast operation is always on key+0x00
  __ aesdeclast(xmm_result, xmm_temp3);
  __ movdqu(Address(to, 0), xmm_result);  // store the result
  __ xorptr(rax, rax); // return 0
  __ leave(); // required for proper stackwalking of RuntimeStub frame
  __ ret(0);

  return start;
}


// Arguments:
//
// Inputs:
//   c_rarg0   - source byte array address
//   c_rarg1   - destination byte array address
//   c_rarg2   - K (key) in little endian int array
//   c_rarg3   - r vector byte array address
//   c_rarg4   - input length
//
// Output:
//   rax       - input length
//
address StubGenerator::generate_cipherBlockChaining_encryptAESCrypt() {
  assert(UseAES, "need AES instructions and misaligned SSE support");
  __ align(CodeEntryAlignment);
  StubCodeMark mark(this, "StubRoutines", "cipherBlockChaining_encryptAESCrypt");
  address start = __ pc();

  Label L_exit, L_key_192_256, L_key_256, L_loopTop_128, L_loopTop_192, L_loopTop_256;
  const Register from        = c_rarg0;  // source array address
  const Register to          = c_rarg1;  // destination array address
  const Register key         = c_rarg2;  // key array address
  const Register rvec        = c_rarg3;  // r byte array initialized from initvector array address
                                         // and left with the results of the last encryption block
#ifndef _WIN64
  const Register len_reg     = c_rarg4;  // src len (must be multiple of blocksize 16)
#else
  const Address  len_mem(rbp, 6 * wordSize);  // length is on stack on Win64
  const Register len_reg     = r11;      // pick the volatile windows register
#endif
  const Register pos         = rax;

  // xmm register assignments for the loops below
  const XMMRegister xmm_result = xmm0;
  const XMMRegister xmm_temp   = xmm1;
  // keys 0-10 preloaded into xmm2-xmm12
  const int XMM_REG_NUM_KEY_FIRST = 2;
  const int XMM_REG_NUM_KEY_LAST  = 15;
  const XMMRegister xmm_key0   = as_XMMRegister(XMM_REG_NUM_KEY_FIRST);
  const XMMRegister xmm_key10  = as_XMMRegister(XMM_REG_NUM_KEY_FIRST+10);
  const XMMRegister xmm_key11  = as_XMMRegister(XMM_REG_NUM_KEY_FIRST+11);
  const XMMRegister xmm_key12  = as_XMMRegister(XMM_REG_NUM_KEY_FIRST+12);
  const XMMRegister xmm_key13  = as_XMMRegister(XMM_REG_NUM_KEY_FIRST+13);

  __ enter(); // required for proper stackwalking of RuntimeStub frame

#ifdef _WIN64
  // on win64, fill len_reg from stack position
  __ movl(len_reg, len_mem);
#else
  __ push(len_reg); // Save
#endif

  const XMMRegister xmm_key_shuf_mask = xmm_temp;  // used temporarily to swap key bytes up front
  __ movdqu(xmm_key_shuf_mask, ExternalAddress(StubRoutines::x86::key_shuffle_mask_addr()));
  // load up xmm regs xmm2 thru xmm12 with key 0x00 - 0xa0
  for (int rnum = XMM_REG_NUM_KEY_FIRST, offset = 0x00; rnum <= XMM_REG_NUM_KEY_FIRST+10; rnum++) {
    load_key(as_XMMRegister(rnum), key, offset, xmm_key_shuf_mask);
    offset += 0x10;
  }
  __ movdqu(xmm_result, Address(rvec, 0x00));   // initialize xmm_result with r vec

  // now split to different paths depending on the keylen (len in ints of AESCrypt.KLE array (52=192, or 60=256))
  __ movl(rax, Address(key, arrayOopDesc::length_offset_in_bytes() - arrayOopDesc::base_offset_in_bytes(T_INT)));
  __ cmpl(rax, 44);
  __ jcc(Assembler::notEqual, L_key_192_256);

  // 128 bit code follows here
  __ movptr(pos, 0);
  __ align(OptoLoopAlignment);

  __ BIND(L_loopTop_128);
  __ movdqu(xmm_temp, Address(from, pos, Address::times_1, 0));   // get next 16 bytes of input
  __ pxor  (xmm_result, xmm_temp);               // xor with the current r vector
  __ pxor  (xmm_result, xmm_key0);               // do the aes rounds
  for (int rnum = XMM_REG_NUM_KEY_FIRST + 1; rnum <= XMM_REG_NUM_KEY_FIRST + 9; rnum++) {
    __ aesenc(xmm_result, as_XMMRegister(rnum));
  }
  __ aesenclast(xmm_result, xmm_key10);
  __ movdqu(Address(to, pos, Address::times_1, 0), xmm_result);     // store into the next 16 bytes of output
  // no need to store r to memory until we exit
  __ addptr(pos, AESBlockSize);
  __ subptr(len_reg, AESBlockSize);
  __ jcc(Assembler::notEqual, L_loopTop_128);

  __ BIND(L_exit);
  __ movdqu(Address(rvec, 0), xmm_result);     // final value of r stored in rvec of CipherBlockChaining object

#ifdef _WIN64
  __ movl(rax, len_mem);
#else
  __ pop(rax); // return length
#endif
  __ leave(); // required for proper stackwalking of RuntimeStub frame
  __ ret(0);

  __ BIND(L_key_192_256);
  // here rax = len in ints of AESCrypt.KLE array (52=192, or 60=256)
  load_key(xmm_key11, key, 0xb0, xmm_key_shuf_mask);
  load_key(xmm_key12, key, 0xc0, xmm_key_shuf_mask);
  __ cmpl(rax, 52);
  __ jcc(Assembler::notEqual, L_key_256);

  // 192-bit code follows here (could be changed to use more xmm registers)
  __ movptr(pos, 0);
  __ align(OptoLoopAlignment);

  __ BIND(L_loopTop_192);
  __ movdqu(xmm_temp, Address(from, pos, Address::times_1, 0));   // get next 16 bytes of input
  __ pxor  (xmm_result, xmm_temp);               // xor with the current r vector
  __ pxor  (xmm_result, xmm_key0);               // do the aes rounds
  for (int rnum = XMM_REG_NUM_KEY_FIRST + 1; rnum  <= XMM_REG_NUM_KEY_FIRST + 11; rnum++) {
    __ aesenc(xmm_result, as_XMMRegister(rnum));
<<<<<<< HEAD
  }
  __ aesenclast(xmm_result, xmm_key12);
  __ movdqu(Address(to, pos, Address::times_1, 0), xmm_result);     // store into the next 16 bytes of output
  // no need to store r to memory until we exit
  __ addptr(pos, AESBlockSize);
  __ subptr(len_reg, AESBlockSize);
  __ jcc(Assembler::notEqual, L_loopTop_192);
  __ jmp(L_exit);

  __ BIND(L_key_256);
  // 256-bit code follows here (could be changed to use more xmm registers)
  load_key(xmm_key13, key, 0xd0, xmm_key_shuf_mask);
  __ movptr(pos, 0);
  __ align(OptoLoopAlignment);

  __ BIND(L_loopTop_256);
  __ movdqu(xmm_temp, Address(from, pos, Address::times_1, 0));   // get next 16 bytes of input
  __ pxor  (xmm_result, xmm_temp);               // xor with the current r vector
  __ pxor  (xmm_result, xmm_key0);               // do the aes rounds
  for (int rnum = XMM_REG_NUM_KEY_FIRST + 1; rnum  <= XMM_REG_NUM_KEY_FIRST + 13; rnum++) {
    __ aesenc(xmm_result, as_XMMRegister(rnum));
  }
=======
  }
  __ aesenclast(xmm_result, xmm_key12);
  __ movdqu(Address(to, pos, Address::times_1, 0), xmm_result);     // store into the next 16 bytes of output
  // no need to store r to memory until we exit
  __ addptr(pos, AESBlockSize);
  __ subptr(len_reg, AESBlockSize);
  __ jcc(Assembler::notEqual, L_loopTop_192);
  __ jmp(L_exit);

  __ BIND(L_key_256);
  // 256-bit code follows here (could be changed to use more xmm registers)
  load_key(xmm_key13, key, 0xd0, xmm_key_shuf_mask);
  __ movptr(pos, 0);
  __ align(OptoLoopAlignment);

  __ BIND(L_loopTop_256);
  __ movdqu(xmm_temp, Address(from, pos, Address::times_1, 0));   // get next 16 bytes of input
  __ pxor  (xmm_result, xmm_temp);               // xor with the current r vector
  __ pxor  (xmm_result, xmm_key0);               // do the aes rounds
  for (int rnum = XMM_REG_NUM_KEY_FIRST + 1; rnum  <= XMM_REG_NUM_KEY_FIRST + 13; rnum++) {
    __ aesenc(xmm_result, as_XMMRegister(rnum));
  }
>>>>>>> 5757e212
  load_key(xmm_temp, key, 0xe0);
  __ aesenclast(xmm_result, xmm_temp);
  __ movdqu(Address(to, pos, Address::times_1, 0), xmm_result);     // store into the next 16 bytes of output
  // no need to store r to memory until we exit
  __ addptr(pos, AESBlockSize);
  __ subptr(len_reg, AESBlockSize);
  __ jcc(Assembler::notEqual, L_loopTop_256);
  __ jmp(L_exit);

  return start;
}

// This is a version of CBC/AES Decrypt which does 4 blocks in a loop at a time
// to hide instruction latency
//
// Arguments:
//
// Inputs:
//   c_rarg0   - source byte array address
//   c_rarg1   - destination byte array address
//   c_rarg2   - K (key) in little endian int array
//   c_rarg3   - r vector byte array address
//   c_rarg4   - input length
//
// Output:
//   rax       - input length
//
address StubGenerator::generate_cipherBlockChaining_decryptAESCrypt_Parallel() {
  assert(UseAES, "need AES instructions and misaligned SSE support");
  __ align(CodeEntryAlignment);
  StubCodeMark mark(this, "StubRoutines", "cipherBlockChaining_decryptAESCrypt");
  address start = __ pc();

  const Register from        = c_rarg0;  // source array address
  const Register to          = c_rarg1;  // destination array address
  const Register key         = c_rarg2;  // key array address
  const Register rvec        = c_rarg3;  // r byte array initialized from initvector array address
                                         // and left with the results of the last encryption block
#ifndef _WIN64
  const Register len_reg     = c_rarg4;  // src len (must be multiple of blocksize 16)
#else
  const Address  len_mem(rbp, 6 * wordSize);  // length is on stack on Win64
  const Register len_reg     = r11;      // pick the volatile windows register
#endif
  const Register pos         = rax;

  const int PARALLEL_FACTOR = 4;
  const int ROUNDS[3] = { 10, 12, 14 }; // aes rounds for key128, key192, key256

  Label L_exit;
  Label L_singleBlock_loopTopHead[3]; // 128, 192, 256
  Label L_singleBlock_loopTopHead2[3]; // 128, 192, 256
  Label L_singleBlock_loopTop[3]; // 128, 192, 256
  Label L_multiBlock_loopTopHead[3]; // 128, 192, 256
  Label L_multiBlock_loopTop[3]; // 128, 192, 256

  // keys 0-10 preloaded into xmm5-xmm15
  const int XMM_REG_NUM_KEY_FIRST = 5;
  const int XMM_REG_NUM_KEY_LAST  = 15;
  const XMMRegister xmm_key_first = as_XMMRegister(XMM_REG_NUM_KEY_FIRST);
  const XMMRegister xmm_key_last  = as_XMMRegister(XMM_REG_NUM_KEY_LAST);

  __ enter(); // required for proper stackwalking of RuntimeStub frame

#ifdef _WIN64
  // on win64, fill len_reg from stack position
  __ movl(len_reg, len_mem);
#else
  __ push(len_reg); // Save
#endif
  __ push(rbx);
  // the java expanded key ordering is rotated one position from what we want
  // so we start from 0x10 here and hit 0x00 last
  const XMMRegister xmm_key_shuf_mask = xmm1;  // used temporarily to swap key bytes up front
  __ movdqu(xmm_key_shuf_mask, ExternalAddress(StubRoutines::x86::key_shuffle_mask_addr()));
  // load up xmm regs 5 thru 15 with key 0x10 - 0xa0 - 0x00
  for (int rnum = XMM_REG_NUM_KEY_FIRST, offset = 0x10; rnum < XMM_REG_NUM_KEY_LAST; rnum++) {
    load_key(as_XMMRegister(rnum), key, offset, xmm_key_shuf_mask);
    offset += 0x10;
  }
  load_key(xmm_key_last, key, 0x00, xmm_key_shuf_mask);

  const XMMRegister xmm_prev_block_cipher = xmm1;  // holds cipher of previous block

  // registers holding the four results in the parallelized loop
  const XMMRegister xmm_result0 = xmm0;
  const XMMRegister xmm_result1 = xmm2;
  const XMMRegister xmm_result2 = xmm3;
  const XMMRegister xmm_result3 = xmm4;

  __ movdqu(xmm_prev_block_cipher, Address(rvec, 0x00));   // initialize with initial rvec

  __ xorptr(pos, pos);

  // now split to different paths depending on the keylen (len in ints of AESCrypt.KLE array (52=192, or 60=256))
  __ movl(rbx, Address(key, arrayOopDesc::length_offset_in_bytes() - arrayOopDesc::base_offset_in_bytes(T_INT)));
  __ cmpl(rbx, 52);
  __ jcc(Assembler::equal, L_multiBlock_loopTopHead[1]);
  __ cmpl(rbx, 60);
  __ jcc(Assembler::equal, L_multiBlock_loopTopHead[2]);

#define DoFour(opc, src_reg)           \
__ opc(xmm_result0, src_reg);         \
__ opc(xmm_result1, src_reg);         \
__ opc(xmm_result2, src_reg);         \
__ opc(xmm_result3, src_reg);         \

  for (int k = 0; k < 3; ++k) {
    __ BIND(L_multiBlock_loopTopHead[k]);
    if (k != 0) {
      __ cmpptr(len_reg, PARALLEL_FACTOR * AESBlockSize); // see if at least 4 blocks left
      __ jcc(Assembler::less, L_singleBlock_loopTopHead2[k]);
    }
    if (k == 1) {
      __ subptr(rsp, 6 * wordSize);
      __ movdqu(Address(rsp, 0), xmm15); //save last_key from xmm15
      load_key(xmm15, key, 0xb0); // 0xb0; 192-bit key goes up to 0xc0
      __ movdqu(Address(rsp, 2 * wordSize), xmm15);
      load_key(xmm1, key, 0xc0);  // 0xc0;
      __ movdqu(Address(rsp, 4 * wordSize), xmm1);
    } else if (k == 2) {
      __ subptr(rsp, 10 * wordSize);
      __ movdqu(Address(rsp, 0), xmm15); //save last_key from xmm15
      load_key(xmm15, key, 0xd0); // 0xd0; 256-bit key goes up to 0xe0
      __ movdqu(Address(rsp, 6 * wordSize), xmm15);
      load_key(xmm1, key, 0xe0);  // 0xe0;
      __ movdqu(Address(rsp, 8 * wordSize), xmm1);
      load_key(xmm15, key, 0xb0); // 0xb0;
      __ movdqu(Address(rsp, 2 * wordSize), xmm15);
      load_key(xmm1, key, 0xc0);  // 0xc0;
      __ movdqu(Address(rsp, 4 * wordSize), xmm1);
    }
    __ align(OptoLoopAlignment);
    __ BIND(L_multiBlock_loopTop[k]);
    __ cmpptr(len_reg, PARALLEL_FACTOR * AESBlockSize); // see if at least 4 blocks left
    __ jcc(Assembler::less, L_singleBlock_loopTopHead[k]);

    if  (k != 0) {
      __ movdqu(xmm15, Address(rsp, 2 * wordSize));
      __ movdqu(xmm1, Address(rsp, 4 * wordSize));
    }

    __ movdqu(xmm_result0, Address(from, pos, Address::times_1, 0 * AESBlockSize)); // get next 4 blocks into xmmresult registers
    __ movdqu(xmm_result1, Address(from, pos, Address::times_1, 1 * AESBlockSize));
    __ movdqu(xmm_result2, Address(from, pos, Address::times_1, 2 * AESBlockSize));
    __ movdqu(xmm_result3, Address(from, pos, Address::times_1, 3 * AESBlockSize));

    DoFour(pxor, xmm_key_first);
    if (k == 0) {
      for (int rnum = 1; rnum < ROUNDS[k]; rnum++) {
        DoFour(aesdec, as_XMMRegister(rnum + XMM_REG_NUM_KEY_FIRST));
<<<<<<< HEAD
      }
      DoFour(aesdeclast, xmm_key_last);
    } else if (k == 1) {
      for (int rnum = 1; rnum <= ROUNDS[k]-2; rnum++) {
        DoFour(aesdec, as_XMMRegister(rnum + XMM_REG_NUM_KEY_FIRST));
      }
      __ movdqu(xmm_key_last, Address(rsp, 0)); // xmm15 needs to be loaded again.
      DoFour(aesdec, xmm1);  // key : 0xc0
      __ movdqu(xmm_prev_block_cipher, Address(rvec, 0x00));  // xmm1 needs to be loaded again
      DoFour(aesdeclast, xmm_key_last);
    } else if (k == 2) {
      for (int rnum = 1; rnum <= ROUNDS[k] - 4; rnum++) {
        DoFour(aesdec, as_XMMRegister(rnum + XMM_REG_NUM_KEY_FIRST));
      }
=======
      }
      DoFour(aesdeclast, xmm_key_last);
    } else if (k == 1) {
      for (int rnum = 1; rnum <= ROUNDS[k]-2; rnum++) {
        DoFour(aesdec, as_XMMRegister(rnum + XMM_REG_NUM_KEY_FIRST));
      }
      __ movdqu(xmm_key_last, Address(rsp, 0)); // xmm15 needs to be loaded again.
      DoFour(aesdec, xmm1);  // key : 0xc0
      __ movdqu(xmm_prev_block_cipher, Address(rvec, 0x00));  // xmm1 needs to be loaded again
      DoFour(aesdeclast, xmm_key_last);
    } else if (k == 2) {
      for (int rnum = 1; rnum <= ROUNDS[k] - 4; rnum++) {
        DoFour(aesdec, as_XMMRegister(rnum + XMM_REG_NUM_KEY_FIRST));
      }
>>>>>>> 5757e212
      DoFour(aesdec, xmm1);  // key : 0xc0
      __ movdqu(xmm15, Address(rsp, 6 * wordSize));
      __ movdqu(xmm1, Address(rsp, 8 * wordSize));
      DoFour(aesdec, xmm15);  // key : 0xd0
      __ movdqu(xmm_key_last, Address(rsp, 0)); // xmm15 needs to be loaded again.
      DoFour(aesdec, xmm1);  // key : 0xe0
      __ movdqu(xmm_prev_block_cipher, Address(rvec, 0x00));  // xmm1 needs to be loaded again
      DoFour(aesdeclast, xmm_key_last);
    }

    // for each result, xor with the r vector of previous cipher block
    __ pxor(xmm_result0, xmm_prev_block_cipher);
    __ movdqu(xmm_prev_block_cipher, Address(from, pos, Address::times_1, 0 * AESBlockSize));
    __ pxor(xmm_result1, xmm_prev_block_cipher);
    __ movdqu(xmm_prev_block_cipher, Address(from, pos, Address::times_1, 1 * AESBlockSize));
    __ pxor(xmm_result2, xmm_prev_block_cipher);
    __ movdqu(xmm_prev_block_cipher, Address(from, pos, Address::times_1, 2 * AESBlockSize));
    __ pxor(xmm_result3, xmm_prev_block_cipher);
    __ movdqu(xmm_prev_block_cipher, Address(from, pos, Address::times_1, 3 * AESBlockSize));   // this will carry over to next set of blocks
    if (k != 0) {
      __ movdqu(Address(rvec, 0x00), xmm_prev_block_cipher);
    }

    __ movdqu(Address(to, pos, Address::times_1, 0 * AESBlockSize), xmm_result0);     // store 4 results into the next 64 bytes of output
    __ movdqu(Address(to, pos, Address::times_1, 1 * AESBlockSize), xmm_result1);
    __ movdqu(Address(to, pos, Address::times_1, 2 * AESBlockSize), xmm_result2);
    __ movdqu(Address(to, pos, Address::times_1, 3 * AESBlockSize), xmm_result3);

    __ addptr(pos, PARALLEL_FACTOR * AESBlockSize);
    __ subptr(len_reg, PARALLEL_FACTOR * AESBlockSize);
    __ jmp(L_multiBlock_loopTop[k]);

    // registers used in the non-parallelized loops
    // xmm register assignments for the loops below
    const XMMRegister xmm_result = xmm0;
    const XMMRegister xmm_prev_block_cipher_save = xmm2;
    const XMMRegister xmm_key11 = xmm3;
    const XMMRegister xmm_key12 = xmm4;
    const XMMRegister key_tmp = xmm4;

    __ BIND(L_singleBlock_loopTopHead[k]);
    if (k == 1) {
      __ addptr(rsp, 6 * wordSize);
    } else if (k == 2) {
      __ addptr(rsp, 10 * wordSize);
    }
    __ cmpptr(len_reg, 0); // any blocks left??
    __ jcc(Assembler::equal, L_exit);
    __ BIND(L_singleBlock_loopTopHead2[k]);
    if (k == 1) {
      load_key(xmm_key11, key, 0xb0); // 0xb0; 192-bit key goes up to 0xc0
      load_key(xmm_key12, key, 0xc0); // 0xc0; 192-bit key goes up to 0xc0
    }
    if (k == 2) {
      load_key(xmm_key11, key, 0xb0); // 0xb0; 256-bit key goes up to 0xe0
    }
    __ align(OptoLoopAlignment);
    __ BIND(L_singleBlock_loopTop[k]);
    __ movdqu(xmm_result, Address(from, pos, Address::times_1, 0)); // get next 16 bytes of cipher input
    __ movdqa(xmm_prev_block_cipher_save, xmm_result); // save for next r vector
    __ pxor(xmm_result, xmm_key_first); // do the aes dec rounds
    for (int rnum = 1; rnum <= 9 ; rnum++) {
        __ aesdec(xmm_result, as_XMMRegister(rnum + XMM_REG_NUM_KEY_FIRST));
    }
    if (k == 1) {
      __ aesdec(xmm_result, xmm_key11);
      __ aesdec(xmm_result, xmm_key12);
    }
    if (k == 2) {
      __ aesdec(xmm_result, xmm_key11);
      load_key(key_tmp, key, 0xc0);
      __ aesdec(xmm_result, key_tmp);
      load_key(key_tmp, key, 0xd0);
      __ aesdec(xmm_result, key_tmp);
      load_key(key_tmp, key, 0xe0);
      __ aesdec(xmm_result, key_tmp);
    }

    __ aesdeclast(xmm_result, xmm_key_last); // xmm15 always came from key+0
    __ pxor(xmm_result, xmm_prev_block_cipher); // xor with the current r vector
    __ movdqu(Address(to, pos, Address::times_1, 0), xmm_result); // store into the next 16 bytes of output
    // no need to store r to memory until we exit
    __ movdqa(xmm_prev_block_cipher, xmm_prev_block_cipher_save); // set up next r vector with cipher input from this block
    __ addptr(pos, AESBlockSize);
    __ subptr(len_reg, AESBlockSize);
    __ jcc(Assembler::notEqual, L_singleBlock_loopTop[k]);
    if (k != 2) {
      __ jmp(L_exit);
    }
  } //for 128/192/256

  __ BIND(L_exit);
  __ movdqu(Address(rvec, 0), xmm_prev_block_cipher);     // final value of r stored in rvec of CipherBlockChaining object
  __ pop(rbx);
#ifdef _WIN64
  __ movl(rax, len_mem);
#else
  __ pop(rax); // return length
#endif
  __ leave(); // required for proper stackwalking of RuntimeStub frame
  __ ret(0);

  return start;
}

address StubGenerator::generate_electronicCodeBook_encryptAESCrypt() {
  __ align(CodeEntryAlignment);
  StubCodeMark mark(this, "StubRoutines", "electronicCodeBook_encryptAESCrypt");
  address start = __ pc();

  const Register from = c_rarg0;  // source array address
  const Register to = c_rarg1;  // destination array address
  const Register key = c_rarg2;  // key array address
  const Register len = c_rarg3;  // src len (must be multiple of blocksize 16)
  __ enter(); // required for proper stackwalking of RuntimeStub frame
  __ aesecb_encrypt(from, to, key, len);
  __ vzeroupper();
  __ leave(); // required for proper stackwalking of RuntimeStub frame
  __ ret(0);

  return start;
 }

address StubGenerator::generate_electronicCodeBook_decryptAESCrypt() {
  __ align(CodeEntryAlignment);
  StubCodeMark mark(this, "StubRoutines", "electronicCodeBook_decryptAESCrypt");
  address start = __ pc();

  const Register from = c_rarg0;  // source array address
  const Register to = c_rarg1;  // destination array address
  const Register key = c_rarg2;  // key array address
  const Register len = c_rarg3;  // src len (must be multiple of blocksize 16)
  __ enter(); // required for proper stackwalking of RuntimeStub frame
  __ aesecb_decrypt(from, to, key, len);
  __ vzeroupper();
  __ leave(); // required for proper stackwalking of RuntimeStub frame
  __ ret(0);
<<<<<<< HEAD

  return start;
}

// ofs and limit are use for multi-block byte array.
// int com.sun.security.provider.MD5.implCompress(byte[] b, int ofs)
address StubGenerator::generate_md5_implCompress(bool multi_block, const char *name) {
  __ align(CodeEntryAlignment);
  StubCodeMark mark(this, "StubRoutines", name);
  address start = __ pc();

  const Register buf_param = r15;
  const Address state_param(rsp, 0 * wordSize);
  const Address ofs_param  (rsp, 1 * wordSize    );
  const Address limit_param(rsp, 1 * wordSize + 4);

  __ enter();
  __ push(rbx);
  __ push(rdi);
  __ push(rsi);
  __ push(r15);
  __ subptr(rsp, 2 * wordSize);

  __ movptr(buf_param, c_rarg0);
  __ movptr(state_param, c_rarg1);
  if (multi_block) {
    __ movl(ofs_param, c_rarg2);
    __ movl(limit_param, c_rarg3);
  }
  __ fast_md5(buf_param, state_param, ofs_param, limit_param, multi_block);

  __ addptr(rsp, 2 * wordSize);
  __ pop(r15);
  __ pop(rsi);
  __ pop(rdi);
  __ pop(rbx);
  __ leave();
  __ ret(0);

  return start;
}

address StubGenerator::generate_upper_word_mask() {
  __ align64();
  StubCodeMark mark(this, "StubRoutines", "upper_word_mask");
  address start = __ pc();

  __ emit_data64(0x0000000000000000, relocInfo::none);
  __ emit_data64(0xFFFFFFFF00000000, relocInfo::none);
=======

  return start;
}

// ofs and limit are use for multi-block byte array.
// int com.sun.security.provider.MD5.implCompress(byte[] b, int ofs)
address StubGenerator::generate_md5_implCompress(bool multi_block, const char *name) {
  __ align(CodeEntryAlignment);
  StubCodeMark mark(this, "StubRoutines", name);
  address start = __ pc();

  const Register buf_param = r15;
  const Address state_param(rsp, 0 * wordSize);
  const Address ofs_param  (rsp, 1 * wordSize    );
  const Address limit_param(rsp, 1 * wordSize + 4);

  __ enter();
  __ push(rbx);
  __ push(rdi);
  __ push(rsi);
  __ push(r15);
  __ subptr(rsp, 2 * wordSize);

  __ movptr(buf_param, c_rarg0);
  __ movptr(state_param, c_rarg1);
  if (multi_block) {
    __ movl(ofs_param, c_rarg2);
    __ movl(limit_param, c_rarg3);
  }
  __ fast_md5(buf_param, state_param, ofs_param, limit_param, multi_block);

  __ addptr(rsp, 2 * wordSize);
  __ pop(r15);
  __ pop(rsi);
  __ pop(rdi);
  __ pop(rbx);
  __ leave();
  __ ret(0);

  return start;
}

address StubGenerator::generate_upper_word_mask() {
  __ align64();
  StubCodeMark mark(this, "StubRoutines", "upper_word_mask");
  address start = __ pc();

  __ emit_data64(0x0000000000000000, relocInfo::none);
  __ emit_data64(0xFFFFFFFF00000000, relocInfo::none);

  return start;
}

address StubGenerator::generate_shuffle_byte_flip_mask() {
  __ align64();
  StubCodeMark mark(this, "StubRoutines", "shuffle_byte_flip_mask");
  address start = __ pc();

  __ emit_data64(0x08090a0b0c0d0e0f, relocInfo::none);
  __ emit_data64(0x0001020304050607, relocInfo::none);
>>>>>>> 5757e212

  return start;
}

<<<<<<< HEAD
address StubGenerator::generate_shuffle_byte_flip_mask() {
  __ align64();
  StubCodeMark mark(this, "StubRoutines", "shuffle_byte_flip_mask");
  address start = __ pc();

  __ emit_data64(0x08090a0b0c0d0e0f, relocInfo::none);
  __ emit_data64(0x0001020304050607, relocInfo::none);

  return start;
}

// ofs and limit are use for multi-block byte array.
// int com.sun.security.provider.DigestBase.implCompressMultiBlock(byte[] b, int ofs, int limit)
address StubGenerator::generate_sha1_implCompress(bool multi_block, const char *name) {
  __ align(CodeEntryAlignment);
  StubCodeMark mark(this, "StubRoutines", name);
  address start = __ pc();

  Register buf = c_rarg0;
  Register state = c_rarg1;
  Register ofs = c_rarg2;
  Register limit = c_rarg3;

  const XMMRegister abcd = xmm0;
  const XMMRegister e0 = xmm1;
  const XMMRegister e1 = xmm2;
  const XMMRegister msg0 = xmm3;

  const XMMRegister msg1 = xmm4;
  const XMMRegister msg2 = xmm5;
  const XMMRegister msg3 = xmm6;
  const XMMRegister shuf_mask = xmm7;

  __ enter();

  __ subptr(rsp, 4 * wordSize);

  __ fast_sha1(abcd, e0, e1, msg0, msg1, msg2, msg3, shuf_mask,
    buf, state, ofs, limit, rsp, multi_block);

=======
// ofs and limit are use for multi-block byte array.
// int com.sun.security.provider.DigestBase.implCompressMultiBlock(byte[] b, int ofs, int limit)
address StubGenerator::generate_sha1_implCompress(bool multi_block, const char *name) {
  __ align(CodeEntryAlignment);
  StubCodeMark mark(this, "StubRoutines", name);
  address start = __ pc();

  Register buf = c_rarg0;
  Register state = c_rarg1;
  Register ofs = c_rarg2;
  Register limit = c_rarg3;

  const XMMRegister abcd = xmm0;
  const XMMRegister e0 = xmm1;
  const XMMRegister e1 = xmm2;
  const XMMRegister msg0 = xmm3;

  const XMMRegister msg1 = xmm4;
  const XMMRegister msg2 = xmm5;
  const XMMRegister msg3 = xmm6;
  const XMMRegister shuf_mask = xmm7;

  __ enter();

  __ subptr(rsp, 4 * wordSize);

  __ fast_sha1(abcd, e0, e1, msg0, msg1, msg2, msg3, shuf_mask,
    buf, state, ofs, limit, rsp, multi_block);

>>>>>>> 5757e212
  __ addptr(rsp, 4 * wordSize);

  __ leave();
  __ ret(0);
<<<<<<< HEAD

  return start;
}

address StubGenerator::generate_pshuffle_byte_flip_mask() {
  __ align64();
  StubCodeMark mark(this, "StubRoutines", "pshuffle_byte_flip_mask");
  address start = __ pc();

=======

  return start;
}

address StubGenerator::generate_pshuffle_byte_flip_mask() {
  __ align64();
  StubCodeMark mark(this, "StubRoutines", "pshuffle_byte_flip_mask");
  address start = __ pc();

>>>>>>> 5757e212
  __ emit_data64(0x0405060700010203, relocInfo::none);
  __ emit_data64(0x0c0d0e0f08090a0b, relocInfo::none);

  if (VM_Version::supports_avx2()) {
    __ emit_data64(0x0405060700010203, relocInfo::none); // second copy
    __ emit_data64(0x0c0d0e0f08090a0b, relocInfo::none);
    // _SHUF_00BA
    __ emit_data64(0x0b0a090803020100, relocInfo::none);
    __ emit_data64(0xFFFFFFFFFFFFFFFF, relocInfo::none);
    __ emit_data64(0x0b0a090803020100, relocInfo::none);
    __ emit_data64(0xFFFFFFFFFFFFFFFF, relocInfo::none);
    // _SHUF_DC00
    __ emit_data64(0xFFFFFFFFFFFFFFFF, relocInfo::none);
    __ emit_data64(0x0b0a090803020100, relocInfo::none);
    __ emit_data64(0xFFFFFFFFFFFFFFFF, relocInfo::none);
    __ emit_data64(0x0b0a090803020100, relocInfo::none);
  }

  return start;
}

//Mask for byte-swapping a couple of qwords in an XMM register using (v)pshufb.
address StubGenerator::generate_pshuffle_byte_flip_mask_sha512() {
  __ align32();
  StubCodeMark mark(this, "StubRoutines", "pshuffle_byte_flip_mask_sha512");
  address start = __ pc();

  if (VM_Version::supports_avx2()) {
    __ emit_data64(0x0001020304050607, relocInfo::none); // PSHUFFLE_BYTE_FLIP_MASK
    __ emit_data64(0x08090a0b0c0d0e0f, relocInfo::none);
    __ emit_data64(0x1011121314151617, relocInfo::none);
    __ emit_data64(0x18191a1b1c1d1e1f, relocInfo::none);
    __ emit_data64(0x0000000000000000, relocInfo::none); //MASK_YMM_LO
    __ emit_data64(0x0000000000000000, relocInfo::none);
    __ emit_data64(0xFFFFFFFFFFFFFFFF, relocInfo::none);
    __ emit_data64(0xFFFFFFFFFFFFFFFF, relocInfo::none);
  }

  return start;
}

// ofs and limit are use for multi-block byte array.
// int com.sun.security.provider.DigestBase.implCompressMultiBlock(byte[] b, int ofs, int limit)
address StubGenerator::generate_sha256_implCompress(bool multi_block, const char *name) {
  assert(VM_Version::supports_sha() || VM_Version::supports_avx2(), "");
  __ align(CodeEntryAlignment);
  StubCodeMark mark(this, "StubRoutines", name);
  address start = __ pc();

  Register buf = c_rarg0;
  Register state = c_rarg1;
  Register ofs = c_rarg2;
  Register limit = c_rarg3;

  const XMMRegister msg = xmm0;
  const XMMRegister state0 = xmm1;
  const XMMRegister state1 = xmm2;
  const XMMRegister msgtmp0 = xmm3;

  const XMMRegister msgtmp1 = xmm4;
  const XMMRegister msgtmp2 = xmm5;
  const XMMRegister msgtmp3 = xmm6;
  const XMMRegister msgtmp4 = xmm7;

  const XMMRegister shuf_mask = xmm8;

  __ enter();

  __ subptr(rsp, 4 * wordSize);

  if (VM_Version::supports_sha()) {
    __ fast_sha256(msg, state0, state1, msgtmp0, msgtmp1, msgtmp2, msgtmp3, msgtmp4,
      buf, state, ofs, limit, rsp, multi_block, shuf_mask);
  } else if (VM_Version::supports_avx2()) {
    __ sha256_AVX2(msg, state0, state1, msgtmp0, msgtmp1, msgtmp2, msgtmp3, msgtmp4,
      buf, state, ofs, limit, rsp, multi_block, shuf_mask);
  }
  __ addptr(rsp, 4 * wordSize);
  __ vzeroupper();
  __ leave();
  __ ret(0);

  return start;
}

address StubGenerator::generate_sha512_implCompress(bool multi_block, const char *name) {
  assert(VM_Version::supports_avx2(), "");
  assert(VM_Version::supports_bmi2(), "");
  __ align(CodeEntryAlignment);
  StubCodeMark mark(this, "StubRoutines", name);
  address start = __ pc();

  Register buf = c_rarg0;
  Register state = c_rarg1;
  Register ofs = c_rarg2;
  Register limit = c_rarg3;

  const XMMRegister msg = xmm0;
  const XMMRegister state0 = xmm1;
  const XMMRegister state1 = xmm2;
  const XMMRegister msgtmp0 = xmm3;
  const XMMRegister msgtmp1 = xmm4;
  const XMMRegister msgtmp2 = xmm5;
  const XMMRegister msgtmp3 = xmm6;
  const XMMRegister msgtmp4 = xmm7;

  const XMMRegister shuf_mask = xmm8;

  __ enter();

  __ sha512_AVX2(msg, state0, state1, msgtmp0, msgtmp1, msgtmp2, msgtmp3, msgtmp4,
  buf, state, ofs, limit, rsp, multi_block, shuf_mask);

  __ vzeroupper();
  __ leave();
  __ ret(0);

  return start;
}

address StubGenerator::ghash_polynomial512_addr() {
  __ align(CodeEntryAlignment);
  StubCodeMark mark(this, "StubRoutines", "_ghash_poly512_addr");
  address start = __ pc();

  __ emit_data64(0x00000001C2000000, relocInfo::none); // POLY for reduction
  __ emit_data64(0xC200000000000000, relocInfo::none);
  __ emit_data64(0x00000001C2000000, relocInfo::none);
  __ emit_data64(0xC200000000000000, relocInfo::none);
  __ emit_data64(0x00000001C2000000, relocInfo::none);
  __ emit_data64(0xC200000000000000, relocInfo::none);
  __ emit_data64(0x00000001C2000000, relocInfo::none);
  __ emit_data64(0xC200000000000000, relocInfo::none);
  __ emit_data64(0x0000000000000001, relocInfo::none); // POLY
  __ emit_data64(0xC200000000000000, relocInfo::none);
  __ emit_data64(0x0000000000000001, relocInfo::none); // TWOONE
  __ emit_data64(0x0000000100000000, relocInfo::none);

  return start;
}

// Vector AES Galois Counter Mode implementation.
//
// Inputs:           Windows    |   Linux
//   in         = rcx (c_rarg0) | rsi (c_rarg0)
//   len        = rdx (c_rarg1) | rdi (c_rarg1)
//   ct         = r8  (c_rarg2) | rdx (c_rarg2)
//   out        = r9  (c_rarg3) | rcx (c_rarg3)
//   key        = r10           | r8  (c_rarg4)
//   state      = r13           | r9  (c_rarg5)
//   subkeyHtbl = r14           | r11
//   counter    = rsi           | r12
//
// Output:
//   rax - number of processed bytes
address StubGenerator::generate_galoisCounterMode_AESCrypt() {
  __ align(CodeEntryAlignment);
  StubCodeMark mark(this, "StubRoutines", "galoisCounterMode_AESCrypt");
  address start = __ pc();

  const Register in = c_rarg0;
  const Register len = c_rarg1;
  const Register ct = c_rarg2;
  const Register out = c_rarg3;
  // and updated with the incremented counter in the end
#ifndef _WIN64
  const Register key = c_rarg4;
  const Register state = c_rarg5;
  const Address subkeyH_mem(rbp, 2 * wordSize);
  const Register subkeyHtbl = r11;
  const Register avx512_subkeyHtbl = r13;
  const Address counter_mem(rbp, 3 * wordSize);
  const Register counter = r12;
#else
  const Address key_mem(rbp, 6 * wordSize);
  const Register key = r10;
  const Address state_mem(rbp, 7 * wordSize);
  const Register state = r13;
  const Address subkeyH_mem(rbp, 8 * wordSize);
  const Register subkeyHtbl = r14;
  const Register avx512_subkeyHtbl = r12;
  const Address counter_mem(rbp, 9 * wordSize);
  const Register counter = rsi;
#endif
  __ enter();
 // Save state before entering routine
  __ push(r12);
  __ push(r13);
  __ push(r14);
  __ push(r15);
  __ push(rbx);
#ifdef _WIN64
  // on win64, fill len_reg from stack position
  __ push(rsi);
  __ movptr(key, key_mem);
  __ movptr(state, state_mem);
#endif
  __ movptr(subkeyHtbl, subkeyH_mem);
  __ movptr(counter, counter_mem);
// Save rbp and rsp
  __ push(rbp);
  __ movq(rbp, rsp);
// Align stack
  __ andq(rsp, -64);
  __ subptr(rsp, 96 * longSize); // Create space on the stack for htbl entries
  __ movptr(avx512_subkeyHtbl, rsp);

  __ aesgcm_encrypt(in, len, ct, out, key, state, subkeyHtbl, avx512_subkeyHtbl, counter);
  __ vzeroupper();

  __ movq(rsp, rbp);
  __ pop(rbp);

  // Restore state before leaving routine
#ifdef _WIN64
  __ pop(rsi);
#endif
  __ pop(rbx);
  __ pop(r15);
  __ pop(r14);
  __ pop(r13);
  __ pop(r12);

  __ leave(); // required for proper stackwalking of RuntimeStub frame
  __ ret(0);

  return start;
}

// This mask is used for incrementing counter value(linc0, linc4, etc.)
address StubGenerator::counter_mask_addr() {
  __ align64();
  StubCodeMark mark(this, "StubRoutines", "counter_mask_addr");
  address start = __ pc();

  __ emit_data64(0x08090a0b0c0d0e0f, relocInfo::none);//lbswapmask
  __ emit_data64(0x0001020304050607, relocInfo::none);
  __ emit_data64(0x08090a0b0c0d0e0f, relocInfo::none);
  __ emit_data64(0x0001020304050607, relocInfo::none);
  __ emit_data64(0x08090a0b0c0d0e0f, relocInfo::none);
  __ emit_data64(0x0001020304050607, relocInfo::none);
  __ emit_data64(0x08090a0b0c0d0e0f, relocInfo::none);
  __ emit_data64(0x0001020304050607, relocInfo::none);
  __ emit_data64(0x0000000000000000, relocInfo::none);//linc0 = counter_mask_addr+64
  __ emit_data64(0x0000000000000000, relocInfo::none);
  __ emit_data64(0x0000000000000001, relocInfo::none);//counter_mask_addr() + 80
  __ emit_data64(0x0000000000000000, relocInfo::none);
  __ emit_data64(0x0000000000000002, relocInfo::none);
  __ emit_data64(0x0000000000000000, relocInfo::none);
  __ emit_data64(0x0000000000000003, relocInfo::none);
  __ emit_data64(0x0000000000000000, relocInfo::none);
  __ emit_data64(0x0000000000000004, relocInfo::none);//linc4 = counter_mask_addr() + 128
  __ emit_data64(0x0000000000000000, relocInfo::none);
  __ emit_data64(0x0000000000000004, relocInfo::none);
  __ emit_data64(0x0000000000000000, relocInfo::none);
  __ emit_data64(0x0000000000000004, relocInfo::none);
  __ emit_data64(0x0000000000000000, relocInfo::none);
  __ emit_data64(0x0000000000000004, relocInfo::none);
  __ emit_data64(0x0000000000000000, relocInfo::none);
  __ emit_data64(0x0000000000000008, relocInfo::none);//linc8 = counter_mask_addr() + 192
  __ emit_data64(0x0000000000000000, relocInfo::none);
  __ emit_data64(0x0000000000000008, relocInfo::none);
  __ emit_data64(0x0000000000000000, relocInfo::none);
  __ emit_data64(0x0000000000000008, relocInfo::none);
  __ emit_data64(0x0000000000000000, relocInfo::none);
  __ emit_data64(0x0000000000000008, relocInfo::none);
  __ emit_data64(0x0000000000000000, relocInfo::none);
  __ emit_data64(0x0000000000000020, relocInfo::none);//linc32 = counter_mask_addr() + 256
  __ emit_data64(0x0000000000000000, relocInfo::none);
  __ emit_data64(0x0000000000000020, relocInfo::none);
  __ emit_data64(0x0000000000000000, relocInfo::none);
  __ emit_data64(0x0000000000000020, relocInfo::none);
  __ emit_data64(0x0000000000000000, relocInfo::none);
  __ emit_data64(0x0000000000000020, relocInfo::none);
  __ emit_data64(0x0000000000000000, relocInfo::none);
  __ emit_data64(0x0000000000000010, relocInfo::none);//linc16 = counter_mask_addr() + 320
  __ emit_data64(0x0000000000000000, relocInfo::none);
  __ emit_data64(0x0000000000000010, relocInfo::none);
  __ emit_data64(0x0000000000000000, relocInfo::none);
  __ emit_data64(0x0000000000000010, relocInfo::none);
  __ emit_data64(0x0000000000000000, relocInfo::none);
  __ emit_data64(0x0000000000000010, relocInfo::none);
  __ emit_data64(0x0000000000000000, relocInfo::none);

  return start;
}

 // Vector AES Counter implementation
address StubGenerator::generate_counterMode_VectorAESCrypt()  {
  __ align(CodeEntryAlignment);
  StubCodeMark mark(this, "StubRoutines", "counterMode_AESCrypt");
  address start = __ pc();

  const Register from = c_rarg0; // source array address
  const Register to = c_rarg1; // destination array address
  const Register key = c_rarg2; // key array address r8
  const Register counter = c_rarg3; // counter byte array initialized from counter array address
  // and updated with the incremented counter in the end
#ifndef _WIN64
  const Register len_reg = c_rarg4;
  const Register saved_encCounter_start = c_rarg5;
  const Register used_addr = r10;
  const Address  used_mem(rbp, 2 * wordSize);
  const Register used = r11;
#else
  const Address len_mem(rbp, 6 * wordSize); // length is on stack on Win64
  const Address saved_encCounter_mem(rbp, 7 * wordSize); // saved encrypted counter is on stack on Win64
  const Address used_mem(rbp, 8 * wordSize); // used length is on stack on Win64
  const Register len_reg = r10; // pick the first volatile windows register
  const Register saved_encCounter_start = r11;
  const Register used_addr = r13;
  const Register used = r14;
#endif
  __ enter();
 // Save state before entering routine
  __ push(r12);
  __ push(r13);
  __ push(r14);
  __ push(r15);
#ifdef _WIN64
  // on win64, fill len_reg from stack position
  __ movl(len_reg, len_mem);
  __ movptr(saved_encCounter_start, saved_encCounter_mem);
  __ movptr(used_addr, used_mem);
  __ movl(used, Address(used_addr, 0));
#else
  __ push(len_reg); // Save
  __ movptr(used_addr, used_mem);
  __ movl(used, Address(used_addr, 0));
#endif
  __ push(rbx);
  __ aesctr_encrypt(from, to, key, counter, len_reg, used, used_addr, saved_encCounter_start);
  __ vzeroupper();
  // Restore state before leaving routine
  __ pop(rbx);
#ifdef _WIN64
  __ movl(rax, len_mem); // return length
#else
  __ pop(rax); // return length
#endif
  __ pop(r15);
  __ pop(r14);
  __ pop(r13);
  __ pop(r12);

  __ leave(); // required for proper stackwalking of RuntimeStub frame
  __ ret(0);

  return start;
}

// This is a version of CTR/AES crypt which does 6 blocks in a loop at a time
// to hide instruction latency
//
// Arguments:
//
// Inputs:
//   c_rarg0   - source byte array address
//   c_rarg1   - destination byte array address
//   c_rarg2   - K (key) in little endian int array
//   c_rarg3   - counter vector byte array address
//   Linux
//     c_rarg4   -          input length
//     c_rarg5   -          saved encryptedCounter start
//     rbp + 6 * wordSize - saved used length
//   Windows
//     rbp + 6 * wordSize - input length
//     rbp + 7 * wordSize - saved encryptedCounter start
//     rbp + 8 * wordSize - saved used length
//
// Output:
//   rax       - input length
//
address StubGenerator::generate_counterMode_AESCrypt_Parallel() {
  assert(UseAES, "need AES instructions and misaligned SSE support");
  __ align(CodeEntryAlignment);
  StubCodeMark mark(this, "StubRoutines", "counterMode_AESCrypt");
  address start = __ pc();

  const Register from = c_rarg0; // source array address
  const Register to = c_rarg1; // destination array address
  const Register key = c_rarg2; // key array address
  const Register counter = c_rarg3; // counter byte array initialized from counter array address
                                    // and updated with the incremented counter in the end
#ifndef _WIN64
  const Register len_reg = c_rarg4;
  const Register saved_encCounter_start = c_rarg5;
  const Register used_addr = r10;
  const Address  used_mem(rbp, 2 * wordSize);
  const Register used = r11;
#else
  const Address len_mem(rbp, 6 * wordSize); // length is on stack on Win64
  const Address saved_encCounter_mem(rbp, 7 * wordSize); // length is on stack on Win64
  const Address used_mem(rbp, 8 * wordSize); // length is on stack on Win64
  const Register len_reg = r10; // pick the first volatile windows register
  const Register saved_encCounter_start = r11;
  const Register used_addr = r13;
  const Register used = r14;
#endif
  const Register pos = rax;

  const int PARALLEL_FACTOR = 6;
  const XMMRegister xmm_counter_shuf_mask = xmm0;
  const XMMRegister xmm_key_shuf_mask = xmm1; // used temporarily to swap key bytes up front
  const XMMRegister xmm_curr_counter = xmm2;

  const XMMRegister xmm_key_tmp0 = xmm3;
  const XMMRegister xmm_key_tmp1 = xmm4;

  // registers holding the four results in the parallelized loop
  const XMMRegister xmm_result0 = xmm5;
  const XMMRegister xmm_result1 = xmm6;
  const XMMRegister xmm_result2 = xmm7;
  const XMMRegister xmm_result3 = xmm8;
  const XMMRegister xmm_result4 = xmm9;
  const XMMRegister xmm_result5 = xmm10;

  const XMMRegister xmm_from0 = xmm11;
  const XMMRegister xmm_from1 = xmm12;
  const XMMRegister xmm_from2 = xmm13;
  const XMMRegister xmm_from3 = xmm14; //the last one is xmm14. we have to preserve it on WIN64.
  const XMMRegister xmm_from4 = xmm3; //reuse xmm3~4. Because xmm_key_tmp0~1 are useless when loading input text
  const XMMRegister xmm_from5 = xmm4;

  //for key_128, key_192, key_256
  const int rounds[3] = {10, 12, 14};
  Label L_exit_preLoop, L_preLoop_start;
  Label L_multiBlock_loopTop[3];
  Label L_singleBlockLoopTop[3];
  Label L__incCounter[3][6]; //for 6 blocks
  Label L__incCounter_single[3]; //for single block, key128, key192, key256
  Label L_processTail_insr[3], L_processTail_4_insr[3], L_processTail_2_insr[3], L_processTail_1_insr[3], L_processTail_exit_insr[3];
  Label L_processTail_4_extr[3], L_processTail_2_extr[3], L_processTail_1_extr[3], L_processTail_exit_extr[3];

  Label L_exit;

  __ enter(); // required for proper stackwalking of RuntimeStub frame

#ifdef _WIN64
  // allocate spill slots for r13, r14
  enum {
      saved_r13_offset,
      saved_r14_offset
  };
  __ subptr(rsp, 2 * wordSize);
  __ movptr(Address(rsp, saved_r13_offset * wordSize), r13);
  __ movptr(Address(rsp, saved_r14_offset * wordSize), r14);

  // on win64, fill len_reg from stack position
  __ movl(len_reg, len_mem);
  __ movptr(saved_encCounter_start, saved_encCounter_mem);
  __ movptr(used_addr, used_mem);
  __ movl(used, Address(used_addr, 0));
#else
  __ push(len_reg); // Save
  __ movptr(used_addr, used_mem);
  __ movl(used, Address(used_addr, 0));
#endif

  __ push(rbx); // Save RBX
  __ movdqu(xmm_curr_counter, Address(counter, 0x00)); // initialize counter with initial counter
  __ movdqu(xmm_counter_shuf_mask, ExternalAddress(StubRoutines::x86::counter_shuffle_mask_addr()), pos); // pos as scratch
  __ pshufb(xmm_curr_counter, xmm_counter_shuf_mask); //counter is shuffled
  __ movptr(pos, 0);

  // Use the partially used encrpyted counter from last invocation
  __ BIND(L_preLoop_start);
  __ cmpptr(used, 16);
  __ jcc(Assembler::aboveEqual, L_exit_preLoop);
    __ cmpptr(len_reg, 0);
    __ jcc(Assembler::lessEqual, L_exit_preLoop);
    __ movb(rbx, Address(saved_encCounter_start, used));
    __ xorb(rbx, Address(from, pos));
    __ movb(Address(to, pos), rbx);
    __ addptr(pos, 1);
    __ addptr(used, 1);
    __ subptr(len_reg, 1);

  __ jmp(L_preLoop_start);

  __ BIND(L_exit_preLoop);
  __ movl(Address(used_addr, 0), used);

  // key length could be only {11, 13, 15} * 4 = {44, 52, 60}
  __ movdqu(xmm_key_shuf_mask, ExternalAddress(StubRoutines::x86::key_shuffle_mask_addr()), rbx); // rbx as scratch
  __ movl(rbx, Address(key, arrayOopDesc::length_offset_in_bytes() - arrayOopDesc::base_offset_in_bytes(T_INT)));
  __ cmpl(rbx, 52);
  __ jcc(Assembler::equal, L_multiBlock_loopTop[1]);
  __ cmpl(rbx, 60);
  __ jcc(Assembler::equal, L_multiBlock_loopTop[2]);

#define CTR_DoSix(opc, src_reg)                \
  __ opc(xmm_result0, src_reg);              \
  __ opc(xmm_result1, src_reg);              \
  __ opc(xmm_result2, src_reg);              \
  __ opc(xmm_result3, src_reg);              \
  __ opc(xmm_result4, src_reg);              \
  __ opc(xmm_result5, src_reg);

  // k == 0 :  generate code for key_128
  // k == 1 :  generate code for key_192
  // k == 2 :  generate code for key_256
  for (int k = 0; k < 3; ++k) {
    //multi blocks starts here
    __ align(OptoLoopAlignment);
    __ BIND(L_multiBlock_loopTop[k]);
    __ cmpptr(len_reg, PARALLEL_FACTOR * AESBlockSize); // see if at least PARALLEL_FACTOR blocks left
    __ jcc(Assembler::less, L_singleBlockLoopTop[k]);
    load_key(xmm_key_tmp0, key, 0x00, xmm_key_shuf_mask);

    //load, then increase counters
    CTR_DoSix(movdqa, xmm_curr_counter);
    inc_counter(rbx, xmm_result1, 0x01, L__incCounter[k][0]);
    inc_counter(rbx, xmm_result2, 0x02, L__incCounter[k][1]);
    inc_counter(rbx, xmm_result3, 0x03, L__incCounter[k][2]);
    inc_counter(rbx, xmm_result4, 0x04, L__incCounter[k][3]);
    inc_counter(rbx, xmm_result5,  0x05, L__incCounter[k][4]);
    inc_counter(rbx, xmm_curr_counter, 0x06, L__incCounter[k][5]);
    CTR_DoSix(pshufb, xmm_counter_shuf_mask); // after increased, shuffled counters back for PXOR
    CTR_DoSix(pxor, xmm_key_tmp0);   //PXOR with Round 0 key

    //load two ROUND_KEYs at a time
    for (int i = 1; i < rounds[k]; ) {
      load_key(xmm_key_tmp1, key, (0x10 * i), xmm_key_shuf_mask);
      load_key(xmm_key_tmp0, key, (0x10 * (i+1)), xmm_key_shuf_mask);
      CTR_DoSix(aesenc, xmm_key_tmp1);
      i++;
      if (i != rounds[k]) {
        CTR_DoSix(aesenc, xmm_key_tmp0);
      } else {
        CTR_DoSix(aesenclast, xmm_key_tmp0);
      }
      i++;
    }

    // get next PARALLEL_FACTOR blocks into xmm_result registers
    __ movdqu(xmm_from0, Address(from, pos, Address::times_1, 0 * AESBlockSize));
    __ movdqu(xmm_from1, Address(from, pos, Address::times_1, 1 * AESBlockSize));
    __ movdqu(xmm_from2, Address(from, pos, Address::times_1, 2 * AESBlockSize));
    __ movdqu(xmm_from3, Address(from, pos, Address::times_1, 3 * AESBlockSize));
    __ movdqu(xmm_from4, Address(from, pos, Address::times_1, 4 * AESBlockSize));
    __ movdqu(xmm_from5, Address(from, pos, Address::times_1, 5 * AESBlockSize));

    __ pxor(xmm_result0, xmm_from0);
    __ pxor(xmm_result1, xmm_from1);
    __ pxor(xmm_result2, xmm_from2);
    __ pxor(xmm_result3, xmm_from3);
    __ pxor(xmm_result4, xmm_from4);
    __ pxor(xmm_result5, xmm_from5);

    // store 6 results into the next 64 bytes of output
    __ movdqu(Address(to, pos, Address::times_1, 0 * AESBlockSize), xmm_result0);
    __ movdqu(Address(to, pos, Address::times_1, 1 * AESBlockSize), xmm_result1);
    __ movdqu(Address(to, pos, Address::times_1, 2 * AESBlockSize), xmm_result2);
    __ movdqu(Address(to, pos, Address::times_1, 3 * AESBlockSize), xmm_result3);
    __ movdqu(Address(to, pos, Address::times_1, 4 * AESBlockSize), xmm_result4);
    __ movdqu(Address(to, pos, Address::times_1, 5 * AESBlockSize), xmm_result5);

    __ addptr(pos, PARALLEL_FACTOR * AESBlockSize); // increase the length of crypt text
    __ subptr(len_reg, PARALLEL_FACTOR * AESBlockSize); // decrease the remaining length
    __ jmp(L_multiBlock_loopTop[k]);

    // singleBlock starts here
    __ align(OptoLoopAlignment);
    __ BIND(L_singleBlockLoopTop[k]);
    __ cmpptr(len_reg, 0);
    __ jcc(Assembler::lessEqual, L_exit);
    load_key(xmm_key_tmp0, key, 0x00, xmm_key_shuf_mask);
    __ movdqa(xmm_result0, xmm_curr_counter);
    inc_counter(rbx, xmm_curr_counter, 0x01, L__incCounter_single[k]);
    __ pshufb(xmm_result0, xmm_counter_shuf_mask);
    __ pxor(xmm_result0, xmm_key_tmp0);
    for (int i = 1; i < rounds[k]; i++) {
      load_key(xmm_key_tmp0, key, (0x10 * i), xmm_key_shuf_mask);
      __ aesenc(xmm_result0, xmm_key_tmp0);
    }
    load_key(xmm_key_tmp0, key, (rounds[k] * 0x10), xmm_key_shuf_mask);
    __ aesenclast(xmm_result0, xmm_key_tmp0);
    __ cmpptr(len_reg, AESBlockSize);
    __ jcc(Assembler::less, L_processTail_insr[k]);
      __ movdqu(xmm_from0, Address(from, pos, Address::times_1, 0 * AESBlockSize));
      __ pxor(xmm_result0, xmm_from0);
      __ movdqu(Address(to, pos, Address::times_1, 0 * AESBlockSize), xmm_result0);
      __ addptr(pos, AESBlockSize);
      __ subptr(len_reg, AESBlockSize);
      __ jmp(L_singleBlockLoopTop[k]);
    __ BIND(L_processTail_insr[k]);                               // Process the tail part of the input array
      __ addptr(pos, len_reg);                                    // 1. Insert bytes from src array into xmm_from0 register
      __ testptr(len_reg, 8);
      __ jcc(Assembler::zero, L_processTail_4_insr[k]);
        __ subptr(pos,8);
        __ pinsrq(xmm_from0, Address(from, pos), 0);
      __ BIND(L_processTail_4_insr[k]);
      __ testptr(len_reg, 4);
      __ jcc(Assembler::zero, L_processTail_2_insr[k]);
        __ subptr(pos,4);
        __ pslldq(xmm_from0, 4);
        __ pinsrd(xmm_from0, Address(from, pos), 0);
      __ BIND(L_processTail_2_insr[k]);
      __ testptr(len_reg, 2);
      __ jcc(Assembler::zero, L_processTail_1_insr[k]);
        __ subptr(pos, 2);
        __ pslldq(xmm_from0, 2);
        __ pinsrw(xmm_from0, Address(from, pos), 0);
      __ BIND(L_processTail_1_insr[k]);
      __ testptr(len_reg, 1);
      __ jcc(Assembler::zero, L_processTail_exit_insr[k]);
        __ subptr(pos, 1);
        __ pslldq(xmm_from0, 1);
        __ pinsrb(xmm_from0, Address(from, pos), 0);
      __ BIND(L_processTail_exit_insr[k]);

      __ movdqu(Address(saved_encCounter_start, 0), xmm_result0);  // 2. Perform pxor of the encrypted counter and plaintext Bytes.
      __ pxor(xmm_result0, xmm_from0);                             //    Also the encrypted counter is saved for next invocation.

      __ testptr(len_reg, 8);
      __ jcc(Assembler::zero, L_processTail_4_extr[k]);            // 3. Extract bytes from xmm_result0 into the dest. array
        __ pextrq(Address(to, pos), xmm_result0, 0);
        __ psrldq(xmm_result0, 8);
        __ addptr(pos, 8);
      __ BIND(L_processTail_4_extr[k]);
      __ testptr(len_reg, 4);
      __ jcc(Assembler::zero, L_processTail_2_extr[k]);
        __ pextrd(Address(to, pos), xmm_result0, 0);
        __ psrldq(xmm_result0, 4);
        __ addptr(pos, 4);
      __ BIND(L_processTail_2_extr[k]);
      __ testptr(len_reg, 2);
      __ jcc(Assembler::zero, L_processTail_1_extr[k]);
        __ pextrw(Address(to, pos), xmm_result0, 0);
        __ psrldq(xmm_result0, 2);
        __ addptr(pos, 2);
      __ BIND(L_processTail_1_extr[k]);
      __ testptr(len_reg, 1);
      __ jcc(Assembler::zero, L_processTail_exit_extr[k]);
        __ pextrb(Address(to, pos), xmm_result0, 0);

      __ BIND(L_processTail_exit_extr[k]);
      __ movl(Address(used_addr, 0), len_reg);
      __ jmp(L_exit);
  }

  __ BIND(L_exit);
  __ pshufb(xmm_curr_counter, xmm_counter_shuf_mask); //counter is shuffled back.
  __ movdqu(Address(counter, 0), xmm_curr_counter); //save counter back
  __ pop(rbx); // pop the saved RBX.
#ifdef _WIN64
  __ movl(rax, len_mem);
  __ movptr(r13, Address(rsp, saved_r13_offset * wordSize));
  __ movptr(r14, Address(rsp, saved_r14_offset * wordSize));
  __ addptr(rsp, 2 * wordSize);
#else
  __ pop(rax); // return 'len'
#endif
  __ leave(); // required for proper stackwalking of RuntimeStub frame
  __ ret(0);

  return start;
}
<<<<<<< HEAD

void StubGenerator::roundDec(XMMRegister xmm_reg) {
  __ vaesdec(xmm1, xmm1, xmm_reg, Assembler::AVX_512bit);
  __ vaesdec(xmm2, xmm2, xmm_reg, Assembler::AVX_512bit);
  __ vaesdec(xmm3, xmm3, xmm_reg, Assembler::AVX_512bit);
  __ vaesdec(xmm4, xmm4, xmm_reg, Assembler::AVX_512bit);
  __ vaesdec(xmm5, xmm5, xmm_reg, Assembler::AVX_512bit);
  __ vaesdec(xmm6, xmm6, xmm_reg, Assembler::AVX_512bit);
  __ vaesdec(xmm7, xmm7, xmm_reg, Assembler::AVX_512bit);
  __ vaesdec(xmm8, xmm8, xmm_reg, Assembler::AVX_512bit);
}

void StubGenerator::roundDeclast(XMMRegister xmm_reg) {
  __ vaesdeclast(xmm1, xmm1, xmm_reg, Assembler::AVX_512bit);
  __ vaesdeclast(xmm2, xmm2, xmm_reg, Assembler::AVX_512bit);
  __ vaesdeclast(xmm3, xmm3, xmm_reg, Assembler::AVX_512bit);
  __ vaesdeclast(xmm4, xmm4, xmm_reg, Assembler::AVX_512bit);
  __ vaesdeclast(xmm5, xmm5, xmm_reg, Assembler::AVX_512bit);
  __ vaesdeclast(xmm6, xmm6, xmm_reg, Assembler::AVX_512bit);
  __ vaesdeclast(xmm7, xmm7, xmm_reg, Assembler::AVX_512bit);
  __ vaesdeclast(xmm8, xmm8, xmm_reg, Assembler::AVX_512bit);
}

void StubGenerator::ev_load_key(XMMRegister xmmdst, Register key, int offset, XMMRegister xmm_shuf_mask) {
  __ movdqu(xmmdst, Address(key, offset));
  if (xmm_shuf_mask != xnoreg) {
    __ pshufb(xmmdst, xmm_shuf_mask);
  } else {
    __ pshufb(xmmdst, ExternalAddress(StubRoutines::x86::key_shuffle_mask_addr()));
  }
  __ evshufi64x2(xmmdst, xmmdst, xmmdst, 0x0, Assembler::AVX_512bit);
}

address StubGenerator::generate_cipherBlockChaining_decryptVectorAESCrypt() {
  assert(VM_Version::supports_avx512_vaes(), "need AES instructions and misaligned SSE support");
  __ align(CodeEntryAlignment);
  StubCodeMark mark(this, "StubRoutines", "cipherBlockChaining_decryptAESCrypt");
  address start = __ pc();

  const Register from = c_rarg0;  // source array address
  const Register to = c_rarg1;  // destination array address
  const Register key = c_rarg2;  // key array address
  const Register rvec = c_rarg3;  // r byte array initialized from initvector array address
  // and left with the results of the last encryption block
#ifndef _WIN64
  const Register len_reg = c_rarg4;  // src len (must be multiple of blocksize 16)
#else
  const Address  len_mem(rbp, 6 * wordSize);  // length is on stack on Win64
  const Register len_reg = r11;      // pick the volatile windows register
#endif

  Label Loop, Loop1, L_128, L_256, L_192, KEY_192, KEY_256, Loop2, Lcbc_dec_rem_loop,
        Lcbc_dec_rem_last, Lcbc_dec_ret, Lcbc_dec_rem, Lcbc_exit;

  __ enter();

#ifdef _WIN64
// on win64, fill len_reg from stack position
  __ movl(len_reg, len_mem);
#else
  __ push(len_reg); // Save
#endif
  __ push(rbx);
  __ vzeroupper();

  // Temporary variable declaration for swapping key bytes
  const XMMRegister xmm_key_shuf_mask = xmm1;
  __ movdqu(xmm_key_shuf_mask, ExternalAddress(StubRoutines::x86::key_shuffle_mask_addr()));

  // Calculate number of rounds from key size: 44 for 10-rounds, 52 for 12-rounds, 60 for 14-rounds
  const Register rounds = rbx;
  __ movl(rounds, Address(key, arrayOopDesc::length_offset_in_bytes() - arrayOopDesc::base_offset_in_bytes(T_INT)));

  const XMMRegister IV = xmm0;
  // Load IV and broadcast value to 512-bits
  __ evbroadcasti64x2(IV, Address(rvec, 0), Assembler::AVX_512bit);

  // Temporary variables for storing round keys
  const XMMRegister RK0 = xmm30;
  const XMMRegister RK1 = xmm9;
  const XMMRegister RK2 = xmm18;
  const XMMRegister RK3 = xmm19;
  const XMMRegister RK4 = xmm20;
  const XMMRegister RK5 = xmm21;
  const XMMRegister RK6 = xmm22;
  const XMMRegister RK7 = xmm23;
  const XMMRegister RK8 = xmm24;
  const XMMRegister RK9 = xmm25;
  const XMMRegister RK10 = xmm26;

  // Load and shuffle key
  // the java expanded key ordering is rotated one position from what we want
  // so we start from 1*16 here and hit 0*16 last
  ev_load_key(RK1, key, 1 * 16, xmm_key_shuf_mask);
  ev_load_key(RK2, key, 2 * 16, xmm_key_shuf_mask);
  ev_load_key(RK3, key, 3 * 16, xmm_key_shuf_mask);
  ev_load_key(RK4, key, 4 * 16, xmm_key_shuf_mask);
  ev_load_key(RK5, key, 5 * 16, xmm_key_shuf_mask);
  ev_load_key(RK6, key, 6 * 16, xmm_key_shuf_mask);
  ev_load_key(RK7, key, 7 * 16, xmm_key_shuf_mask);
  ev_load_key(RK8, key, 8 * 16, xmm_key_shuf_mask);
  ev_load_key(RK9, key, 9 * 16, xmm_key_shuf_mask);
  ev_load_key(RK10, key, 10 * 16, xmm_key_shuf_mask);
  ev_load_key(RK0, key, 0*16, xmm_key_shuf_mask);

  // Variables for storing source cipher text
  const XMMRegister S0 = xmm10;
  const XMMRegister S1 = xmm11;
  const XMMRegister S2 = xmm12;
  const XMMRegister S3 = xmm13;
  const XMMRegister S4 = xmm14;
  const XMMRegister S5 = xmm15;
  const XMMRegister S6 = xmm16;
  const XMMRegister S7 = xmm17;

  // Variables for storing decrypted text
  const XMMRegister B0 = xmm1;
  const XMMRegister B1 = xmm2;
  const XMMRegister B2 = xmm3;
  const XMMRegister B3 = xmm4;
  const XMMRegister B4 = xmm5;
  const XMMRegister B5 = xmm6;
  const XMMRegister B6 = xmm7;
  const XMMRegister B7 = xmm8;

  __ cmpl(rounds, 44);
  __ jcc(Assembler::greater, KEY_192);
  __ jmp(Loop);

  __ BIND(KEY_192);
  const XMMRegister RK11 = xmm27;
  const XMMRegister RK12 = xmm28;
  ev_load_key(RK11, key, 11*16, xmm_key_shuf_mask);
  ev_load_key(RK12, key, 12*16, xmm_key_shuf_mask);

  __ cmpl(rounds, 52);
  __ jcc(Assembler::greater, KEY_256);
  __ jmp(Loop);

  __ BIND(KEY_256);
  const XMMRegister RK13 = xmm29;
  const XMMRegister RK14 = xmm31;
  ev_load_key(RK13, key, 13*16, xmm_key_shuf_mask);
  ev_load_key(RK14, key, 14*16, xmm_key_shuf_mask);

  __ BIND(Loop);
  __ cmpl(len_reg, 512);
  __ jcc(Assembler::below, Lcbc_dec_rem);
  __ BIND(Loop1);
  __ subl(len_reg, 512);
  __ evmovdquq(S0, Address(from, 0 * 64), Assembler::AVX_512bit);
  __ evmovdquq(S1, Address(from, 1 * 64), Assembler::AVX_512bit);
  __ evmovdquq(S2, Address(from, 2 * 64), Assembler::AVX_512bit);
  __ evmovdquq(S3, Address(from, 3 * 64), Assembler::AVX_512bit);
  __ evmovdquq(S4, Address(from, 4 * 64), Assembler::AVX_512bit);
  __ evmovdquq(S5, Address(from, 5 * 64), Assembler::AVX_512bit);
  __ evmovdquq(S6, Address(from, 6 * 64), Assembler::AVX_512bit);
  __ evmovdquq(S7, Address(from, 7 * 64), Assembler::AVX_512bit);
  __ leaq(from, Address(from, 8 * 64));

  __ evpxorq(B0, S0, RK1, Assembler::AVX_512bit);
  __ evpxorq(B1, S1, RK1, Assembler::AVX_512bit);
  __ evpxorq(B2, S2, RK1, Assembler::AVX_512bit);
  __ evpxorq(B3, S3, RK1, Assembler::AVX_512bit);
  __ evpxorq(B4, S4, RK1, Assembler::AVX_512bit);
  __ evpxorq(B5, S5, RK1, Assembler::AVX_512bit);
  __ evpxorq(B6, S6, RK1, Assembler::AVX_512bit);
  __ evpxorq(B7, S7, RK1, Assembler::AVX_512bit);

  __ evalignq(IV, S0, IV, 0x06);
  __ evalignq(S0, S1, S0, 0x06);
  __ evalignq(S1, S2, S1, 0x06);
  __ evalignq(S2, S3, S2, 0x06);
  __ evalignq(S3, S4, S3, 0x06);
  __ evalignq(S4, S5, S4, 0x06);
  __ evalignq(S5, S6, S5, 0x06);
  __ evalignq(S6, S7, S6, 0x06);

  roundDec(RK2);
  roundDec(RK3);
  roundDec(RK4);
  roundDec(RK5);
  roundDec(RK6);
  roundDec(RK7);
  roundDec(RK8);
  roundDec(RK9);
  roundDec(RK10);

  __ cmpl(rounds, 44);
  __ jcc(Assembler::belowEqual, L_128);
  roundDec(RK11);
  roundDec(RK12);

  __ cmpl(rounds, 52);
  __ jcc(Assembler::belowEqual, L_192);
  roundDec(RK13);
  roundDec(RK14);

  __ BIND(L_256);
  roundDeclast(RK0);
  __ jmp(Loop2);

  __ BIND(L_128);
  roundDeclast(RK0);
  __ jmp(Loop2);

  __ BIND(L_192);
  roundDeclast(RK0);

  __ BIND(Loop2);
  __ evpxorq(B0, B0, IV, Assembler::AVX_512bit);
  __ evpxorq(B1, B1, S0, Assembler::AVX_512bit);
  __ evpxorq(B2, B2, S1, Assembler::AVX_512bit);
  __ evpxorq(B3, B3, S2, Assembler::AVX_512bit);
  __ evpxorq(B4, B4, S3, Assembler::AVX_512bit);
  __ evpxorq(B5, B5, S4, Assembler::AVX_512bit);
  __ evpxorq(B6, B6, S5, Assembler::AVX_512bit);
  __ evpxorq(B7, B7, S6, Assembler::AVX_512bit);
  __ evmovdquq(IV, S7, Assembler::AVX_512bit);

  __ evmovdquq(Address(to, 0 * 64), B0, Assembler::AVX_512bit);
  __ evmovdquq(Address(to, 1 * 64), B1, Assembler::AVX_512bit);
  __ evmovdquq(Address(to, 2 * 64), B2, Assembler::AVX_512bit);
  __ evmovdquq(Address(to, 3 * 64), B3, Assembler::AVX_512bit);
  __ evmovdquq(Address(to, 4 * 64), B4, Assembler::AVX_512bit);
  __ evmovdquq(Address(to, 5 * 64), B5, Assembler::AVX_512bit);
  __ evmovdquq(Address(to, 6 * 64), B6, Assembler::AVX_512bit);
  __ evmovdquq(Address(to, 7 * 64), B7, Assembler::AVX_512bit);
  __ leaq(to, Address(to, 8 * 64));
  __ jmp(Loop);

  __ BIND(Lcbc_dec_rem);
  __ evshufi64x2(IV, IV, IV, 0x03, Assembler::AVX_512bit);

  __ BIND(Lcbc_dec_rem_loop);
  __ subl(len_reg, 16);
  __ jcc(Assembler::carrySet, Lcbc_dec_ret);

  __ movdqu(S0, Address(from, 0));
  __ evpxorq(B0, S0, RK1, Assembler::AVX_512bit);
  __ vaesdec(B0, B0, RK2, Assembler::AVX_512bit);
  __ vaesdec(B0, B0, RK3, Assembler::AVX_512bit);
  __ vaesdec(B0, B0, RK4, Assembler::AVX_512bit);
  __ vaesdec(B0, B0, RK5, Assembler::AVX_512bit);
  __ vaesdec(B0, B0, RK6, Assembler::AVX_512bit);
  __ vaesdec(B0, B0, RK7, Assembler::AVX_512bit);
  __ vaesdec(B0, B0, RK8, Assembler::AVX_512bit);
  __ vaesdec(B0, B0, RK9, Assembler::AVX_512bit);
  __ vaesdec(B0, B0, RK10, Assembler::AVX_512bit);
  __ cmpl(rounds, 44);
  __ jcc(Assembler::belowEqual, Lcbc_dec_rem_last);

  __ vaesdec(B0, B0, RK11, Assembler::AVX_512bit);
  __ vaesdec(B0, B0, RK12, Assembler::AVX_512bit);
  __ cmpl(rounds, 52);
  __ jcc(Assembler::belowEqual, Lcbc_dec_rem_last);

  __ vaesdec(B0, B0, RK13, Assembler::AVX_512bit);
  __ vaesdec(B0, B0, RK14, Assembler::AVX_512bit);

  __ BIND(Lcbc_dec_rem_last);
  __ vaesdeclast(B0, B0, RK0, Assembler::AVX_512bit);

  __ evpxorq(B0, B0, IV, Assembler::AVX_512bit);
  __ evmovdquq(IV, S0, Assembler::AVX_512bit);
  __ movdqu(Address(to, 0), B0);
  __ leaq(from, Address(from, 16));
  __ leaq(to, Address(to, 16));
  __ jmp(Lcbc_dec_rem_loop);

  __ BIND(Lcbc_dec_ret);
  __ movdqu(Address(rvec, 0), IV);

  // Zero out the round keys
  __ evpxorq(RK0, RK0, RK0, Assembler::AVX_512bit);
  __ evpxorq(RK1, RK1, RK1, Assembler::AVX_512bit);
  __ evpxorq(RK2, RK2, RK2, Assembler::AVX_512bit);
  __ evpxorq(RK3, RK3, RK3, Assembler::AVX_512bit);
  __ evpxorq(RK4, RK4, RK4, Assembler::AVX_512bit);
  __ evpxorq(RK5, RK5, RK5, Assembler::AVX_512bit);
  __ evpxorq(RK6, RK6, RK6, Assembler::AVX_512bit);
  __ evpxorq(RK7, RK7, RK7, Assembler::AVX_512bit);
  __ evpxorq(RK8, RK8, RK8, Assembler::AVX_512bit);
  __ evpxorq(RK9, RK9, RK9, Assembler::AVX_512bit);
  __ evpxorq(RK10, RK10, RK10, Assembler::AVX_512bit);
  __ cmpl(rounds, 44);
  __ jcc(Assembler::belowEqual, Lcbc_exit);
  __ evpxorq(RK11, RK11, RK11, Assembler::AVX_512bit);
  __ evpxorq(RK12, RK12, RK12, Assembler::AVX_512bit);
  __ cmpl(rounds, 52);
  __ jcc(Assembler::belowEqual, Lcbc_exit);
  __ evpxorq(RK13, RK13, RK13, Assembler::AVX_512bit);
  __ evpxorq(RK14, RK14, RK14, Assembler::AVX_512bit);

  __ BIND(Lcbc_exit);
  __ vzeroupper();
  __ pop(rbx);
#ifdef _WIN64
  __ movl(rax, len_mem);
#else
  __ pop(rax); // return length
#endif
  __ leave(); // required for proper stackwalking of RuntimeStub frame
  __ ret(0);
=======

void StubGenerator::roundDec(XMMRegister xmm_reg) {
  __ vaesdec(xmm1, xmm1, xmm_reg, Assembler::AVX_512bit);
  __ vaesdec(xmm2, xmm2, xmm_reg, Assembler::AVX_512bit);
  __ vaesdec(xmm3, xmm3, xmm_reg, Assembler::AVX_512bit);
  __ vaesdec(xmm4, xmm4, xmm_reg, Assembler::AVX_512bit);
  __ vaesdec(xmm5, xmm5, xmm_reg, Assembler::AVX_512bit);
  __ vaesdec(xmm6, xmm6, xmm_reg, Assembler::AVX_512bit);
  __ vaesdec(xmm7, xmm7, xmm_reg, Assembler::AVX_512bit);
  __ vaesdec(xmm8, xmm8, xmm_reg, Assembler::AVX_512bit);
}

void StubGenerator::roundDeclast(XMMRegister xmm_reg) {
  __ vaesdeclast(xmm1, xmm1, xmm_reg, Assembler::AVX_512bit);
  __ vaesdeclast(xmm2, xmm2, xmm_reg, Assembler::AVX_512bit);
  __ vaesdeclast(xmm3, xmm3, xmm_reg, Assembler::AVX_512bit);
  __ vaesdeclast(xmm4, xmm4, xmm_reg, Assembler::AVX_512bit);
  __ vaesdeclast(xmm5, xmm5, xmm_reg, Assembler::AVX_512bit);
  __ vaesdeclast(xmm6, xmm6, xmm_reg, Assembler::AVX_512bit);
  __ vaesdeclast(xmm7, xmm7, xmm_reg, Assembler::AVX_512bit);
  __ vaesdeclast(xmm8, xmm8, xmm_reg, Assembler::AVX_512bit);
}

void StubGenerator::ev_load_key(XMMRegister xmmdst, Register key, int offset, XMMRegister xmm_shuf_mask) {
  __ movdqu(xmmdst, Address(key, offset));
  if (xmm_shuf_mask != xnoreg) {
    __ pshufb(xmmdst, xmm_shuf_mask);
  } else {
    __ pshufb(xmmdst, ExternalAddress(StubRoutines::x86::key_shuffle_mask_addr()));
  }
  __ evshufi64x2(xmmdst, xmmdst, xmmdst, 0x0, Assembler::AVX_512bit);
}

address StubGenerator::generate_cipherBlockChaining_decryptVectorAESCrypt() {
  assert(VM_Version::supports_avx512_vaes(), "need AES instructions and misaligned SSE support");
  __ align(CodeEntryAlignment);
  StubCodeMark mark(this, "StubRoutines", "cipherBlockChaining_decryptAESCrypt");
  address start = __ pc();

  const Register from = c_rarg0;  // source array address
  const Register to = c_rarg1;  // destination array address
  const Register key = c_rarg2;  // key array address
  const Register rvec = c_rarg3;  // r byte array initialized from initvector array address
  // and left with the results of the last encryption block
#ifndef _WIN64
  const Register len_reg = c_rarg4;  // src len (must be multiple of blocksize 16)
#else
  const Address  len_mem(rbp, 6 * wordSize);  // length is on stack on Win64
  const Register len_reg = r11;      // pick the volatile windows register
#endif

  Label Loop, Loop1, L_128, L_256, L_192, KEY_192, KEY_256, Loop2, Lcbc_dec_rem_loop,
        Lcbc_dec_rem_last, Lcbc_dec_ret, Lcbc_dec_rem, Lcbc_exit;

  __ enter();

#ifdef _WIN64
// on win64, fill len_reg from stack position
  __ movl(len_reg, len_mem);
#else
  __ push(len_reg); // Save
#endif
  __ push(rbx);
  __ vzeroupper();

  // Temporary variable declaration for swapping key bytes
  const XMMRegister xmm_key_shuf_mask = xmm1;
  __ movdqu(xmm_key_shuf_mask, ExternalAddress(StubRoutines::x86::key_shuffle_mask_addr()));

  // Calculate number of rounds from key size: 44 for 10-rounds, 52 for 12-rounds, 60 for 14-rounds
  const Register rounds = rbx;
  __ movl(rounds, Address(key, arrayOopDesc::length_offset_in_bytes() - arrayOopDesc::base_offset_in_bytes(T_INT)));

  const XMMRegister IV = xmm0;
  // Load IV and broadcast value to 512-bits
  __ evbroadcasti64x2(IV, Address(rvec, 0), Assembler::AVX_512bit);

  // Temporary variables for storing round keys
  const XMMRegister RK0 = xmm30;
  const XMMRegister RK1 = xmm9;
  const XMMRegister RK2 = xmm18;
  const XMMRegister RK3 = xmm19;
  const XMMRegister RK4 = xmm20;
  const XMMRegister RK5 = xmm21;
  const XMMRegister RK6 = xmm22;
  const XMMRegister RK7 = xmm23;
  const XMMRegister RK8 = xmm24;
  const XMMRegister RK9 = xmm25;
  const XMMRegister RK10 = xmm26;

  // Load and shuffle key
  // the java expanded key ordering is rotated one position from what we want
  // so we start from 1*16 here and hit 0*16 last
  ev_load_key(RK1, key, 1 * 16, xmm_key_shuf_mask);
  ev_load_key(RK2, key, 2 * 16, xmm_key_shuf_mask);
  ev_load_key(RK3, key, 3 * 16, xmm_key_shuf_mask);
  ev_load_key(RK4, key, 4 * 16, xmm_key_shuf_mask);
  ev_load_key(RK5, key, 5 * 16, xmm_key_shuf_mask);
  ev_load_key(RK6, key, 6 * 16, xmm_key_shuf_mask);
  ev_load_key(RK7, key, 7 * 16, xmm_key_shuf_mask);
  ev_load_key(RK8, key, 8 * 16, xmm_key_shuf_mask);
  ev_load_key(RK9, key, 9 * 16, xmm_key_shuf_mask);
  ev_load_key(RK10, key, 10 * 16, xmm_key_shuf_mask);
  ev_load_key(RK0, key, 0*16, xmm_key_shuf_mask);

  // Variables for storing source cipher text
  const XMMRegister S0 = xmm10;
  const XMMRegister S1 = xmm11;
  const XMMRegister S2 = xmm12;
  const XMMRegister S3 = xmm13;
  const XMMRegister S4 = xmm14;
  const XMMRegister S5 = xmm15;
  const XMMRegister S6 = xmm16;
  const XMMRegister S7 = xmm17;

  // Variables for storing decrypted text
  const XMMRegister B0 = xmm1;
  const XMMRegister B1 = xmm2;
  const XMMRegister B2 = xmm3;
  const XMMRegister B3 = xmm4;
  const XMMRegister B4 = xmm5;
  const XMMRegister B5 = xmm6;
  const XMMRegister B6 = xmm7;
  const XMMRegister B7 = xmm8;

  __ cmpl(rounds, 44);
  __ jcc(Assembler::greater, KEY_192);
  __ jmp(Loop);

  __ BIND(KEY_192);
  const XMMRegister RK11 = xmm27;
  const XMMRegister RK12 = xmm28;
  ev_load_key(RK11, key, 11*16, xmm_key_shuf_mask);
  ev_load_key(RK12, key, 12*16, xmm_key_shuf_mask);

  __ cmpl(rounds, 52);
  __ jcc(Assembler::greater, KEY_256);
  __ jmp(Loop);

  __ BIND(KEY_256);
  const XMMRegister RK13 = xmm29;
  const XMMRegister RK14 = xmm31;
  ev_load_key(RK13, key, 13*16, xmm_key_shuf_mask);
  ev_load_key(RK14, key, 14*16, xmm_key_shuf_mask);

  __ BIND(Loop);
  __ cmpl(len_reg, 512);
  __ jcc(Assembler::below, Lcbc_dec_rem);
  __ BIND(Loop1);
  __ subl(len_reg, 512);
  __ evmovdquq(S0, Address(from, 0 * 64), Assembler::AVX_512bit);
  __ evmovdquq(S1, Address(from, 1 * 64), Assembler::AVX_512bit);
  __ evmovdquq(S2, Address(from, 2 * 64), Assembler::AVX_512bit);
  __ evmovdquq(S3, Address(from, 3 * 64), Assembler::AVX_512bit);
  __ evmovdquq(S4, Address(from, 4 * 64), Assembler::AVX_512bit);
  __ evmovdquq(S5, Address(from, 5 * 64), Assembler::AVX_512bit);
  __ evmovdquq(S6, Address(from, 6 * 64), Assembler::AVX_512bit);
  __ evmovdquq(S7, Address(from, 7 * 64), Assembler::AVX_512bit);
  __ leaq(from, Address(from, 8 * 64));

  __ evpxorq(B0, S0, RK1, Assembler::AVX_512bit);
  __ evpxorq(B1, S1, RK1, Assembler::AVX_512bit);
  __ evpxorq(B2, S2, RK1, Assembler::AVX_512bit);
  __ evpxorq(B3, S3, RK1, Assembler::AVX_512bit);
  __ evpxorq(B4, S4, RK1, Assembler::AVX_512bit);
  __ evpxorq(B5, S5, RK1, Assembler::AVX_512bit);
  __ evpxorq(B6, S6, RK1, Assembler::AVX_512bit);
  __ evpxorq(B7, S7, RK1, Assembler::AVX_512bit);

  __ evalignq(IV, S0, IV, 0x06);
  __ evalignq(S0, S1, S0, 0x06);
  __ evalignq(S1, S2, S1, 0x06);
  __ evalignq(S2, S3, S2, 0x06);
  __ evalignq(S3, S4, S3, 0x06);
  __ evalignq(S4, S5, S4, 0x06);
  __ evalignq(S5, S6, S5, 0x06);
  __ evalignq(S6, S7, S6, 0x06);

  roundDec(RK2);
  roundDec(RK3);
  roundDec(RK4);
  roundDec(RK5);
  roundDec(RK6);
  roundDec(RK7);
  roundDec(RK8);
  roundDec(RK9);
  roundDec(RK10);

  __ cmpl(rounds, 44);
  __ jcc(Assembler::belowEqual, L_128);
  roundDec(RK11);
  roundDec(RK12);

  __ cmpl(rounds, 52);
  __ jcc(Assembler::belowEqual, L_192);
  roundDec(RK13);
  roundDec(RK14);

  __ BIND(L_256);
  roundDeclast(RK0);
  __ jmp(Loop2);

  __ BIND(L_128);
  roundDeclast(RK0);
  __ jmp(Loop2);

  __ BIND(L_192);
  roundDeclast(RK0);

  __ BIND(Loop2);
  __ evpxorq(B0, B0, IV, Assembler::AVX_512bit);
  __ evpxorq(B1, B1, S0, Assembler::AVX_512bit);
  __ evpxorq(B2, B2, S1, Assembler::AVX_512bit);
  __ evpxorq(B3, B3, S2, Assembler::AVX_512bit);
  __ evpxorq(B4, B4, S3, Assembler::AVX_512bit);
  __ evpxorq(B5, B5, S4, Assembler::AVX_512bit);
  __ evpxorq(B6, B6, S5, Assembler::AVX_512bit);
  __ evpxorq(B7, B7, S6, Assembler::AVX_512bit);
  __ evmovdquq(IV, S7, Assembler::AVX_512bit);

  __ evmovdquq(Address(to, 0 * 64), B0, Assembler::AVX_512bit);
  __ evmovdquq(Address(to, 1 * 64), B1, Assembler::AVX_512bit);
  __ evmovdquq(Address(to, 2 * 64), B2, Assembler::AVX_512bit);
  __ evmovdquq(Address(to, 3 * 64), B3, Assembler::AVX_512bit);
  __ evmovdquq(Address(to, 4 * 64), B4, Assembler::AVX_512bit);
  __ evmovdquq(Address(to, 5 * 64), B5, Assembler::AVX_512bit);
  __ evmovdquq(Address(to, 6 * 64), B6, Assembler::AVX_512bit);
  __ evmovdquq(Address(to, 7 * 64), B7, Assembler::AVX_512bit);
  __ leaq(to, Address(to, 8 * 64));
  __ jmp(Loop);

  __ BIND(Lcbc_dec_rem);
  __ evshufi64x2(IV, IV, IV, 0x03, Assembler::AVX_512bit);

  __ BIND(Lcbc_dec_rem_loop);
  __ subl(len_reg, 16);
  __ jcc(Assembler::carrySet, Lcbc_dec_ret);

  __ movdqu(S0, Address(from, 0));
  __ evpxorq(B0, S0, RK1, Assembler::AVX_512bit);
  __ vaesdec(B0, B0, RK2, Assembler::AVX_512bit);
  __ vaesdec(B0, B0, RK3, Assembler::AVX_512bit);
  __ vaesdec(B0, B0, RK4, Assembler::AVX_512bit);
  __ vaesdec(B0, B0, RK5, Assembler::AVX_512bit);
  __ vaesdec(B0, B0, RK6, Assembler::AVX_512bit);
  __ vaesdec(B0, B0, RK7, Assembler::AVX_512bit);
  __ vaesdec(B0, B0, RK8, Assembler::AVX_512bit);
  __ vaesdec(B0, B0, RK9, Assembler::AVX_512bit);
  __ vaesdec(B0, B0, RK10, Assembler::AVX_512bit);
  __ cmpl(rounds, 44);
  __ jcc(Assembler::belowEqual, Lcbc_dec_rem_last);

  __ vaesdec(B0, B0, RK11, Assembler::AVX_512bit);
  __ vaesdec(B0, B0, RK12, Assembler::AVX_512bit);
  __ cmpl(rounds, 52);
  __ jcc(Assembler::belowEqual, Lcbc_dec_rem_last);

  __ vaesdec(B0, B0, RK13, Assembler::AVX_512bit);
  __ vaesdec(B0, B0, RK14, Assembler::AVX_512bit);

  __ BIND(Lcbc_dec_rem_last);
  __ vaesdeclast(B0, B0, RK0, Assembler::AVX_512bit);

  __ evpxorq(B0, B0, IV, Assembler::AVX_512bit);
  __ evmovdquq(IV, S0, Assembler::AVX_512bit);
  __ movdqu(Address(to, 0), B0);
  __ leaq(from, Address(from, 16));
  __ leaq(to, Address(to, 16));
  __ jmp(Lcbc_dec_rem_loop);

  __ BIND(Lcbc_dec_ret);
  __ movdqu(Address(rvec, 0), IV);

  // Zero out the round keys
  __ evpxorq(RK0, RK0, RK0, Assembler::AVX_512bit);
  __ evpxorq(RK1, RK1, RK1, Assembler::AVX_512bit);
  __ evpxorq(RK2, RK2, RK2, Assembler::AVX_512bit);
  __ evpxorq(RK3, RK3, RK3, Assembler::AVX_512bit);
  __ evpxorq(RK4, RK4, RK4, Assembler::AVX_512bit);
  __ evpxorq(RK5, RK5, RK5, Assembler::AVX_512bit);
  __ evpxorq(RK6, RK6, RK6, Assembler::AVX_512bit);
  __ evpxorq(RK7, RK7, RK7, Assembler::AVX_512bit);
  __ evpxorq(RK8, RK8, RK8, Assembler::AVX_512bit);
  __ evpxorq(RK9, RK9, RK9, Assembler::AVX_512bit);
  __ evpxorq(RK10, RK10, RK10, Assembler::AVX_512bit);
  __ cmpl(rounds, 44);
  __ jcc(Assembler::belowEqual, Lcbc_exit);
  __ evpxorq(RK11, RK11, RK11, Assembler::AVX_512bit);
  __ evpxorq(RK12, RK12, RK12, Assembler::AVX_512bit);
  __ cmpl(rounds, 52);
  __ jcc(Assembler::belowEqual, Lcbc_exit);
  __ evpxorq(RK13, RK13, RK13, Assembler::AVX_512bit);
  __ evpxorq(RK14, RK14, RK14, Assembler::AVX_512bit);

  __ BIND(Lcbc_exit);
  __ vzeroupper();
  __ pop(rbx);
#ifdef _WIN64
  __ movl(rax, len_mem);
#else
  __ pop(rax); // return length
#endif
  __ leave(); // required for proper stackwalking of RuntimeStub frame
  __ ret(0);

  return start;
}

// Polynomial x^128+x^127+x^126+x^121+1
address StubGenerator::ghash_polynomial_addr() {
  __ align(CodeEntryAlignment);
  StubCodeMark mark(this, "StubRoutines", "_ghash_poly_addr");
  address start = __ pc();

  __ emit_data64(0x0000000000000001, relocInfo::none);
  __ emit_data64(0xc200000000000000, relocInfo::none);

  return start;
}

address StubGenerator::ghash_shufflemask_addr() {
  __ align(CodeEntryAlignment);
  StubCodeMark mark(this, "StubRoutines", "_ghash_shuffmask_addr");
  address start = __ pc();

  __ emit_data64(0x0f0f0f0f0f0f0f0f, relocInfo::none);
  __ emit_data64(0x0f0f0f0f0f0f0f0f, relocInfo::none);

  return start;
}

// Ghash single and multi block operations using AVX instructions
address StubGenerator::generate_avx_ghash_processBlocks() {
  __ align(CodeEntryAlignment);

  StubCodeMark mark(this, "StubRoutines", "ghash_processBlocks");
  address start = __ pc();

  // arguments
  const Register state = c_rarg0;
  const Register htbl = c_rarg1;
  const Register data = c_rarg2;
  const Register blocks = c_rarg3;
  __ enter();
 // Save state before entering routine
  __ avx_ghash(state, htbl, data, blocks);
  __ leave(); // required for proper stackwalking of RuntimeStub frame
  __ ret(0);

  return start;
}

// byte swap x86 long
address StubGenerator::generate_ghash_long_swap_mask() {
  __ align(CodeEntryAlignment);
  StubCodeMark mark(this, "StubRoutines", "ghash_long_swap_mask");
  address start = __ pc();

  __ emit_data64(0x0f0e0d0c0b0a0908, relocInfo::none );
  __ emit_data64(0x0706050403020100, relocInfo::none );

return start;
}

// byte swap x86 byte array
address StubGenerator::generate_ghash_byte_swap_mask() {
  __ align(CodeEntryAlignment);
  StubCodeMark mark(this, "StubRoutines", "ghash_byte_swap_mask");
  address start = __ pc();

  __ emit_data64(0x08090a0b0c0d0e0f, relocInfo::none );
  __ emit_data64(0x0001020304050607, relocInfo::none );

return start;
}

/* Single and multi-block ghash operations */
address StubGenerator::generate_ghash_processBlocks() {
  __ align(CodeEntryAlignment);
  Label L_ghash_loop, L_exit;
  StubCodeMark mark(this, "StubRoutines", "ghash_processBlocks");
  address start = __ pc();

  const Register state        = c_rarg0;
  const Register subkeyH      = c_rarg1;
  const Register data         = c_rarg2;
  const Register blocks       = c_rarg3;

  const XMMRegister xmm_temp0 = xmm0;
  const XMMRegister xmm_temp1 = xmm1;
  const XMMRegister xmm_temp2 = xmm2;
  const XMMRegister xmm_temp3 = xmm3;
  const XMMRegister xmm_temp4 = xmm4;
  const XMMRegister xmm_temp5 = xmm5;
  const XMMRegister xmm_temp6 = xmm6;
  const XMMRegister xmm_temp7 = xmm7;
  const XMMRegister xmm_temp8 = xmm8;
  const XMMRegister xmm_temp9 = xmm9;
  const XMMRegister xmm_temp10 = xmm10;

  __ enter();

  __ movdqu(xmm_temp10, ExternalAddress(StubRoutines::x86::ghash_long_swap_mask_addr()));

  __ movdqu(xmm_temp0, Address(state, 0));
  __ pshufb(xmm_temp0, xmm_temp10);


  __ BIND(L_ghash_loop);
  __ movdqu(xmm_temp2, Address(data, 0));
  __ pshufb(xmm_temp2, ExternalAddress(StubRoutines::x86::ghash_byte_swap_mask_addr()));

  __ movdqu(xmm_temp1, Address(subkeyH, 0));
  __ pshufb(xmm_temp1, xmm_temp10);

  __ pxor(xmm_temp0, xmm_temp2);

  //
  // Multiply with the hash key
  //
  __ movdqu(xmm_temp3, xmm_temp0);
  __ pclmulqdq(xmm_temp3, xmm_temp1, 0);      // xmm3 holds a0*b0
  __ movdqu(xmm_temp4, xmm_temp0);
  __ pclmulqdq(xmm_temp4, xmm_temp1, 16);     // xmm4 holds a0*b1

  __ movdqu(xmm_temp5, xmm_temp0);
  __ pclmulqdq(xmm_temp5, xmm_temp1, 1);      // xmm5 holds a1*b0
  __ movdqu(xmm_temp6, xmm_temp0);
  __ pclmulqdq(xmm_temp6, xmm_temp1, 17);     // xmm6 holds a1*b1

  __ pxor(xmm_temp4, xmm_temp5);      // xmm4 holds a0*b1 + a1*b0

  __ movdqu(xmm_temp5, xmm_temp4);    // move the contents of xmm4 to xmm5
  __ psrldq(xmm_temp4, 8);    // shift by xmm4 64 bits to the right
  __ pslldq(xmm_temp5, 8);    // shift by xmm5 64 bits to the left
  __ pxor(xmm_temp3, xmm_temp5);
  __ pxor(xmm_temp6, xmm_temp4);      // Register pair <xmm6:xmm3> holds the result
                                      // of the carry-less multiplication of
                                      // xmm0 by xmm1.

  // We shift the result of the multiplication by one bit position
  // to the left to cope for the fact that the bits are reversed.
  __ movdqu(xmm_temp7, xmm_temp3);
  __ movdqu(xmm_temp8, xmm_temp6);
  __ pslld(xmm_temp3, 1);
  __ pslld(xmm_temp6, 1);
  __ psrld(xmm_temp7, 31);
  __ psrld(xmm_temp8, 31);
  __ movdqu(xmm_temp9, xmm_temp7);
  __ pslldq(xmm_temp8, 4);
  __ pslldq(xmm_temp7, 4);
  __ psrldq(xmm_temp9, 12);
  __ por(xmm_temp3, xmm_temp7);
  __ por(xmm_temp6, xmm_temp8);
  __ por(xmm_temp6, xmm_temp9);

  //
  // First phase of the reduction
  //
  // Move xmm3 into xmm7, xmm8, xmm9 in order to perform the shifts
  // independently.
  __ movdqu(xmm_temp7, xmm_temp3);
  __ movdqu(xmm_temp8, xmm_temp3);
  __ movdqu(xmm_temp9, xmm_temp3);
  __ pslld(xmm_temp7, 31);    // packed right shift shifting << 31
  __ pslld(xmm_temp8, 30);    // packed right shift shifting << 30
  __ pslld(xmm_temp9, 25);    // packed right shift shifting << 25
  __ pxor(xmm_temp7, xmm_temp8);      // xor the shifted versions
  __ pxor(xmm_temp7, xmm_temp9);
  __ movdqu(xmm_temp8, xmm_temp7);
  __ pslldq(xmm_temp7, 12);
  __ psrldq(xmm_temp8, 4);
  __ pxor(xmm_temp3, xmm_temp7);      // first phase of the reduction complete

  //
  // Second phase of the reduction
  //
  // Make 3 copies of xmm3 in xmm2, xmm4, xmm5 for doing these
  // shift operations.
  __ movdqu(xmm_temp2, xmm_temp3);
  __ movdqu(xmm_temp4, xmm_temp3);
  __ movdqu(xmm_temp5, xmm_temp3);
  __ psrld(xmm_temp2, 1);     // packed left shifting >> 1
  __ psrld(xmm_temp4, 2);     // packed left shifting >> 2
  __ psrld(xmm_temp5, 7);     // packed left shifting >> 7
  __ pxor(xmm_temp2, xmm_temp4);      // xor the shifted versions
  __ pxor(xmm_temp2, xmm_temp5);
  __ pxor(xmm_temp2, xmm_temp8);
  __ pxor(xmm_temp3, xmm_temp2);
  __ pxor(xmm_temp6, xmm_temp3);      // the result is in xmm6

  __ decrement(blocks);
  __ jcc(Assembler::zero, L_exit);
  __ movdqu(xmm_temp0, xmm_temp6);
  __ addptr(data, 16);
  __ jmp(L_ghash_loop);

  __ BIND(L_exit);
  __ pshufb(xmm_temp6, xmm_temp10);          // Byte swap 16-byte result
  __ movdqu(Address(state, 0), xmm_temp6);   // store the result
  __ leave();
  __ ret(0);

  return start;
}

address StubGenerator::base64_shuffle_addr() {
  __ align64();
  StubCodeMark mark(this, "StubRoutines", "shuffle_base64");
  address start = __ pc();

  assert(((unsigned long long)start & 0x3f) == 0,
         "Alignment problem (0x%08llx)", (unsigned long long)start);
  __ emit_data64(0x0405030401020001, relocInfo::none);
  __ emit_data64(0x0a0b090a07080607, relocInfo::none);
  __ emit_data64(0x10110f100d0e0c0d, relocInfo::none);
  __ emit_data64(0x1617151613141213, relocInfo::none);
  __ emit_data64(0x1c1d1b1c191a1819, relocInfo::none);
  __ emit_data64(0x222321221f201e1f, relocInfo::none);
  __ emit_data64(0x2829272825262425, relocInfo::none);
  __ emit_data64(0x2e2f2d2e2b2c2a2b, relocInfo::none);

  return start;
}

address StubGenerator::base64_avx2_shuffle_addr() {
  __ align32();
  StubCodeMark mark(this, "StubRoutines", "avx2_shuffle_base64");
  address start = __ pc();

  __ emit_data64(0x0809070805060405, relocInfo::none);
  __ emit_data64(0x0e0f0d0e0b0c0a0b, relocInfo::none);
  __ emit_data64(0x0405030401020001, relocInfo::none);
  __ emit_data64(0x0a0b090a07080607, relocInfo::none);

  return start;
}

address StubGenerator::base64_avx2_input_mask_addr() {
  __ align32();
  StubCodeMark mark(this, "StubRoutines", "avx2_input_mask_base64");
  address start = __ pc();

  __ emit_data64(0x8000000000000000, relocInfo::none);
  __ emit_data64(0x8000000080000000, relocInfo::none);
  __ emit_data64(0x8000000080000000, relocInfo::none);
  __ emit_data64(0x8000000080000000, relocInfo::none);
>>>>>>> 5757e212

  return start;
}

<<<<<<< HEAD
// Polynomial x^128+x^127+x^126+x^121+1
address StubGenerator::ghash_polynomial_addr() {
  __ align(CodeEntryAlignment);
  StubCodeMark mark(this, "StubRoutines", "_ghash_poly_addr");
  address start = __ pc();

  __ emit_data64(0x0000000000000001, relocInfo::none);
  __ emit_data64(0xc200000000000000, relocInfo::none);

  return start;
}

address StubGenerator::ghash_shufflemask_addr() {
  __ align(CodeEntryAlignment);
  StubCodeMark mark(this, "StubRoutines", "_ghash_shuffmask_addr");
  address start = __ pc();

  __ emit_data64(0x0f0f0f0f0f0f0f0f, relocInfo::none);
  __ emit_data64(0x0f0f0f0f0f0f0f0f, relocInfo::none);

  return start;
}

// Ghash single and multi block operations using AVX instructions
address StubGenerator::generate_avx_ghash_processBlocks() {
  __ align(CodeEntryAlignment);

  StubCodeMark mark(this, "StubRoutines", "ghash_processBlocks");
  address start = __ pc();

  // arguments
  const Register state = c_rarg0;
  const Register htbl = c_rarg1;
  const Register data = c_rarg2;
  const Register blocks = c_rarg3;
  __ enter();
 // Save state before entering routine
  __ avx_ghash(state, htbl, data, blocks);
  __ leave(); // required for proper stackwalking of RuntimeStub frame
  __ ret(0);

  return start;
}

// byte swap x86 long
address StubGenerator::generate_ghash_long_swap_mask() {
  __ align(CodeEntryAlignment);
  StubCodeMark mark(this, "StubRoutines", "ghash_long_swap_mask");
  address start = __ pc();

  __ emit_data64(0x0f0e0d0c0b0a0908, relocInfo::none );
  __ emit_data64(0x0706050403020100, relocInfo::none );

return start;
}

// byte swap x86 byte array
address StubGenerator::generate_ghash_byte_swap_mask() {
  __ align(CodeEntryAlignment);
  StubCodeMark mark(this, "StubRoutines", "ghash_byte_swap_mask");
  address start = __ pc();

  __ emit_data64(0x08090a0b0c0d0e0f, relocInfo::none );
  __ emit_data64(0x0001020304050607, relocInfo::none );

return start;
}

/* Single and multi-block ghash operations */
address StubGenerator::generate_ghash_processBlocks() {
  __ align(CodeEntryAlignment);
  Label L_ghash_loop, L_exit;
  StubCodeMark mark(this, "StubRoutines", "ghash_processBlocks");
  address start = __ pc();

  const Register state        = c_rarg0;
  const Register subkeyH      = c_rarg1;
  const Register data         = c_rarg2;
  const Register blocks       = c_rarg3;

  const XMMRegister xmm_temp0 = xmm0;
  const XMMRegister xmm_temp1 = xmm1;
  const XMMRegister xmm_temp2 = xmm2;
  const XMMRegister xmm_temp3 = xmm3;
  const XMMRegister xmm_temp4 = xmm4;
  const XMMRegister xmm_temp5 = xmm5;
  const XMMRegister xmm_temp6 = xmm6;
  const XMMRegister xmm_temp7 = xmm7;
  const XMMRegister xmm_temp8 = xmm8;
  const XMMRegister xmm_temp9 = xmm9;
  const XMMRegister xmm_temp10 = xmm10;

  __ enter();

  __ movdqu(xmm_temp10, ExternalAddress(StubRoutines::x86::ghash_long_swap_mask_addr()));

  __ movdqu(xmm_temp0, Address(state, 0));
  __ pshufb(xmm_temp0, xmm_temp10);


  __ BIND(L_ghash_loop);
  __ movdqu(xmm_temp2, Address(data, 0));
  __ pshufb(xmm_temp2, ExternalAddress(StubRoutines::x86::ghash_byte_swap_mask_addr()));

  __ movdqu(xmm_temp1, Address(subkeyH, 0));
  __ pshufb(xmm_temp1, xmm_temp10);

  __ pxor(xmm_temp0, xmm_temp2);

  //
  // Multiply with the hash key
  //
  __ movdqu(xmm_temp3, xmm_temp0);
  __ pclmulqdq(xmm_temp3, xmm_temp1, 0);      // xmm3 holds a0*b0
  __ movdqu(xmm_temp4, xmm_temp0);
  __ pclmulqdq(xmm_temp4, xmm_temp1, 16);     // xmm4 holds a0*b1

  __ movdqu(xmm_temp5, xmm_temp0);
  __ pclmulqdq(xmm_temp5, xmm_temp1, 1);      // xmm5 holds a1*b0
  __ movdqu(xmm_temp6, xmm_temp0);
  __ pclmulqdq(xmm_temp6, xmm_temp1, 17);     // xmm6 holds a1*b1

  __ pxor(xmm_temp4, xmm_temp5);      // xmm4 holds a0*b1 + a1*b0

  __ movdqu(xmm_temp5, xmm_temp4);    // move the contents of xmm4 to xmm5
  __ psrldq(xmm_temp4, 8);    // shift by xmm4 64 bits to the right
  __ pslldq(xmm_temp5, 8);    // shift by xmm5 64 bits to the left
  __ pxor(xmm_temp3, xmm_temp5);
  __ pxor(xmm_temp6, xmm_temp4);      // Register pair <xmm6:xmm3> holds the result
                                      // of the carry-less multiplication of
                                      // xmm0 by xmm1.

  // We shift the result of the multiplication by one bit position
  // to the left to cope for the fact that the bits are reversed.
  __ movdqu(xmm_temp7, xmm_temp3);
  __ movdqu(xmm_temp8, xmm_temp6);
  __ pslld(xmm_temp3, 1);
  __ pslld(xmm_temp6, 1);
  __ psrld(xmm_temp7, 31);
  __ psrld(xmm_temp8, 31);
  __ movdqu(xmm_temp9, xmm_temp7);
  __ pslldq(xmm_temp8, 4);
  __ pslldq(xmm_temp7, 4);
  __ psrldq(xmm_temp9, 12);
  __ por(xmm_temp3, xmm_temp7);
  __ por(xmm_temp6, xmm_temp8);
  __ por(xmm_temp6, xmm_temp9);

  //
  // First phase of the reduction
  //
  // Move xmm3 into xmm7, xmm8, xmm9 in order to perform the shifts
  // independently.
  __ movdqu(xmm_temp7, xmm_temp3);
  __ movdqu(xmm_temp8, xmm_temp3);
  __ movdqu(xmm_temp9, xmm_temp3);
  __ pslld(xmm_temp7, 31);    // packed right shift shifting << 31
  __ pslld(xmm_temp8, 30);    // packed right shift shifting << 30
  __ pslld(xmm_temp9, 25);    // packed right shift shifting << 25
  __ pxor(xmm_temp7, xmm_temp8);      // xor the shifted versions
  __ pxor(xmm_temp7, xmm_temp9);
  __ movdqu(xmm_temp8, xmm_temp7);
  __ pslldq(xmm_temp7, 12);
  __ psrldq(xmm_temp8, 4);
  __ pxor(xmm_temp3, xmm_temp7);      // first phase of the reduction complete

  //
  // Second phase of the reduction
  //
  // Make 3 copies of xmm3 in xmm2, xmm4, xmm5 for doing these
  // shift operations.
  __ movdqu(xmm_temp2, xmm_temp3);
  __ movdqu(xmm_temp4, xmm_temp3);
  __ movdqu(xmm_temp5, xmm_temp3);
  __ psrld(xmm_temp2, 1);     // packed left shifting >> 1
  __ psrld(xmm_temp4, 2);     // packed left shifting >> 2
  __ psrld(xmm_temp5, 7);     // packed left shifting >> 7
  __ pxor(xmm_temp2, xmm_temp4);      // xor the shifted versions
  __ pxor(xmm_temp2, xmm_temp5);
  __ pxor(xmm_temp2, xmm_temp8);
  __ pxor(xmm_temp3, xmm_temp2);
  __ pxor(xmm_temp6, xmm_temp3);      // the result is in xmm6

  __ decrement(blocks);
  __ jcc(Assembler::zero, L_exit);
  __ movdqu(xmm_temp0, xmm_temp6);
  __ addptr(data, 16);
  __ jmp(L_ghash_loop);

  __ BIND(L_exit);
  __ pshufb(xmm_temp6, xmm_temp10);          // Byte swap 16-byte result
  __ movdqu(Address(state, 0), xmm_temp6);   // store the result
  __ leave();
  __ ret(0);

  return start;
}

address StubGenerator::base64_shuffle_addr() {
  __ align64();
  StubCodeMark mark(this, "StubRoutines", "shuffle_base64");
  address start = __ pc();

  assert(((unsigned long long)start & 0x3f) == 0,
         "Alignment problem (0x%08llx)", (unsigned long long)start);
  __ emit_data64(0x0405030401020001, relocInfo::none);
  __ emit_data64(0x0a0b090a07080607, relocInfo::none);
  __ emit_data64(0x10110f100d0e0c0d, relocInfo::none);
  __ emit_data64(0x1617151613141213, relocInfo::none);
  __ emit_data64(0x1c1d1b1c191a1819, relocInfo::none);
  __ emit_data64(0x222321221f201e1f, relocInfo::none);
  __ emit_data64(0x2829272825262425, relocInfo::none);
  __ emit_data64(0x2e2f2d2e2b2c2a2b, relocInfo::none);

  return start;
}

address StubGenerator::base64_avx2_shuffle_addr() {
  __ align32();
  StubCodeMark mark(this, "StubRoutines", "avx2_shuffle_base64");
  address start = __ pc();

  __ emit_data64(0x0809070805060405, relocInfo::none);
  __ emit_data64(0x0e0f0d0e0b0c0a0b, relocInfo::none);
  __ emit_data64(0x0405030401020001, relocInfo::none);
  __ emit_data64(0x0a0b090a07080607, relocInfo::none);

  return start;
}

address StubGenerator::base64_avx2_input_mask_addr() {
  __ align32();
  StubCodeMark mark(this, "StubRoutines", "avx2_input_mask_base64");
  address start = __ pc();

  __ emit_data64(0x8000000000000000, relocInfo::none);
  __ emit_data64(0x8000000080000000, relocInfo::none);
  __ emit_data64(0x8000000080000000, relocInfo::none);
  __ emit_data64(0x8000000080000000, relocInfo::none);

  return start;
}

address StubGenerator::base64_avx2_lut_addr() {
  __ align32();
  StubCodeMark mark(this, "StubRoutines", "avx2_lut_base64");
  address start = __ pc();

  __ emit_data64(0xfcfcfcfcfcfc4741, relocInfo::none);
  __ emit_data64(0x0000f0edfcfcfcfc, relocInfo::none);
  __ emit_data64(0xfcfcfcfcfcfc4741, relocInfo::none);
  __ emit_data64(0x0000f0edfcfcfcfc, relocInfo::none);

  // URL LUT
  __ emit_data64(0xfcfcfcfcfcfc4741, relocInfo::none);
  __ emit_data64(0x000020effcfcfcfc, relocInfo::none);
  __ emit_data64(0xfcfcfcfcfcfc4741, relocInfo::none);
  __ emit_data64(0x000020effcfcfcfc, relocInfo::none);

  return start;
}

address StubGenerator::base64_encoding_table_addr() {
  __ align64();
  StubCodeMark mark(this, "StubRoutines", "encoding_table_base64");
  address start = __ pc();

  assert(((unsigned long long)start & 0x3f) == 0, "Alignment problem (0x%08llx)", (unsigned long long)start);
  __ emit_data64(0x4847464544434241, relocInfo::none);
  __ emit_data64(0x504f4e4d4c4b4a49, relocInfo::none);
  __ emit_data64(0x5857565554535251, relocInfo::none);
  __ emit_data64(0x6665646362615a59, relocInfo::none);
  __ emit_data64(0x6e6d6c6b6a696867, relocInfo::none);
  __ emit_data64(0x767574737271706f, relocInfo::none);
  __ emit_data64(0x333231307a797877, relocInfo::none);
  __ emit_data64(0x2f2b393837363534, relocInfo::none);

  // URL table
  __ emit_data64(0x4847464544434241, relocInfo::none);
  __ emit_data64(0x504f4e4d4c4b4a49, relocInfo::none);
  __ emit_data64(0x5857565554535251, relocInfo::none);
  __ emit_data64(0x6665646362615a59, relocInfo::none);
  __ emit_data64(0x6e6d6c6b6a696867, relocInfo::none);
  __ emit_data64(0x767574737271706f, relocInfo::none);
  __ emit_data64(0x333231307a797877, relocInfo::none);
  __ emit_data64(0x5f2d393837363534, relocInfo::none);

  return start;
}

// Code for generating Base64 encoding.
// Intrinsic function prototype in Base64.java:
// private void encodeBlock(byte[] src, int sp, int sl, byte[] dst, int dp,
// boolean isURL) {
address StubGenerator::generate_base64_encodeBlock()
{
  __ align(CodeEntryAlignment);
  StubCodeMark mark(this, "StubRoutines", "implEncode");
  address start = __ pc();

  __ enter();

  // Save callee-saved registers before using them
  __ push(r12);
  __ push(r13);
  __ push(r14);
  __ push(r15);

  // arguments
  const Register source = c_rarg0;       // Source Array
  const Register start_offset = c_rarg1; // start offset
  const Register end_offset = c_rarg2;   // end offset
  const Register dest = c_rarg3;   // destination array

#ifndef _WIN64
  const Register dp = c_rarg4;    // Position for writing to dest array
  const Register isURL = c_rarg5; // Base64 or URL character set
#else
  const Address dp_mem(rbp, 6 * wordSize); // length is on stack on Win64
  const Address isURL_mem(rbp, 7 * wordSize);
  const Register isURL = r10; // pick the volatile windows register
  const Register dp = r12;
  __ movl(dp, dp_mem);
  __ movl(isURL, isURL_mem);
#endif

  const Register length = r14;
  const Register encode_table = r13;
  Label L_process3, L_exit, L_processdata, L_vbmiLoop, L_not512, L_32byteLoop;

  // calculate length from offsets
  __ movl(length, end_offset);
  __ subl(length, start_offset);
  __ cmpl(length, 0);
  __ jcc(Assembler::lessEqual, L_exit);

  // Code for 512-bit VBMI encoding.  Encodes 48 input bytes into 64
  // output bytes. We read 64 input bytes and ignore the last 16, so be
  // sure not to read past the end of the input buffer.
  if (VM_Version::supports_avx512_vbmi()) {
    __ cmpl(length, 64); // Do not overrun input buffer.
    __ jcc(Assembler::below, L_not512);

    __ shll(isURL, 6); // index into decode table based on isURL
    __ lea(encode_table, ExternalAddress(StubRoutines::x86::base64_encoding_table_addr()));
    __ addptr(encode_table, isURL);
    __ shrl(isURL, 6); // restore isURL

    __ mov64(rax, 0x3036242a1016040aull); // Shifts
    __ evmovdquq(xmm3, ExternalAddress(StubRoutines::x86::base64_shuffle_addr()), Assembler::AVX_512bit, r15);
    __ evmovdquq(xmm2, Address(encode_table, 0), Assembler::AVX_512bit);
    __ evpbroadcastq(xmm1, rax, Assembler::AVX_512bit);

    __ align32();
    __ BIND(L_vbmiLoop);

    __ vpermb(xmm0, xmm3, Address(source, start_offset), Assembler::AVX_512bit);
    __ subl(length, 48);

    // Put the input bytes into the proper lanes for writing, then
    // encode them.
    __ evpmultishiftqb(xmm0, xmm1, xmm0, Assembler::AVX_512bit);
    __ vpermb(xmm0, xmm0, xmm2, Assembler::AVX_512bit);

    // Write to destination
    __ evmovdquq(Address(dest, dp), xmm0, Assembler::AVX_512bit);

    __ addptr(dest, 64);
    __ addptr(source, 48);
    __ cmpl(length, 64);
    __ jcc(Assembler::aboveEqual, L_vbmiLoop);

    __ vzeroupper();
  }

  __ BIND(L_not512);
  if (VM_Version::supports_avx2()
      && VM_Version::supports_avx512vlbw()) {
    /*
    ** This AVX2 encoder is based off the paper at:
    **      https://dl.acm.org/doi/10.1145/3132709
    **
    ** We use AVX2 SIMD instructions to encode 24 bytes into 32
    ** output bytes.
    **
    */
    // Lengths under 32 bytes are done with scalar routine
    __ cmpl(length, 31);
    __ jcc(Assembler::belowEqual, L_process3);

    // Set up supporting constant table data
    __ vmovdqu(xmm9, ExternalAddress(StubRoutines::x86::base64_avx2_shuffle_addr()), rax);
    // 6-bit mask for 2nd and 4th (and multiples) 6-bit values
    __ movl(rax, 0x0fc0fc00);
    __ vmovdqu(xmm1, ExternalAddress(StubRoutines::x86::base64_avx2_input_mask_addr()), rax);
    __ evpbroadcastd(xmm8, rax, Assembler::AVX_256bit);

    // Multiplication constant for "shifting" right by 6 and 10
    // bits
    __ movl(rax, 0x04000040);

    __ subl(length, 24);
    __ evpbroadcastd(xmm7, rax, Assembler::AVX_256bit);

    // For the first load, we mask off reading of the first 4
    // bytes into the register. This is so we can get 4 3-byte
    // chunks into each lane of the register, avoiding having to
    // handle end conditions.  We then shuffle these bytes into a
    // specific order so that manipulation is easier.
    //
    // The initial read loads the XMM register like this:
    //
    // Lower 128-bit lane:
    // +----+----+----+----+----+----+----+----+----+----+----+----+----+----+----+----+
    // | XX | XX | XX | XX | A0 | A1 | A2 | B0 | B1 | B2 | C0 | C1
    // | C2 | D0 | D1 | D2 |
    // +----+----+----+----+----+----+----+----+----+----+----+----+----+----+----+----+
    //
    // Upper 128-bit lane:
    // +----+----+----+----+----+----+----+----+----+----+----+----+----+----+----+----+
    // | E0 | E1 | E2 | F0 | F1 | F2 | G0 | G1 | G2 | H0 | H1 | H2
    // | XX | XX | XX | XX |
    // +----+----+----+----+----+----+----+----+----+----+----+----+----+----+----+----+
    //
    // Where A0 is the first input byte, B0 is the fourth, etc.
    // The alphabetical significance denotes the 3 bytes to be
    // consumed and encoded into 4 bytes.
    //
    // We then shuffle the register so each 32-bit word contains
    // the sequence:
    //    A1 A0 A2 A1, B1, B0, B2, B1, etc.
    // Each of these byte sequences are then manipulated into 4
    // 6-bit values ready for encoding.
    //
    // If we focus on one set of 3-byte chunks, changing the
    // nomenclature such that A0 => a, A1 => b, and A2 => c, we
    // shuffle such that each 24-bit chunk contains:
    //
    // b7 b6 b5 b4 b3 b2 b1 b0 | a7 a6 a5 a4 a3 a2 a1 a0 | c7 c6
    // c5 c4 c3 c2 c1 c0 | b7 b6 b5 b4 b3 b2 b1 b0
    // Explain this step.
    // b3 b2 b1 b0 c5 c4 c3 c2 | c1 c0 d5 d4 d3 d2 d1 d0 | a5 a4
    // a3 a2 a1 a0 b5 b4 | b3 b2 b1 b0 c5 c4 c3 c2
    //
    // W first and off all but bits 4-9 and 16-21 (c5..c0 and
    // a5..a0) and shift them using a vector multiplication
    // operation (vpmulhuw) which effectively shifts c right by 6
    // bits and a right by 10 bits.  We similarly mask bits 10-15
    // (d5..d0) and 22-27 (b5..b0) and shift them left by 8 and 4
    // bits respectively.  This is done using vpmullw.  We end up
    // with 4 6-bit values, thus splitting the 3 input bytes,
    // ready for encoding:
    //    0 0 d5..d0 0 0 c5..c0 0 0 b5..b0 0 0 a5..a0
    //
    // For translation, we recognize that there are 5 distinct
    // ranges of legal Base64 characters as below:
    //
    //   +-------------+-------------+------------+
    //   | 6-bit value | ASCII range |   offset   |
    //   +-------------+-------------+------------+
    //   |    0..25    |    A..Z     |     65     |
    //   |   26..51    |    a..z     |     71     |
    //   |   52..61    |    0..9     |     -4     |
    //   |     62      |   + or -    | -19 or -17 |
    //   |     63      |   / or _    | -16 or 32  |
    //   +-------------+-------------+------------+
    //
    // We note that vpshufb does a parallel lookup in a
    // destination register using the lower 4 bits of bytes from a
    // source register.  If we use a saturated subtraction and
    // subtract 51 from each 6-bit value, bytes from [0,51]
    // saturate to 0, and [52,63] map to a range of [1,12].  We
    // distinguish the [0,25] and [26,51] ranges by assigning a
    // value of 13 for all 6-bit values less than 26.  We end up
    // with:
    //
    //   +-------------+-------------+------------+
    //   | 6-bit value |   Reduced   |   offset   |
    //   +-------------+-------------+------------+
    //   |    0..25    |     13      |     65     |
    //   |   26..51    |      0      |     71     |
    //   |   52..61    |    0..9     |     -4     |
    //   |     62      |     11      | -19 or -17 |
    //   |     63      |     12      | -16 or 32  |
    //   +-------------+-------------+------------+
    //
    // We then use a final vpshufb to add the appropriate offset,
    // translating the bytes.
    //
    // Load input bytes - only 28 bytes.  Mask the first load to
    // not load into the full register.
    __ vpmaskmovd(xmm1, xmm1, Address(source, start_offset, Address::times_1, -4), Assembler::AVX_256bit);

    // Move 3-byte chunks of input (12 bytes) into 16 bytes,
    // ordering by:
    //   1, 0, 2, 1; 4, 3, 5, 4; etc.  This groups 6-bit chunks
    //   for easy masking
    __ vpshufb(xmm1, xmm1, xmm9, Assembler::AVX_256bit);

    __ addl(start_offset, 24);

    // Load masking register for first and third (and multiples)
    // 6-bit values.
    __ movl(rax, 0x003f03f0);
    __ evpbroadcastd(xmm6, rax, Assembler::AVX_256bit);
    // Multiplication constant for "shifting" left by 4 and 8 bits
    __ movl(rax, 0x01000010);
    __ evpbroadcastd(xmm5, rax, Assembler::AVX_256bit);

    // Isolate 6-bit chunks of interest
    __ vpand(xmm0, xmm8, xmm1, Assembler::AVX_256bit);

    // Load constants for encoding
    __ movl(rax, 0x19191919);
    __ evpbroadcastd(xmm3, rax, Assembler::AVX_256bit);
    __ movl(rax, 0x33333333);
    __ evpbroadcastd(xmm4, rax, Assembler::AVX_256bit);

    // Shift output bytes 0 and 2 into proper lanes
    __ vpmulhuw(xmm2, xmm0, xmm7, Assembler::AVX_256bit);

    // Mask and shift output bytes 1 and 3 into proper lanes and
    // combine
    __ vpand(xmm0, xmm6, xmm1, Assembler::AVX_256bit);
    __ vpmullw(xmm0, xmm5, xmm0, Assembler::AVX_256bit);
    __ vpor(xmm0, xmm0, xmm2, Assembler::AVX_256bit);

    // Find out which are 0..25.  This indicates which input
    // values fall in the range of 'A'-'Z', which require an
    // additional offset (see comments above)
    __ vpcmpgtb(xmm2, xmm0, xmm3, Assembler::AVX_256bit);
    __ vpsubusb(xmm1, xmm0, xmm4, Assembler::AVX_256bit);
    __ vpsubb(xmm1, xmm1, xmm2, Assembler::AVX_256bit);

    // Load the proper lookup table
    __ lea(r11, ExternalAddress(StubRoutines::x86::base64_avx2_lut_addr()));
    __ movl(r15, isURL);
    __ shll(r15, 5);
    __ vmovdqu(xmm2, Address(r11, r15));

    // Shuffle the offsets based on the range calculation done
    // above. This allows us to add the correct offset to the
    // 6-bit value corresponding to the range documented above.
    __ vpshufb(xmm1, xmm2, xmm1, Assembler::AVX_256bit);
    __ vpaddb(xmm0, xmm1, xmm0, Assembler::AVX_256bit);

    // Store the encoded bytes
    __ vmovdqu(Address(dest, dp), xmm0);
    __ addl(dp, 32);

    __ cmpl(length, 31);
    __ jcc(Assembler::belowEqual, L_process3);

    __ align32();
    __ BIND(L_32byteLoop);

    // Get next 32 bytes
    __ vmovdqu(xmm1, Address(source, start_offset, Address::times_1, -4));

    __ subl(length, 24);
    __ addl(start_offset, 24);

    // This logic is identical to the above, with only constant
    // register loads removed.  Shuffle the input, mask off 6-bit
    // chunks, shift them into place, then add the offset to
    // encode.
    __ vpshufb(xmm1, xmm1, xmm9, Assembler::AVX_256bit);

    __ vpand(xmm0, xmm8, xmm1, Assembler::AVX_256bit);
    __ vpmulhuw(xmm10, xmm0, xmm7, Assembler::AVX_256bit);
    __ vpand(xmm0, xmm6, xmm1, Assembler::AVX_256bit);
    __ vpmullw(xmm0, xmm5, xmm0, Assembler::AVX_256bit);
    __ vpor(xmm0, xmm0, xmm10, Assembler::AVX_256bit);
    __ vpcmpgtb(xmm10, xmm0, xmm3, Assembler::AVX_256bit);
    __ vpsubusb(xmm1, xmm0, xmm4, Assembler::AVX_256bit);
    __ vpsubb(xmm1, xmm1, xmm10, Assembler::AVX_256bit);
    __ vpshufb(xmm1, xmm2, xmm1, Assembler::AVX_256bit);
    __ vpaddb(xmm0, xmm1, xmm0, Assembler::AVX_256bit);

    // Store the encoded bytes
    __ vmovdqu(Address(dest, dp), xmm0);
    __ addl(dp, 32);

    __ cmpl(length, 31);
    __ jcc(Assembler::above, L_32byteLoop);

    __ BIND(L_process3);
    __ vzeroupper();
  } else {
    __ BIND(L_process3);
  }

  __ cmpl(length, 3);
  __ jcc(Assembler::below, L_exit);

  // Load the encoding table based on isURL
  __ lea(r11, ExternalAddress(StubRoutines::x86::base64_encoding_table_addr()));
  __ movl(r15, isURL);
  __ shll(r15, 6);
  __ addptr(r11, r15);

  __ BIND(L_processdata);

  // Load 3 bytes
  __ load_unsigned_byte(r15, Address(source, start_offset));
  __ load_unsigned_byte(r10, Address(source, start_offset, Address::times_1, 1));
  __ load_unsigned_byte(r13, Address(source, start_offset, Address::times_1, 2));

  // Build a 32-bit word with bytes 1, 2, 0, 1
  __ movl(rax, r10);
  __ shll(r10, 24);
  __ orl(rax, r10);

  __ subl(length, 3);

  __ shll(r15, 8);
  __ shll(r13, 16);
  __ orl(rax, r15);

  __ addl(start_offset, 3);

  __ orl(rax, r13);
  // At this point, rax contains | byte1 | byte2 | byte0 | byte1
  // r13 has byte2 << 16 - need low-order 6 bits to translate.
  // This translated byte is the fourth output byte.
  __ shrl(r13, 16);
  __ andl(r13, 0x3f);

  // The high-order 6 bits of r15 (byte0) is translated.
  // The translated byte is the first output byte.
  __ shrl(r15, 10);

  __ load_unsigned_byte(r13, Address(r11, r13));
  __ load_unsigned_byte(r15, Address(r11, r15));

  __ movb(Address(dest, dp, Address::times_1, 3), r13);

  // Extract high-order 4 bits of byte1 and low-order 2 bits of byte0.
  // This translated byte is the second output byte.
  __ shrl(rax, 4);
  __ movl(r10, rax);
  __ andl(rax, 0x3f);

  __ movb(Address(dest, dp, Address::times_1, 0), r15);

  __ load_unsigned_byte(rax, Address(r11, rax));

  // Extract low-order 2 bits of byte1 and high-order 4 bits of byte2.
  // This translated byte is the third output byte.
  __ shrl(r10, 18);
  __ andl(r10, 0x3f);

  __ load_unsigned_byte(r10, Address(r11, r10));

  __ movb(Address(dest, dp, Address::times_1, 1), rax);
  __ movb(Address(dest, dp, Address::times_1, 2), r10);

  __ addl(dp, 4);
  __ cmpl(length, 3);
  __ jcc(Assembler::aboveEqual, L_processdata);

  __ BIND(L_exit);
  __ pop(r15);
  __ pop(r14);
  __ pop(r13);
  __ pop(r12);
  __ leave();
  __ ret(0);
=======
address StubGenerator::base64_avx2_lut_addr() {
  __ align32();
  StubCodeMark mark(this, "StubRoutines", "avx2_lut_base64");
  address start = __ pc();

  __ emit_data64(0xfcfcfcfcfcfc4741, relocInfo::none);
  __ emit_data64(0x0000f0edfcfcfcfc, relocInfo::none);
  __ emit_data64(0xfcfcfcfcfcfc4741, relocInfo::none);
  __ emit_data64(0x0000f0edfcfcfcfc, relocInfo::none);

  // URL LUT
  __ emit_data64(0xfcfcfcfcfcfc4741, relocInfo::none);
  __ emit_data64(0x000020effcfcfcfc, relocInfo::none);
  __ emit_data64(0xfcfcfcfcfcfc4741, relocInfo::none);
  __ emit_data64(0x000020effcfcfcfc, relocInfo::none);

  return start;
}

address StubGenerator::base64_encoding_table_addr() {
  __ align64();
  StubCodeMark mark(this, "StubRoutines", "encoding_table_base64");
  address start = __ pc();

  assert(((unsigned long long)start & 0x3f) == 0, "Alignment problem (0x%08llx)", (unsigned long long)start);
  __ emit_data64(0x4847464544434241, relocInfo::none);
  __ emit_data64(0x504f4e4d4c4b4a49, relocInfo::none);
  __ emit_data64(0x5857565554535251, relocInfo::none);
  __ emit_data64(0x6665646362615a59, relocInfo::none);
  __ emit_data64(0x6e6d6c6b6a696867, relocInfo::none);
  __ emit_data64(0x767574737271706f, relocInfo::none);
  __ emit_data64(0x333231307a797877, relocInfo::none);
  __ emit_data64(0x2f2b393837363534, relocInfo::none);

  // URL table
  __ emit_data64(0x4847464544434241, relocInfo::none);
  __ emit_data64(0x504f4e4d4c4b4a49, relocInfo::none);
  __ emit_data64(0x5857565554535251, relocInfo::none);
  __ emit_data64(0x6665646362615a59, relocInfo::none);
  __ emit_data64(0x6e6d6c6b6a696867, relocInfo::none);
  __ emit_data64(0x767574737271706f, relocInfo::none);
  __ emit_data64(0x333231307a797877, relocInfo::none);
  __ emit_data64(0x5f2d393837363534, relocInfo::none);

  return start;
}

// Code for generating Base64 encoding.
// Intrinsic function prototype in Base64.java:
// private void encodeBlock(byte[] src, int sp, int sl, byte[] dst, int dp,
// boolean isURL) {
address StubGenerator::generate_base64_encodeBlock()
{
  __ align(CodeEntryAlignment);
  StubCodeMark mark(this, "StubRoutines", "implEncode");
  address start = __ pc();

  __ enter();

  // Save callee-saved registers before using them
  __ push(r12);
  __ push(r13);
  __ push(r14);
  __ push(r15);

  // arguments
  const Register source = c_rarg0;       // Source Array
  const Register start_offset = c_rarg1; // start offset
  const Register end_offset = c_rarg2;   // end offset
  const Register dest = c_rarg3;   // destination array

#ifndef _WIN64
  const Register dp = c_rarg4;    // Position for writing to dest array
  const Register isURL = c_rarg5; // Base64 or URL character set
#else
  const Address dp_mem(rbp, 6 * wordSize); // length is on stack on Win64
  const Address isURL_mem(rbp, 7 * wordSize);
  const Register isURL = r10; // pick the volatile windows register
  const Register dp = r12;
  __ movl(dp, dp_mem);
  __ movl(isURL, isURL_mem);
#endif

  const Register length = r14;
  const Register encode_table = r13;
  Label L_process3, L_exit, L_processdata, L_vbmiLoop, L_not512, L_32byteLoop;

  // calculate length from offsets
  __ movl(length, end_offset);
  __ subl(length, start_offset);
  __ cmpl(length, 0);
  __ jcc(Assembler::lessEqual, L_exit);

  // Code for 512-bit VBMI encoding.  Encodes 48 input bytes into 64
  // output bytes. We read 64 input bytes and ignore the last 16, so be
  // sure not to read past the end of the input buffer.
  if (VM_Version::supports_avx512_vbmi()) {
    __ cmpl(length, 64); // Do not overrun input buffer.
    __ jcc(Assembler::below, L_not512);

    __ shll(isURL, 6); // index into decode table based on isURL
    __ lea(encode_table, ExternalAddress(StubRoutines::x86::base64_encoding_table_addr()));
    __ addptr(encode_table, isURL);
    __ shrl(isURL, 6); // restore isURL

    __ mov64(rax, 0x3036242a1016040aull); // Shifts
    __ evmovdquq(xmm3, ExternalAddress(StubRoutines::x86::base64_shuffle_addr()), Assembler::AVX_512bit, r15);
    __ evmovdquq(xmm2, Address(encode_table, 0), Assembler::AVX_512bit);
    __ evpbroadcastq(xmm1, rax, Assembler::AVX_512bit);

    __ align32();
    __ BIND(L_vbmiLoop);

    __ vpermb(xmm0, xmm3, Address(source, start_offset), Assembler::AVX_512bit);
    __ subl(length, 48);

    // Put the input bytes into the proper lanes for writing, then
    // encode them.
    __ evpmultishiftqb(xmm0, xmm1, xmm0, Assembler::AVX_512bit);
    __ vpermb(xmm0, xmm0, xmm2, Assembler::AVX_512bit);

    // Write to destination
    __ evmovdquq(Address(dest, dp), xmm0, Assembler::AVX_512bit);

    __ addptr(dest, 64);
    __ addptr(source, 48);
    __ cmpl(length, 64);
    __ jcc(Assembler::aboveEqual, L_vbmiLoop);

    __ vzeroupper();
  }

  __ BIND(L_not512);
  if (VM_Version::supports_avx2()
      && VM_Version::supports_avx512vlbw()) {
    /*
    ** This AVX2 encoder is based off the paper at:
    **      https://dl.acm.org/doi/10.1145/3132709
    **
    ** We use AVX2 SIMD instructions to encode 24 bytes into 32
    ** output bytes.
    **
    */
    // Lengths under 32 bytes are done with scalar routine
    __ cmpl(length, 31);
    __ jcc(Assembler::belowEqual, L_process3);

    // Set up supporting constant table data
    __ vmovdqu(xmm9, ExternalAddress(StubRoutines::x86::base64_avx2_shuffle_addr()), rax);
    // 6-bit mask for 2nd and 4th (and multiples) 6-bit values
    __ movl(rax, 0x0fc0fc00);
    __ vmovdqu(xmm1, ExternalAddress(StubRoutines::x86::base64_avx2_input_mask_addr()), rax);
    __ evpbroadcastd(xmm8, rax, Assembler::AVX_256bit);

    // Multiplication constant for "shifting" right by 6 and 10
    // bits
    __ movl(rax, 0x04000040);

    __ subl(length, 24);
    __ evpbroadcastd(xmm7, rax, Assembler::AVX_256bit);

    // For the first load, we mask off reading of the first 4
    // bytes into the register. This is so we can get 4 3-byte
    // chunks into each lane of the register, avoiding having to
    // handle end conditions.  We then shuffle these bytes into a
    // specific order so that manipulation is easier.
    //
    // The initial read loads the XMM register like this:
    //
    // Lower 128-bit lane:
    // +----+----+----+----+----+----+----+----+----+----+----+----+----+----+----+----+
    // | XX | XX | XX | XX | A0 | A1 | A2 | B0 | B1 | B2 | C0 | C1
    // | C2 | D0 | D1 | D2 |
    // +----+----+----+----+----+----+----+----+----+----+----+----+----+----+----+----+
    //
    // Upper 128-bit lane:
    // +----+----+----+----+----+----+----+----+----+----+----+----+----+----+----+----+
    // | E0 | E1 | E2 | F0 | F1 | F2 | G0 | G1 | G2 | H0 | H1 | H2
    // | XX | XX | XX | XX |
    // +----+----+----+----+----+----+----+----+----+----+----+----+----+----+----+----+
    //
    // Where A0 is the first input byte, B0 is the fourth, etc.
    // The alphabetical significance denotes the 3 bytes to be
    // consumed and encoded into 4 bytes.
    //
    // We then shuffle the register so each 32-bit word contains
    // the sequence:
    //    A1 A0 A2 A1, B1, B0, B2, B1, etc.
    // Each of these byte sequences are then manipulated into 4
    // 6-bit values ready for encoding.
    //
    // If we focus on one set of 3-byte chunks, changing the
    // nomenclature such that A0 => a, A1 => b, and A2 => c, we
    // shuffle such that each 24-bit chunk contains:
    //
    // b7 b6 b5 b4 b3 b2 b1 b0 | a7 a6 a5 a4 a3 a2 a1 a0 | c7 c6
    // c5 c4 c3 c2 c1 c0 | b7 b6 b5 b4 b3 b2 b1 b0
    // Explain this step.
    // b3 b2 b1 b0 c5 c4 c3 c2 | c1 c0 d5 d4 d3 d2 d1 d0 | a5 a4
    // a3 a2 a1 a0 b5 b4 | b3 b2 b1 b0 c5 c4 c3 c2
    //
    // W first and off all but bits 4-9 and 16-21 (c5..c0 and
    // a5..a0) and shift them using a vector multiplication
    // operation (vpmulhuw) which effectively shifts c right by 6
    // bits and a right by 10 bits.  We similarly mask bits 10-15
    // (d5..d0) and 22-27 (b5..b0) and shift them left by 8 and 4
    // bits respectively.  This is done using vpmullw.  We end up
    // with 4 6-bit values, thus splitting the 3 input bytes,
    // ready for encoding:
    //    0 0 d5..d0 0 0 c5..c0 0 0 b5..b0 0 0 a5..a0
    //
    // For translation, we recognize that there are 5 distinct
    // ranges of legal Base64 characters as below:
    //
    //   +-------------+-------------+------------+
    //   | 6-bit value | ASCII range |   offset   |
    //   +-------------+-------------+------------+
    //   |    0..25    |    A..Z     |     65     |
    //   |   26..51    |    a..z     |     71     |
    //   |   52..61    |    0..9     |     -4     |
    //   |     62      |   + or -    | -19 or -17 |
    //   |     63      |   / or _    | -16 or 32  |
    //   +-------------+-------------+------------+
    //
    // We note that vpshufb does a parallel lookup in a
    // destination register using the lower 4 bits of bytes from a
    // source register.  If we use a saturated subtraction and
    // subtract 51 from each 6-bit value, bytes from [0,51]
    // saturate to 0, and [52,63] map to a range of [1,12].  We
    // distinguish the [0,25] and [26,51] ranges by assigning a
    // value of 13 for all 6-bit values less than 26.  We end up
    // with:
    //
    //   +-------------+-------------+------------+
    //   | 6-bit value |   Reduced   |   offset   |
    //   +-------------+-------------+------------+
    //   |    0..25    |     13      |     65     |
    //   |   26..51    |      0      |     71     |
    //   |   52..61    |    0..9     |     -4     |
    //   |     62      |     11      | -19 or -17 |
    //   |     63      |     12      | -16 or 32  |
    //   +-------------+-------------+------------+
    //
    // We then use a final vpshufb to add the appropriate offset,
    // translating the bytes.
    //
    // Load input bytes - only 28 bytes.  Mask the first load to
    // not load into the full register.
    __ vpmaskmovd(xmm1, xmm1, Address(source, start_offset, Address::times_1, -4), Assembler::AVX_256bit);

    // Move 3-byte chunks of input (12 bytes) into 16 bytes,
    // ordering by:
    //   1, 0, 2, 1; 4, 3, 5, 4; etc.  This groups 6-bit chunks
    //   for easy masking
    __ vpshufb(xmm1, xmm1, xmm9, Assembler::AVX_256bit);

    __ addl(start_offset, 24);

    // Load masking register for first and third (and multiples)
    // 6-bit values.
    __ movl(rax, 0x003f03f0);
    __ evpbroadcastd(xmm6, rax, Assembler::AVX_256bit);
    // Multiplication constant for "shifting" left by 4 and 8 bits
    __ movl(rax, 0x01000010);
    __ evpbroadcastd(xmm5, rax, Assembler::AVX_256bit);

    // Isolate 6-bit chunks of interest
    __ vpand(xmm0, xmm8, xmm1, Assembler::AVX_256bit);

    // Load constants for encoding
    __ movl(rax, 0x19191919);
    __ evpbroadcastd(xmm3, rax, Assembler::AVX_256bit);
    __ movl(rax, 0x33333333);
    __ evpbroadcastd(xmm4, rax, Assembler::AVX_256bit);

    // Shift output bytes 0 and 2 into proper lanes
    __ vpmulhuw(xmm2, xmm0, xmm7, Assembler::AVX_256bit);

    // Mask and shift output bytes 1 and 3 into proper lanes and
    // combine
    __ vpand(xmm0, xmm6, xmm1, Assembler::AVX_256bit);
    __ vpmullw(xmm0, xmm5, xmm0, Assembler::AVX_256bit);
    __ vpor(xmm0, xmm0, xmm2, Assembler::AVX_256bit);

    // Find out which are 0..25.  This indicates which input
    // values fall in the range of 'A'-'Z', which require an
    // additional offset (see comments above)
    __ vpcmpgtb(xmm2, xmm0, xmm3, Assembler::AVX_256bit);
    __ vpsubusb(xmm1, xmm0, xmm4, Assembler::AVX_256bit);
    __ vpsubb(xmm1, xmm1, xmm2, Assembler::AVX_256bit);

    // Load the proper lookup table
    __ lea(r11, ExternalAddress(StubRoutines::x86::base64_avx2_lut_addr()));
    __ movl(r15, isURL);
    __ shll(r15, 5);
    __ vmovdqu(xmm2, Address(r11, r15));

    // Shuffle the offsets based on the range calculation done
    // above. This allows us to add the correct offset to the
    // 6-bit value corresponding to the range documented above.
    __ vpshufb(xmm1, xmm2, xmm1, Assembler::AVX_256bit);
    __ vpaddb(xmm0, xmm1, xmm0, Assembler::AVX_256bit);

    // Store the encoded bytes
    __ vmovdqu(Address(dest, dp), xmm0);
    __ addl(dp, 32);

    __ cmpl(length, 31);
    __ jcc(Assembler::belowEqual, L_process3);

    __ align32();
    __ BIND(L_32byteLoop);

    // Get next 32 bytes
    __ vmovdqu(xmm1, Address(source, start_offset, Address::times_1, -4));

    __ subl(length, 24);
    __ addl(start_offset, 24);

    // This logic is identical to the above, with only constant
    // register loads removed.  Shuffle the input, mask off 6-bit
    // chunks, shift them into place, then add the offset to
    // encode.
    __ vpshufb(xmm1, xmm1, xmm9, Assembler::AVX_256bit);

    __ vpand(xmm0, xmm8, xmm1, Assembler::AVX_256bit);
    __ vpmulhuw(xmm10, xmm0, xmm7, Assembler::AVX_256bit);
    __ vpand(xmm0, xmm6, xmm1, Assembler::AVX_256bit);
    __ vpmullw(xmm0, xmm5, xmm0, Assembler::AVX_256bit);
    __ vpor(xmm0, xmm0, xmm10, Assembler::AVX_256bit);
    __ vpcmpgtb(xmm10, xmm0, xmm3, Assembler::AVX_256bit);
    __ vpsubusb(xmm1, xmm0, xmm4, Assembler::AVX_256bit);
    __ vpsubb(xmm1, xmm1, xmm10, Assembler::AVX_256bit);
    __ vpshufb(xmm1, xmm2, xmm1, Assembler::AVX_256bit);
    __ vpaddb(xmm0, xmm1, xmm0, Assembler::AVX_256bit);

    // Store the encoded bytes
    __ vmovdqu(Address(dest, dp), xmm0);
    __ addl(dp, 32);

    __ cmpl(length, 31);
    __ jcc(Assembler::above, L_32byteLoop);

    __ BIND(L_process3);
    __ vzeroupper();
  } else {
    __ BIND(L_process3);
  }

  __ cmpl(length, 3);
  __ jcc(Assembler::below, L_exit);

  // Load the encoding table based on isURL
  __ lea(r11, ExternalAddress(StubRoutines::x86::base64_encoding_table_addr()));
  __ movl(r15, isURL);
  __ shll(r15, 6);
  __ addptr(r11, r15);

  __ BIND(L_processdata);

  // Load 3 bytes
  __ load_unsigned_byte(r15, Address(source, start_offset));
  __ load_unsigned_byte(r10, Address(source, start_offset, Address::times_1, 1));
  __ load_unsigned_byte(r13, Address(source, start_offset, Address::times_1, 2));

  // Build a 32-bit word with bytes 1, 2, 0, 1
  __ movl(rax, r10);
  __ shll(r10, 24);
  __ orl(rax, r10);

  __ subl(length, 3);

  __ shll(r15, 8);
  __ shll(r13, 16);
  __ orl(rax, r15);

  __ addl(start_offset, 3);

  __ orl(rax, r13);
  // At this point, rax contains | byte1 | byte2 | byte0 | byte1
  // r13 has byte2 << 16 - need low-order 6 bits to translate.
  // This translated byte is the fourth output byte.
  __ shrl(r13, 16);
  __ andl(r13, 0x3f);

  // The high-order 6 bits of r15 (byte0) is translated.
  // The translated byte is the first output byte.
  __ shrl(r15, 10);

  __ load_unsigned_byte(r13, Address(r11, r13));
  __ load_unsigned_byte(r15, Address(r11, r15));

  __ movb(Address(dest, dp, Address::times_1, 3), r13);

  // Extract high-order 4 bits of byte1 and low-order 2 bits of byte0.
  // This translated byte is the second output byte.
  __ shrl(rax, 4);
  __ movl(r10, rax);
  __ andl(rax, 0x3f);

  __ movb(Address(dest, dp, Address::times_1, 0), r15);

  __ load_unsigned_byte(rax, Address(r11, rax));

  // Extract low-order 2 bits of byte1 and high-order 4 bits of byte2.
  // This translated byte is the third output byte.
  __ shrl(r10, 18);
  __ andl(r10, 0x3f);

  __ load_unsigned_byte(r10, Address(r11, r10));

  __ movb(Address(dest, dp, Address::times_1, 1), rax);
  __ movb(Address(dest, dp, Address::times_1, 2), r10);

  __ addl(dp, 4);
  __ cmpl(length, 3);
  __ jcc(Assembler::aboveEqual, L_processdata);

  __ BIND(L_exit);
  __ pop(r15);
  __ pop(r14);
  __ pop(r13);
  __ pop(r12);
  __ leave();
  __ ret(0);

  return start;
}

// base64 AVX512vbmi tables
address StubGenerator::base64_vbmi_lookup_lo_addr() {
  __ align64();
  StubCodeMark mark(this, "StubRoutines", "lookup_lo_base64");
  address start = __ pc();

  assert(((unsigned long long)start & 0x3f) == 0,
         "Alignment problem (0x%08llx)", (unsigned long long)start);
  __ emit_data64(0x8080808080808080, relocInfo::none);
  __ emit_data64(0x8080808080808080, relocInfo::none);
  __ emit_data64(0x8080808080808080, relocInfo::none);
  __ emit_data64(0x8080808080808080, relocInfo::none);
  __ emit_data64(0x8080808080808080, relocInfo::none);
  __ emit_data64(0x3f8080803e808080, relocInfo::none);
  __ emit_data64(0x3b3a393837363534, relocInfo::none);
  __ emit_data64(0x8080808080803d3c, relocInfo::none);

  return start;
}

address StubGenerator::base64_vbmi_lookup_hi_addr() {
  __ align64();
  StubCodeMark mark(this, "StubRoutines", "lookup_hi_base64");
  address start = __ pc();

  assert(((unsigned long long)start & 0x3f) == 0,
         "Alignment problem (0x%08llx)", (unsigned long long)start);
  __ emit_data64(0x0605040302010080, relocInfo::none);
  __ emit_data64(0x0e0d0c0b0a090807, relocInfo::none);
  __ emit_data64(0x161514131211100f, relocInfo::none);
  __ emit_data64(0x8080808080191817, relocInfo::none);
  __ emit_data64(0x201f1e1d1c1b1a80, relocInfo::none);
  __ emit_data64(0x2827262524232221, relocInfo::none);
  __ emit_data64(0x302f2e2d2c2b2a29, relocInfo::none);
  __ emit_data64(0x8080808080333231, relocInfo::none);

  return start;
}
address StubGenerator::base64_vbmi_lookup_lo_url_addr() {
  __ align64();
  StubCodeMark mark(this, "StubRoutines", "lookup_lo_base64url");
  address start = __ pc();

  assert(((unsigned long long)start & 0x3f) == 0,
         "Alignment problem (0x%08llx)", (unsigned long long)start);
  __ emit_data64(0x8080808080808080, relocInfo::none);
  __ emit_data64(0x8080808080808080, relocInfo::none);
  __ emit_data64(0x8080808080808080, relocInfo::none);
  __ emit_data64(0x8080808080808080, relocInfo::none);
  __ emit_data64(0x8080808080808080, relocInfo::none);
  __ emit_data64(0x80803e8080808080, relocInfo::none);
  __ emit_data64(0x3b3a393837363534, relocInfo::none);
  __ emit_data64(0x8080808080803d3c, relocInfo::none);
>>>>>>> 5757e212

  return start;
}

<<<<<<< HEAD
// base64 AVX512vbmi tables
address StubGenerator::base64_vbmi_lookup_lo_addr() {
  __ align64();
  StubCodeMark mark(this, "StubRoutines", "lookup_lo_base64");
=======
address StubGenerator::base64_vbmi_lookup_hi_url_addr() {
  __ align64();
  StubCodeMark mark(this, "StubRoutines", "lookup_hi_base64url");
>>>>>>> 5757e212
  address start = __ pc();

  assert(((unsigned long long)start & 0x3f) == 0,
         "Alignment problem (0x%08llx)", (unsigned long long)start);
<<<<<<< HEAD
  __ emit_data64(0x8080808080808080, relocInfo::none);
  __ emit_data64(0x8080808080808080, relocInfo::none);
  __ emit_data64(0x8080808080808080, relocInfo::none);
  __ emit_data64(0x8080808080808080, relocInfo::none);
  __ emit_data64(0x8080808080808080, relocInfo::none);
  __ emit_data64(0x3f8080803e808080, relocInfo::none);
  __ emit_data64(0x3b3a393837363534, relocInfo::none);
  __ emit_data64(0x8080808080803d3c, relocInfo::none);
=======
  __ emit_data64(0x0605040302010080, relocInfo::none);
  __ emit_data64(0x0e0d0c0b0a090807, relocInfo::none);
  __ emit_data64(0x161514131211100f, relocInfo::none);
  __ emit_data64(0x3f80808080191817, relocInfo::none);
  __ emit_data64(0x201f1e1d1c1b1a80, relocInfo::none);
  __ emit_data64(0x2827262524232221, relocInfo::none);
  __ emit_data64(0x302f2e2d2c2b2a29, relocInfo::none);
  __ emit_data64(0x8080808080333231, relocInfo::none);
>>>>>>> 5757e212

  return start;
}

<<<<<<< HEAD
address StubGenerator::base64_vbmi_lookup_hi_addr() {
  __ align64();
  StubCodeMark mark(this, "StubRoutines", "lookup_hi_base64");
=======
address StubGenerator::base64_vbmi_pack_vec_addr() {
  __ align64();
  StubCodeMark mark(this, "StubRoutines", "pack_vec_base64");
>>>>>>> 5757e212
  address start = __ pc();

  assert(((unsigned long long)start & 0x3f) == 0,
         "Alignment problem (0x%08llx)", (unsigned long long)start);
<<<<<<< HEAD
  __ emit_data64(0x0605040302010080, relocInfo::none);
  __ emit_data64(0x0e0d0c0b0a090807, relocInfo::none);
  __ emit_data64(0x161514131211100f, relocInfo::none);
  __ emit_data64(0x8080808080191817, relocInfo::none);
  __ emit_data64(0x201f1e1d1c1b1a80, relocInfo::none);
  __ emit_data64(0x2827262524232221, relocInfo::none);
  __ emit_data64(0x302f2e2d2c2b2a29, relocInfo::none);
  __ emit_data64(0x8080808080333231, relocInfo::none);

  return start;
}
address StubGenerator::base64_vbmi_lookup_lo_url_addr() {
  __ align64();
  StubCodeMark mark(this, "StubRoutines", "lookup_lo_base64url");
  address start = __ pc();

  assert(((unsigned long long)start & 0x3f) == 0,
         "Alignment problem (0x%08llx)", (unsigned long long)start);
  __ emit_data64(0x8080808080808080, relocInfo::none);
  __ emit_data64(0x8080808080808080, relocInfo::none);
  __ emit_data64(0x8080808080808080, relocInfo::none);
  __ emit_data64(0x8080808080808080, relocInfo::none);
  __ emit_data64(0x8080808080808080, relocInfo::none);
  __ emit_data64(0x80803e8080808080, relocInfo::none);
  __ emit_data64(0x3b3a393837363534, relocInfo::none);
  __ emit_data64(0x8080808080803d3c, relocInfo::none);

  return start;
}

address StubGenerator::base64_vbmi_lookup_hi_url_addr() {
  __ align64();
  StubCodeMark mark(this, "StubRoutines", "lookup_hi_base64url");
  address start = __ pc();

  assert(((unsigned long long)start & 0x3f) == 0,
         "Alignment problem (0x%08llx)", (unsigned long long)start);
  __ emit_data64(0x0605040302010080, relocInfo::none);
  __ emit_data64(0x0e0d0c0b0a090807, relocInfo::none);
  __ emit_data64(0x161514131211100f, relocInfo::none);
  __ emit_data64(0x3f80808080191817, relocInfo::none);
  __ emit_data64(0x201f1e1d1c1b1a80, relocInfo::none);
  __ emit_data64(0x2827262524232221, relocInfo::none);
  __ emit_data64(0x302f2e2d2c2b2a29, relocInfo::none);
  __ emit_data64(0x8080808080333231, relocInfo::none);

  return start;
}

address StubGenerator::base64_vbmi_pack_vec_addr() {
  __ align64();
  StubCodeMark mark(this, "StubRoutines", "pack_vec_base64");
  address start = __ pc();

  assert(((unsigned long long)start & 0x3f) == 0,
         "Alignment problem (0x%08llx)", (unsigned long long)start);
  __ emit_data64(0x090a040506000102, relocInfo::none);
  __ emit_data64(0x161011120c0d0e08, relocInfo::none);
  __ emit_data64(0x1c1d1e18191a1415, relocInfo::none);
  __ emit_data64(0x292a242526202122, relocInfo::none);
  __ emit_data64(0x363031322c2d2e28, relocInfo::none);
  __ emit_data64(0x3c3d3e38393a3435, relocInfo::none);
  __ emit_data64(0x0000000000000000, relocInfo::none);
  __ emit_data64(0x0000000000000000, relocInfo::none);

  return start;
}

address StubGenerator::base64_vbmi_join_0_1_addr() {
  __ align64();
  StubCodeMark mark(this, "StubRoutines", "join_0_1_base64");
  address start = __ pc();

  assert(((unsigned long long)start & 0x3f) == 0,
         "Alignment problem (0x%08llx)", (unsigned long long)start);
  __ emit_data64(0x090a040506000102, relocInfo::none);
  __ emit_data64(0x161011120c0d0e08, relocInfo::none);
  __ emit_data64(0x1c1d1e18191a1415, relocInfo::none);
  __ emit_data64(0x292a242526202122, relocInfo::none);
  __ emit_data64(0x363031322c2d2e28, relocInfo::none);
  __ emit_data64(0x3c3d3e38393a3435, relocInfo::none);
  __ emit_data64(0x494a444546404142, relocInfo::none);
  __ emit_data64(0x565051524c4d4e48, relocInfo::none);

  return start;
}

address StubGenerator::base64_vbmi_join_1_2_addr() {
  __ align64();
  StubCodeMark mark(this, "StubRoutines", "join_1_2_base64");
  address start = __ pc();

  assert(((unsigned long long)start & 0x3f) == 0,
         "Alignment problem (0x%08llx)", (unsigned long long)start);
  __ emit_data64(0x1c1d1e18191a1415, relocInfo::none);
  __ emit_data64(0x292a242526202122, relocInfo::none);
  __ emit_data64(0x363031322c2d2e28, relocInfo::none);
  __ emit_data64(0x3c3d3e38393a3435, relocInfo::none);
  __ emit_data64(0x494a444546404142, relocInfo::none);
  __ emit_data64(0x565051524c4d4e48, relocInfo::none);
  __ emit_data64(0x5c5d5e58595a5455, relocInfo::none);
  __ emit_data64(0x696a646566606162, relocInfo::none);

  return start;
}

=======
  __ emit_data64(0x090a040506000102, relocInfo::none);
  __ emit_data64(0x161011120c0d0e08, relocInfo::none);
  __ emit_data64(0x1c1d1e18191a1415, relocInfo::none);
  __ emit_data64(0x292a242526202122, relocInfo::none);
  __ emit_data64(0x363031322c2d2e28, relocInfo::none);
  __ emit_data64(0x3c3d3e38393a3435, relocInfo::none);
  __ emit_data64(0x0000000000000000, relocInfo::none);
  __ emit_data64(0x0000000000000000, relocInfo::none);

  return start;
}

address StubGenerator::base64_vbmi_join_0_1_addr() {
  __ align64();
  StubCodeMark mark(this, "StubRoutines", "join_0_1_base64");
  address start = __ pc();

  assert(((unsigned long long)start & 0x3f) == 0,
         "Alignment problem (0x%08llx)", (unsigned long long)start);
  __ emit_data64(0x090a040506000102, relocInfo::none);
  __ emit_data64(0x161011120c0d0e08, relocInfo::none);
  __ emit_data64(0x1c1d1e18191a1415, relocInfo::none);
  __ emit_data64(0x292a242526202122, relocInfo::none);
  __ emit_data64(0x363031322c2d2e28, relocInfo::none);
  __ emit_data64(0x3c3d3e38393a3435, relocInfo::none);
  __ emit_data64(0x494a444546404142, relocInfo::none);
  __ emit_data64(0x565051524c4d4e48, relocInfo::none);

  return start;
}

address StubGenerator::base64_vbmi_join_1_2_addr() {
  __ align64();
  StubCodeMark mark(this, "StubRoutines", "join_1_2_base64");
  address start = __ pc();

  assert(((unsigned long long)start & 0x3f) == 0,
         "Alignment problem (0x%08llx)", (unsigned long long)start);
  __ emit_data64(0x1c1d1e18191a1415, relocInfo::none);
  __ emit_data64(0x292a242526202122, relocInfo::none);
  __ emit_data64(0x363031322c2d2e28, relocInfo::none);
  __ emit_data64(0x3c3d3e38393a3435, relocInfo::none);
  __ emit_data64(0x494a444546404142, relocInfo::none);
  __ emit_data64(0x565051524c4d4e48, relocInfo::none);
  __ emit_data64(0x5c5d5e58595a5455, relocInfo::none);
  __ emit_data64(0x696a646566606162, relocInfo::none);

  return start;
}

>>>>>>> 5757e212
address StubGenerator::base64_vbmi_join_2_3_addr() {
  __ align64();
  StubCodeMark mark(this, "StubRoutines", "join_2_3_base64");
  address start = __ pc();

  assert(((unsigned long long)start & 0x3f) == 0,
         "Alignment problem (0x%08llx)", (unsigned long long)start);
  __ emit_data64(0x363031322c2d2e28, relocInfo::none);
  __ emit_data64(0x3c3d3e38393a3435, relocInfo::none);
  __ emit_data64(0x494a444546404142, relocInfo::none);
  __ emit_data64(0x565051524c4d4e48, relocInfo::none);
  __ emit_data64(0x5c5d5e58595a5455, relocInfo::none);
  __ emit_data64(0x696a646566606162, relocInfo::none);
  __ emit_data64(0x767071726c6d6e68, relocInfo::none);
  __ emit_data64(0x7c7d7e78797a7475, relocInfo::none);

  return start;
}

address StubGenerator::base64_decoding_table_addr() {
  StubCodeMark mark(this, "StubRoutines", "decoding_table_base64");
  address start = __ pc();

  __ emit_data64(0xffffffffffffffff, relocInfo::none);
  __ emit_data64(0xffffffffffffffff, relocInfo::none);
  __ emit_data64(0xffffffffffffffff, relocInfo::none);
  __ emit_data64(0xffffffffffffffff, relocInfo::none);
  __ emit_data64(0xffffffffffffffff, relocInfo::none);
  __ emit_data64(0x3fffffff3effffff, relocInfo::none);
  __ emit_data64(0x3b3a393837363534, relocInfo::none);
  __ emit_data64(0xffffffffffff3d3c, relocInfo::none);
  __ emit_data64(0x06050403020100ff, relocInfo::none);
  __ emit_data64(0x0e0d0c0b0a090807, relocInfo::none);
  __ emit_data64(0x161514131211100f, relocInfo::none);
  __ emit_data64(0xffffffffff191817, relocInfo::none);
  __ emit_data64(0x201f1e1d1c1b1aff, relocInfo::none);
  __ emit_data64(0x2827262524232221, relocInfo::none);
  __ emit_data64(0x302f2e2d2c2b2a29, relocInfo::none);
  __ emit_data64(0xffffffffff333231, relocInfo::none);
  __ emit_data64(0xffffffffffffffff, relocInfo::none);
  __ emit_data64(0xffffffffffffffff, relocInfo::none);
  __ emit_data64(0xffffffffffffffff, relocInfo::none);
  __ emit_data64(0xffffffffffffffff, relocInfo::none);
  __ emit_data64(0xffffffffffffffff, relocInfo::none);
  __ emit_data64(0xffffffffffffffff, relocInfo::none);
  __ emit_data64(0xffffffffffffffff, relocInfo::none);
  __ emit_data64(0xffffffffffffffff, relocInfo::none);
  __ emit_data64(0xffffffffffffffff, relocInfo::none);
  __ emit_data64(0xffffffffffffffff, relocInfo::none);
  __ emit_data64(0xffffffffffffffff, relocInfo::none);
  __ emit_data64(0xffffffffffffffff, relocInfo::none);
  __ emit_data64(0xffffffffffffffff, relocInfo::none);
  __ emit_data64(0xffffffffffffffff, relocInfo::none);
  __ emit_data64(0xffffffffffffffff, relocInfo::none);
  __ emit_data64(0xffffffffffffffff, relocInfo::none);

  // URL table
  __ emit_data64(0xffffffffffffffff, relocInfo::none);
  __ emit_data64(0xffffffffffffffff, relocInfo::none);
  __ emit_data64(0xffffffffffffffff, relocInfo::none);
  __ emit_data64(0xffffffffffffffff, relocInfo::none);
  __ emit_data64(0xffffffffffffffff, relocInfo::none);
  __ emit_data64(0xffff3effffffffff, relocInfo::none);
  __ emit_data64(0x3b3a393837363534, relocInfo::none);
  __ emit_data64(0xffffffffffff3d3c, relocInfo::none);
  __ emit_data64(0x06050403020100ff, relocInfo::none);
  __ emit_data64(0x0e0d0c0b0a090807, relocInfo::none);
  __ emit_data64(0x161514131211100f, relocInfo::none);
  __ emit_data64(0x3fffffffff191817, relocInfo::none);
  __ emit_data64(0x201f1e1d1c1b1aff, relocInfo::none);
  __ emit_data64(0x2827262524232221, relocInfo::none);
  __ emit_data64(0x302f2e2d2c2b2a29, relocInfo::none);
  __ emit_data64(0xffffffffff333231, relocInfo::none);
  __ emit_data64(0xffffffffffffffff, relocInfo::none);
  __ emit_data64(0xffffffffffffffff, relocInfo::none);
  __ emit_data64(0xffffffffffffffff, relocInfo::none);
  __ emit_data64(0xffffffffffffffff, relocInfo::none);
  __ emit_data64(0xffffffffffffffff, relocInfo::none);
  __ emit_data64(0xffffffffffffffff, relocInfo::none);
  __ emit_data64(0xffffffffffffffff, relocInfo::none);
  __ emit_data64(0xffffffffffffffff, relocInfo::none);
  __ emit_data64(0xffffffffffffffff, relocInfo::none);
  __ emit_data64(0xffffffffffffffff, relocInfo::none);
  __ emit_data64(0xffffffffffffffff, relocInfo::none);
  __ emit_data64(0xffffffffffffffff, relocInfo::none);
  __ emit_data64(0xffffffffffffffff, relocInfo::none);
  __ emit_data64(0xffffffffffffffff, relocInfo::none);
  __ emit_data64(0xffffffffffffffff, relocInfo::none);
  __ emit_data64(0xffffffffffffffff, relocInfo::none);

  return start;
}


// Code for generating Base64 decoding.
//
// Based on the article (and associated code) from https://arxiv.org/abs/1910.05109.
//
// Intrinsic function prototype in Base64.java:
// private void decodeBlock(byte[] src, int sp, int sl, byte[] dst, int dp, boolean isURL, isMIME) {
address StubGenerator::generate_base64_decodeBlock() {
  __ align(CodeEntryAlignment);
  StubCodeMark mark(this, "StubRoutines", "implDecode");
  address start = __ pc();

  __ enter();

  // Save callee-saved registers before using them
  __ push(r12);
  __ push(r13);
  __ push(r14);
  __ push(r15);
  __ push(rbx);

  // arguments
  const Register source = c_rarg0; // Source Array
  const Register start_offset = c_rarg1; // start offset
  const Register end_offset = c_rarg2; // end offset
  const Register dest = c_rarg3; // destination array
  const Register isMIME = rbx;

#ifndef _WIN64
  const Register dp = c_rarg4;  // Position for writing to dest array
  const Register isURL = c_rarg5;// Base64 or URL character set
  __ movl(isMIME, Address(rbp, 2 * wordSize));
#else
  const Address  dp_mem(rbp, 6 * wordSize);  // length is on stack on Win64
  const Address isURL_mem(rbp, 7 * wordSize);
  const Register isURL = r10;      // pick the volatile windows register
  const Register dp = r12;
  __ movl(dp, dp_mem);
  __ movl(isURL, isURL_mem);
  __ movl(isMIME, Address(rbp, 8 * wordSize));
#endif

  const XMMRegister lookup_lo = xmm5;
  const XMMRegister lookup_hi = xmm6;
  const XMMRegister errorvec = xmm7;
  const XMMRegister pack16_op = xmm9;
  const XMMRegister pack32_op = xmm8;
  const XMMRegister input0 = xmm3;
  const XMMRegister input1 = xmm20;
  const XMMRegister input2 = xmm21;
  const XMMRegister input3 = xmm19;
  const XMMRegister join01 = xmm12;
  const XMMRegister join12 = xmm11;
  const XMMRegister join23 = xmm10;
  const XMMRegister translated0 = xmm2;
  const XMMRegister translated1 = xmm1;
  const XMMRegister translated2 = xmm0;
  const XMMRegister translated3 = xmm4;

  const XMMRegister merged0 = xmm2;
  const XMMRegister merged1 = xmm1;
  const XMMRegister merged2 = xmm0;
  const XMMRegister merged3 = xmm4;
  const XMMRegister merge_ab_bc0 = xmm2;
  const XMMRegister merge_ab_bc1 = xmm1;
  const XMMRegister merge_ab_bc2 = xmm0;
  const XMMRegister merge_ab_bc3 = xmm4;

  const XMMRegister pack24bits = xmm4;

  const Register length = r14;
  const Register output_size = r13;
  const Register output_mask = r15;
  const KRegister input_mask = k1;

  const XMMRegister input_initial_valid_b64 = xmm0;
  const XMMRegister tmp = xmm10;
  const XMMRegister mask = xmm0;
  const XMMRegister invalid_b64 = xmm1;

  Label L_process256, L_process64, L_process64Loop, L_exit, L_processdata, L_loadURL;
  Label L_continue, L_finalBit, L_padding, L_donePadding, L_bruteForce;
  Label L_forceLoop, L_bottomLoop, L_checkMIME, L_exit_no_vzero;

  // calculate length from offsets
  __ movl(length, end_offset);
  __ subl(length, start_offset);
  __ push(dest);          // Save for return value calc

  // If AVX512 VBMI not supported, just compile non-AVX code
  if(VM_Version::supports_avx512_vbmi() &&
     VM_Version::supports_avx512bw()) {
    __ cmpl(length, 128);     // 128-bytes is break-even for AVX-512
    __ jcc(Assembler::lessEqual, L_bruteForce);

    __ cmpl(isMIME, 0);
    __ jcc(Assembler::notEqual, L_bruteForce);

    // Load lookup tables based on isURL
    __ cmpl(isURL, 0);
    __ jcc(Assembler::notZero, L_loadURL);

    __ evmovdquq(lookup_lo, ExternalAddress(StubRoutines::x86::base64_vbmi_lookup_lo_addr()), Assembler::AVX_512bit, r13);
    __ evmovdquq(lookup_hi, ExternalAddress(StubRoutines::x86::base64_vbmi_lookup_hi_addr()), Assembler::AVX_512bit, r13);

    __ BIND(L_continue);

    __ movl(r15, 0x01400140);
    __ evpbroadcastd(pack16_op, r15, Assembler::AVX_512bit);

    __ movl(r15, 0x00011000);
    __ evpbroadcastd(pack32_op, r15, Assembler::AVX_512bit);

    __ cmpl(length, 0xff);
    __ jcc(Assembler::lessEqual, L_process64);

    // load masks required for decoding data
    __ BIND(L_processdata);
    __ evmovdquq(join01, ExternalAddress(StubRoutines::x86::base64_vbmi_join_0_1_addr()), Assembler::AVX_512bit,r13);
    __ evmovdquq(join12, ExternalAddress(StubRoutines::x86::base64_vbmi_join_1_2_addr()), Assembler::AVX_512bit, r13);
    __ evmovdquq(join23, ExternalAddress(StubRoutines::x86::base64_vbmi_join_2_3_addr()), Assembler::AVX_512bit, r13);

    __ align32();
    __ BIND(L_process256);
    // Grab input data
    __ evmovdquq(input0, Address(source, start_offset, Address::times_1, 0x00), Assembler::AVX_512bit);
    __ evmovdquq(input1, Address(source, start_offset, Address::times_1, 0x40), Assembler::AVX_512bit);
    __ evmovdquq(input2, Address(source, start_offset, Address::times_1, 0x80), Assembler::AVX_512bit);
    __ evmovdquq(input3, Address(source, start_offset, Address::times_1, 0xc0), Assembler::AVX_512bit);

    // Copy the low part of the lookup table into the destination of the permutation
    __ evmovdquq(translated0, lookup_lo, Assembler::AVX_512bit);
    __ evmovdquq(translated1, lookup_lo, Assembler::AVX_512bit);
    __ evmovdquq(translated2, lookup_lo, Assembler::AVX_512bit);
    __ evmovdquq(translated3, lookup_lo, Assembler::AVX_512bit);

    // Translate the base64 input into "decoded" bytes
    __ evpermt2b(translated0, input0, lookup_hi, Assembler::AVX_512bit);
    __ evpermt2b(translated1, input1, lookup_hi, Assembler::AVX_512bit);
    __ evpermt2b(translated2, input2, lookup_hi, Assembler::AVX_512bit);
    __ evpermt2b(translated3, input3, lookup_hi, Assembler::AVX_512bit);

    // OR all of the translations together to check for errors (high-order bit of byte set)
    __ vpternlogd(input0, 0xfe, input1, input2, Assembler::AVX_512bit);

    __ vpternlogd(input3, 0xfe, translated0, translated1, Assembler::AVX_512bit);
    __ vpternlogd(input0, 0xfe, translated2, translated3, Assembler::AVX_512bit);
    __ vpor(errorvec, input3, input0, Assembler::AVX_512bit);

    // Check if there was an error - if so, try 64-byte chunks
    __ evpmovb2m(k3, errorvec, Assembler::AVX_512bit);
    __ kortestql(k3, k3);
    __ jcc(Assembler::notZero, L_process64);

    // The merging and shuffling happens here
    // We multiply each byte pair [00dddddd | 00cccccc | 00bbbbbb | 00aaaaaa]
    // Multiply [00cccccc] by 2^6 added to [00dddddd] to get [0000cccc | ccdddddd]
    // The pack16_op is a vector of 0x01400140, so multiply D by 1 and C by 0x40
    __ vpmaddubsw(merge_ab_bc0, translated0, pack16_op, Assembler::AVX_512bit);
    __ vpmaddubsw(merge_ab_bc1, translated1, pack16_op, Assembler::AVX_512bit);
    __ vpmaddubsw(merge_ab_bc2, translated2, pack16_op, Assembler::AVX_512bit);
    __ vpmaddubsw(merge_ab_bc3, translated3, pack16_op, Assembler::AVX_512bit);

    // Now do the same with packed 16-bit values.
    // We start with [0000cccc | ccdddddd | 0000aaaa | aabbbbbb]
    // pack32_op is 0x00011000 (2^12, 1), so this multiplies [0000aaaa | aabbbbbb] by 2^12
    // and adds [0000cccc | ccdddddd] to yield [00000000 | aaaaaabb | bbbbcccc | ccdddddd]
    __ vpmaddwd(merged0, merge_ab_bc0, pack32_op, Assembler::AVX_512bit);
    __ vpmaddwd(merged1, merge_ab_bc1, pack32_op, Assembler::AVX_512bit);
    __ vpmaddwd(merged2, merge_ab_bc2, pack32_op, Assembler::AVX_512bit);
    __ vpmaddwd(merged3, merge_ab_bc3, pack32_op, Assembler::AVX_512bit);

    // The join vectors specify which byte from which vector goes into the outputs
    // One of every 4 bytes in the extended vector is zero, so we pack them into their
    // final positions in the register for storing (256 bytes in, 192 bytes out)
    __ evpermt2b(merged0, join01, merged1, Assembler::AVX_512bit);
    __ evpermt2b(merged1, join12, merged2, Assembler::AVX_512bit);
    __ evpermt2b(merged2, join23, merged3, Assembler::AVX_512bit);

    // Store result
    __ evmovdquq(Address(dest, dp, Address::times_1, 0x00), merged0, Assembler::AVX_512bit);
    __ evmovdquq(Address(dest, dp, Address::times_1, 0x40), merged1, Assembler::AVX_512bit);
    __ evmovdquq(Address(dest, dp, Address::times_1, 0x80), merged2, Assembler::AVX_512bit);

    __ addptr(source, 0x100);
    __ addptr(dest, 0xc0);
    __ subl(length, 0x100);
    __ cmpl(length, 64 * 4);
    __ jcc(Assembler::greaterEqual, L_process256);

    // At this point, we've decoded 64 * 4 * n bytes.
    // The remaining length will be <= 64 * 4 - 1.
    // UNLESS there was an error decoding the first 256-byte chunk.  In this
    // case, the length will be arbitrarily long.
    //
    // Note that this will be the path for MIME-encoded strings.

    __ BIND(L_process64);
<<<<<<< HEAD

    __ evmovdquq(pack24bits, ExternalAddress(StubRoutines::x86::base64_vbmi_pack_vec_addr()), Assembler::AVX_512bit, r13);

    __ cmpl(length, 63);
    __ jcc(Assembler::lessEqual, L_finalBit);

    __ mov64(rax, 0x0000ffffffffffff);
    __ kmovql(k2, rax);

    __ align32();
    __ BIND(L_process64Loop);

    // Handle first 64-byte block

    __ evmovdquq(input0, Address(source, start_offset), Assembler::AVX_512bit);
    __ evmovdquq(translated0, lookup_lo, Assembler::AVX_512bit);
    __ evpermt2b(translated0, input0, lookup_hi, Assembler::AVX_512bit);

    __ vpor(errorvec, translated0, input0, Assembler::AVX_512bit);

    // Check for error and bomb out before updating dest
    __ evpmovb2m(k3, errorvec, Assembler::AVX_512bit);
    __ kortestql(k3, k3);
    __ jcc(Assembler::notZero, L_exit);

    // Pack output register, selecting correct byte ordering
    __ vpmaddubsw(merge_ab_bc0, translated0, pack16_op, Assembler::AVX_512bit);
    __ vpmaddwd(merged0, merge_ab_bc0, pack32_op, Assembler::AVX_512bit);
    __ vpermb(merged0, pack24bits, merged0, Assembler::AVX_512bit);

    __ evmovdqub(Address(dest, dp), k2, merged0, true, Assembler::AVX_512bit);

    __ subl(length, 64);
    __ addptr(source, 64);
    __ addptr(dest, 48);

    __ cmpl(length, 64);
    __ jcc(Assembler::greaterEqual, L_process64Loop);

    __ cmpl(length, 0);
    __ jcc(Assembler::lessEqual, L_exit);

=======

    __ evmovdquq(pack24bits, ExternalAddress(StubRoutines::x86::base64_vbmi_pack_vec_addr()), Assembler::AVX_512bit, r13);

    __ cmpl(length, 63);
    __ jcc(Assembler::lessEqual, L_finalBit);

    __ mov64(rax, 0x0000ffffffffffff);
    __ kmovql(k2, rax);

    __ align32();
    __ BIND(L_process64Loop);

    // Handle first 64-byte block

    __ evmovdquq(input0, Address(source, start_offset), Assembler::AVX_512bit);
    __ evmovdquq(translated0, lookup_lo, Assembler::AVX_512bit);
    __ evpermt2b(translated0, input0, lookup_hi, Assembler::AVX_512bit);

    __ vpor(errorvec, translated0, input0, Assembler::AVX_512bit);

    // Check for error and bomb out before updating dest
    __ evpmovb2m(k3, errorvec, Assembler::AVX_512bit);
    __ kortestql(k3, k3);
    __ jcc(Assembler::notZero, L_exit);

    // Pack output register, selecting correct byte ordering
    __ vpmaddubsw(merge_ab_bc0, translated0, pack16_op, Assembler::AVX_512bit);
    __ vpmaddwd(merged0, merge_ab_bc0, pack32_op, Assembler::AVX_512bit);
    __ vpermb(merged0, pack24bits, merged0, Assembler::AVX_512bit);

    __ evmovdqub(Address(dest, dp), k2, merged0, true, Assembler::AVX_512bit);

    __ subl(length, 64);
    __ addptr(source, 64);
    __ addptr(dest, 48);

    __ cmpl(length, 64);
    __ jcc(Assembler::greaterEqual, L_process64Loop);

    __ cmpl(length, 0);
    __ jcc(Assembler::lessEqual, L_exit);

>>>>>>> 5757e212
    __ BIND(L_finalBit);
    // Now have 1 to 63 bytes left to decode

    // I was going to let Java take care of the final fragment
    // however it will repeatedly call this routine for every 4 bytes
    // of input data, so handle the rest here.
    __ movq(rax, -1);
    __ bzhiq(rax, rax, length);    // Input mask in rax

    __ movl(output_size, length);
    __ shrl(output_size, 2);   // Find (len / 4) * 3 (output length)
    __ lea(output_size, Address(output_size, output_size, Address::times_2, 0));
    // output_size in r13

    // Strip pad characters, if any, and adjust length and mask
    __ cmpb(Address(source, length, Address::times_1, -1), '=');
    __ jcc(Assembler::equal, L_padding);

    __ BIND(L_donePadding);

    // Output size is (64 - output_size), output mask is (all 1s >> output_size).
    __ kmovql(input_mask, rax);
    __ movq(output_mask, -1);
    __ bzhiq(output_mask, output_mask, output_size);

    // Load initial input with all valid base64 characters.  Will be used
    // in merging source bytes to avoid masking when determining if an error occurred.
    __ movl(rax, 0x61616161);
    __ evpbroadcastd(input_initial_valid_b64, rax, Assembler::AVX_512bit);

    // A register containing all invalid base64 decoded values
    __ movl(rax, 0x80808080);
    __ evpbroadcastd(invalid_b64, rax, Assembler::AVX_512bit);

    // input_mask is in k1
    // output_size is in r13
    // output_mask is in r15
    // zmm0 - free
    // zmm1 - 0x00011000
    // zmm2 - 0x01400140
    // zmm3 - errorvec
    // zmm4 - pack vector
    // zmm5 - lookup_lo
    // zmm6 - lookup_hi
    // zmm7 - errorvec
    // zmm8 - 0x61616161
    // zmm9 - 0x80808080

    // Load only the bytes from source, merging into our "fully-valid" register
    __ evmovdqub(input_initial_valid_b64, input_mask, Address(source, start_offset, Address::times_1, 0x0), true, Assembler::AVX_512bit);

    // Decode all bytes within our merged input
    __ evmovdquq(tmp, lookup_lo, Assembler::AVX_512bit);
    __ evpermt2b(tmp, input_initial_valid_b64, lookup_hi, Assembler::AVX_512bit);
    __ vporq(mask, tmp, input_initial_valid_b64, Assembler::AVX_512bit);

    // Check for error.  Compare (decoded | initial) to all invalid.
    // If any bytes have their high-order bit set, then we have an error.
    __ evptestmb(k2, mask, invalid_b64, Assembler::AVX_512bit);
    __ kortestql(k2, k2);

    // If we have an error, use the brute force loop to decode what we can (4-byte chunks).
    __ jcc(Assembler::notZero, L_bruteForce);

    // Shuffle output bytes
    __ vpmaddubsw(tmp, tmp, pack16_op, Assembler::AVX_512bit);
    __ vpmaddwd(tmp, tmp, pack32_op, Assembler::AVX_512bit);

    __ vpermb(tmp, pack24bits, tmp, Assembler::AVX_512bit);
    __ kmovql(k1, output_mask);
    __ evmovdqub(Address(dest, dp), k1, tmp, true, Assembler::AVX_512bit);

    __ addptr(dest, output_size);

    __ BIND(L_exit);
    __ vzeroupper();
    __ pop(rax);             // Get original dest value
    __ subptr(dest, rax);      // Number of bytes converted
    __ movptr(rax, dest);
    __ pop(rbx);
    __ pop(r15);
    __ pop(r14);
    __ pop(r13);
    __ pop(r12);
    __ leave();
    __ ret(0);

    __ BIND(L_loadURL);
    __ evmovdquq(lookup_lo, ExternalAddress(StubRoutines::x86::base64_vbmi_lookup_lo_url_addr()), Assembler::AVX_512bit, r13);
    __ evmovdquq(lookup_hi, ExternalAddress(StubRoutines::x86::base64_vbmi_lookup_hi_url_addr()), Assembler::AVX_512bit, r13);
    __ jmp(L_continue);

    __ BIND(L_padding);
    __ decrementq(output_size, 1);
    __ shrq(rax, 1);
<<<<<<< HEAD

    __ cmpb(Address(source, length, Address::times_1, -2), '=');
    __ jcc(Assembler::notEqual, L_donePadding);

    __ decrementq(output_size, 1);
    __ shrq(rax, 1);
    __ jmp(L_donePadding);

    __ align32();
    __ BIND(L_bruteForce);
  }   // End of if(avx512_vbmi)

  // Use non-AVX code to decode 4-byte chunks into 3 bytes of output

  // Register state (Linux):
  // r12-15 - saved on stack
  // rdi - src
  // rsi - sp
  // rdx - sl
  // rcx - dst
  // r8 - dp
  // r9 - isURL

  // Register state (Windows):
  // r12-15 - saved on stack
  // rcx - src
  // rdx - sp
  // r8 - sl
  // r9 - dst
  // r12 - dp
  // r10 - isURL

  // Registers (common):
  // length (r14) - bytes in src

  const Register decode_table = r11;
  const Register out_byte_count = rbx;
  const Register byte1 = r13;
  const Register byte2 = r15;
  const Register byte3 = WIN64_ONLY(r8) NOT_WIN64(rdx);
  const Register byte4 = WIN64_ONLY(r10) NOT_WIN64(r9);

  __ shrl(length, 2);    // Multiple of 4 bytes only - length is # 4-byte chunks
  __ cmpl(length, 0);
  __ jcc(Assembler::lessEqual, L_exit_no_vzero);

  __ shll(isURL, 8);    // index into decode table based on isURL
  __ lea(decode_table, ExternalAddress(StubRoutines::x86::base64_decoding_table_addr()));
  __ addptr(decode_table, isURL);

  __ jmp(L_bottomLoop);

  __ align32();
  __ BIND(L_forceLoop);
  __ shll(byte1, 18);
  __ shll(byte2, 12);
  __ shll(byte3, 6);
  __ orl(byte1, byte2);
  __ orl(byte1, byte3);
  __ orl(byte1, byte4);

  __ addptr(source, 4);

  __ movb(Address(dest, dp, Address::times_1, 2), byte1);
  __ shrl(byte1, 8);
  __ movb(Address(dest, dp, Address::times_1, 1), byte1);
  __ shrl(byte1, 8);
  __ movb(Address(dest, dp, Address::times_1, 0), byte1);

  __ addptr(dest, 3);
  __ decrementl(length, 1);
  __ jcc(Assembler::zero, L_exit_no_vzero);

  __ BIND(L_bottomLoop);
  __ load_unsigned_byte(byte1, Address(source, start_offset, Address::times_1, 0x00));
  __ load_unsigned_byte(byte2, Address(source, start_offset, Address::times_1, 0x01));
  __ load_signed_byte(byte1, Address(decode_table, byte1));
  __ load_signed_byte(byte2, Address(decode_table, byte2));
  __ load_unsigned_byte(byte3, Address(source, start_offset, Address::times_1, 0x02));
  __ load_unsigned_byte(byte4, Address(source, start_offset, Address::times_1, 0x03));
  __ load_signed_byte(byte3, Address(decode_table, byte3));
  __ load_signed_byte(byte4, Address(decode_table, byte4));

  __ mov(rax, byte1);
  __ orl(rax, byte2);
  __ orl(rax, byte3);
  __ orl(rax, byte4);
  __ jcc(Assembler::positive, L_forceLoop);

  __ BIND(L_exit_no_vzero);
  __ pop(rax);             // Get original dest value
  __ subptr(dest, rax);      // Number of bytes converted
  __ movptr(rax, dest);
  __ pop(rbx);
  __ pop(r15);
  __ pop(r14);
  __ pop(r13);
  __ pop(r12);
  __ leave();
  __ ret(0);

  return start;
}

=======

    __ cmpb(Address(source, length, Address::times_1, -2), '=');
    __ jcc(Assembler::notEqual, L_donePadding);

    __ decrementq(output_size, 1);
    __ shrq(rax, 1);
    __ jmp(L_donePadding);

    __ align32();
    __ BIND(L_bruteForce);
  }   // End of if(avx512_vbmi)

  // Use non-AVX code to decode 4-byte chunks into 3 bytes of output

  // Register state (Linux):
  // r12-15 - saved on stack
  // rdi - src
  // rsi - sp
  // rdx - sl
  // rcx - dst
  // r8 - dp
  // r9 - isURL

  // Register state (Windows):
  // r12-15 - saved on stack
  // rcx - src
  // rdx - sp
  // r8 - sl
  // r9 - dst
  // r12 - dp
  // r10 - isURL

  // Registers (common):
  // length (r14) - bytes in src

  const Register decode_table = r11;
  const Register out_byte_count = rbx;
  const Register byte1 = r13;
  const Register byte2 = r15;
  const Register byte3 = WIN64_ONLY(r8) NOT_WIN64(rdx);
  const Register byte4 = WIN64_ONLY(r10) NOT_WIN64(r9);

  __ shrl(length, 2);    // Multiple of 4 bytes only - length is # 4-byte chunks
  __ cmpl(length, 0);
  __ jcc(Assembler::lessEqual, L_exit_no_vzero);

  __ shll(isURL, 8);    // index into decode table based on isURL
  __ lea(decode_table, ExternalAddress(StubRoutines::x86::base64_decoding_table_addr()));
  __ addptr(decode_table, isURL);

  __ jmp(L_bottomLoop);

  __ align32();
  __ BIND(L_forceLoop);
  __ shll(byte1, 18);
  __ shll(byte2, 12);
  __ shll(byte3, 6);
  __ orl(byte1, byte2);
  __ orl(byte1, byte3);
  __ orl(byte1, byte4);

  __ addptr(source, 4);

  __ movb(Address(dest, dp, Address::times_1, 2), byte1);
  __ shrl(byte1, 8);
  __ movb(Address(dest, dp, Address::times_1, 1), byte1);
  __ shrl(byte1, 8);
  __ movb(Address(dest, dp, Address::times_1, 0), byte1);

  __ addptr(dest, 3);
  __ decrementl(length, 1);
  __ jcc(Assembler::zero, L_exit_no_vzero);

  __ BIND(L_bottomLoop);
  __ load_unsigned_byte(byte1, Address(source, start_offset, Address::times_1, 0x00));
  __ load_unsigned_byte(byte2, Address(source, start_offset, Address::times_1, 0x01));
  __ load_signed_byte(byte1, Address(decode_table, byte1));
  __ load_signed_byte(byte2, Address(decode_table, byte2));
  __ load_unsigned_byte(byte3, Address(source, start_offset, Address::times_1, 0x02));
  __ load_unsigned_byte(byte4, Address(source, start_offset, Address::times_1, 0x03));
  __ load_signed_byte(byte3, Address(decode_table, byte3));
  __ load_signed_byte(byte4, Address(decode_table, byte4));

  __ mov(rax, byte1);
  __ orl(rax, byte2);
  __ orl(rax, byte3);
  __ orl(rax, byte4);
  __ jcc(Assembler::positive, L_forceLoop);

  __ BIND(L_exit_no_vzero);
  __ pop(rax);             // Get original dest value
  __ subptr(dest, rax);      // Number of bytes converted
  __ movptr(rax, dest);
  __ pop(rbx);
  __ pop(r15);
  __ pop(r14);
  __ pop(r13);
  __ pop(r12);
  __ leave();
  __ ret(0);

  return start;
}

>>>>>>> 5757e212

/**
 *  Arguments:
 *
 * Inputs:
 *   c_rarg0   - int crc
 *   c_rarg1   - byte* buf
 *   c_rarg2   - int length
 *
 * Output:
 *       rax   - int crc result
 */
address StubGenerator::generate_updateBytesCRC32() {
  assert(UseCRC32Intrinsics, "need AVX and CLMUL instructions");

  __ align(CodeEntryAlignment);
  StubCodeMark mark(this, "StubRoutines", "updateBytesCRC32");

  address start = __ pc();

  // Win64: rcx, rdx, r8, r9 (c_rarg0, c_rarg1, ...)
  // Unix:  rdi, rsi, rdx, rcx, r8, r9 (c_rarg0, c_rarg1, ...)
  // rscratch1: r10
  const Register crc   = c_rarg0;  // crc
  const Register buf   = c_rarg1;  // source java byte array address
  const Register len   = c_rarg2;  // length
  const Register table = c_rarg3;  // crc_table address (reuse register)
  const Register tmp1   = r11;
  const Register tmp2   = r10;
  assert_different_registers(crc, buf, len, table, tmp1, tmp2, rax);

  BLOCK_COMMENT("Entry:");
  __ enter(); // required for proper stackwalking of RuntimeStub frame

  if (VM_Version::supports_sse4_1() && VM_Version::supports_avx512_vpclmulqdq() &&
      VM_Version::supports_avx512bw() &&
      VM_Version::supports_avx512vl()) {
      // The constants used in the CRC32 algorithm requires the 1's compliment of the initial crc value.
      // However, the constant table for CRC32-C assumes the original crc value.  Account for this
      // difference before calling and after returning.
    __ lea(table, ExternalAddress(StubRoutines::x86::crc_table_avx512_addr()));
    __ notl(crc);
    __ kernel_crc32_avx512(crc, buf, len, table, tmp1, tmp2);
    __ notl(crc);
  } else {
    __ kernel_crc32(crc, buf, len, table, tmp1);
  }

  __ movl(rax, crc);
  __ vzeroupper();
  __ leave(); // required for proper stackwalking of RuntimeStub frame
  __ ret(0);

  return start;
}

/**
*  Arguments:
*
* Inputs:
*   c_rarg0   - int crc
*   c_rarg1   - byte* buf
*   c_rarg2   - long length
*   c_rarg3   - table_start - optional (present only when doing a library_call,
*              not used by x86 algorithm)
*
* Output:
*       rax   - int crc result
*/
address StubGenerator::generate_updateBytesCRC32C(bool is_pclmulqdq_supported) {
  assert(UseCRC32CIntrinsics, "need SSE4_2");
  __ align(CodeEntryAlignment);
  StubCodeMark mark(this, "StubRoutines", "updateBytesCRC32C");
  address start = __ pc();

  //reg.arg        int#0        int#1        int#2        int#3        int#4        int#5        float regs
  //Windows        RCX          RDX          R8           R9           none         none         XMM0..XMM3
  //Lin / Sol      RDI          RSI          RDX          RCX          R8           R9           XMM0..XMM7
  const Register crc = c_rarg0;  // crc
  const Register buf = c_rarg1;  // source java byte array address
  const Register len = c_rarg2;  // length
  const Register a = rax;
  const Register j = r9;
  const Register k = r10;
  const Register l = r11;
#ifdef _WIN64
  const Register y = rdi;
  const Register z = rsi;
#else
  const Register y = rcx;
  const Register z = r8;
#endif
  assert_different_registers(crc, buf, len, a, j, k, l, y, z);

  BLOCK_COMMENT("Entry:");
  __ enter(); // required for proper stackwalking of RuntimeStub frame
  if (VM_Version::supports_sse4_1() && VM_Version::supports_avx512_vpclmulqdq() &&
      VM_Version::supports_avx512bw() &&
      VM_Version::supports_avx512vl()) {
    __ lea(j, ExternalAddress(StubRoutines::x86::crc32c_table_avx512_addr()));
    __ kernel_crc32_avx512(crc, buf, len, j, l, k);
  } else {
#ifdef _WIN64
    __ push(y);
    __ push(z);
#endif
    __ crc32c_ipl_alg2_alt2(crc, buf, len,
                            a, j, k,
                            l, y, z,
                            c_farg0, c_farg1, c_farg2,
                            is_pclmulqdq_supported);
#ifdef _WIN64
    __ pop(z);
    __ pop(y);
#endif
  }
  __ movl(rax, crc);
  __ vzeroupper();
  __ leave(); // required for proper stackwalking of RuntimeStub frame
  __ ret(0);

  return start;
}


/***
 *  Arguments:
 *
 *  Inputs:
 *   c_rarg0   - int   adler
 *   c_rarg1   - byte* buff
 *   c_rarg2   - int   len
 *
 * Output:
 *   rax   - int adler result
 */

address StubGenerator::generate_updateBytesAdler32() {
  assert(UseAdler32Intrinsics, "need AVX2");

  __ align(CodeEntryAlignment);
  StubCodeMark mark(this, "StubRoutines", "updateBytesAdler32");
  address start = __ pc();

  const Register data = r9;
  const Register size = r10;

  const XMMRegister yshuf0 = xmm6;
  const XMMRegister yshuf1 = xmm7;
  assert_different_registers(c_rarg0, c_rarg1, c_rarg2, data, size);

  BLOCK_COMMENT("Entry:");
  __ enter(); // required for proper stackwalking of RuntimeStub frame

  __ vmovdqu(yshuf0, ExternalAddress((address) StubRoutines::x86::_adler32_shuf0_table), r9);
  __ vmovdqu(yshuf1, ExternalAddress((address) StubRoutines::x86::_adler32_shuf1_table), r9);
  __ movptr(data, c_rarg1); //data
  __ movl(size, c_rarg2); //length
  __ updateBytesAdler32(c_rarg0, data, size, yshuf0, yshuf1, ExternalAddress((address) StubRoutines::x86::_adler32_ascale_table));
  __ leave();
  __ ret(0);

  return start;
}

/**
 *  Arguments:
 *
 *  Input:
 *    c_rarg0   - x address
 *    c_rarg1   - x length
 *    c_rarg2   - y address
 *    c_rarg3   - y length
 * not Win64
 *    c_rarg4   - z address
 *    c_rarg5   - z length
 * Win64
 *    rsp+40    - z address
 *    rsp+48    - z length
 */
address StubGenerator::generate_multiplyToLen() {
  __ align(CodeEntryAlignment);
  StubCodeMark mark(this, "StubRoutines", "multiplyToLen");
  address start = __ pc();

  // Win64: rcx, rdx, r8, r9 (c_rarg0, c_rarg1, ...)
  // Unix:  rdi, rsi, rdx, rcx, r8, r9 (c_rarg0, c_rarg1, ...)
  const Register x     = rdi;
  const Register xlen  = rax;
  const Register y     = rsi;
  const Register ylen  = rcx;
  const Register z     = r8;
  const Register zlen  = r11;

  // Next registers will be saved on stack in multiply_to_len().
  const Register tmp1  = r12;
  const Register tmp2  = r13;
  const Register tmp3  = r14;
  const Register tmp4  = r15;
  const Register tmp5  = rbx;

  BLOCK_COMMENT("Entry:");
  __ enter(); // required for proper stackwalking of RuntimeStub frame

#ifndef _WIN64
  __ movptr(zlen, r9); // Save r9 in r11 - zlen
#endif
  setup_arg_regs(4); // x => rdi, xlen => rsi, y => rdx
                     // ylen => rcx, z => r8, zlen => r11
                     // r9 and r10 may be used to save non-volatile registers
#ifdef _WIN64
  // last 2 arguments (#4, #5) are on stack on Win64
  __ movptr(z, Address(rsp, 6 * wordSize));
  __ movptr(zlen, Address(rsp, 7 * wordSize));
#endif

  __ movptr(xlen, rsi);
  __ movptr(y,    rdx);
  __ multiply_to_len(x, xlen, y, ylen, z, zlen, tmp1, tmp2, tmp3, tmp4, tmp5);

  restore_arg_regs();

  __ leave(); // required for proper stackwalking of RuntimeStub frame
  __ ret(0);

  return start;
}

/**
*  Arguments:
*
*  Input:
*    c_rarg0   - obja     address
*    c_rarg1   - objb     address
*    c_rarg3   - length   length
*    c_rarg4   - scale    log2_array_indxscale
*
*  Output:
*        rax   - int >= mismatched index, < 0 bitwise complement of tail
*/
address StubGenerator::generate_vectorizedMismatch() {
  __ align(CodeEntryAlignment);
  StubCodeMark mark(this, "StubRoutines", "vectorizedMismatch");
  address start = __ pc();

  BLOCK_COMMENT("Entry:");
  __ enter();

#ifdef _WIN64  // Win64: rcx, rdx, r8, r9 (c_rarg0, c_rarg1, ...)
  const Register scale = c_rarg0;  //rcx, will exchange with r9
  const Register objb = c_rarg1;   //rdx
  const Register length = c_rarg2; //r8
  const Register obja = c_rarg3;   //r9
  __ xchgq(obja, scale);  //now obja and scale contains the correct contents

  const Register tmp1 = r10;
  const Register tmp2 = r11;
#endif
#ifndef _WIN64 // Unix:  rdi, rsi, rdx, rcx, r8, r9 (c_rarg0, c_rarg1, ...)
  const Register obja = c_rarg0;   //U:rdi
  const Register objb = c_rarg1;   //U:rsi
  const Register length = c_rarg2; //U:rdx
  const Register scale = c_rarg3;  //U:rcx
  const Register tmp1 = r8;
  const Register tmp2 = r9;
#endif
  const Register result = rax; //return value
  const XMMRegister vec0 = xmm0;
  const XMMRegister vec1 = xmm1;
  const XMMRegister vec2 = xmm2;

  __ vectorized_mismatch(obja, objb, length, scale, result, tmp1, tmp2, vec0, vec1, vec2);

  __ vzeroupper();
  __ leave();
  __ ret(0);

  return start;
}

/**
 *  Arguments:
 *
//  Input:
//    c_rarg0   - x address
//    c_rarg1   - x length
//    c_rarg2   - z address
//    c_rarg3   - z length
 *
 */
address StubGenerator::generate_squareToLen() {
<<<<<<< HEAD

  __ align(CodeEntryAlignment);
  StubCodeMark mark(this, "StubRoutines", "squareToLen");
  address start = __ pc();

  // Win64: rcx, rdx, r8, r9 (c_rarg0, c_rarg1, ...)
  // Unix:  rdi, rsi, rdx, rcx (c_rarg0, c_rarg1, ...)
  const Register x      = rdi;
  const Register len    = rsi;
  const Register z      = r8;
  const Register zlen   = rcx;

 const Register tmp1      = r12;
 const Register tmp2      = r13;
 const Register tmp3      = r14;
 const Register tmp4      = r15;
 const Register tmp5      = rbx;

  BLOCK_COMMENT("Entry:");
  __ enter(); // required for proper stackwalking of RuntimeStub frame

=======

  __ align(CodeEntryAlignment);
  StubCodeMark mark(this, "StubRoutines", "squareToLen");
  address start = __ pc();

  // Win64: rcx, rdx, r8, r9 (c_rarg0, c_rarg1, ...)
  // Unix:  rdi, rsi, rdx, rcx (c_rarg0, c_rarg1, ...)
  const Register x      = rdi;
  const Register len    = rsi;
  const Register z      = r8;
  const Register zlen   = rcx;

 const Register tmp1      = r12;
 const Register tmp2      = r13;
 const Register tmp3      = r14;
 const Register tmp4      = r15;
 const Register tmp5      = rbx;

  BLOCK_COMMENT("Entry:");
  __ enter(); // required for proper stackwalking of RuntimeStub frame

>>>>>>> 5757e212
  setup_arg_regs(4); // x => rdi, len => rsi, z => rdx
                     // zlen => rcx
                     // r9 and r10 may be used to save non-volatile registers
  __ movptr(r8, rdx);
  __ square_to_len(x, len, z, zlen, tmp1, tmp2, tmp3, tmp4, tmp5, rdx, rax);
<<<<<<< HEAD

  restore_arg_regs();

  __ leave(); // required for proper stackwalking of RuntimeStub frame
  __ ret(0);

  return start;
}

address StubGenerator::generate_method_entry_barrier() {
  __ align(CodeEntryAlignment);
  StubCodeMark mark(this, "StubRoutines", "nmethod_entry_barrier");
  address start = __ pc();

  Label deoptimize_label;

  __ push(-1); // cookie, this is used for writing the new rsp when deoptimizing

  BLOCK_COMMENT("Entry:");
  __ enter(); // save rbp

  // save c_rarg0, because we want to use that value.
  // We could do without it but then we depend on the number of slots used by pusha
  __ push(c_rarg0);

  __ lea(c_rarg0, Address(rsp, wordSize * 3)); // 1 for cookie, 1 for rbp, 1 for c_rarg0 - this should be the return address

  __ pusha();

  // The method may have floats as arguments, and we must spill them before calling
  // the VM runtime.
  assert(Argument::n_float_register_parameters_j == 8, "Assumption");
  const int xmm_size = wordSize * 2;
  const int xmm_spill_size = xmm_size * Argument::n_float_register_parameters_j;
  __ subptr(rsp, xmm_spill_size);
  __ movdqu(Address(rsp, xmm_size * 7), xmm7);
  __ movdqu(Address(rsp, xmm_size * 6), xmm6);
  __ movdqu(Address(rsp, xmm_size * 5), xmm5);
  __ movdqu(Address(rsp, xmm_size * 4), xmm4);
  __ movdqu(Address(rsp, xmm_size * 3), xmm3);
  __ movdqu(Address(rsp, xmm_size * 2), xmm2);
  __ movdqu(Address(rsp, xmm_size * 1), xmm1);
  __ movdqu(Address(rsp, xmm_size * 0), xmm0);

  __ call_VM_leaf(CAST_FROM_FN_PTR(address, static_cast<int (*)(address*)>(BarrierSetNMethod::nmethod_stub_entry_barrier)), 1);

  __ movdqu(xmm0, Address(rsp, xmm_size * 0));
  __ movdqu(xmm1, Address(rsp, xmm_size * 1));
  __ movdqu(xmm2, Address(rsp, xmm_size * 2));
  __ movdqu(xmm3, Address(rsp, xmm_size * 3));
  __ movdqu(xmm4, Address(rsp, xmm_size * 4));
  __ movdqu(xmm5, Address(rsp, xmm_size * 5));
  __ movdqu(xmm6, Address(rsp, xmm_size * 6));
  __ movdqu(xmm7, Address(rsp, xmm_size * 7));
  __ addptr(rsp, xmm_spill_size);

  __ cmpl(rax, 1); // 1 means deoptimize
  __ jcc(Assembler::equal, deoptimize_label);

  __ popa();
  __ pop(c_rarg0);

  __ leave();

  __ addptr(rsp, 1 * wordSize); // cookie
  __ ret(0);
=======

  restore_arg_regs();

  __ leave(); // required for proper stackwalking of RuntimeStub frame
  __ ret(0);

  return start;
}

address StubGenerator::generate_method_entry_barrier() {
  __ align(CodeEntryAlignment);
  StubCodeMark mark(this, "StubRoutines", "nmethod_entry_barrier");
  address start = __ pc();

  Label deoptimize_label;

  __ push(-1); // cookie, this is used for writing the new rsp when deoptimizing

  BLOCK_COMMENT("Entry:");
  __ enter(); // save rbp
>>>>>>> 5757e212

  // save c_rarg0, because we want to use that value.
  // We could do without it but then we depend on the number of slots used by pusha
  __ push(c_rarg0);

<<<<<<< HEAD
  __ BIND(deoptimize_label);

  __ popa();
  __ pop(c_rarg0);

  __ leave();

  // this can be taken out, but is good for verification purposes. getting a SIGSEGV
  // here while still having a correct stack is valuable
  __ testptr(rsp, Address(rsp, 0));

  __ movptr(rsp, Address(rsp, 0)); // new rsp was written in the barrier
  __ jmp(Address(rsp, -1 * wordSize)); // jmp target should be callers verified_entry_point

  return start;
}

 /**
 *  Arguments:
 *
 *  Input:
 *    c_rarg0   - out address
 *    c_rarg1   - in address
 *    c_rarg2   - offset
 *    c_rarg3   - len
 * not Win64
 *    c_rarg4   - k
 * Win64
 *    rsp+40    - k
 */
address StubGenerator::generate_mulAdd() {
  __ align(CodeEntryAlignment);
  StubCodeMark mark(this, "StubRoutines", "mulAdd");
  address start = __ pc();

  // Win64: rcx, rdx, r8, r9 (c_rarg0, c_rarg1, ...)
  // Unix:  rdi, rsi, rdx, rcx, r8, r9 (c_rarg0, c_rarg1, ...)
  const Register out     = rdi;
  const Register in      = rsi;
  const Register offset  = r11;
  const Register len     = rcx;
  const Register k       = r8;

  // Next registers will be saved on stack in mul_add().
  const Register tmp1  = r12;
  const Register tmp2  = r13;
  const Register tmp3  = r14;
  const Register tmp4  = r15;
  const Register tmp5  = rbx;

  BLOCK_COMMENT("Entry:");
  __ enter(); // required for proper stackwalking of RuntimeStub frame

  setup_arg_regs(4); // out => rdi, in => rsi, offset => rdx
                     // len => rcx, k => r8
                     // r9 and r10 may be used to save non-volatile registers
#ifdef _WIN64
  // last argument is on stack on Win64
  __ movl(k, Address(rsp, 6 * wordSize));
#endif
  __ movptr(r11, rdx);  // move offset in rdx to offset(r11)
  __ mul_add(out, in, offset, len, k, tmp1, tmp2, tmp3, tmp4, tmp5, rdx, rax);

  restore_arg_regs();

  __ leave(); // required for proper stackwalking of RuntimeStub frame
  __ ret(0);

  return start;
}

address StubGenerator::generate_bigIntegerRightShift() {
  __ align(CodeEntryAlignment);
  StubCodeMark mark(this, "StubRoutines", "bigIntegerRightShiftWorker");
  address start = __ pc();

  Label Shift512Loop, ShiftTwo, ShiftTwoLoop, ShiftOne, Exit;
  // For Unix, the arguments are as follows: rdi, rsi, rdx, rcx, r8.
  const Register newArr = rdi;
  const Register oldArr = rsi;
  const Register newIdx = rdx;
  const Register shiftCount = rcx;  // It was intentional to have shiftCount in rcx since it is used implicitly for shift.
  const Register totalNumIter = r8;

  // For windows, we use r9 and r10 as temps to save rdi and rsi. Thus we cannot allocate them for our temps.
  // For everything else, we prefer using r9 and r10 since we do not have to save them before use.
  const Register tmp1 = r11;                    // Caller save.
  const Register tmp2 = rax;                    // Caller save.
  const Register tmp3 = WIN64_ONLY(r12) NOT_WIN64(r9);   // Windows: Callee save. Linux: Caller save.
  const Register tmp4 = WIN64_ONLY(r13) NOT_WIN64(r10);  // Windows: Callee save. Linux: Caller save.
  const Register tmp5 = r14;                    // Callee save.
  const Register tmp6 = r15;

  const XMMRegister x0 = xmm0;
  const XMMRegister x1 = xmm1;
  const XMMRegister x2 = xmm2;

  BLOCK_COMMENT("Entry:");
  __ enter(); // required for proper stackwalking of RuntimeStub frame

=======
  __ lea(c_rarg0, Address(rsp, wordSize * 3)); // 1 for cookie, 1 for rbp, 1 for c_rarg0 - this should be the return address

  __ pusha();

  // The method may have floats as arguments, and we must spill them before calling
  // the VM runtime.
  assert(Argument::n_float_register_parameters_j == 8, "Assumption");
  const int xmm_size = wordSize * 2;
  const int xmm_spill_size = xmm_size * Argument::n_float_register_parameters_j;
  __ subptr(rsp, xmm_spill_size);
  __ movdqu(Address(rsp, xmm_size * 7), xmm7);
  __ movdqu(Address(rsp, xmm_size * 6), xmm6);
  __ movdqu(Address(rsp, xmm_size * 5), xmm5);
  __ movdqu(Address(rsp, xmm_size * 4), xmm4);
  __ movdqu(Address(rsp, xmm_size * 3), xmm3);
  __ movdqu(Address(rsp, xmm_size * 2), xmm2);
  __ movdqu(Address(rsp, xmm_size * 1), xmm1);
  __ movdqu(Address(rsp, xmm_size * 0), xmm0);

  __ call_VM_leaf(CAST_FROM_FN_PTR(address, static_cast<int (*)(address*)>(BarrierSetNMethod::nmethod_stub_entry_barrier)), 1);

  __ movdqu(xmm0, Address(rsp, xmm_size * 0));
  __ movdqu(xmm1, Address(rsp, xmm_size * 1));
  __ movdqu(xmm2, Address(rsp, xmm_size * 2));
  __ movdqu(xmm3, Address(rsp, xmm_size * 3));
  __ movdqu(xmm4, Address(rsp, xmm_size * 4));
  __ movdqu(xmm5, Address(rsp, xmm_size * 5));
  __ movdqu(xmm6, Address(rsp, xmm_size * 6));
  __ movdqu(xmm7, Address(rsp, xmm_size * 7));
  __ addptr(rsp, xmm_spill_size);

  __ cmpl(rax, 1); // 1 means deoptimize
  __ jcc(Assembler::equal, deoptimize_label);

  __ popa();
  __ pop(c_rarg0);

  __ leave();

  __ addptr(rsp, 1 * wordSize); // cookie
  __ ret(0);


  __ BIND(deoptimize_label);

  __ popa();
  __ pop(c_rarg0);

  __ leave();

  // this can be taken out, but is good for verification purposes. getting a SIGSEGV
  // here while still having a correct stack is valuable
  __ testptr(rsp, Address(rsp, 0));

  __ movptr(rsp, Address(rsp, 0)); // new rsp was written in the barrier
  __ jmp(Address(rsp, -1 * wordSize)); // jmp target should be callers verified_entry_point

  return start;
}

 /**
 *  Arguments:
 *
 *  Input:
 *    c_rarg0   - out address
 *    c_rarg1   - in address
 *    c_rarg2   - offset
 *    c_rarg3   - len
 * not Win64
 *    c_rarg4   - k
 * Win64
 *    rsp+40    - k
 */
address StubGenerator::generate_mulAdd() {
  __ align(CodeEntryAlignment);
  StubCodeMark mark(this, "StubRoutines", "mulAdd");
  address start = __ pc();

  // Win64: rcx, rdx, r8, r9 (c_rarg0, c_rarg1, ...)
  // Unix:  rdi, rsi, rdx, rcx, r8, r9 (c_rarg0, c_rarg1, ...)
  const Register out     = rdi;
  const Register in      = rsi;
  const Register offset  = r11;
  const Register len     = rcx;
  const Register k       = r8;

  // Next registers will be saved on stack in mul_add().
  const Register tmp1  = r12;
  const Register tmp2  = r13;
  const Register tmp3  = r14;
  const Register tmp4  = r15;
  const Register tmp5  = rbx;

  BLOCK_COMMENT("Entry:");
  __ enter(); // required for proper stackwalking of RuntimeStub frame

  setup_arg_regs(4); // out => rdi, in => rsi, offset => rdx
                     // len => rcx, k => r8
                     // r9 and r10 may be used to save non-volatile registers
#ifdef _WIN64
  // last argument is on stack on Win64
  __ movl(k, Address(rsp, 6 * wordSize));
#endif
  __ movptr(r11, rdx);  // move offset in rdx to offset(r11)
  __ mul_add(out, in, offset, len, k, tmp1, tmp2, tmp3, tmp4, tmp5, rdx, rax);

  restore_arg_regs();

  __ leave(); // required for proper stackwalking of RuntimeStub frame
  __ ret(0);

  return start;
}

address StubGenerator::generate_bigIntegerRightShift() {
  __ align(CodeEntryAlignment);
  StubCodeMark mark(this, "StubRoutines", "bigIntegerRightShiftWorker");
  address start = __ pc();

  Label Shift512Loop, ShiftTwo, ShiftTwoLoop, ShiftOne, Exit;
  // For Unix, the arguments are as follows: rdi, rsi, rdx, rcx, r8.
  const Register newArr = rdi;
  const Register oldArr = rsi;
  const Register newIdx = rdx;
  const Register shiftCount = rcx;  // It was intentional to have shiftCount in rcx since it is used implicitly for shift.
  const Register totalNumIter = r8;

  // For windows, we use r9 and r10 as temps to save rdi and rsi. Thus we cannot allocate them for our temps.
  // For everything else, we prefer using r9 and r10 since we do not have to save them before use.
  const Register tmp1 = r11;                    // Caller save.
  const Register tmp2 = rax;                    // Caller save.
  const Register tmp3 = WIN64_ONLY(r12) NOT_WIN64(r9);   // Windows: Callee save. Linux: Caller save.
  const Register tmp4 = WIN64_ONLY(r13) NOT_WIN64(r10);  // Windows: Callee save. Linux: Caller save.
  const Register tmp5 = r14;                    // Callee save.
  const Register tmp6 = r15;

  const XMMRegister x0 = xmm0;
  const XMMRegister x1 = xmm1;
  const XMMRegister x2 = xmm2;

  BLOCK_COMMENT("Entry:");
  __ enter(); // required for proper stackwalking of RuntimeStub frame

>>>>>>> 5757e212
#ifdef _WIN64
  setup_arg_regs(4);
  // For windows, since last argument is on stack, we need to move it to the appropriate register.
  __ movl(totalNumIter, Address(rsp, 6 * wordSize));
  // Save callee save registers.
  __ push(tmp3);
  __ push(tmp4);
#endif
  __ push(tmp5);

  // Rename temps used throughout the code.
  const Register idx = tmp1;
  const Register nIdx = tmp2;

  __ xorl(idx, idx);

  // Start right shift from end of the array.
  // For example, if #iteration = 4 and newIdx = 1
  // then dest[4] = src[4] >> shiftCount  | src[3] <<< (shiftCount - 32)
  // if #iteration = 4 and newIdx = 0
  // then dest[3] = src[4] >> shiftCount  | src[3] <<< (shiftCount - 32)
  __ movl(idx, totalNumIter);
  __ movl(nIdx, idx);
  __ addl(nIdx, newIdx);

  // If vectorization is enabled, check if the number of iterations is at least 64
  // If not, then go to ShifTwo processing 2 iterations
  if (VM_Version::supports_avx512_vbmi2()) {
    __ cmpptr(totalNumIter, (AVX3Threshold/64));
    __ jcc(Assembler::less, ShiftTwo);

    if (AVX3Threshold < 16 * 64) {
      __ cmpl(totalNumIter, 16);
      __ jcc(Assembler::less, ShiftTwo);
    }
    __ evpbroadcastd(x0, shiftCount, Assembler::AVX_512bit);
    __ subl(idx, 16);
    __ subl(nIdx, 16);
    __ BIND(Shift512Loop);
    __ evmovdqul(x2, Address(oldArr, idx, Address::times_4, 4), Assembler::AVX_512bit);
    __ evmovdqul(x1, Address(oldArr, idx, Address::times_4), Assembler::AVX_512bit);
    __ vpshrdvd(x2, x1, x0, Assembler::AVX_512bit);
    __ evmovdqul(Address(newArr, nIdx, Address::times_4), x2, Assembler::AVX_512bit);
    __ subl(nIdx, 16);
    __ subl(idx, 16);
    __ jcc(Assembler::greaterEqual, Shift512Loop);
    __ addl(idx, 16);
    __ addl(nIdx, 16);
  }
  __ BIND(ShiftTwo);
  __ cmpl(idx, 2);
  __ jcc(Assembler::less, ShiftOne);
  __ subl(idx, 2);
  __ subl(nIdx, 2);
  __ BIND(ShiftTwoLoop);
  __ movl(tmp5, Address(oldArr, idx, Address::times_4, 8));
  __ movl(tmp4, Address(oldArr, idx, Address::times_4, 4));
  __ movl(tmp3, Address(oldArr, idx, Address::times_4));
  __ shrdl(tmp5, tmp4);
  __ shrdl(tmp4, tmp3);
  __ movl(Address(newArr, nIdx, Address::times_4, 4), tmp5);
  __ movl(Address(newArr, nIdx, Address::times_4), tmp4);
  __ subl(nIdx, 2);
  __ subl(idx, 2);
  __ jcc(Assembler::greaterEqual, ShiftTwoLoop);
  __ addl(idx, 2);
  __ addl(nIdx, 2);

  // Do the last iteration
  __ BIND(ShiftOne);
  __ cmpl(idx, 1);
  __ jcc(Assembler::less, Exit);
  __ subl(idx, 1);
  __ subl(nIdx, 1);
  __ movl(tmp4, Address(oldArr, idx, Address::times_4, 4));
  __ movl(tmp3, Address(oldArr, idx, Address::times_4));
  __ shrdl(tmp4, tmp3);
  __ movl(Address(newArr, nIdx, Address::times_4), tmp4);
  __ BIND(Exit);
  __ vzeroupper();
  // Restore callee save registers.
  __ pop(tmp5);
#ifdef _WIN64
  __ pop(tmp4);
  __ pop(tmp3);
  restore_arg_regs();
#endif
  __ leave(); // required for proper stackwalking of RuntimeStub frame
  __ ret(0);

  return start;
}

 /**
 *  Arguments:
 *
 *  Input:
 *    c_rarg0   - newArr address
 *    c_rarg1   - oldArr address
 *    c_rarg2   - newIdx
 *    c_rarg3   - shiftCount
 * not Win64
 *    c_rarg4   - numIter
 * Win64
 *    rsp40    - numIter
 */
address StubGenerator::generate_bigIntegerLeftShift() {
  __ align(CodeEntryAlignment);
  StubCodeMark mark(this,  "StubRoutines", "bigIntegerLeftShiftWorker");
  address start = __ pc();

  Label Shift512Loop, ShiftTwo, ShiftTwoLoop, ShiftOne, Exit;
  // For Unix, the arguments are as follows: rdi, rsi, rdx, rcx, r8.
  const Register newArr = rdi;
  const Register oldArr = rsi;
  const Register newIdx = rdx;
  const Register shiftCount = rcx;  // It was intentional to have shiftCount in rcx since it is used implicitly for shift.
  const Register totalNumIter = r8;
  // For windows, we use r9 and r10 as temps to save rdi and rsi. Thus we cannot allocate them for our temps.
  // For everything else, we prefer using r9 and r10 since we do not have to save them before use.
  const Register tmp1 = r11;                    // Caller save.
  const Register tmp2 = rax;                    // Caller save.
  const Register tmp3 = WIN64_ONLY(r12) NOT_WIN64(r9);   // Windows: Callee save. Linux: Caller save.
  const Register tmp4 = WIN64_ONLY(r13) NOT_WIN64(r10);  // Windows: Callee save. Linux: Caller save.
  const Register tmp5 = r14;                    // Callee save.

  const XMMRegister x0 = xmm0;
  const XMMRegister x1 = xmm1;
  const XMMRegister x2 = xmm2;
  BLOCK_COMMENT("Entry:");
  __ enter(); // required for proper stackwalking of RuntimeStub frame

#ifdef _WIN64
  setup_arg_regs(4);
  // For windows, since last argument is on stack, we need to move it to the appropriate register.
  __ movl(totalNumIter, Address(rsp, 6 * wordSize));
  // Save callee save registers.
  __ push(tmp3);
  __ push(tmp4);
#endif
  __ push(tmp5);

  // Rename temps used throughout the code
  const Register idx = tmp1;
  const Register numIterTmp = tmp2;

  // Start idx from zero.
  __ xorl(idx, idx);
  // Compute interior pointer for new array. We do this so that we can use same index for both old and new arrays.
  __ lea(newArr, Address(newArr, newIdx, Address::times_4));
  __ movl(numIterTmp, totalNumIter);

  // If vectorization is enabled, check if the number of iterations is at least 64
  // If not, then go to ShiftTwo shifting two numbers at a time
  if (VM_Version::supports_avx512_vbmi2()) {
    __ cmpl(totalNumIter, (AVX3Threshold/64));
    __ jcc(Assembler::less, ShiftTwo);

    if (AVX3Threshold < 16 * 64) {
      __ cmpl(totalNumIter, 16);
      __ jcc(Assembler::less, ShiftTwo);
    }
    __ evpbroadcastd(x0, shiftCount, Assembler::AVX_512bit);
    __ subl(numIterTmp, 16);
    __ BIND(Shift512Loop);
    __ evmovdqul(x1, Address(oldArr, idx, Address::times_4), Assembler::AVX_512bit);
    __ evmovdqul(x2, Address(oldArr, idx, Address::times_4, 0x4), Assembler::AVX_512bit);
    __ vpshldvd(x1, x2, x0, Assembler::AVX_512bit);
    __ evmovdqul(Address(newArr, idx, Address::times_4), x1, Assembler::AVX_512bit);
    __ addl(idx, 16);
    __ subl(numIterTmp, 16);
    __ jcc(Assembler::greaterEqual, Shift512Loop);
    __ addl(numIterTmp, 16);
  }
  __ BIND(ShiftTwo);
  __ cmpl(totalNumIter, 1);
  __ jcc(Assembler::less, Exit);
  __ movl(tmp3, Address(oldArr, idx, Address::times_4));
  __ subl(numIterTmp, 2);
  __ jcc(Assembler::less, ShiftOne);

  __ BIND(ShiftTwoLoop);
  __ movl(tmp4, Address(oldArr, idx, Address::times_4, 0x4));
  __ movl(tmp5, Address(oldArr, idx, Address::times_4, 0x8));
  __ shldl(tmp3, tmp4);
  __ shldl(tmp4, tmp5);
  __ movl(Address(newArr, idx, Address::times_4), tmp3);
  __ movl(Address(newArr, idx, Address::times_4, 0x4), tmp4);
  __ movl(tmp3, tmp5);
  __ addl(idx, 2);
  __ subl(numIterTmp, 2);
  __ jcc(Assembler::greaterEqual, ShiftTwoLoop);

  // Do the last iteration
  __ BIND(ShiftOne);
  __ addl(numIterTmp, 2);
  __ cmpl(numIterTmp, 1);
  __ jcc(Assembler::less, Exit);
  __ movl(tmp4, Address(oldArr, idx, Address::times_4, 0x4));
  __ shldl(tmp3, tmp4);
  __ movl(Address(newArr, idx, Address::times_4), tmp3);

  __ BIND(Exit);
  __ vzeroupper();
  // Restore callee save registers.
  __ pop(tmp5);
#ifdef _WIN64
  __ pop(tmp4);
  __ pop(tmp3);
  restore_arg_regs();
#endif
  __ leave(); // required for proper stackwalking of RuntimeStub frame
  __ ret(0);

  return start;
}

address StubGenerator::generate_libmExp() {
  StubCodeMark mark(this, "StubRoutines", "libmExp");
  address start = __ pc();

  BLOCK_COMMENT("Entry:");
  __ enter(); // required for proper stackwalking of RuntimeStub frame

  __ fast_exp(xmm0, xmm1, xmm2, xmm3, xmm4, xmm5, xmm6, xmm7,
              rax, rcx, rdx, r11);

  __ leave(); // required for proper stackwalking of RuntimeStub frame
  __ ret(0);

  return start;
}

address StubGenerator::generate_libmLog() {
  StubCodeMark mark(this, "StubRoutines", "libmLog");
  address start = __ pc();

  BLOCK_COMMENT("Entry:");
  __ enter(); // required for proper stackwalking of RuntimeStub frame

  __ fast_log(xmm0, xmm1, xmm2, xmm3, xmm4, xmm5, xmm6, xmm7,
              rax, rcx, rdx, r11, r8);

  __ leave(); // required for proper stackwalking of RuntimeStub frame
  __ ret(0);

  return start;
}

address StubGenerator::generate_libmLog10() {
  StubCodeMark mark(this, "StubRoutines", "libmLog10");
  address start = __ pc();

  BLOCK_COMMENT("Entry:");
  __ enter(); // required for proper stackwalking of RuntimeStub frame

  __ fast_log10(xmm0, xmm1, xmm2, xmm3, xmm4, xmm5, xmm6, xmm7,
                rax, rcx, rdx, r11, r8);

  __ leave(); // required for proper stackwalking of RuntimeStub frame
  __ ret(0);

  return start;
}

address StubGenerator::generate_libmPow() {
  StubCodeMark mark(this, "StubRoutines", "libmPow");
  address start = __ pc();

  BLOCK_COMMENT("Entry:");
  __ enter(); // required for proper stackwalking of RuntimeStub frame

  __ fast_pow(xmm0, xmm1, xmm2, xmm3, xmm4, xmm5, xmm6, xmm7,
              rax, rcx, rdx, r8, r9, r10, r11);

  __ leave(); // required for proper stackwalking of RuntimeStub frame
  __ ret(0);

  return start;
}

address StubGenerator::generate_libmSin() {
  StubCodeMark mark(this, "StubRoutines", "libmSin");
  address start = __ pc();

  BLOCK_COMMENT("Entry:");
  __ enter(); // required for proper stackwalking of RuntimeStub frame

#ifdef _WIN64
  __ push(rsi);
  __ push(rdi);
#endif
  __ fast_sin(xmm0, xmm1, xmm2, xmm3, xmm4, xmm5, xmm6, xmm7,
              rax, rbx, rcx, rdx, r8);
#ifdef _WIN64
  __ pop(rdi);
  __ pop(rsi);
#endif

  __ leave(); // required for proper stackwalking of RuntimeStub frame
  __ ret(0);

  return start;
}

address StubGenerator::generate_libmCos() {
  StubCodeMark mark(this, "StubRoutines", "libmCos");
  address start = __ pc();

  BLOCK_COMMENT("Entry:");
  __ enter(); // required for proper stackwalking of RuntimeStub frame

#ifdef _WIN64
  __ push(rsi);
  __ push(rdi);
#endif
  __ fast_cos(xmm0, xmm1, xmm2, xmm3, xmm4, xmm5, xmm6, xmm7,
              rax, rcx, rdx, r8, r9, r10, r11, rbx);

#ifdef _WIN64
  __ pop(rdi);
  __ pop(rsi);
#endif

  __ leave(); // required for proper stackwalking of RuntimeStub frame
  __ ret(0);

  return start;
}

address StubGenerator::generate_libmTan() {
  StubCodeMark mark(this, "StubRoutines", "libmTan");
  address start = __ pc();

  BLOCK_COMMENT("Entry:");
  __ enter(); // required for proper stackwalking of RuntimeStub frame

#ifdef _WIN64
  __ push(rsi);
  __ push(rdi);
#endif
  __ fast_tan(xmm0, xmm1, xmm2, xmm3, xmm4, xmm5, xmm6, xmm7,
              rax, rcx, rdx, r8, r9, r10, r11, rbx);

#ifdef _WIN64
  __ pop(rdi);
  __ pop(rsi);
#endif

  __ leave(); // required for proper stackwalking of RuntimeStub frame
  __ ret(0);

  return start;
}

<<<<<<< HEAD
RuntimeStub* StubGenerator::generate_cont_doYield() {
  if (!Continuations::enabled()) return nullptr;

  enum layout {
    rbp_off,
    rbpH_off,
    return_off,
    return_off2,
    framesize // inclusive of return address
  };

  CodeBuffer code("cont_doYield", 512, 64);
  MacroAssembler* _masm = new MacroAssembler(&code);
  address start = __ pc();

  __ enter();
  address the_pc = __ pc();

  int frame_complete = the_pc - start;

  // This nop must be exactly at the PC we push into the frame info.
  // We use this nop for fast CodeBlob lookup, associate the OopMap
  // with it right away.
  __ post_call_nop();
  OopMapSet* oop_maps = new OopMapSet();
  OopMap* map = new OopMap(framesize, 1);
  oop_maps->add_gc_map(frame_complete, map);

  __ set_last_Java_frame(rsp, rbp, the_pc, rscratch1);
  __ movptr(c_rarg0, r15_thread);
  __ movptr(c_rarg1, rsp);
  __ call_VM_leaf(Continuation::freeze_entry(), 2);
  __ reset_last_Java_frame(true);

  Label L_pinned;

  __ testptr(rax, rax);
  __ jcc(Assembler::notZero, L_pinned);

  __ movptr(rsp, Address(r15_thread, JavaThread::cont_entry_offset()));
  __ continuation_enter_cleanup();
  __ pop(rbp);
  __ ret(0);

  __ bind(L_pinned);

  // Pinned, return to caller
  __ leave();
  __ ret(0);

  RuntimeStub* stub =
    RuntimeStub::new_runtime_stub(code.name(),
                                  &code,
                                  frame_complete,
                                  (framesize >> (LogBytesPerWord - LogBytesPerInt)),
                                  oop_maps,
                                  false);
  return stub;
}

address StubGenerator::generate_cont_thaw(const char* label, Continuation::thaw_kind kind) {
  if (!Continuations::enabled()) return nullptr;

  bool return_barrier = Continuation::is_thaw_return_barrier(kind);
  bool return_barrier_exception = Continuation::is_thaw_return_barrier_exception(kind);

  StubCodeMark mark(this, "StubRoutines", label);
  address start = __ pc();

  // TODO: Handle Valhalla return types. May require generating different return barriers.

  if (!return_barrier) {
    // Pop return address. If we don't do this, we get a drift,
    // where the bottom-most frozen frame continuously grows.
    __ pop(c_rarg3);
  } else {
    __ movptr(rsp, Address(r15_thread, JavaThread::cont_entry_offset()));
  }

#ifdef ASSERT
  {
    Label L_good_sp;
    __ cmpptr(rsp, Address(r15_thread, JavaThread::cont_entry_offset()));
    __ jcc(Assembler::equal, L_good_sp);
    __ stop("Incorrect rsp at thaw entry");
    __ BIND(L_good_sp);
  }
#endif // ASSERT

=======
address StubGenerator::generate_cont_thaw(const char* label, Continuation::thaw_kind kind) {
  if (!Continuations::enabled()) return nullptr;

  bool return_barrier = Continuation::is_thaw_return_barrier(kind);
  bool return_barrier_exception = Continuation::is_thaw_return_barrier_exception(kind);

  StubCodeMark mark(this, "StubRoutines", label);
  address start = __ pc();

  // TODO: Handle Valhalla return types. May require generating different return barriers.

  if (!return_barrier) {
    // Pop return address. If we don't do this, we get a drift,
    // where the bottom-most frozen frame continuously grows.
    __ pop(c_rarg3);
  } else {
    __ movptr(rsp, Address(r15_thread, JavaThread::cont_entry_offset()));
  }

#ifdef ASSERT
  {
    Label L_good_sp;
    __ cmpptr(rsp, Address(r15_thread, JavaThread::cont_entry_offset()));
    __ jcc(Assembler::equal, L_good_sp);
    __ stop("Incorrect rsp at thaw entry");
    __ BIND(L_good_sp);
  }
#endif // ASSERT

>>>>>>> 5757e212
  if (return_barrier) {
    // Preserve possible return value from a method returning to the return barrier.
    __ push(rax);
    __ push_d(xmm0);
  }
<<<<<<< HEAD

  __ movptr(c_rarg0, r15_thread);
  __ movptr(c_rarg1, (return_barrier ? 1 : 0));
  __ call_VM_leaf(CAST_FROM_FN_PTR(address, Continuation::prepare_thaw), 2);
  __ movptr(rbx, rax);

  if (return_barrier) {
    // Restore return value from a method returning to the return barrier.
    // No safepoint in the call to thaw, so even an oop return value should be OK.
    __ pop_d(xmm0);
    __ pop(rax);
  }

=======

  __ movptr(c_rarg0, r15_thread);
  __ movptr(c_rarg1, (return_barrier ? 1 : 0));
  __ call_VM_leaf(CAST_FROM_FN_PTR(address, Continuation::prepare_thaw), 2);
  __ movptr(rbx, rax);

  if (return_barrier) {
    // Restore return value from a method returning to the return barrier.
    // No safepoint in the call to thaw, so even an oop return value should be OK.
    __ pop_d(xmm0);
    __ pop(rax);
  }

>>>>>>> 5757e212
#ifdef ASSERT
  {
    Label L_good_sp;
    __ cmpptr(rsp, Address(r15_thread, JavaThread::cont_entry_offset()));
    __ jcc(Assembler::equal, L_good_sp);
    __ stop("Incorrect rsp after prepare thaw");
    __ BIND(L_good_sp);
  }
#endif // ASSERT

  // rbx contains the size of the frames to thaw, 0 if overflow or no more frames
  Label L_thaw_success;
  __ testptr(rbx, rbx);
  __ jccb(Assembler::notZero, L_thaw_success);
  __ jump(ExternalAddress(StubRoutines::throw_StackOverflowError_entry()));
  __ bind(L_thaw_success);

  // Make room for the thawed frames and align the stack.
  __ subptr(rsp, rbx);
  __ andptr(rsp, -StackAlignmentInBytes);

  if (return_barrier) {
    // Preserve possible return value from a method returning to the return barrier. (Again.)
    __ push(rax);
    __ push_d(xmm0);
  }

  // If we want, we can templatize thaw by kind, and have three different entries.
  __ movptr(c_rarg0, r15_thread);
  __ movptr(c_rarg1, kind);
  __ call_VM_leaf(Continuation::thaw_entry(), 2);
  __ movptr(rbx, rax);

  if (return_barrier) {
    // Restore return value from a method returning to the return barrier. (Again.)
    // No safepoint in the call to thaw, so even an oop return value should be OK.
    __ pop_d(xmm0);
    __ pop(rax);
  } else {
    // Return 0 (success) from doYield.
    __ xorptr(rax, rax);
  }

  // After thawing, rbx is the SP of the yielding frame.
  // Move there, and then to saved RBP slot.
  __ movptr(rsp, rbx);
  __ subptr(rsp, 2*wordSize);

  if (return_barrier_exception) {
    __ movptr(c_rarg0, r15_thread);
    __ movptr(c_rarg1, Address(rsp, wordSize)); // return address

    // rax still holds the original exception oop, save it before the call
    __ push(rax);

    __ call_VM_leaf(CAST_FROM_FN_PTR(address, SharedRuntime::exception_handler_for_return_address), 2);
    __ movptr(rbx, rax);

    // Continue at exception handler:
    //   rax: exception oop
    //   rbx: exception handler
    //   rdx: exception pc
    __ pop(rax);
    __ verify_oop(rax);
    __ pop(rbp); // pop out RBP here too
    __ pop(rdx);
    __ jmp(rbx);
  } else {
    // We are "returning" into the topmost thawed frame; see Thaw::push_return_frame
    __ pop(rbp);
    __ ret(0);
  }
<<<<<<< HEAD

  return start;
}

address StubGenerator::generate_cont_thaw() {
  return generate_cont_thaw("Cont thaw", Continuation::thaw_top);
}

// TODO: will probably need multiple return barriers depending on return type

address StubGenerator::generate_cont_returnBarrier() {
  return generate_cont_thaw("Cont thaw return barrier", Continuation::thaw_return_barrier);
}

address StubGenerator::generate_cont_returnBarrier_exception() {
  return generate_cont_thaw("Cont thaw return barrier exception", Continuation::thaw_return_barrier_exception);
}

#if INCLUDE_JFR

// For c2: c_rarg0 is junk, call to runtime to write a checkpoint.
// It returns a jobject handle to the event writer.
// The handle is dereferenced and the return value is the event writer oop.
RuntimeStub* StubGenerator::generate_jfr_write_checkpoint() {
  enum layout {
    rbp_off,
    rbpH_off,
    return_off,
    return_off2,
    framesize // inclusive of return address
  };

  CodeBuffer code("jfr_write_checkpoint", 512, 64);
  MacroAssembler* _masm = new MacroAssembler(&code);
  address start = __ pc();

  __ enter();
  address the_pc = __ pc();

  int frame_complete = the_pc - start;

  __ set_last_Java_frame(rsp, rbp, the_pc, rscratch1);
  __ movptr(c_rarg0, r15_thread);
  __ call_VM_leaf(CAST_FROM_FN_PTR(address, JfrIntrinsicSupport::write_checkpoint), 1);
  __ reset_last_Java_frame(true);

  // rax is jobject handle result, unpack and process it through a barrier.
  Label L_null_jobject;
  __ testptr(rax, rax);
  __ jcc(Assembler::zero, L_null_jobject);

  BarrierSetAssembler* bs = BarrierSet::barrier_set()->barrier_set_assembler();
  bs->load_at(_masm, ACCESS_READ | IN_NATIVE, T_OBJECT, rax, Address(rax, 0), c_rarg0, r15_thread);

  __ bind(L_null_jobject);

  __ leave();
  __ ret(0);

  OopMapSet* oop_maps = new OopMapSet();
  OopMap* map = new OopMap(framesize, 1);
  oop_maps->add_gc_map(frame_complete, map);

  RuntimeStub* stub =
    RuntimeStub::new_runtime_stub(code.name(),
                                  &code,
                                  frame_complete,
                                  (framesize >> (LogBytesPerWord - LogBytesPerInt)),
                                  oop_maps,
                                  false);
  return stub;
}

#endif // INCLUDE_JFR

// Continuation point for throwing of implicit exceptions that are
// not handled in the current activation. Fabricates an exception
// oop and initiates normal exception dispatching in this
// frame. Since we need to preserve callee-saved values (currently
// only for C2, but done for C1 as well) we need a callee-saved oop
// map and therefore have to make these stubs into RuntimeStubs
// rather than BufferBlobs.  If the compiler needs all registers to
// be preserved between the fault point and the exception handler
// then it must assume responsibility for that in
// AbstractCompiler::continuation_for_implicit_null_exception or
// continuation_for_implicit_division_by_zero_exception. All other
// implicit exceptions (e.g., NullPointerException or
// AbstractMethodError on entry) are either at call sites or
// otherwise assume that stack unwinding will be initiated, so
// caller saved registers were assumed volatile in the compiler.
address StubGenerator::generate_throw_exception(const char* name,
                                                address runtime_entry,
                                                Register arg1,
                                                Register arg2) {
  // Information about frame layout at time of blocking runtime call.
  // Note that we only have to preserve callee-saved registers since
  // the compilers are responsible for supplying a continuation point
  // if they expect all registers to be preserved.
  enum layout {
    rbp_off = frame::arg_reg_save_area_bytes/BytesPerInt,
    rbp_off2,
    return_off,
    return_off2,
    framesize // inclusive of return address
  };

  int insts_size = 512;
  int locs_size  = 64;

  CodeBuffer code(name, insts_size, locs_size);
  OopMapSet* oop_maps  = new OopMapSet();
  MacroAssembler* _masm = new MacroAssembler(&code);

  address start = __ pc();

  // This is an inlined and slightly modified version of call_VM
  // which has the ability to fetch the return PC out of
  // thread-local storage and also sets up last_Java_sp slightly
  // differently than the real call_VM

  __ enter(); // required for proper stackwalking of RuntimeStub frame

  assert(is_even(framesize/2), "sp not 16-byte aligned");

  // return address and rbp are already in place
  __ subptr(rsp, (framesize-4) << LogBytesPerInt); // prolog

  int frame_complete = __ pc() - start;

  // Set up last_Java_sp and last_Java_fp
  address the_pc = __ pc();
  __ set_last_Java_frame(rsp, rbp, the_pc, rscratch1);
  __ andptr(rsp, -(StackAlignmentInBytes));    // Align stack

  // Call runtime
  if (arg1 != noreg) {
    assert(arg2 != c_rarg1, "clobbered");
    __ movptr(c_rarg1, arg1);
  }
  if (arg2 != noreg) {
    __ movptr(c_rarg2, arg2);
  }
  __ movptr(c_rarg0, r15_thread);
  BLOCK_COMMENT("call runtime_entry");
  __ call(RuntimeAddress(runtime_entry));

  // Generate oop map
  OopMap* map = new OopMap(framesize, 0);

  oop_maps->add_gc_map(the_pc - start, map);

  __ reset_last_Java_frame(true);

  __ leave(); // required for proper stackwalking of RuntimeStub frame

  // check for pending exceptions
#ifdef ASSERT
  Label L;
  __ cmpptr(Address(r15_thread, Thread::pending_exception_offset()), NULL_WORD);
  __ jcc(Assembler::notEqual, L);
  __ should_not_reach_here();
  __ bind(L);
#endif // ASSERT
  __ jump(RuntimeAddress(StubRoutines::forward_exception_entry()));


  // codeBlob framesize is in words (not VMRegImpl::slot_size)
  RuntimeStub* stub =
    RuntimeStub::new_runtime_stub(name,
                                  &code,
                                  frame_complete,
                                  (framesize >> (LogBytesPerWord - LogBytesPerInt)),
                                  oop_maps, false);
  return stub->entry_point();
}

void StubGenerator::create_control_words() {
  // Round to nearest, 64-bit mode, exceptions masked
  StubRoutines::x86::_mxcsr_std = 0x1F80;
}

// Initialization
void StubGenerator::generate_initial() {
  // Generates all stubs and initializes the entry points

  // This platform-specific settings are needed by generate_call_stub()
  create_control_words();

  // entry points that exist in all platforms Note: This is code
  // that could be shared among different platforms - however the
  // benefit seems to be smaller than the disadvantage of having a
  // much more complicated generator structure. See also comment in
  // stubRoutines.hpp.

  StubRoutines::_forward_exception_entry = generate_forward_exception();

  StubRoutines::_call_stub_entry =
    generate_call_stub(StubRoutines::_call_stub_return_address);

  // is referenced by megamorphic call
  StubRoutines::_catch_exception_entry = generate_catch_exception();

  // atomic calls
  StubRoutines::_fence_entry                = generate_orderaccess_fence();

  // platform dependent
  StubRoutines::x86::_get_previous_sp_entry = generate_get_previous_sp();

  StubRoutines::x86::_verify_mxcsr_entry    = generate_verify_mxcsr();

  StubRoutines::x86::_f2i_fixup             = generate_f2i_fixup();
  StubRoutines::x86::_f2l_fixup             = generate_f2l_fixup();
  StubRoutines::x86::_d2i_fixup             = generate_d2i_fixup();
  StubRoutines::x86::_d2l_fixup             = generate_d2l_fixup();

  StubRoutines::x86::_float_sign_mask       = generate_fp_mask("float_sign_mask",  0x7FFFFFFF7FFFFFFF);
  StubRoutines::x86::_float_sign_flip       = generate_fp_mask("float_sign_flip",  0x8000000080000000);
  StubRoutines::x86::_double_sign_mask      = generate_fp_mask("double_sign_mask", 0x7FFFFFFFFFFFFFFF);
  StubRoutines::x86::_double_sign_flip      = generate_fp_mask("double_sign_flip", 0x8000000000000000);

  // Build this early so it's available for the interpreter.
  StubRoutines::_throw_StackOverflowError_entry =
    generate_throw_exception("StackOverflowError throw_exception",
                             CAST_FROM_FN_PTR(address,
                                              SharedRuntime::
                                              throw_StackOverflowError));
  StubRoutines::_throw_delayed_StackOverflowError_entry =
    generate_throw_exception("delayed StackOverflowError throw_exception",
                             CAST_FROM_FN_PTR(address,
                                              SharedRuntime::
                                              throw_delayed_StackOverflowError));
  if (UseCRC32Intrinsics) {
    // set table address before stub generation which use it
    StubRoutines::_crc_table_adr = (address)StubRoutines::x86::_crc_table;
    StubRoutines::_updateBytesCRC32 = generate_updateBytesCRC32();
  }

  if (UseCRC32CIntrinsics) {
    bool supports_clmul = VM_Version::supports_clmul();
    StubRoutines::x86::generate_CRC32C_table(supports_clmul);
    StubRoutines::_crc32c_table_addr = (address)StubRoutines::x86::_crc32c_table;
    StubRoutines::_updateBytesCRC32C = generate_updateBytesCRC32C(supports_clmul);
  }

  if (UseAdler32Intrinsics) {
     StubRoutines::_updateBytesAdler32 = generate_updateBytesAdler32();
  }

  if (UseLibmIntrinsic && InlineIntrinsics) {
    if (vmIntrinsics::is_intrinsic_available(vmIntrinsics::_dexp)) {
      StubRoutines::_dexp = generate_libmExp();
    }
    if (vmIntrinsics::is_intrinsic_available(vmIntrinsics::_dlog)) {
      StubRoutines::_dlog = generate_libmLog();
    }
    if (vmIntrinsics::is_intrinsic_available(vmIntrinsics::_dlog10)) {
      StubRoutines::_dlog10 = generate_libmLog10();
    }
=======

  return start;
}

address StubGenerator::generate_cont_thaw() {
  return generate_cont_thaw("Cont thaw", Continuation::thaw_top);
}

// TODO: will probably need multiple return barriers depending on return type

address StubGenerator::generate_cont_returnBarrier() {
  return generate_cont_thaw("Cont thaw return barrier", Continuation::thaw_return_barrier);
}

address StubGenerator::generate_cont_returnBarrier_exception() {
  return generate_cont_thaw("Cont thaw return barrier exception", Continuation::thaw_return_barrier_exception);
}

#if INCLUDE_JFR

// For c2: c_rarg0 is junk, call to runtime to write a checkpoint.
// It returns a jobject handle to the event writer.
// The handle is dereferenced and the return value is the event writer oop.
RuntimeStub* StubGenerator::generate_jfr_write_checkpoint() {
  enum layout {
    rbp_off,
    rbpH_off,
    return_off,
    return_off2,
    framesize // inclusive of return address
  };

  CodeBuffer code("jfr_write_checkpoint", 512, 64);
  MacroAssembler* _masm = new MacroAssembler(&code);
  address start = __ pc();

  __ enter();
  address the_pc = __ pc();

  int frame_complete = the_pc - start;

  __ set_last_Java_frame(rsp, rbp, the_pc, rscratch1);
  __ movptr(c_rarg0, r15_thread);
  __ call_VM_leaf(CAST_FROM_FN_PTR(address, JfrIntrinsicSupport::write_checkpoint), 1);
  __ reset_last_Java_frame(true);

  // rax is jobject handle result, unpack and process it through a barrier.
  Label L_null_jobject;
  __ testptr(rax, rax);
  __ jcc(Assembler::zero, L_null_jobject);

  BarrierSetAssembler* bs = BarrierSet::barrier_set()->barrier_set_assembler();
  bs->load_at(_masm, ACCESS_READ | IN_NATIVE, T_OBJECT, rax, Address(rax, 0), c_rarg0, r15_thread);

  __ bind(L_null_jobject);

  __ leave();
  __ ret(0);

  OopMapSet* oop_maps = new OopMapSet();
  OopMap* map = new OopMap(framesize, 1);
  oop_maps->add_gc_map(frame_complete, map);

  RuntimeStub* stub =
    RuntimeStub::new_runtime_stub(code.name(),
                                  &code,
                                  frame_complete,
                                  (framesize >> (LogBytesPerWord - LogBytesPerInt)),
                                  oop_maps,
                                  false);
  return stub;
}

#endif // INCLUDE_JFR

// Continuation point for throwing of implicit exceptions that are
// not handled in the current activation. Fabricates an exception
// oop and initiates normal exception dispatching in this
// frame. Since we need to preserve callee-saved values (currently
// only for C2, but done for C1 as well) we need a callee-saved oop
// map and therefore have to make these stubs into RuntimeStubs
// rather than BufferBlobs.  If the compiler needs all registers to
// be preserved between the fault point and the exception handler
// then it must assume responsibility for that in
// AbstractCompiler::continuation_for_implicit_null_exception or
// continuation_for_implicit_division_by_zero_exception. All other
// implicit exceptions (e.g., NullPointerException or
// AbstractMethodError on entry) are either at call sites or
// otherwise assume that stack unwinding will be initiated, so
// caller saved registers were assumed volatile in the compiler.
address StubGenerator::generate_throw_exception(const char* name,
                                                address runtime_entry,
                                                Register arg1,
                                                Register arg2) {
  // Information about frame layout at time of blocking runtime call.
  // Note that we only have to preserve callee-saved registers since
  // the compilers are responsible for supplying a continuation point
  // if they expect all registers to be preserved.
  enum layout {
    rbp_off = frame::arg_reg_save_area_bytes/BytesPerInt,
    rbp_off2,
    return_off,
    return_off2,
    framesize // inclusive of return address
  };

  int insts_size = 512;
  int locs_size  = 64;

  CodeBuffer code(name, insts_size, locs_size);
  OopMapSet* oop_maps  = new OopMapSet();
  MacroAssembler* _masm = new MacroAssembler(&code);

  address start = __ pc();

  // This is an inlined and slightly modified version of call_VM
  // which has the ability to fetch the return PC out of
  // thread-local storage and also sets up last_Java_sp slightly
  // differently than the real call_VM

  __ enter(); // required for proper stackwalking of RuntimeStub frame

  assert(is_even(framesize/2), "sp not 16-byte aligned");

  // return address and rbp are already in place
  __ subptr(rsp, (framesize-4) << LogBytesPerInt); // prolog

  int frame_complete = __ pc() - start;

  // Set up last_Java_sp and last_Java_fp
  address the_pc = __ pc();
  __ set_last_Java_frame(rsp, rbp, the_pc, rscratch1);
  __ andptr(rsp, -(StackAlignmentInBytes));    // Align stack

  // Call runtime
  if (arg1 != noreg) {
    assert(arg2 != c_rarg1, "clobbered");
    __ movptr(c_rarg1, arg1);
  }
  if (arg2 != noreg) {
    __ movptr(c_rarg2, arg2);
  }
  __ movptr(c_rarg0, r15_thread);
  BLOCK_COMMENT("call runtime_entry");
  __ call(RuntimeAddress(runtime_entry));

  // Generate oop map
  OopMap* map = new OopMap(framesize, 0);

  oop_maps->add_gc_map(the_pc - start, map);

  __ reset_last_Java_frame(true);

  __ leave(); // required for proper stackwalking of RuntimeStub frame

  // check for pending exceptions
#ifdef ASSERT
  Label L;
  __ cmpptr(Address(r15_thread, Thread::pending_exception_offset()), NULL_WORD);
  __ jcc(Assembler::notEqual, L);
  __ should_not_reach_here();
  __ bind(L);
#endif // ASSERT
  __ jump(RuntimeAddress(StubRoutines::forward_exception_entry()));


  // codeBlob framesize is in words (not VMRegImpl::slot_size)
  RuntimeStub* stub =
    RuntimeStub::new_runtime_stub(name,
                                  &code,
                                  frame_complete,
                                  (framesize >> (LogBytesPerWord - LogBytesPerInt)),
                                  oop_maps, false);
  return stub->entry_point();
}

void StubGenerator::create_control_words() {
  // Round to nearest, 64-bit mode, exceptions masked
  StubRoutines::x86::_mxcsr_std = 0x1F80;
}

// Initialization
void StubGenerator::generate_initial() {
  // Generates all stubs and initializes the entry points

  // This platform-specific settings are needed by generate_call_stub()
  create_control_words();

  // entry points that exist in all platforms Note: This is code
  // that could be shared among different platforms - however the
  // benefit seems to be smaller than the disadvantage of having a
  // much more complicated generator structure. See also comment in
  // stubRoutines.hpp.

  StubRoutines::_forward_exception_entry = generate_forward_exception();

  StubRoutines::_call_stub_entry =
    generate_call_stub(StubRoutines::_call_stub_return_address);

  // is referenced by megamorphic call
  StubRoutines::_catch_exception_entry = generate_catch_exception();

  // atomic calls
  StubRoutines::_fence_entry                = generate_orderaccess_fence();

  // platform dependent
  StubRoutines::x86::_get_previous_sp_entry = generate_get_previous_sp();

  StubRoutines::x86::_verify_mxcsr_entry    = generate_verify_mxcsr();

  StubRoutines::x86::_f2i_fixup             = generate_f2i_fixup();
  StubRoutines::x86::_f2l_fixup             = generate_f2l_fixup();
  StubRoutines::x86::_d2i_fixup             = generate_d2i_fixup();
  StubRoutines::x86::_d2l_fixup             = generate_d2l_fixup();

  StubRoutines::x86::_float_sign_mask       = generate_fp_mask("float_sign_mask",  0x7FFFFFFF7FFFFFFF);
  StubRoutines::x86::_float_sign_flip       = generate_fp_mask("float_sign_flip",  0x8000000080000000);
  StubRoutines::x86::_double_sign_mask      = generate_fp_mask("double_sign_mask", 0x7FFFFFFFFFFFFFFF);
  StubRoutines::x86::_double_sign_flip      = generate_fp_mask("double_sign_flip", 0x8000000000000000);

  // Build this early so it's available for the interpreter.
  StubRoutines::_throw_StackOverflowError_entry =
    generate_throw_exception("StackOverflowError throw_exception",
                             CAST_FROM_FN_PTR(address,
                                              SharedRuntime::
                                              throw_StackOverflowError));
  StubRoutines::_throw_delayed_StackOverflowError_entry =
    generate_throw_exception("delayed StackOverflowError throw_exception",
                             CAST_FROM_FN_PTR(address,
                                              SharedRuntime::
                                              throw_delayed_StackOverflowError));
  if (UseCRC32Intrinsics) {
    // set table address before stub generation which use it
    StubRoutines::_crc_table_adr = (address)StubRoutines::x86::_crc_table;
    StubRoutines::_updateBytesCRC32 = generate_updateBytesCRC32();
  }

  if (UseCRC32CIntrinsics) {
    bool supports_clmul = VM_Version::supports_clmul();
    StubRoutines::x86::generate_CRC32C_table(supports_clmul);
    StubRoutines::_crc32c_table_addr = (address)StubRoutines::x86::_crc32c_table;
    StubRoutines::_updateBytesCRC32C = generate_updateBytesCRC32C(supports_clmul);
  }

  if (UseAdler32Intrinsics) {
     StubRoutines::_updateBytesAdler32 = generate_updateBytesAdler32();
  }

  if (UseLibmIntrinsic && InlineIntrinsics) {
    if (vmIntrinsics::is_intrinsic_available(vmIntrinsics::_dexp)) {
      StubRoutines::_dexp = generate_libmExp();
    }
    if (vmIntrinsics::is_intrinsic_available(vmIntrinsics::_dlog)) {
      StubRoutines::_dlog = generate_libmLog();
    }
    if (vmIntrinsics::is_intrinsic_available(vmIntrinsics::_dlog10)) {
      StubRoutines::_dlog10 = generate_libmLog10();
    }
>>>>>>> 5757e212
    if (vmIntrinsics::is_intrinsic_available(vmIntrinsics::_dpow)) {
      StubRoutines::_dpow = generate_libmPow();
    }
    if (vmIntrinsics::is_intrinsic_available(vmIntrinsics::_dsin)) {
      StubRoutines::_dsin = generate_libmSin();
    }
    if (vmIntrinsics::is_intrinsic_available(vmIntrinsics::_dcos)) {
      StubRoutines::_dcos = generate_libmCos();
    }
    if (vmIntrinsics::is_intrinsic_available(vmIntrinsics::_dtan)) {
      StubRoutines::_dtan = generate_libmTan();
    }
  }
}

void StubGenerator::generate_phase1() {
  // Continuation stubs:
  StubRoutines::_cont_thaw          = generate_cont_thaw();
  StubRoutines::_cont_returnBarrier = generate_cont_returnBarrier();
  StubRoutines::_cont_returnBarrierExc = generate_cont_returnBarrier_exception();
<<<<<<< HEAD
  StubRoutines::_cont_doYield_stub = generate_cont_doYield();
  StubRoutines::_cont_doYield      = StubRoutines::_cont_doYield_stub == nullptr ? nullptr
                                      : StubRoutines::_cont_doYield_stub->entry_point();
=======
>>>>>>> 5757e212

  JFR_ONLY(StubRoutines::_jfr_write_checkpoint_stub = generate_jfr_write_checkpoint();)
  JFR_ONLY(StubRoutines::_jfr_write_checkpoint = StubRoutines::_jfr_write_checkpoint_stub->entry_point();)
}

void StubGenerator::generate_all() {
  // Generates all stubs and initializes the entry points

  // These entry points require SharedInfo::stack0 to be set up in
  // non-core builds and need to be relocatable, so they each
  // fabricate a RuntimeStub internally.
  StubRoutines::_throw_AbstractMethodError_entry =
    generate_throw_exception("AbstractMethodError throw_exception",
                             CAST_FROM_FN_PTR(address,
                                              SharedRuntime::
                                              throw_AbstractMethodError));

  StubRoutines::_throw_IncompatibleClassChangeError_entry =
    generate_throw_exception("IncompatibleClassChangeError throw_exception",
                             CAST_FROM_FN_PTR(address,
                                              SharedRuntime::
                                              throw_IncompatibleClassChangeError));

  StubRoutines::_throw_NullPointerException_at_call_entry =
    generate_throw_exception("NullPointerException at call throw_exception",
                             CAST_FROM_FN_PTR(address,
                                              SharedRuntime::
                                              throw_NullPointerException_at_call));

  // entry points that are platform specific
  StubRoutines::x86::_vector_float_sign_mask = generate_vector_mask("vector_float_sign_mask", 0x7FFFFFFF7FFFFFFF);
  StubRoutines::x86::_vector_float_sign_flip = generate_vector_mask("vector_float_sign_flip", 0x8000000080000000);
  StubRoutines::x86::_vector_double_sign_mask = generate_vector_mask("vector_double_sign_mask", 0x7FFFFFFFFFFFFFFF);
  StubRoutines::x86::_vector_double_sign_flip = generate_vector_mask("vector_double_sign_flip", 0x8000000000000000);
  StubRoutines::x86::_vector_all_bits_set = generate_vector_mask("vector_all_bits_set", 0xFFFFFFFFFFFFFFFF);
  StubRoutines::x86::_vector_int_mask_cmp_bits = generate_vector_mask("vector_int_mask_cmp_bits", 0x0000000100000001);
  StubRoutines::x86::_vector_short_to_byte_mask = generate_vector_mask("vector_short_to_byte_mask", 0x00ff00ff00ff00ff);
  StubRoutines::x86::_vector_byte_perm_mask = generate_vector_byte_perm_mask("vector_byte_perm_mask");
  StubRoutines::x86::_vector_int_to_byte_mask = generate_vector_mask("vector_int_to_byte_mask", 0x000000ff000000ff);
  StubRoutines::x86::_vector_int_to_short_mask = generate_vector_mask("vector_int_to_short_mask", 0x0000ffff0000ffff);
  StubRoutines::x86::_vector_32_bit_mask = generate_vector_custom_i32("vector_32_bit_mask", Assembler::AVX_512bit,
                                                                      0xFFFFFFFF, 0, 0, 0);
  StubRoutines::x86::_vector_64_bit_mask = generate_vector_custom_i32("vector_64_bit_mask", Assembler::AVX_512bit,
                                                                      0xFFFFFFFF, 0xFFFFFFFF, 0, 0);
  StubRoutines::x86::_vector_int_shuffle_mask = generate_vector_mask("vector_int_shuffle_mask", 0x0302010003020100);
  StubRoutines::x86::_vector_byte_shuffle_mask = generate_vector_byte_shuffle_mask("vector_byte_shuffle_mask");
  StubRoutines::x86::_vector_short_shuffle_mask = generate_vector_mask("vector_short_shuffle_mask", 0x0100010001000100);
  StubRoutines::x86::_vector_long_shuffle_mask = generate_vector_mask("vector_long_shuffle_mask", 0x0000000100000000);
  StubRoutines::x86::_vector_long_sign_mask = generate_vector_mask("vector_long_sign_mask", 0x8000000000000000);
  StubRoutines::x86::_vector_iota_indices = generate_iota_indices("iota_indices");
  StubRoutines::x86::_vector_count_leading_zeros_lut = generate_count_leading_zeros_lut("count_leading_zeros_lut");
  StubRoutines::x86::_vector_reverse_bit_lut = generate_vector_reverse_bit_lut("reverse_bit_lut");
  StubRoutines::x86::_vector_reverse_byte_perm_mask_long = generate_vector_reverse_byte_perm_mask_long("perm_mask_long");
  StubRoutines::x86::_vector_reverse_byte_perm_mask_int = generate_vector_reverse_byte_perm_mask_int("perm_mask_int");
  StubRoutines::x86::_vector_reverse_byte_perm_mask_short = generate_vector_reverse_byte_perm_mask_short("perm_mask_short");

  if (VM_Version::supports_avx2() && !VM_Version::supports_avx512_vpopcntdq()) {
    // lut implementation influenced by counting 1s algorithm from section 5-1 of Hackers' Delight.
    StubRoutines::x86::_vector_popcount_lut = generate_popcount_avx_lut("popcount_lut");
  }

  // support for verify_oop (must happen after universe_init)
  if (VerifyOops) {
    StubRoutines::_verify_oop_subroutine_entry = generate_verify_oop();
  }

  // data cache line writeback
  StubRoutines::_data_cache_writeback = generate_data_cache_writeback();
  StubRoutines::_data_cache_writeback_sync = generate_data_cache_writeback_sync();

  // arraycopy stubs used by compilers
  generate_arraycopy_stubs();

  // don't bother generating these AES intrinsic stubs unless global flag is set
  if (UseAESIntrinsics) {
    StubRoutines::x86::_key_shuffle_mask_addr = generate_key_shuffle_mask();  // needed by the others
    StubRoutines::_aescrypt_encryptBlock = generate_aescrypt_encryptBlock();
    StubRoutines::_aescrypt_decryptBlock = generate_aescrypt_decryptBlock();
    StubRoutines::_cipherBlockChaining_encryptAESCrypt = generate_cipherBlockChaining_encryptAESCrypt();
    if (VM_Version::supports_avx512_vaes() &&  VM_Version::supports_avx512vl() && VM_Version::supports_avx512dq() ) {
      StubRoutines::_cipherBlockChaining_decryptAESCrypt = generate_cipherBlockChaining_decryptVectorAESCrypt();
      StubRoutines::_electronicCodeBook_encryptAESCrypt = generate_electronicCodeBook_encryptAESCrypt();
      StubRoutines::_electronicCodeBook_decryptAESCrypt = generate_electronicCodeBook_decryptAESCrypt();
      StubRoutines::x86::_counter_mask_addr = counter_mask_addr();
      StubRoutines::x86::_ghash_poly512_addr = ghash_polynomial512_addr();
      StubRoutines::x86::_ghash_long_swap_mask_addr = generate_ghash_long_swap_mask();
      StubRoutines::_galoisCounterMode_AESCrypt = generate_galoisCounterMode_AESCrypt();
    } else {
      StubRoutines::_cipherBlockChaining_decryptAESCrypt = generate_cipherBlockChaining_decryptAESCrypt_Parallel();
    }
  }

  if (UseAESCTRIntrinsics) {
    if (VM_Version::supports_avx512_vaes() && VM_Version::supports_avx512bw() && VM_Version::supports_avx512vl()) {
      if (StubRoutines::x86::_counter_mask_addr == NULL) {
        StubRoutines::x86::_counter_mask_addr = counter_mask_addr();
      }
      StubRoutines::_counterMode_AESCrypt = generate_counterMode_VectorAESCrypt();
    } else {
      StubRoutines::x86::_counter_shuffle_mask_addr = generate_counter_shuffle_mask();
      StubRoutines::_counterMode_AESCrypt = generate_counterMode_AESCrypt_Parallel();
    }
  }

  if (UseMD5Intrinsics) {
    StubRoutines::_md5_implCompress = generate_md5_implCompress(false, "md5_implCompress");
    StubRoutines::_md5_implCompressMB = generate_md5_implCompress(true, "md5_implCompressMB");
  }
  if (UseSHA1Intrinsics) {
    StubRoutines::x86::_upper_word_mask_addr = generate_upper_word_mask();
    StubRoutines::x86::_shuffle_byte_flip_mask_addr = generate_shuffle_byte_flip_mask();
    StubRoutines::_sha1_implCompress = generate_sha1_implCompress(false, "sha1_implCompress");
    StubRoutines::_sha1_implCompressMB = generate_sha1_implCompress(true, "sha1_implCompressMB");
  }
  if (UseSHA256Intrinsics) {
    StubRoutines::x86::_k256_adr = (address)StubRoutines::x86::_k256;
    char* dst = (char*)StubRoutines::x86::_k256_W;
    char* src = (char*)StubRoutines::x86::_k256;
    for (int ii = 0; ii < 16; ++ii) {
      memcpy(dst + 32 * ii,      src + 16 * ii, 16);
      memcpy(dst + 32 * ii + 16, src + 16 * ii, 16);
    }
    StubRoutines::x86::_k256_W_adr = (address)StubRoutines::x86::_k256_W;
    StubRoutines::x86::_pshuffle_byte_flip_mask_addr = generate_pshuffle_byte_flip_mask();
    StubRoutines::_sha256_implCompress = generate_sha256_implCompress(false, "sha256_implCompress");
    StubRoutines::_sha256_implCompressMB = generate_sha256_implCompress(true, "sha256_implCompressMB");
  }
  if (UseSHA512Intrinsics) {
    StubRoutines::x86::_k512_W_addr = (address)StubRoutines::x86::_k512_W;
    StubRoutines::x86::_pshuffle_byte_flip_mask_addr_sha512 = generate_pshuffle_byte_flip_mask_sha512();
    StubRoutines::_sha512_implCompress = generate_sha512_implCompress(false, "sha512_implCompress");
    StubRoutines::_sha512_implCompressMB = generate_sha512_implCompress(true, "sha512_implCompressMB");
  }

  // Generate GHASH intrinsics code
  if (UseGHASHIntrinsics) {
    if (StubRoutines::x86::_ghash_long_swap_mask_addr == NULL) {
      StubRoutines::x86::_ghash_long_swap_mask_addr = generate_ghash_long_swap_mask();
    }
  StubRoutines::x86::_ghash_byte_swap_mask_addr = generate_ghash_byte_swap_mask();
    if (VM_Version::supports_avx()) {
      StubRoutines::x86::_ghash_shuffmask_addr = ghash_shufflemask_addr();
      StubRoutines::x86::_ghash_poly_addr = ghash_polynomial_addr();
      StubRoutines::_ghash_processBlocks = generate_avx_ghash_processBlocks();
    } else {
      StubRoutines::_ghash_processBlocks = generate_ghash_processBlocks();
    }
  }


  if (UseBASE64Intrinsics) {
    if(VM_Version::supports_avx2() &&
       VM_Version::supports_avx512bw() &&
       VM_Version::supports_avx512vl()) {
      StubRoutines::x86::_avx2_shuffle_base64 = base64_avx2_shuffle_addr();
      StubRoutines::x86::_avx2_input_mask_base64 = base64_avx2_input_mask_addr();
      StubRoutines::x86::_avx2_lut_base64 = base64_avx2_lut_addr();
    }
    StubRoutines::x86::_encoding_table_base64 = base64_encoding_table_addr();
    if (VM_Version::supports_avx512_vbmi()) {
      StubRoutines::x86::_shuffle_base64 = base64_shuffle_addr();
      StubRoutines::x86::_lookup_lo_base64 = base64_vbmi_lookup_lo_addr();
      StubRoutines::x86::_lookup_hi_base64 = base64_vbmi_lookup_hi_addr();
      StubRoutines::x86::_lookup_lo_base64url = base64_vbmi_lookup_lo_url_addr();
      StubRoutines::x86::_lookup_hi_base64url = base64_vbmi_lookup_hi_url_addr();
      StubRoutines::x86::_pack_vec_base64 = base64_vbmi_pack_vec_addr();
      StubRoutines::x86::_join_0_1_base64 = base64_vbmi_join_0_1_addr();
      StubRoutines::x86::_join_1_2_base64 = base64_vbmi_join_1_2_addr();
      StubRoutines::x86::_join_2_3_base64 = base64_vbmi_join_2_3_addr();
    }
    StubRoutines::x86::_decoding_table_base64 = base64_decoding_table_addr();
    StubRoutines::_base64_encodeBlock = generate_base64_encodeBlock();
    StubRoutines::_base64_decodeBlock = generate_base64_decodeBlock();
  }

  BarrierSetNMethod* bs_nm = BarrierSet::barrier_set()->barrier_set_nmethod();
  if (bs_nm != NULL) {
    StubRoutines::x86::_method_entry_barrier = generate_method_entry_barrier();
  }
#ifdef COMPILER2
  if (UseMultiplyToLenIntrinsic) {
    StubRoutines::_multiplyToLen = generate_multiplyToLen();
  }
  if (UseSquareToLenIntrinsic) {
    StubRoutines::_squareToLen = generate_squareToLen();
  }
  if (UseMulAddIntrinsic) {
    StubRoutines::_mulAdd = generate_mulAdd();
  }
  if (VM_Version::supports_avx512_vbmi2()) {
    StubRoutines::_bigIntegerRightShiftWorker = generate_bigIntegerRightShift();
    StubRoutines::_bigIntegerLeftShiftWorker = generate_bigIntegerLeftShift();
  }
  if (UseMontgomeryMultiplyIntrinsic) {
    StubRoutines::_montgomeryMultiply
      = CAST_FROM_FN_PTR(address, SharedRuntime::montgomery_multiply);
  }
  if (UseMontgomerySquareIntrinsic) {
    StubRoutines::_montgomerySquare
      = CAST_FROM_FN_PTR(address, SharedRuntime::montgomery_square);
  }

  // Get svml stub routine addresses
  void *libjsvml = NULL;
  char ebuf[1024];
  char dll_name[JVM_MAXPATHLEN];
  if (os::dll_locate_lib(dll_name, sizeof(dll_name), Arguments::get_dll_dir(), "jsvml")) {
    libjsvml = os::dll_load(dll_name, ebuf, sizeof ebuf);
  }
  if (libjsvml != NULL) {
    // SVML method naming convention
    //   All the methods are named as __jsvml_op<T><N>_ha_<VV>
    //   Where:
    //      ha stands for high accuracy
    //      <T> is optional to indicate float/double
    //              Set to f for vector float operation
    //              Omitted for vector double operation
    //      <N> is the number of elements in the vector
    //              1, 2, 4, 8, 16
    //              e.g. 128 bit float vector has 4 float elements
    //      <VV> indicates the avx/sse level:
    //              z0 is AVX512, l9 is AVX2, e9 is AVX1 and ex is for SSE2
    //      e.g. __jsvml_expf16_ha_z0 is the method for computing 16 element vector float exp using AVX 512 insns
    //           __jsvml_exp8_ha_z0 is the method for computing 8 element vector double exp using AVX 512 insns

    log_info(library)("Loaded library %s, handle " INTPTR_FORMAT, JNI_LIB_PREFIX "jsvml" JNI_LIB_SUFFIX, p2i(libjsvml));
    if (UseAVX > 2) {
      for (int op = 0; op < VectorSupport::NUM_SVML_OP; op++) {
        int vop = VectorSupport::VECTOR_OP_SVML_START + op;
        if ((!VM_Version::supports_avx512dq()) &&
            (vop == VectorSupport::VECTOR_OP_LOG || vop == VectorSupport::VECTOR_OP_LOG10 || vop == VectorSupport::VECTOR_OP_POW)) {
          continue;
        }
        snprintf(ebuf, sizeof(ebuf), "__jsvml_%sf16_ha_z0", VectorSupport::svmlname[op]);
        StubRoutines::_vector_f_math[VectorSupport::VEC_SIZE_512][op] = (address)os::dll_lookup(libjsvml, ebuf);

        snprintf(ebuf, sizeof(ebuf), "__jsvml_%s8_ha_z0", VectorSupport::svmlname[op]);
        StubRoutines::_vector_d_math[VectorSupport::VEC_SIZE_512][op] = (address)os::dll_lookup(libjsvml, ebuf);
      }
    }
    const char* avx_sse_str = (UseAVX >= 2) ? "l9" : ((UseAVX == 1) ? "e9" : "ex");
    for (int op = 0; op < VectorSupport::NUM_SVML_OP; op++) {
      int vop = VectorSupport::VECTOR_OP_SVML_START + op;
      if (vop == VectorSupport::VECTOR_OP_POW) {
        continue;
      }
      snprintf(ebuf, sizeof(ebuf), "__jsvml_%sf4_ha_%s", VectorSupport::svmlname[op], avx_sse_str);
      StubRoutines::_vector_f_math[VectorSupport::VEC_SIZE_64][op] = (address)os::dll_lookup(libjsvml, ebuf);

      snprintf(ebuf, sizeof(ebuf), "__jsvml_%sf4_ha_%s", VectorSupport::svmlname[op], avx_sse_str);
      StubRoutines::_vector_f_math[VectorSupport::VEC_SIZE_128][op] = (address)os::dll_lookup(libjsvml, ebuf);

      snprintf(ebuf, sizeof(ebuf), "__jsvml_%sf8_ha_%s", VectorSupport::svmlname[op], avx_sse_str);
      StubRoutines::_vector_f_math[VectorSupport::VEC_SIZE_256][op] = (address)os::dll_lookup(libjsvml, ebuf);

      snprintf(ebuf, sizeof(ebuf), "__jsvml_%s1_ha_%s", VectorSupport::svmlname[op], avx_sse_str);
      StubRoutines::_vector_d_math[VectorSupport::VEC_SIZE_64][op] = (address)os::dll_lookup(libjsvml, ebuf);

      snprintf(ebuf, sizeof(ebuf), "__jsvml_%s2_ha_%s", VectorSupport::svmlname[op], avx_sse_str);
      StubRoutines::_vector_d_math[VectorSupport::VEC_SIZE_128][op] = (address)os::dll_lookup(libjsvml, ebuf);

      snprintf(ebuf, sizeof(ebuf), "__jsvml_%s4_ha_%s", VectorSupport::svmlname[op], avx_sse_str);
      StubRoutines::_vector_d_math[VectorSupport::VEC_SIZE_256][op] = (address)os::dll_lookup(libjsvml, ebuf);
    }
  }
#endif // COMPILER2

  if (UseVectorizedMismatchIntrinsic) {
    StubRoutines::_vectorizedMismatch = generate_vectorizedMismatch();
  }
}

void StubGenerator_generate(CodeBuffer* code, int phase) {
  if (UnsafeCopyMemory::_table == NULL) {
    UnsafeCopyMemory::create_table(16);
  }
  StubGenerator g(code, phase);
}

#undef __<|MERGE_RESOLUTION|>--- conflicted
+++ resolved
@@ -31,10 +31,6 @@
 #include "gc/shared/barrierSetNMethod.hpp"
 #include "gc/shared/gc_globals.hpp"
 #include "memory/universe.hpp"
-<<<<<<< HEAD
-=======
-#include "oops/objArrayKlass.hpp"
->>>>>>> 5757e212
 #include "prims/jvmtiExport.hpp"
 #include "runtime/arguments.hpp"
 #include "runtime/javaThread.hpp"
@@ -69,7 +65,6 @@
 
 #define BIND(label) bind(label); BLOCK_COMMENT(#label ":")
 
-<<<<<<< HEAD
 //
 // Linux Arguments:
 //    c_rarg0:   call wrapper address                   address
@@ -141,106 +136,6 @@
 //    Windows reserves the callers stack space for arguments 1-4.
 //    We spill c_rarg0-c_rarg3 to this space.
 
-=======
-#ifdef PRODUCT
-#define INC_COUNTER_NP(counter, rscratch) ((void)0)
-#else
-#define INC_COUNTER_NP(counter, rscratch) \
-BLOCK_COMMENT("inc_counter " #counter); \
-inc_counter_np(_masm, counter, rscratch);
-
-static void inc_counter_np(MacroAssembler* _masm, int& counter, Register rscratch) {
-  __ incrementl(ExternalAddress((address)&counter), rscratch);
-}
-
-#if COMPILER2_OR_JVMCI
-static int& get_profile_ctr(int shift) {
-  if (shift == 0) {
-    return SharedRuntime::_jbyte_array_copy_ctr;
-  } else if (shift == 1) {
-    return SharedRuntime::_jshort_array_copy_ctr;
-  } else if (shift == 2) {
-    return SharedRuntime::_jint_array_copy_ctr;
-  } else {
-    assert(shift == 3, "");
-    return SharedRuntime::_jlong_array_copy_ctr;
-  }
-}
-#endif // COMPILER2_OR_JVMCI
-#endif // !PRODUCT
-
-//
-// Linux Arguments:
-//    c_rarg0:   call wrapper address                   address
-//    c_rarg1:   result                                 address
-//    c_rarg2:   result type                            BasicType
-//    c_rarg3:   method                                 Method*
-//    c_rarg4:   (interpreter) entry point              address
-//    c_rarg5:   parameters                             intptr_t*
-//    16(rbp): parameter size (in words)              int
-//    24(rbp): thread                                 Thread*
-//
-//     [ return_from_Java     ] <--- rsp
-//     [ argument word n      ]
-//      ...
-// -12 [ argument word 1      ]
-// -11 [ saved r15            ] <--- rsp_after_call
-// -10 [ saved r14            ]
-//  -9 [ saved r13            ]
-//  -8 [ saved r12            ]
-//  -7 [ saved rbx            ]
-//  -6 [ call wrapper         ]
-//  -5 [ result               ]
-//  -4 [ result type          ]
-//  -3 [ method               ]
-//  -2 [ entry point          ]
-//  -1 [ parameters           ]
-//   0 [ saved rbp            ] <--- rbp
-//   1 [ return address       ]
-//   2 [ parameter size       ]
-//   3 [ thread               ]
-//
-// Windows Arguments:
-//    c_rarg0:   call wrapper address                   address
-//    c_rarg1:   result                                 address
-//    c_rarg2:   result type                            BasicType
-//    c_rarg3:   method                                 Method*
-//    48(rbp): (interpreter) entry point              address
-//    56(rbp): parameters                             intptr_t*
-//    64(rbp): parameter size (in words)              int
-//    72(rbp): thread                                 Thread*
-//
-//     [ return_from_Java     ] <--- rsp
-//     [ argument word n      ]
-//      ...
-// -60 [ argument word 1      ]
-// -59 [ saved xmm31          ] <--- rsp after_call
-//     [ saved xmm16-xmm30    ] (EVEX enabled, else the space is blank)
-// -27 [ saved xmm15          ]
-//     [ saved xmm7-xmm14     ]
-//  -9 [ saved xmm6           ] (each xmm register takes 2 slots)
-//  -7 [ saved r15            ]
-//  -6 [ saved r14            ]
-//  -5 [ saved r13            ]
-//  -4 [ saved r12            ]
-//  -3 [ saved rdi            ]
-//  -2 [ saved rsi            ]
-//  -1 [ saved rbx            ]
-//   0 [ saved rbp            ] <--- rbp
-//   1 [ return address       ]
-//   2 [ call wrapper         ]
-//   3 [ result               ]
-//   4 [ result type          ]
-//   5 [ method               ]
-//   6 [ entry point          ]
-//   7 [ parameters           ]
-//   8 [ parameter size       ]
-//   9 [ thread               ]
-//
-//    Windows reserves the callers stack space for arguments 1-4.
-//    We spill c_rarg0-c_rarg3 to this space.
-
->>>>>>> 5757e212
 // Call stub stack layout word offsets from rbp
 #ifdef _WIN64
 enum call_stub_layout {
@@ -694,93 +589,6 @@
     __ andl(rax, 0xFFC0); // Mask out any pending exceptions (only check control and mask bits)
     __ cmp32(rax, mxcsr_std, rscratch1);
     __ jcc(Assembler::equal, ok_ret);
-<<<<<<< HEAD
-
-    __ warn("MXCSR changed by native JNI code, use -XX:+RestoreMXCSROnJNICall");
-
-    __ ldmxcsr(mxcsr_std, rscratch1);
-
-    __ bind(ok_ret);
-    __ addptr(rsp, wordSize);
-    __ pop(rax);
-  }
-
-  __ ret(0);
-
-  return start;
-}
-
-address StubGenerator::generate_f2i_fixup() {
-  StubCodeMark mark(this, "StubRoutines", "f2i_fixup");
-  Address inout(rsp, 5 * wordSize); // return address + 4 saves
-
-  address start = __ pc();
-
-  Label L;
-
-  __ push(rax);
-  __ push(c_rarg3);
-  __ push(c_rarg2);
-  __ push(c_rarg1);
-
-  __ movl(rax, 0x7f800000);
-  __ xorl(c_rarg3, c_rarg3);
-  __ movl(c_rarg2, inout);
-  __ movl(c_rarg1, c_rarg2);
-  __ andl(c_rarg1, 0x7fffffff);
-  __ cmpl(rax, c_rarg1); // NaN? -> 0
-  __ jcc(Assembler::negative, L);
-  __ testl(c_rarg2, c_rarg2); // signed ? min_jint : max_jint
-  __ movl(c_rarg3, 0x80000000);
-  __ movl(rax, 0x7fffffff);
-  __ cmovl(Assembler::positive, c_rarg3, rax);
-
-  __ bind(L);
-  __ movptr(inout, c_rarg3);
-
-  __ pop(c_rarg1);
-  __ pop(c_rarg2);
-  __ pop(c_rarg3);
-  __ pop(rax);
-
-  __ ret(0);
-
-  return start;
-}
-
-address StubGenerator::generate_f2l_fixup() {
-  StubCodeMark mark(this, "StubRoutines", "f2l_fixup");
-  Address inout(rsp, 5 * wordSize); // return address + 4 saves
-  address start = __ pc();
-
-  Label L;
-
-  __ push(rax);
-  __ push(c_rarg3);
-  __ push(c_rarg2);
-  __ push(c_rarg1);
-
-  __ movl(rax, 0x7f800000);
-  __ xorl(c_rarg3, c_rarg3);
-  __ movl(c_rarg2, inout);
-  __ movl(c_rarg1, c_rarg2);
-  __ andl(c_rarg1, 0x7fffffff);
-  __ cmpl(rax, c_rarg1); // NaN? -> 0
-  __ jcc(Assembler::negative, L);
-  __ testl(c_rarg2, c_rarg2); // signed ? min_jlong : max_jlong
-  __ mov64(c_rarg3, 0x8000000000000000);
-  __ mov64(rax, 0x7fffffffffffffff);
-  __ cmov(Assembler::positive, c_rarg3, rax);
-
-  __ bind(L);
-  __ movptr(inout, c_rarg3);
-
-  __ pop(c_rarg1);
-  __ pop(c_rarg2);
-  __ pop(c_rarg3);
-  __ pop(rax);
-
-=======
 
     __ warn("MXCSR changed by native JNI code, use -XX:+RestoreMXCSROnJNICall");
 
@@ -913,75 +721,11 @@
   __ pop(c_rarg3);
   __ pop(rax);
 
->>>>>>> 5757e212
   __ ret(0);
 
   return start;
 }
 
-<<<<<<< HEAD
-address StubGenerator::generate_d2i_fixup() {
-  StubCodeMark mark(this, "StubRoutines", "d2i_fixup");
-=======
-address StubGenerator::generate_d2l_fixup() {
-  StubCodeMark mark(this, "StubRoutines", "d2l_fixup");
->>>>>>> 5757e212
-  Address inout(rsp, 6 * wordSize); // return address + 5 saves
-
-  address start = __ pc();
-
-  Label L;
-
-  __ push(rax);
-  __ push(c_rarg3);
-  __ push(c_rarg2);
-  __ push(c_rarg1);
-  __ push(c_rarg0);
-
-  __ movl(rax, 0x7ff00000);
-  __ movq(c_rarg2, inout);
-  __ movl(c_rarg3, c_rarg2);
-  __ mov(c_rarg1, c_rarg2);
-  __ mov(c_rarg0, c_rarg2);
-  __ negl(c_rarg3);
-  __ shrptr(c_rarg1, 0x20);
-  __ orl(c_rarg3, c_rarg2);
-  __ andl(c_rarg1, 0x7fffffff);
-  __ xorl(c_rarg2, c_rarg2);
-  __ shrl(c_rarg3, 0x1f);
-  __ orl(c_rarg1, c_rarg3);
-  __ cmpl(rax, c_rarg1);
-  __ jcc(Assembler::negative, L); // NaN -> 0
-<<<<<<< HEAD
-  __ testptr(c_rarg0, c_rarg0); // signed ? min_jint : max_jint
-  __ movl(c_rarg2, 0x80000000);
-  __ movl(rax, 0x7fffffff);
-  __ cmov(Assembler::positive, c_rarg2, rax);
-
-  __ bind(L);
-  __ movptr(inout, c_rarg2);
-=======
-  __ testq(c_rarg0, c_rarg0); // signed ? min_jlong : max_jlong
-  __ mov64(c_rarg2, 0x8000000000000000);
-  __ mov64(rax, 0x7fffffffffffffff);
-  __ cmovq(Assembler::positive, c_rarg2, rax);
-
-  __ bind(L);
-  __ movq(inout, c_rarg2);
->>>>>>> 5757e212
-
-  __ pop(c_rarg0);
-  __ pop(c_rarg1);
-  __ pop(c_rarg2);
-  __ pop(c_rarg3);
-  __ pop(rax);
-
-  __ ret(0);
-
-  return start;
-}
-
-<<<<<<< HEAD
 address StubGenerator::generate_d2l_fixup() {
   StubCodeMark mark(this, "StubRoutines", "d2l_fixup");
   Address inout(rsp, 6 * wordSize); // return address + 5 saves
@@ -1029,183 +773,6 @@
   return start;
 }
 
-address StubGenerator::generate_count_leading_zeros_lut(const char *stub_name) {
-  __ align64();
-  StubCodeMark mark(this, "StubRoutines", stub_name);
-  address start = __ pc();
-
-  __ emit_data64(0x0101010102020304, relocInfo::none);
-  __ emit_data64(0x0000000000000000, relocInfo::none);
-  __ emit_data64(0x0101010102020304, relocInfo::none);
-  __ emit_data64(0x0000000000000000, relocInfo::none);
-  __ emit_data64(0x0101010102020304, relocInfo::none);
-  __ emit_data64(0x0000000000000000, relocInfo::none);
-  __ emit_data64(0x0101010102020304, relocInfo::none);
-  __ emit_data64(0x0000000000000000, relocInfo::none);
-
-  return start;
-}
-
-address StubGenerator::generate_popcount_avx_lut(const char *stub_name) {
-  __ align64();
-  StubCodeMark mark(this, "StubRoutines", stub_name);
-  address start = __ pc();
-
-  __ emit_data64(0x0302020102010100, relocInfo::none);
-  __ emit_data64(0x0403030203020201, relocInfo::none);
-  __ emit_data64(0x0302020102010100, relocInfo::none);
-  __ emit_data64(0x0403030203020201, relocInfo::none);
-  __ emit_data64(0x0302020102010100, relocInfo::none);
-  __ emit_data64(0x0403030203020201, relocInfo::none);
-  __ emit_data64(0x0302020102010100, relocInfo::none);
-  __ emit_data64(0x0403030203020201, relocInfo::none);
-
-  return start;
-}
-
-address StubGenerator::generate_iota_indices(const char *stub_name) {
-  __ align(CodeEntryAlignment);
-  StubCodeMark mark(this, "StubRoutines", stub_name);
-  address start = __ pc();
-
-  __ emit_data64(0x0706050403020100, relocInfo::none);
-  __ emit_data64(0x0F0E0D0C0B0A0908, relocInfo::none);
-  __ emit_data64(0x1716151413121110, relocInfo::none);
-  __ emit_data64(0x1F1E1D1C1B1A1918, relocInfo::none);
-  __ emit_data64(0x2726252423222120, relocInfo::none);
-  __ emit_data64(0x2F2E2D2C2B2A2928, relocInfo::none);
-  __ emit_data64(0x3736353433323130, relocInfo::none);
-  __ emit_data64(0x3F3E3D3C3B3A3938, relocInfo::none);
-
-  return start;
-}
-
-address StubGenerator::generate_vector_reverse_bit_lut(const char *stub_name) {
-  __ align(CodeEntryAlignment);
-  StubCodeMark mark(this, "StubRoutines", stub_name);
-  address start = __ pc();
-
-  __ emit_data64(0x0E060A020C040800, relocInfo::none);
-  __ emit_data64(0x0F070B030D050901, relocInfo::none);
-  __ emit_data64(0x0E060A020C040800, relocInfo::none);
-  __ emit_data64(0x0F070B030D050901, relocInfo::none);
-  __ emit_data64(0x0E060A020C040800, relocInfo::none);
-  __ emit_data64(0x0F070B030D050901, relocInfo::none);
-  __ emit_data64(0x0E060A020C040800, relocInfo::none);
-  __ emit_data64(0x0F070B030D050901, relocInfo::none);
-
-  return start;
-}
-
-address StubGenerator::generate_vector_reverse_byte_perm_mask_long(const char *stub_name) {
-  __ align(CodeEntryAlignment);
-  StubCodeMark mark(this, "StubRoutines", stub_name);
-  address start = __ pc();
-
-  __ emit_data64(0x0001020304050607, relocInfo::none);
-  __ emit_data64(0x08090A0B0C0D0E0F, relocInfo::none);
-  __ emit_data64(0x0001020304050607, relocInfo::none);
-  __ emit_data64(0x08090A0B0C0D0E0F, relocInfo::none);
-  __ emit_data64(0x0001020304050607, relocInfo::none);
-  __ emit_data64(0x08090A0B0C0D0E0F, relocInfo::none);
-  __ emit_data64(0x0001020304050607, relocInfo::none);
-  __ emit_data64(0x08090A0B0C0D0E0F, relocInfo::none);
-
-  return start;
-}
-
-address StubGenerator::generate_vector_reverse_byte_perm_mask_int(const char *stub_name) {
-  __ align(CodeEntryAlignment);
-  StubCodeMark mark(this, "StubRoutines", stub_name);
-  address start = __ pc();
-
-  __ emit_data64(0x0405060700010203, relocInfo::none);
-  __ emit_data64(0x0C0D0E0F08090A0B, relocInfo::none);
-  __ emit_data64(0x0405060700010203, relocInfo::none);
-  __ emit_data64(0x0C0D0E0F08090A0B, relocInfo::none);
-  __ emit_data64(0x0405060700010203, relocInfo::none);
-  __ emit_data64(0x0C0D0E0F08090A0B, relocInfo::none);
-  __ emit_data64(0x0405060700010203, relocInfo::none);
-  __ emit_data64(0x0C0D0E0F08090A0B, relocInfo::none);
-
-  return start;
-}
-
-address StubGenerator::generate_vector_reverse_byte_perm_mask_short(const char *stub_name) {
-  __ align(CodeEntryAlignment);
-  StubCodeMark mark(this, "StubRoutines", stub_name);
-  address start = __ pc();
-
-  __ emit_data64(0x0607040502030001, relocInfo::none);
-  __ emit_data64(0x0E0F0C0D0A0B0809, relocInfo::none);
-  __ emit_data64(0x0607040502030001, relocInfo::none);
-  __ emit_data64(0x0E0F0C0D0A0B0809, relocInfo::none);
-  __ emit_data64(0x0607040502030001, relocInfo::none);
-  __ emit_data64(0x0E0F0C0D0A0B0809, relocInfo::none);
-  __ emit_data64(0x0607040502030001, relocInfo::none);
-  __ emit_data64(0x0E0F0C0D0A0B0809, relocInfo::none);
-
-  return start;
-}
-
-address StubGenerator::generate_vector_byte_shuffle_mask(const char *stub_name) {
-  __ align(CodeEntryAlignment);
-  StubCodeMark mark(this, "StubRoutines", stub_name);
-  address start = __ pc();
-
-  __ emit_data64(0x7070707070707070, relocInfo::none);
-  __ emit_data64(0x7070707070707070, relocInfo::none);
-  __ emit_data64(0xF0F0F0F0F0F0F0F0, relocInfo::none);
-  __ emit_data64(0xF0F0F0F0F0F0F0F0, relocInfo::none);
-
-  return start;
-}
-
-address StubGenerator::generate_fp_mask(const char *stub_name, int64_t mask) {
-  __ align(CodeEntryAlignment);
-  StubCodeMark mark(this, "StubRoutines", stub_name);
-  address start = __ pc();
-
-  __ emit_data64( mask, relocInfo::none );
-  __ emit_data64( mask, relocInfo::none );
-
-  return start;
-}
-
-address StubGenerator::generate_vector_mask(const char *stub_name, int64_t mask) {
-  __ align(CodeEntryAlignment);
-  StubCodeMark mark(this, "StubRoutines", stub_name);
-  address start = __ pc();
-
-  __ emit_data64(mask, relocInfo::none);
-  __ emit_data64(mask, relocInfo::none);
-  __ emit_data64(mask, relocInfo::none);
-  __ emit_data64(mask, relocInfo::none);
-  __ emit_data64(mask, relocInfo::none);
-  __ emit_data64(mask, relocInfo::none);
-  __ emit_data64(mask, relocInfo::none);
-  __ emit_data64(mask, relocInfo::none);
-
-  return start;
-}
-
-address StubGenerator::generate_vector_byte_perm_mask(const char *stub_name) {
-  __ align(CodeEntryAlignment);
-  StubCodeMark mark(this, "StubRoutines", stub_name);
-  address start = __ pc();
-
-  __ emit_data64(0x0000000000000001, relocInfo::none);
-  __ emit_data64(0x0000000000000003, relocInfo::none);
-  __ emit_data64(0x0000000000000005, relocInfo::none);
-  __ emit_data64(0x0000000000000007, relocInfo::none);
-  __ emit_data64(0x0000000000000000, relocInfo::none);
-  __ emit_data64(0x0000000000000002, relocInfo::none);
-  __ emit_data64(0x0000000000000004, relocInfo::none);
-  __ emit_data64(0x0000000000000006, relocInfo::none);
-
-  return start;
-}
-=======
 address StubGenerator::generate_count_leading_zeros_lut(const char *stub_name) {
   __ align64();
   StubCodeMark mark(this, "StubRoutines", stub_name);
@@ -1550,55 +1117,6 @@
   return start;
 }
 
-//
-// Verify that a register contains clean 32-bits positive value
-// (high 32-bits are 0) so it could be used in 64-bits shifts.
-//
-//  Input:
-//    Rint  -  32-bits value
-//    Rtmp  -  scratch
-//
-void StubGenerator::assert_clean_int(Register Rint, Register Rtmp) {
-#ifdef ASSERT
-  Label L;
-  assert_different_registers(Rtmp, Rint);
-  __ movslq(Rtmp, Rint);
-  __ cmpq(Rtmp, Rint);
-  __ jcc(Assembler::equal, L);
-  __ stop("high 32-bits of int value are not 0");
-  __ bind(L);
-#endif
-}
-
-//  Generate overlap test for array copy stubs
-//
-//  Input:
-//     c_rarg0 - from
-//     c_rarg1 - to
-//     c_rarg2 - element count
-//
-//  Output:
-//     rax   - &from[element count - 1]
-//
-void StubGenerator::array_overlap_test(address no_overlap_target, Label* NOLp, Address::ScaleFactor sf) {
-  const Register from     = c_rarg0;
-  const Register to       = c_rarg1;
-  const Register count    = c_rarg2;
-  const Register end_from = rax;
-
-  __ cmpptr(to, from);
-  __ lea(end_from, Address(from, count, sf, 0));
-  if (NOLp == NULL) {
-    ExternalAddress no_overlap(no_overlap_target);
-    __ jump_cc(Assembler::belowEqual, no_overlap);
-    __ cmpptr(to, end_from);
-    __ jump_cc(Assembler::aboveEqual, no_overlap);
-  } else {
-    __ jcc(Assembler::belowEqual, (*NOLp));
-    __ cmpptr(to, end_from);
-    __ jcc(Assembler::aboveEqual, (*NOLp));
-  }
-}
 
 // Shuffle first three arg regs on Windows into Linux/Solaris locations.
 //
@@ -1634,6 +1152,7 @@
   DEBUG_ONLY(_regs_in_thread = false;)
 }
 
+
 void StubGenerator::restore_arg_regs() {
   assert(!_regs_in_thread, "wrong call to restore_arg_regs");
   const Register saved_rdi = r9;
@@ -1644,1321 +1163,6 @@
 #endif
 }
 
-// This is used in places where r10 is a scratch register, and can
-// be adapted if r9 is needed also.
-void StubGenerator::setup_arg_regs_using_thread() {
-  const Register saved_r15 = r9;
-#ifdef _WIN64
-  __ mov(saved_r15, r15);  // r15 is callee saved and needs to be restored
-  __ get_thread(r15_thread);
-  assert(c_rarg0 == rcx && c_rarg1 == rdx && c_rarg2 == r8 && c_rarg3 == r9,
-         "unexpected argument registers");
-  __ movptr(Address(r15_thread, in_bytes(JavaThread::windows_saved_rdi_offset())), rdi);
-  __ movptr(Address(r15_thread, in_bytes(JavaThread::windows_saved_rsi_offset())), rsi);
-
-  __ mov(rdi, rcx); // c_rarg0
-  __ mov(rsi, rdx); // c_rarg1
-  __ mov(rdx, r8);  // c_rarg2
-#else
-  assert(c_rarg0 == rdi && c_rarg1 == rsi && c_rarg2 == rdx && c_rarg3 == rcx,
-         "unexpected argument registers");
-#endif
-  DEBUG_ONLY(_regs_in_thread = true;)
-}
-
-void StubGenerator::restore_arg_regs_using_thread() {
-  assert(_regs_in_thread, "wrong call to restore_arg_regs");
-  const Register saved_r15 = r9;
-#ifdef _WIN64
-  __ get_thread(r15_thread);
-  __ movptr(rsi, Address(r15_thread, in_bytes(JavaThread::windows_saved_rsi_offset())));
-  __ movptr(rdi, Address(r15_thread, in_bytes(JavaThread::windows_saved_rdi_offset())));
-  __ mov(r15, saved_r15);  // r15 is callee saved and needs to be restored
-#endif
-}
-
-// Copy big chunks forward
-//
-// Inputs:
-//   end_from     - source arrays end address
-//   end_to       - destination array end address
-//   qword_count  - 64-bits element count, negative
-//   to           - scratch
-//   L_copy_bytes - entry label
-//   L_copy_8_bytes  - exit  label
-//
-void StubGenerator::copy_bytes_forward(Register end_from, Register end_to,
-                                       Register qword_count, Register to,
-                                       Label& L_copy_bytes, Label& L_copy_8_bytes) {
-  DEBUG_ONLY(__ stop("enter at entry label, not here"));
-  Label L_loop;
-  __ align(OptoLoopAlignment);
-  if (UseUnalignedLoadStores) {
-    Label L_end;
-    __ BIND(L_loop);
-    if (UseAVX >= 2) {
-      __ vmovdqu(xmm0, Address(end_from, qword_count, Address::times_8, -56));
-      __ vmovdqu(Address(end_to, qword_count, Address::times_8, -56), xmm0);
-      __ vmovdqu(xmm1, Address(end_from, qword_count, Address::times_8, -24));
-      __ vmovdqu(Address(end_to, qword_count, Address::times_8, -24), xmm1);
-    } else {
-      __ movdqu(xmm0, Address(end_from, qword_count, Address::times_8, -56));
-      __ movdqu(Address(end_to, qword_count, Address::times_8, -56), xmm0);
-      __ movdqu(xmm1, Address(end_from, qword_count, Address::times_8, -40));
-      __ movdqu(Address(end_to, qword_count, Address::times_8, -40), xmm1);
-      __ movdqu(xmm2, Address(end_from, qword_count, Address::times_8, -24));
-      __ movdqu(Address(end_to, qword_count, Address::times_8, -24), xmm2);
-      __ movdqu(xmm3, Address(end_from, qword_count, Address::times_8, - 8));
-      __ movdqu(Address(end_to, qword_count, Address::times_8, - 8), xmm3);
-    }
-
-    __ BIND(L_copy_bytes);
-    __ addptr(qword_count, 8);
-    __ jcc(Assembler::lessEqual, L_loop);
-    __ subptr(qword_count, 4);  // sub(8) and add(4)
-    __ jccb(Assembler::greater, L_end);
-    // Copy trailing 32 bytes
-    if (UseAVX >= 2) {
-      __ vmovdqu(xmm0, Address(end_from, qword_count, Address::times_8, -24));
-      __ vmovdqu(Address(end_to, qword_count, Address::times_8, -24), xmm0);
-    } else {
-      __ movdqu(xmm0, Address(end_from, qword_count, Address::times_8, -24));
-      __ movdqu(Address(end_to, qword_count, Address::times_8, -24), xmm0);
-      __ movdqu(xmm1, Address(end_from, qword_count, Address::times_8, - 8));
-      __ movdqu(Address(end_to, qword_count, Address::times_8, - 8), xmm1);
-    }
-    __ addptr(qword_count, 4);
-    __ BIND(L_end);
-  } else {
-    // Copy 32-bytes per iteration
-    __ BIND(L_loop);
-    __ movq(to, Address(end_from, qword_count, Address::times_8, -24));
-    __ movq(Address(end_to, qword_count, Address::times_8, -24), to);
-    __ movq(to, Address(end_from, qword_count, Address::times_8, -16));
-    __ movq(Address(end_to, qword_count, Address::times_8, -16), to);
-    __ movq(to, Address(end_from, qword_count, Address::times_8, - 8));
-    __ movq(Address(end_to, qword_count, Address::times_8, - 8), to);
-    __ movq(to, Address(end_from, qword_count, Address::times_8, - 0));
-    __ movq(Address(end_to, qword_count, Address::times_8, - 0), to);
-
-    __ BIND(L_copy_bytes);
-    __ addptr(qword_count, 4);
-    __ jcc(Assembler::lessEqual, L_loop);
-  }
-  __ subptr(qword_count, 4);
-  __ jcc(Assembler::less, L_copy_8_bytes); // Copy trailing qwords
-}
-
-// Copy big chunks backward
-//
-// Inputs:
-//   from         - source arrays address
-//   dest         - destination array address
-//   qword_count  - 64-bits element count
-//   to           - scratch
-//   L_copy_bytes - entry label
-//   L_copy_8_bytes  - exit  label
-//
-void StubGenerator::copy_bytes_backward(Register from, Register dest,
-                                        Register qword_count, Register to,
-                                        Label& L_copy_bytes, Label& L_copy_8_bytes) {
-  DEBUG_ONLY(__ stop("enter at entry label, not here"));
-  Label L_loop;
-  __ align(OptoLoopAlignment);
-  if (UseUnalignedLoadStores) {
-    Label L_end;
-    __ BIND(L_loop);
-    if (UseAVX >= 2) {
-      __ vmovdqu(xmm0, Address(from, qword_count, Address::times_8, 32));
-      __ vmovdqu(Address(dest, qword_count, Address::times_8, 32), xmm0);
-      __ vmovdqu(xmm1, Address(from, qword_count, Address::times_8,  0));
-      __ vmovdqu(Address(dest, qword_count, Address::times_8,  0), xmm1);
-    } else {
-      __ movdqu(xmm0, Address(from, qword_count, Address::times_8, 48));
-      __ movdqu(Address(dest, qword_count, Address::times_8, 48), xmm0);
-      __ movdqu(xmm1, Address(from, qword_count, Address::times_8, 32));
-      __ movdqu(Address(dest, qword_count, Address::times_8, 32), xmm1);
-      __ movdqu(xmm2, Address(from, qword_count, Address::times_8, 16));
-      __ movdqu(Address(dest, qword_count, Address::times_8, 16), xmm2);
-      __ movdqu(xmm3, Address(from, qword_count, Address::times_8,  0));
-      __ movdqu(Address(dest, qword_count, Address::times_8,  0), xmm3);
-    }
-
-    __ BIND(L_copy_bytes);
-    __ subptr(qword_count, 8);
-    __ jcc(Assembler::greaterEqual, L_loop);
-
-    __ addptr(qword_count, 4);  // add(8) and sub(4)
-    __ jccb(Assembler::less, L_end);
-    // Copy trailing 32 bytes
-    if (UseAVX >= 2) {
-      __ vmovdqu(xmm0, Address(from, qword_count, Address::times_8, 0));
-      __ vmovdqu(Address(dest, qword_count, Address::times_8, 0), xmm0);
-    } else {
-      __ movdqu(xmm0, Address(from, qword_count, Address::times_8, 16));
-      __ movdqu(Address(dest, qword_count, Address::times_8, 16), xmm0);
-      __ movdqu(xmm1, Address(from, qword_count, Address::times_8,  0));
-      __ movdqu(Address(dest, qword_count, Address::times_8,  0), xmm1);
-    }
-    __ subptr(qword_count, 4);
-    __ BIND(L_end);
-  } else {
-    // Copy 32-bytes per iteration
-    __ BIND(L_loop);
-    __ movq(to, Address(from, qword_count, Address::times_8, 24));
-    __ movq(Address(dest, qword_count, Address::times_8, 24), to);
-    __ movq(to, Address(from, qword_count, Address::times_8, 16));
-    __ movq(Address(dest, qword_count, Address::times_8, 16), to);
-    __ movq(to, Address(from, qword_count, Address::times_8,  8));
-    __ movq(Address(dest, qword_count, Address::times_8,  8), to);
-    __ movq(to, Address(from, qword_count, Address::times_8,  0));
-    __ movq(Address(dest, qword_count, Address::times_8,  0), to);
-
-    __ BIND(L_copy_bytes);
-    __ subptr(qword_count, 4);
-    __ jcc(Assembler::greaterEqual, L_loop);
-  }
-  __ addptr(qword_count, 4);
-  __ jcc(Assembler::greater, L_copy_8_bytes); // Copy trailing qwords
-}
-
-void StubGenerator::setup_argument_regs(BasicType type) {
-  if (type == T_BYTE || type == T_SHORT) {
-    setup_arg_regs(); // from => rdi, to => rsi, count => rdx
-                      // r9 and r10 may be used to save non-volatile registers
-  } else {
-    setup_arg_regs_using_thread(); // from => rdi, to => rsi, count => rdx
-                                   // r9 is used to save r15_thread
-  }
-}
-
-void StubGenerator::restore_argument_regs(BasicType type) {
-  if (type == T_BYTE || type == T_SHORT) {
-    restore_arg_regs();
-  } else {
-    restore_arg_regs_using_thread();
-  }
-}
-
-#if COMPILER2_OR_JVMCI
-// Note: Following rules apply to AVX3 optimized arraycopy stubs:-
-// - If target supports AVX3 features (BW+VL+F) then implementation uses 32 byte vectors (YMMs)
-//   for both special cases (various small block sizes) and aligned copy loop. This is the
-//   default configuration.
-// - If copy length is above AVX3Threshold, then implementation use 64 byte vectors (ZMMs)
-//   for main copy loop (and subsequent tail) since bulk of the cycles will be consumed in it.
-// - If user forces MaxVectorSize=32 then above 4096 bytes its seen that REP MOVs shows a
-//   better performance for disjoint copies. For conjoint/backward copy vector based
-//   copy performs better.
-// - If user sets AVX3Threshold=0, then special cases for small blocks sizes operate over
-//   64 byte vector registers (ZMMs).
-
-// Inputs:
-//   c_rarg0   - source array address
-//   c_rarg1   - destination array address
-//   c_rarg2   - element count, treated as ssize_t, can be zero
-//
-//
-// Side Effects:
-//   disjoint_copy_avx3_masked is set to the no-overlap entry point
-//   used by generate_conjoint_[byte/int/short/long]_copy().
-//
-address StubGenerator::generate_disjoint_copy_avx3_masked(address* entry, const char *name,
-                                                          int shift, bool aligned, bool is_oop,
-                                                          bool dest_uninitialized) {
-  __ align(CodeEntryAlignment);
-  StubCodeMark mark(this, "StubRoutines", name);
-  address start = __ pc();
-
-  int avx3threshold = VM_Version::avx3_threshold();
-  bool use64byteVector = (MaxVectorSize > 32) && (avx3threshold == 0);
-  Label L_main_loop, L_main_loop_64bytes, L_tail, L_tail64, L_exit, L_entry;
-  Label L_repmovs, L_main_pre_loop, L_main_pre_loop_64bytes, L_pre_main_post_64;
-  const Register from        = rdi;  // source array address
-  const Register to          = rsi;  // destination array address
-  const Register count       = rdx;  // elements count
-  const Register temp1       = r8;
-  const Register temp2       = r11;
-  const Register temp3       = rax;
-  const Register temp4       = rcx;
-  // End pointers are inclusive, and if count is not zero they point
-  // to the last unit copied:  end_to[0] := end_from[0]
-
-  __ enter(); // required for proper stackwalking of RuntimeStub frame
-  assert_clean_int(c_rarg2, rax);    // Make sure 'count' is clean int.
-
-  if (entry != NULL) {
-    *entry = __ pc();
-     // caller can pass a 64-bit byte count here (from Unsafe.copyMemory)
-    BLOCK_COMMENT("Entry:");
-  }
-
-  BasicType type_vec[] = { T_BYTE,  T_SHORT,  T_INT,   T_LONG};
-  BasicType type = is_oop ? T_OBJECT : type_vec[shift];
-
-  setup_argument_regs(type);
-
-  DecoratorSet decorators = IN_HEAP | IS_ARRAY | ARRAYCOPY_DISJOINT;
-  if (dest_uninitialized) {
-    decorators |= IS_DEST_UNINITIALIZED;
-  }
-  if (aligned) {
-    decorators |= ARRAYCOPY_ALIGNED;
-  }
-  BarrierSetAssembler *bs = BarrierSet::barrier_set()->barrier_set_assembler();
-  bs->arraycopy_prologue(_masm, decorators, type, from, to, count);
-
-  {
-    // Type(shift)           byte(0), short(1), int(2),   long(3)
-    int loop_size[]        = { 192,     96,       48,      24};
-    int threshold[]        = { 4096,    2048,     1024,    512};
-
-    // UnsafeCopyMemory page error: continue after ucm
-    UnsafeCopyMemoryMark ucmm(this, !is_oop && !aligned, true);
-    // 'from', 'to' and 'count' are now valid
-
-    // temp1 holds remaining count and temp4 holds running count used to compute
-    // next address offset for start of to/from addresses (temp4 * scale).
-    __ mov64(temp4, 0);
-    __ movq(temp1, count);
-
-    // Zero length check.
-    __ BIND(L_tail);
-    __ cmpq(temp1, 0);
-    __ jcc(Assembler::lessEqual, L_exit);
-
-    // Special cases using 32 byte [masked] vector copy operations.
-    __ arraycopy_avx3_special_cases(xmm1, k2, from, to, temp1, shift,
-                                    temp4, temp3, use64byteVector, L_entry, L_exit);
-
-    // PRE-MAIN-POST loop for aligned copy.
-    __ BIND(L_entry);
-
-    if (avx3threshold != 0) {
-      __ cmpq(count, threshold[shift]);
-      if (MaxVectorSize == 64) {
-        // Copy using 64 byte vectors.
-        __ jcc(Assembler::greaterEqual, L_pre_main_post_64);
-      } else {
-        assert(MaxVectorSize < 64, "vector size should be < 64 bytes");
-        // REP MOVS offer a faster copy path.
-        __ jcc(Assembler::greaterEqual, L_repmovs);
-      }
-    }
-
-    if ((MaxVectorSize < 64)  || (avx3threshold != 0)) {
-      // Partial copy to make dst address 32 byte aligned.
-      __ movq(temp2, to);
-      __ andq(temp2, 31);
-      __ jcc(Assembler::equal, L_main_pre_loop);
-
-      __ negptr(temp2);
-      __ addq(temp2, 32);
-      if (shift) {
-        __ shrq(temp2, shift);
-      }
-      __ movq(temp3, temp2);
-      __ copy32_masked_avx(to, from, xmm1, k2, temp3, temp4, temp1, shift);
-      __ movq(temp4, temp2);
-      __ movq(temp1, count);
-      __ subq(temp1, temp2);
-
-      __ cmpq(temp1, loop_size[shift]);
-      __ jcc(Assembler::less, L_tail);
-
-      __ BIND(L_main_pre_loop);
-      __ subq(temp1, loop_size[shift]);
-
-      // Main loop with aligned copy block size of 192 bytes at 32 byte granularity.
-      __ align32();
-      __ BIND(L_main_loop);
-         __ copy64_avx(to, from, temp4, xmm1, false, shift, 0);
-         __ copy64_avx(to, from, temp4, xmm1, false, shift, 64);
-         __ copy64_avx(to, from, temp4, xmm1, false, shift, 128);
-         __ addptr(temp4, loop_size[shift]);
-         __ subq(temp1, loop_size[shift]);
-         __ jcc(Assembler::greater, L_main_loop);
-
-      __ addq(temp1, loop_size[shift]);
-
-      // Tail loop.
-      __ jmp(L_tail);
-
-      __ BIND(L_repmovs);
-        __ movq(temp2, temp1);
-        // Swap to(RSI) and from(RDI) addresses to comply with REP MOVs semantics.
-        __ movq(temp3, to);
-        __ movq(to,  from);
-        __ movq(from, temp3);
-        // Save to/from for restoration post rep_mov.
-        __ movq(temp1, to);
-        __ movq(temp3, from);
-        if(shift < 3) {
-          __ shrq(temp2, 3-shift);     // quad word count
-        }
-        __ movq(temp4 , temp2);        // move quad ward count into temp4(RCX).
-        __ rep_mov();
-        __ shlq(temp2, 3);             // convert quad words into byte count.
-        if(shift) {
-          __ shrq(temp2, shift);       // type specific count.
-        }
-        // Restore original addresses in to/from.
-        __ movq(to, temp3);
-        __ movq(from, temp1);
-        __ movq(temp4, temp2);
-        __ movq(temp1, count);
-        __ subq(temp1, temp2);         // tailing part (less than a quad ward size).
-        __ jmp(L_tail);
-    }
-
-    if (MaxVectorSize > 32) {
-      __ BIND(L_pre_main_post_64);
-      // Partial copy to make dst address 64 byte aligned.
-      __ movq(temp2, to);
-      __ andq(temp2, 63);
-      __ jcc(Assembler::equal, L_main_pre_loop_64bytes);
-
-      __ negptr(temp2);
-      __ addq(temp2, 64);
-      if (shift) {
-        __ shrq(temp2, shift);
-      }
-      __ movq(temp3, temp2);
-      __ copy64_masked_avx(to, from, xmm1, k2, temp3, temp4, temp1, shift, 0 , true);
-      __ movq(temp4, temp2);
-      __ movq(temp1, count);
-      __ subq(temp1, temp2);
-
-      __ cmpq(temp1, loop_size[shift]);
-      __ jcc(Assembler::less, L_tail64);
-
-      __ BIND(L_main_pre_loop_64bytes);
-      __ subq(temp1, loop_size[shift]);
-
-      // Main loop with aligned copy block size of 192 bytes at
-      // 64 byte copy granularity.
-      __ align32();
-      __ BIND(L_main_loop_64bytes);
-         __ copy64_avx(to, from, temp4, xmm1, false, shift, 0 , true);
-         __ copy64_avx(to, from, temp4, xmm1, false, shift, 64, true);
-         __ copy64_avx(to, from, temp4, xmm1, false, shift, 128, true);
-         __ addptr(temp4, loop_size[shift]);
-         __ subq(temp1, loop_size[shift]);
-         __ jcc(Assembler::greater, L_main_loop_64bytes);
-
-      __ addq(temp1, loop_size[shift]);
-      // Zero length check.
-      __ jcc(Assembler::lessEqual, L_exit);
-
-      __ BIND(L_tail64);
-
-      // Tail handling using 64 byte [masked] vector copy operations.
-      use64byteVector = true;
-      __ arraycopy_avx3_special_cases(xmm1, k2, from, to, temp1, shift,
-                                      temp4, temp3, use64byteVector, L_entry, L_exit);
-    }
-    __ BIND(L_exit);
-  }
-
-  address ucme_exit_pc = __ pc();
-  // When called from generic_arraycopy r11 contains specific values
-  // used during arraycopy epilogue, re-initializing r11.
-  if (is_oop) {
-    __ movq(r11, shift == 3 ? count : to);
-  }
-  bs->arraycopy_epilogue(_masm, decorators, type, from, to, count);
-  restore_argument_regs(type);
-  INC_COUNTER_NP(get_profile_ctr(shift), rscratch1); // Update counter after rscratch1 is free
-  __ xorptr(rax, rax); // return 0
-  __ vzeroupper();
-  __ leave(); // required for proper stackwalking of RuntimeStub frame
-  __ ret(0);
-
-  return start;
-}
-
-// Inputs:
-//   c_rarg0   - source array address
-//   c_rarg1   - destination array address
-//   c_rarg2   - element count, treated as ssize_t, can be zero
-//
-address StubGenerator::generate_conjoint_copy_avx3_masked(address* entry, const char *name, int shift,
-                                                          address nooverlap_target, bool aligned,
-                                                          bool is_oop, bool dest_uninitialized) {
-  __ align(CodeEntryAlignment);
-  StubCodeMark mark(this, "StubRoutines", name);
-  address start = __ pc();
-
-  int avx3threshold = VM_Version::avx3_threshold();
-  bool use64byteVector = (MaxVectorSize > 32) && (avx3threshold == 0);
-
-  Label L_main_pre_loop, L_main_pre_loop_64bytes, L_pre_main_post_64;
-  Label L_main_loop, L_main_loop_64bytes, L_tail, L_tail64, L_exit, L_entry;
-  const Register from        = rdi;  // source array address
-  const Register to          = rsi;  // destination array address
-  const Register count       = rdx;  // elements count
-  const Register temp1       = r8;
-  const Register temp2       = rcx;
-  const Register temp3       = r11;
-  const Register temp4       = rax;
-  // End pointers are inclusive, and if count is not zero they point
-  // to the last unit copied:  end_to[0] := end_from[0]
-
-  __ enter(); // required for proper stackwalking of RuntimeStub frame
-  assert_clean_int(c_rarg2, rax);    // Make sure 'count' is clean int.
-
-  if (entry != NULL) {
-    *entry = __ pc();
-     // caller can pass a 64-bit byte count here (from Unsafe.copyMemory)
-    BLOCK_COMMENT("Entry:");
-  }
-
-  array_overlap_test(nooverlap_target, (Address::ScaleFactor)(shift));
-
-  BasicType type_vec[] = { T_BYTE,  T_SHORT,  T_INT,   T_LONG};
-  BasicType type = is_oop ? T_OBJECT : type_vec[shift];
-
-  setup_argument_regs(type);
-
-  DecoratorSet decorators = IN_HEAP | IS_ARRAY;
-  if (dest_uninitialized) {
-    decorators |= IS_DEST_UNINITIALIZED;
-  }
-  if (aligned) {
-    decorators |= ARRAYCOPY_ALIGNED;
-  }
-  BarrierSetAssembler *bs = BarrierSet::barrier_set()->barrier_set_assembler();
-  bs->arraycopy_prologue(_masm, decorators, type, from, to, count);
-  {
-    // Type(shift)       byte(0), short(1), int(2),   long(3)
-    int loop_size[]   = { 192,     96,       48,      24};
-    int threshold[]   = { 4096,    2048,     1024,    512};
-
-    // UnsafeCopyMemory page error: continue after ucm
-    UnsafeCopyMemoryMark ucmm(this, !is_oop && !aligned, true);
-    // 'from', 'to' and 'count' are now valid
-
-    // temp1 holds remaining count.
-    __ movq(temp1, count);
-
-    // Zero length check.
-    __ BIND(L_tail);
-    __ cmpq(temp1, 0);
-    __ jcc(Assembler::lessEqual, L_exit);
-
-    __ mov64(temp2, 0);
-    __ movq(temp3, temp1);
-    // Special cases using 32 byte [masked] vector copy operations.
-    __ arraycopy_avx3_special_cases_conjoint(xmm1, k2, from, to, temp2, temp3, temp1, shift,
-                                             temp4, use64byteVector, L_entry, L_exit);
-
-    // PRE-MAIN-POST loop for aligned copy.
-    __ BIND(L_entry);
-
-    if ((MaxVectorSize > 32) && (avx3threshold != 0)) {
-      __ cmpq(temp1, threshold[shift]);
-      __ jcc(Assembler::greaterEqual, L_pre_main_post_64);
-    }
-
-    if ((MaxVectorSize < 64)  || (avx3threshold != 0)) {
-      // Partial copy to make dst address 32 byte aligned.
-      __ leaq(temp2, Address(to, temp1, (Address::ScaleFactor)(shift), 0));
-      __ andq(temp2, 31);
-      __ jcc(Assembler::equal, L_main_pre_loop);
-
-      if (shift) {
-        __ shrq(temp2, shift);
-      }
-      __ subq(temp1, temp2);
-      __ copy32_masked_avx(to, from, xmm1, k2, temp2, temp1, temp3, shift);
-
-      __ cmpq(temp1, loop_size[shift]);
-      __ jcc(Assembler::less, L_tail);
-
-      __ BIND(L_main_pre_loop);
-
-      // Main loop with aligned copy block size of 192 bytes at 32 byte granularity.
-      __ align32();
-      __ BIND(L_main_loop);
-         __ copy64_avx(to, from, temp1, xmm1, true, shift, -64);
-         __ copy64_avx(to, from, temp1, xmm1, true, shift, -128);
-         __ copy64_avx(to, from, temp1, xmm1, true, shift, -192);
-         __ subptr(temp1, loop_size[shift]);
-         __ cmpq(temp1, loop_size[shift]);
-         __ jcc(Assembler::greater, L_main_loop);
-
-      // Tail loop.
-      __ jmp(L_tail);
-    }
-
-    if (MaxVectorSize > 32) {
-      __ BIND(L_pre_main_post_64);
-      // Partial copy to make dst address 64 byte aligned.
-      __ leaq(temp2, Address(to, temp1, (Address::ScaleFactor)(shift), 0));
-      __ andq(temp2, 63);
-      __ jcc(Assembler::equal, L_main_pre_loop_64bytes);
-
-      if (shift) {
-        __ shrq(temp2, shift);
-      }
-      __ subq(temp1, temp2);
-      __ copy64_masked_avx(to, from, xmm1, k2, temp2, temp1, temp3, shift, 0 , true);
-
-      __ cmpq(temp1, loop_size[shift]);
-      __ jcc(Assembler::less, L_tail64);
-
-      __ BIND(L_main_pre_loop_64bytes);
-
-      // Main loop with aligned copy block size of 192 bytes at
-      // 64 byte copy granularity.
-      __ align32();
-      __ BIND(L_main_loop_64bytes);
-         __ copy64_avx(to, from, temp1, xmm1, true, shift, -64 , true);
-         __ copy64_avx(to, from, temp1, xmm1, true, shift, -128, true);
-         __ copy64_avx(to, from, temp1, xmm1, true, shift, -192, true);
-         __ subq(temp1, loop_size[shift]);
-         __ cmpq(temp1, loop_size[shift]);
-         __ jcc(Assembler::greater, L_main_loop_64bytes);
-
-      // Zero length check.
-      __ cmpq(temp1, 0);
-      __ jcc(Assembler::lessEqual, L_exit);
-
-      __ BIND(L_tail64);
-
-      // Tail handling using 64 byte [masked] vector copy operations.
-      use64byteVector = true;
-      __ mov64(temp2, 0);
-      __ movq(temp3, temp1);
-      __ arraycopy_avx3_special_cases_conjoint(xmm1, k2, from, to, temp2, temp3, temp1, shift,
-                                               temp4, use64byteVector, L_entry, L_exit);
-    }
-    __ BIND(L_exit);
-  }
-  address ucme_exit_pc = __ pc();
-  // When called from generic_arraycopy r11 contains specific values
-  // used during arraycopy epilogue, re-initializing r11.
-  if(is_oop) {
-    __ movq(r11, count);
-  }
-  bs->arraycopy_epilogue(_masm, decorators, type, from, to, count);
-  restore_argument_regs(type);
-  INC_COUNTER_NP(get_profile_ctr(shift), rscratch1); // Update counter after rscratch1 is free
-  __ xorptr(rax, rax); // return 0
-  __ vzeroupper();
-  __ leave(); // required for proper stackwalking of RuntimeStub frame
-  __ ret(0);
-
-  return start;
-}
-#endif // COMPILER2_OR_JVMCI
->>>>>>> 5757e212
-
-address StubGenerator::generate_vector_fp_mask(const char *stub_name, int64_t mask) {
-  __ align(CodeEntryAlignment);
-  StubCodeMark mark(this, "StubRoutines", stub_name);
-  address start = __ pc();
-
-<<<<<<< HEAD
-  __ emit_data64(mask, relocInfo::none);
-  __ emit_data64(mask, relocInfo::none);
-  __ emit_data64(mask, relocInfo::none);
-  __ emit_data64(mask, relocInfo::none);
-  __ emit_data64(mask, relocInfo::none);
-  __ emit_data64(mask, relocInfo::none);
-  __ emit_data64(mask, relocInfo::none);
-  __ emit_data64(mask, relocInfo::none);
-
-  return start;
-}
-
-address StubGenerator::generate_vector_custom_i32(const char *stub_name, Assembler::AvxVectorLen len,
-                                   int32_t val0, int32_t val1, int32_t val2, int32_t val3,
-                                   int32_t val4, int32_t val5, int32_t val6, int32_t val7,
-                                   int32_t val8, int32_t val9, int32_t val10, int32_t val11,
-                                   int32_t val12, int32_t val13, int32_t val14, int32_t val15) {
-  __ align(CodeEntryAlignment);
-  StubCodeMark mark(this, "StubRoutines", stub_name);
-  address start = __ pc();
-
-  assert(len != Assembler::AVX_NoVec, "vector len must be specified");
-  __ emit_data(val0, relocInfo::none, 0);
-  __ emit_data(val1, relocInfo::none, 0);
-  __ emit_data(val2, relocInfo::none, 0);
-  __ emit_data(val3, relocInfo::none, 0);
-  if (len >= Assembler::AVX_256bit) {
-    __ emit_data(val4, relocInfo::none, 0);
-    __ emit_data(val5, relocInfo::none, 0);
-    __ emit_data(val6, relocInfo::none, 0);
-    __ emit_data(val7, relocInfo::none, 0);
-    if (len >= Assembler::AVX_512bit) {
-      __ emit_data(val8, relocInfo::none, 0);
-      __ emit_data(val9, relocInfo::none, 0);
-      __ emit_data(val10, relocInfo::none, 0);
-      __ emit_data(val11, relocInfo::none, 0);
-      __ emit_data(val12, relocInfo::none, 0);
-      __ emit_data(val13, relocInfo::none, 0);
-      __ emit_data(val14, relocInfo::none, 0);
-      __ emit_data(val15, relocInfo::none, 0);
-    }
-=======
-// Arguments:
-//   aligned - true => Input and output aligned on a HeapWord == 8-byte boundary
-//             ignored
-//   name    - stub name string
-//
-// Inputs:
-//   c_rarg0   - source array address
-//   c_rarg1   - destination array address
-//   c_rarg2   - element count, treated as ssize_t, can be zero
-//
-// If 'from' and/or 'to' are aligned on 4-, 2-, or 1-byte boundaries,
-// we let the hardware handle it.  The one to eight bytes within words,
-// dwords or qwords that span cache line boundaries will still be loaded
-// and stored atomically.
-//
-// Side Effects:
-//   disjoint_byte_copy_entry is set to the no-overlap entry point
-//   used by generate_conjoint_byte_copy().
-//
-address StubGenerator::generate_disjoint_byte_copy(bool aligned, address* entry, const char *name) {
-#if COMPILER2_OR_JVMCI
-  if (VM_Version::supports_avx512vlbw() && VM_Version::supports_bmi2() && MaxVectorSize  >= 32) {
-     return generate_disjoint_copy_avx3_masked(entry, "jbyte_disjoint_arraycopy_avx3", 0,
-                                               aligned, false, false);
-  }
-#endif
-  __ align(CodeEntryAlignment);
-  StubCodeMark mark(this, "StubRoutines", name);
-  address start = __ pc();
-
-  Label L_copy_bytes, L_copy_8_bytes, L_copy_4_bytes, L_copy_2_bytes;
-  Label L_copy_byte, L_exit;
-  const Register from        = rdi;  // source array address
-  const Register to          = rsi;  // destination array address
-  const Register count       = rdx;  // elements count
-  const Register byte_count  = rcx;
-  const Register qword_count = count;
-  const Register end_from    = from; // source array end address
-  const Register end_to      = to;   // destination array end address
-  // End pointers are inclusive, and if count is not zero they point
-  // to the last unit copied:  end_to[0] := end_from[0]
-
-  __ enter(); // required for proper stackwalking of RuntimeStub frame
-  assert_clean_int(c_rarg2, rax);    // Make sure 'count' is clean int.
-
-  if (entry != NULL) {
-    *entry = __ pc();
-     // caller can pass a 64-bit byte count here (from Unsafe.copyMemory)
-    BLOCK_COMMENT("Entry:");
-  }
-
-  setup_arg_regs(); // from => rdi, to => rsi, count => rdx
-                    // r9 and r10 may be used to save non-volatile registers
-
-  {
-    // UnsafeCopyMemory page error: continue after ucm
-    UnsafeCopyMemoryMark ucmm(this, !aligned, true);
-    // 'from', 'to' and 'count' are now valid
-    __ movptr(byte_count, count);
-    __ shrptr(count, 3); // count => qword_count
-
-    // Copy from low to high addresses.  Use 'to' as scratch.
-    __ lea(end_from, Address(from, qword_count, Address::times_8, -8));
-    __ lea(end_to,   Address(to,   qword_count, Address::times_8, -8));
-    __ negptr(qword_count); // make the count negative
-    __ jmp(L_copy_bytes);
-
-    // Copy trailing qwords
-    __ BIND(L_copy_8_bytes);
-    __ movq(rax, Address(end_from, qword_count, Address::times_8, 8));
-    __ movq(Address(end_to, qword_count, Address::times_8, 8), rax);
-    __ increment(qword_count);
-    __ jcc(Assembler::notZero, L_copy_8_bytes);
-
-    // Check for and copy trailing dword
-    __ BIND(L_copy_4_bytes);
-    __ testl(byte_count, 4);
-    __ jccb(Assembler::zero, L_copy_2_bytes);
-    __ movl(rax, Address(end_from, 8));
-    __ movl(Address(end_to, 8), rax);
-
-    __ addptr(end_from, 4);
-    __ addptr(end_to, 4);
-
-    // Check for and copy trailing word
-    __ BIND(L_copy_2_bytes);
-    __ testl(byte_count, 2);
-    __ jccb(Assembler::zero, L_copy_byte);
-    __ movw(rax, Address(end_from, 8));
-    __ movw(Address(end_to, 8), rax);
-
-    __ addptr(end_from, 2);
-    __ addptr(end_to, 2);
-
-    // Check for and copy trailing byte
-    __ BIND(L_copy_byte);
-    __ testl(byte_count, 1);
-    __ jccb(Assembler::zero, L_exit);
-    __ movb(rax, Address(end_from, 8));
-    __ movb(Address(end_to, 8), rax);
-  }
-  __ BIND(L_exit);
-  address ucme_exit_pc = __ pc();
-  restore_arg_regs();
-  INC_COUNTER_NP(SharedRuntime::_jbyte_array_copy_ctr, rscratch1); // Update counter after rscratch1 is free
-  __ xorptr(rax, rax); // return 0
-  __ vzeroupper();
-  __ leave(); // required for proper stackwalking of RuntimeStub frame
-  __ ret(0);
-
-  {
-    UnsafeCopyMemoryMark ucmm(this, !aligned, false, ucme_exit_pc);
-    // Copy in multi-bytes chunks
-    copy_bytes_forward(end_from, end_to, qword_count, rax, L_copy_bytes, L_copy_8_bytes);
-    __ jmp(L_copy_4_bytes);
->>>>>>> 5757e212
-  }
-  return start;
-}
-
-<<<<<<< HEAD
-// Non-destructive plausibility checks for oops
-//
-// Arguments:
-//    all args on stack!
-//
-// Stack after saving c_rarg3:
-//    [tos + 0]: saved c_rarg3
-//    [tos + 1]: saved c_rarg2
-//    [tos + 2]: saved r12 (several TemplateTable methods use it)
-//    [tos + 3]: saved flags
-//    [tos + 4]: return address
-//  * [tos + 5]: error message (char*)
-//  * [tos + 6]: object to verify (oop)
-//  * [tos + 7]: saved rax - saved by caller and bashed
-//  * [tos + 8]: saved r10 (rscratch1) - saved by caller
-//  * = popped on exit
-address StubGenerator::generate_verify_oop() {
-  StubCodeMark mark(this, "StubRoutines", "verify_oop");
-  address start = __ pc();
-
-  Label exit, error;
-
-  __ pushf();
-  __ incrementl(ExternalAddress((address) StubRoutines::verify_oop_count_addr()), rscratch1);
-
-  __ push(r12);
-
-  // save c_rarg2 and c_rarg3
-  __ push(c_rarg2);
-  __ push(c_rarg3);
-
-  enum {
-    // After previous pushes.
-    oop_to_verify = 6 * wordSize,
-    saved_rax     = 7 * wordSize,
-    saved_r10     = 8 * wordSize,
-
-    // Before the call to MacroAssembler::debug(), see below.
-    return_addr   = 16 * wordSize,
-    error_msg     = 17 * wordSize
-  };
-
-  // get object
-  __ movptr(rax, Address(rsp, oop_to_verify));
-
-  // make sure object is 'reasonable'
-  __ testptr(rax, rax);
-  __ jcc(Assembler::zero, exit); // if obj is NULL it is OK
-
-#if INCLUDE_ZGC
-  if (UseZGC) {
-    // Check if metadata bits indicate a bad oop
-    __ testptr(rax, Address(r15_thread, ZThreadLocalData::address_bad_mask_offset()));
-    __ jcc(Assembler::notZero, error);
-  }
-#endif
-
-  // Check if the oop is in the right area of memory
-  __ movptr(c_rarg2, rax);
-  __ movptr(c_rarg3, (intptr_t) Universe::verify_oop_mask());
-  __ andptr(c_rarg2, c_rarg3);
-  __ movptr(c_rarg3, (intptr_t) Universe::verify_oop_bits());
-  __ cmpptr(c_rarg2, c_rarg3);
-  __ jcc(Assembler::notZero, error);
-
-  // make sure klass is 'reasonable', which is not zero.
-  __ load_klass(rax, rax, rscratch1);  // get klass
-  __ testptr(rax, rax);
-  __ jcc(Assembler::zero, error); // if klass is NULL it is broken
-
-  // return if everything seems ok
-  __ bind(exit);
-  __ movptr(rax, Address(rsp, saved_rax));     // get saved rax back
-  __ movptr(rscratch1, Address(rsp, saved_r10)); // get saved r10 back
-  __ pop(c_rarg3);                             // restore c_rarg3
-  __ pop(c_rarg2);                             // restore c_rarg2
-  __ pop(r12);                                 // restore r12
-  __ popf();                                   // restore flags
-  __ ret(4 * wordSize);                        // pop caller saved stuff
-
-  // handle errors
-  __ bind(error);
-  __ movptr(rax, Address(rsp, saved_rax));     // get saved rax back
-  __ movptr(rscratch1, Address(rsp, saved_r10)); // get saved r10 back
-  __ pop(c_rarg3);                             // get saved c_rarg3 back
-  __ pop(c_rarg2);                             // get saved c_rarg2 back
-  __ pop(r12);                                 // get saved r12 back
-  __ popf();                                   // get saved flags off stack --
-                                               // will be ignored
-
-  __ pusha();                                  // push registers
-                                               // (rip is already
-                                               // already pushed)
-  // debug(char* msg, int64_t pc, int64_t regs[])
-  // We've popped the registers we'd saved (c_rarg3, c_rarg2 and flags), and
-  // pushed all the registers, so now the stack looks like:
-  //     [tos +  0] 16 saved registers
-  //     [tos + 16] return address
-  //   * [tos + 17] error message (char*)
-  //   * [tos + 18] object to verify (oop)
-  //   * [tos + 19] saved rax - saved by caller and bashed
-  //   * [tos + 20] saved r10 (rscratch1) - saved by caller
-  //   * = popped on exit
-
-  __ movptr(c_rarg0, Address(rsp, error_msg));    // pass address of error message
-  __ movptr(c_rarg1, Address(rsp, return_addr));  // pass return address
-  __ movq(c_rarg2, rsp);                          // pass address of regs on stack
-  __ mov(r12, rsp);                               // remember rsp
-  __ subptr(rsp, frame::arg_reg_save_area_bytes); // windows
-  __ andptr(rsp, -16);                            // align stack as required by ABI
-  BLOCK_COMMENT("call MacroAssembler::debug");
-  __ call(RuntimeAddress(CAST_FROM_FN_PTR(address, MacroAssembler::debug64)));
-  __ hlt();
-
-  return start;
-}
-
-
-// Shuffle first three arg regs on Windows into Linux/Solaris locations.
-//
-// Outputs:
-//    rdi - rcx
-//    rsi - rdx
-//    rdx - r8
-//    rcx - r9
-//
-// Registers r9 and r10 are used to save rdi and rsi on Windows, which latter
-// are non-volatile.  r9 and r10 should not be used by the caller.
-//
-void StubGenerator::setup_arg_regs(int nargs) {
-  const Register saved_rdi = r9;
-  const Register saved_rsi = r10;
-  assert(nargs == 3 || nargs == 4, "else fix");
-#ifdef _WIN64
-  assert(c_rarg0 == rcx && c_rarg1 == rdx && c_rarg2 == r8 && c_rarg3 == r9,
-         "unexpected argument registers");
-  if (nargs >= 4)
-    __ mov(rax, r9);  // r9 is also saved_rdi
-  __ movptr(saved_rdi, rdi);
-  __ movptr(saved_rsi, rsi);
-  __ mov(rdi, rcx); // c_rarg0
-  __ mov(rsi, rdx); // c_rarg1
-  __ mov(rdx, r8);  // c_rarg2
-  if (nargs >= 4)
-    __ mov(rcx, rax); // c_rarg3 (via rax)
-#else
-  assert(c_rarg0 == rdi && c_rarg1 == rsi && c_rarg2 == rdx && c_rarg3 == rcx,
-         "unexpected argument registers");
-#endif
-  DEBUG_ONLY(_regs_in_thread = false;)
-}
-
-
-void StubGenerator::restore_arg_regs() {
-  assert(!_regs_in_thread, "wrong call to restore_arg_regs");
-  const Register saved_rdi = r9;
-  const Register saved_rsi = r10;
-#ifdef _WIN64
-  __ movptr(rdi, saved_rdi);
-  __ movptr(rsi, saved_rsi);
-=======
-// Arguments:
-//   aligned - true => Input and output aligned on a HeapWord == 8-byte boundary
-//             ignored
-//   name    - stub name string
-//
-// Inputs:
-//   c_rarg0   - source array address
-//   c_rarg1   - destination array address
-//   c_rarg2   - element count, treated as ssize_t, can be zero
-//
-// If 'from' and/or 'to' are aligned on 4-, 2-, or 1-byte boundaries,
-// we let the hardware handle it.  The one to eight bytes within words,
-// dwords or qwords that span cache line boundaries will still be loaded
-// and stored atomically.
-//
-address StubGenerator::generate_conjoint_byte_copy(bool aligned, address nooverlap_target,
-                                                   address* entry, const char *name) {
-#if COMPILER2_OR_JVMCI
-  if (VM_Version::supports_avx512vlbw() && VM_Version::supports_bmi2() && MaxVectorSize  >= 32) {
-     return generate_conjoint_copy_avx3_masked(entry, "jbyte_conjoint_arraycopy_avx3", 0,
-                                               nooverlap_target, aligned, false, false);
-  }
-#endif
-  __ align(CodeEntryAlignment);
-  StubCodeMark mark(this, "StubRoutines", name);
-  address start = __ pc();
-
-  Label L_copy_bytes, L_copy_8_bytes, L_copy_4_bytes, L_copy_2_bytes;
-  const Register from        = rdi;  // source array address
-  const Register to          = rsi;  // destination array address
-  const Register count       = rdx;  // elements count
-  const Register byte_count  = rcx;
-  const Register qword_count = count;
-
-  __ enter(); // required for proper stackwalking of RuntimeStub frame
-  assert_clean_int(c_rarg2, rax);    // Make sure 'count' is clean int.
-
-  if (entry != NULL) {
-    *entry = __ pc();
-    // caller can pass a 64-bit byte count here (from Unsafe.copyMemory)
-    BLOCK_COMMENT("Entry:");
-  }
-
-  array_overlap_test(nooverlap_target, Address::times_1);
-  setup_arg_regs(); // from => rdi, to => rsi, count => rdx
-                    // r9 and r10 may be used to save non-volatile registers
-
-  {
-    // UnsafeCopyMemory page error: continue after ucm
-    UnsafeCopyMemoryMark ucmm(this, !aligned, true);
-    // 'from', 'to' and 'count' are now valid
-    __ movptr(byte_count, count);
-    __ shrptr(count, 3);   // count => qword_count
-
-    // Copy from high to low addresses.
-
-    // Check for and copy trailing byte
-    __ testl(byte_count, 1);
-    __ jcc(Assembler::zero, L_copy_2_bytes);
-    __ movb(rax, Address(from, byte_count, Address::times_1, -1));
-    __ movb(Address(to, byte_count, Address::times_1, -1), rax);
-    __ decrement(byte_count); // Adjust for possible trailing word
-
-    // Check for and copy trailing word
-    __ BIND(L_copy_2_bytes);
-    __ testl(byte_count, 2);
-    __ jcc(Assembler::zero, L_copy_4_bytes);
-    __ movw(rax, Address(from, byte_count, Address::times_1, -2));
-    __ movw(Address(to, byte_count, Address::times_1, -2), rax);
-
-    // Check for and copy trailing dword
-    __ BIND(L_copy_4_bytes);
-    __ testl(byte_count, 4);
-    __ jcc(Assembler::zero, L_copy_bytes);
-    __ movl(rax, Address(from, qword_count, Address::times_8));
-    __ movl(Address(to, qword_count, Address::times_8), rax);
-    __ jmp(L_copy_bytes);
-
-    // Copy trailing qwords
-    __ BIND(L_copy_8_bytes);
-    __ movq(rax, Address(from, qword_count, Address::times_8, -8));
-    __ movq(Address(to, qword_count, Address::times_8, -8), rax);
-    __ decrement(qword_count);
-    __ jcc(Assembler::notZero, L_copy_8_bytes);
-  }
-  restore_arg_regs();
-  INC_COUNTER_NP(SharedRuntime::_jbyte_array_copy_ctr, rscratch1); // Update counter after rscratch1 is free
-  __ xorptr(rax, rax); // return 0
-  __ vzeroupper();
-  __ leave(); // required for proper stackwalking of RuntimeStub frame
-  __ ret(0);
-
-  {
-    // UnsafeCopyMemory page error: continue after ucm
-    UnsafeCopyMemoryMark ucmm(this, !aligned, true);
-    // Copy in multi-bytes chunks
-    copy_bytes_backward(from, to, qword_count, rax, L_copy_bytes, L_copy_8_bytes);
-  }
-  restore_arg_regs();
-  INC_COUNTER_NP(SharedRuntime::_jbyte_array_copy_ctr, rscratch1); // Update counter after rscratch1 is free
-  __ xorptr(rax, rax); // return 0
-  __ vzeroupper();
-  __ leave(); // required for proper stackwalking of RuntimeStub frame
-  __ ret(0);
-
-  return start;
-}
-
-// Arguments:
-//   aligned - true => Input and output aligned on a HeapWord == 8-byte boundary
-//             ignored
-//   name    - stub name string
-//
-// Inputs:
-//   c_rarg0   - source array address
-//   c_rarg1   - destination array address
-//   c_rarg2   - element count, treated as ssize_t, can be zero
-//
-// If 'from' and/or 'to' are aligned on 4- or 2-byte boundaries, we
-// let the hardware handle it.  The two or four words within dwords
-// or qwords that span cache line boundaries will still be loaded
-// and stored atomically.
-//
-// Side Effects:
-//   disjoint_short_copy_entry is set to the no-overlap entry point
-//   used by generate_conjoint_short_copy().
-//
-address StubGenerator::generate_disjoint_short_copy(bool aligned, address *entry, const char *name) {
-#if COMPILER2_OR_JVMCI
-  if (VM_Version::supports_avx512vlbw() && VM_Version::supports_bmi2() && MaxVectorSize  >= 32) {
-     return generate_disjoint_copy_avx3_masked(entry, "jshort_disjoint_arraycopy_avx3", 1,
-                                               aligned, false, false);
-  }
-#endif
-
-  __ align(CodeEntryAlignment);
-  StubCodeMark mark(this, "StubRoutines", name);
-  address start = __ pc();
-
-  Label L_copy_bytes, L_copy_8_bytes, L_copy_4_bytes,L_copy_2_bytes,L_exit;
-  const Register from        = rdi;  // source array address
-  const Register to          = rsi;  // destination array address
-  const Register count       = rdx;  // elements count
-  const Register word_count  = rcx;
-  const Register qword_count = count;
-  const Register end_from    = from; // source array end address
-  const Register end_to      = to;   // destination array end address
-  // End pointers are inclusive, and if count is not zero they point
-  // to the last unit copied:  end_to[0] := end_from[0]
-
-  __ enter(); // required for proper stackwalking of RuntimeStub frame
-  assert_clean_int(c_rarg2, rax);    // Make sure 'count' is clean int.
-
-  if (entry != NULL) {
-    *entry = __ pc();
-    // caller can pass a 64-bit byte count here (from Unsafe.copyMemory)
-    BLOCK_COMMENT("Entry:");
-  }
-
-  setup_arg_regs(); // from => rdi, to => rsi, count => rdx
-                    // r9 and r10 may be used to save non-volatile registers
-
-  {
-    // UnsafeCopyMemory page error: continue after ucm
-    UnsafeCopyMemoryMark ucmm(this, !aligned, true);
-    // 'from', 'to' and 'count' are now valid
-    __ movptr(word_count, count);
-    __ shrptr(count, 2); // count => qword_count
-
-    // Copy from low to high addresses.  Use 'to' as scratch.
-    __ lea(end_from, Address(from, qword_count, Address::times_8, -8));
-    __ lea(end_to,   Address(to,   qword_count, Address::times_8, -8));
-    __ negptr(qword_count);
-    __ jmp(L_copy_bytes);
-
-    // Copy trailing qwords
-    __ BIND(L_copy_8_bytes);
-    __ movq(rax, Address(end_from, qword_count, Address::times_8, 8));
-    __ movq(Address(end_to, qword_count, Address::times_8, 8), rax);
-    __ increment(qword_count);
-    __ jcc(Assembler::notZero, L_copy_8_bytes);
-
-    // Original 'dest' is trashed, so we can't use it as a
-    // base register for a possible trailing word copy
-
-    // Check for and copy trailing dword
-    __ BIND(L_copy_4_bytes);
-    __ testl(word_count, 2);
-    __ jccb(Assembler::zero, L_copy_2_bytes);
-    __ movl(rax, Address(end_from, 8));
-    __ movl(Address(end_to, 8), rax);
-
-    __ addptr(end_from, 4);
-    __ addptr(end_to, 4);
-
-    // Check for and copy trailing word
-    __ BIND(L_copy_2_bytes);
-    __ testl(word_count, 1);
-    __ jccb(Assembler::zero, L_exit);
-    __ movw(rax, Address(end_from, 8));
-    __ movw(Address(end_to, 8), rax);
-  }
-  __ BIND(L_exit);
-  address ucme_exit_pc = __ pc();
-  restore_arg_regs();
-  INC_COUNTER_NP(SharedRuntime::_jshort_array_copy_ctr, rscratch1); // Update counter after rscratch1 is free
-  __ xorptr(rax, rax); // return 0
-  __ vzeroupper();
-  __ leave(); // required for proper stackwalking of RuntimeStub frame
-  __ ret(0);
-
-  {
-    UnsafeCopyMemoryMark ucmm(this, !aligned, false, ucme_exit_pc);
-    // Copy in multi-bytes chunks
-    copy_bytes_forward(end_from, end_to, qword_count, rax, L_copy_bytes, L_copy_8_bytes);
-    __ jmp(L_copy_4_bytes);
-  }
-
-  return start;
-}
-
-address StubGenerator::generate_fill(BasicType t, bool aligned, const char *name) {
-  __ align(CodeEntryAlignment);
-  StubCodeMark mark(this, "StubRoutines", name);
-  address start = __ pc();
-
-  BLOCK_COMMENT("Entry:");
-
-  const Register to       = c_rarg0;  // destination array address
-  const Register value    = c_rarg1;  // value
-  const Register count    = c_rarg2;  // elements count
-  __ mov(r11, count);
-
-  __ enter(); // required for proper stackwalking of RuntimeStub frame
-
-  __ generate_fill(t, aligned, to, value, r11, rax, xmm0);
-
-  __ vzeroupper();
-  __ leave(); // required for proper stackwalking of RuntimeStub frame
-  __ ret(0);
-
-  return start;
-}
-
-// Arguments:
-//   aligned - true => Input and output aligned on a HeapWord == 8-byte boundary
-//             ignored
-//   name    - stub name string
-//
-// Inputs:
-//   c_rarg0   - source array address
-//   c_rarg1   - destination array address
-//   c_rarg2   - element count, treated as ssize_t, can be zero
-//
-// If 'from' and/or 'to' are aligned on 4- or 2-byte boundaries, we
-// let the hardware handle it.  The two or four words within dwords
-// or qwords that span cache line boundaries will still be loaded
-// and stored atomically.
-//
-address StubGenerator::generate_conjoint_short_copy(bool aligned, address nooverlap_target,
-                                                    address *entry, const char *name) {
-#if COMPILER2_OR_JVMCI
-  if (VM_Version::supports_avx512vlbw() && VM_Version::supports_bmi2() && MaxVectorSize  >= 32) {
-     return generate_conjoint_copy_avx3_masked(entry, "jshort_conjoint_arraycopy_avx3", 1,
-                                               nooverlap_target, aligned, false, false);
-  }
-#endif
-  __ align(CodeEntryAlignment);
-  StubCodeMark mark(this, "StubRoutines", name);
-  address start = __ pc();
-
-  Label L_copy_bytes, L_copy_8_bytes, L_copy_4_bytes;
-  const Register from        = rdi;  // source array address
-  const Register to          = rsi;  // destination array address
-  const Register count       = rdx;  // elements count
-  const Register word_count  = rcx;
-  const Register qword_count = count;
-
-  __ enter(); // required for proper stackwalking of RuntimeStub frame
-  assert_clean_int(c_rarg2, rax);    // Make sure 'count' is clean int.
-
-  if (entry != NULL) {
-    *entry = __ pc();
-    // caller can pass a 64-bit byte count here (from Unsafe.copyMemory)
-    BLOCK_COMMENT("Entry:");
-  }
-
-  array_overlap_test(nooverlap_target, Address::times_2);
-  setup_arg_regs(); // from => rdi, to => rsi, count => rdx
-                    // r9 and r10 may be used to save non-volatile registers
-
-  {
-    // UnsafeCopyMemory page error: continue after ucm
-    UnsafeCopyMemoryMark ucmm(this, !aligned, true);
-    // 'from', 'to' and 'count' are now valid
-    __ movptr(word_count, count);
-    __ shrptr(count, 2); // count => qword_count
-
-    // Copy from high to low addresses.  Use 'to' as scratch.
-
-    // Check for and copy trailing word
-    __ testl(word_count, 1);
-    __ jccb(Assembler::zero, L_copy_4_bytes);
-    __ movw(rax, Address(from, word_count, Address::times_2, -2));
-    __ movw(Address(to, word_count, Address::times_2, -2), rax);
-
-   // Check for and copy trailing dword
-    __ BIND(L_copy_4_bytes);
-    __ testl(word_count, 2);
-    __ jcc(Assembler::zero, L_copy_bytes);
-    __ movl(rax, Address(from, qword_count, Address::times_8));
-    __ movl(Address(to, qword_count, Address::times_8), rax);
-    __ jmp(L_copy_bytes);
-
-    // Copy trailing qwords
-    __ BIND(L_copy_8_bytes);
-    __ movq(rax, Address(from, qword_count, Address::times_8, -8));
-    __ movq(Address(to, qword_count, Address::times_8, -8), rax);
-    __ decrement(qword_count);
-    __ jcc(Assembler::notZero, L_copy_8_bytes);
-  }
-  restore_arg_regs();
-  INC_COUNTER_NP(SharedRuntime::_jshort_array_copy_ctr, rscratch1); // Update counter after rscratch1 is free
-  __ xorptr(rax, rax); // return 0
-  __ vzeroupper();
-  __ leave(); // required for proper stackwalking of RuntimeStub frame
-  __ ret(0);
-
-  {
-    // UnsafeCopyMemory page error: continue after ucm
-    UnsafeCopyMemoryMark ucmm(this, !aligned, true);
-    // Copy in multi-bytes chunks
-    copy_bytes_backward(from, to, qword_count, rax, L_copy_bytes, L_copy_8_bytes);
-  }
-  restore_arg_regs();
-  INC_COUNTER_NP(SharedRuntime::_jshort_array_copy_ctr, rscratch1); // Update counter after rscratch1 is free
-  __ xorptr(rax, rax); // return 0
-  __ vzeroupper();
-  __ leave(); // required for proper stackwalking of RuntimeStub frame
-  __ ret(0);
-
-  return start;
-}
-
-// Arguments:
-//   aligned - true => Input and output aligned on a HeapWord == 8-byte boundary
-//             ignored
-//   is_oop  - true => oop array, so generate store check code
-//   name    - stub name string
-//
-// Inputs:
-//   c_rarg0   - source array address
-//   c_rarg1   - destination array address
-//   c_rarg2   - element count, treated as ssize_t, can be zero
-//
-// If 'from' and/or 'to' are aligned on 4-byte boundaries, we let
-// the hardware handle it.  The two dwords within qwords that span
-// cache line boundaries will still be loaded and stored atomically.
-//
-// Side Effects:
-//   disjoint_int_copy_entry is set to the no-overlap entry point
-//   used by generate_conjoint_int_oop_copy().
-//
-address StubGenerator::generate_disjoint_int_oop_copy(bool aligned, bool is_oop, address* entry,
-                                                      const char *name, bool dest_uninitialized) {
-#if COMPILER2_OR_JVMCI
-  if (VM_Version::supports_avx512vlbw() && VM_Version::supports_bmi2() && MaxVectorSize  >= 32) {
-     return generate_disjoint_copy_avx3_masked(entry, "jint_disjoint_arraycopy_avx3", 2,
-                                               aligned, is_oop, dest_uninitialized);
-  }
->>>>>>> 5757e212
-#endif
-}
-
-<<<<<<< HEAD
 
 // This is used in places where r10 is a scratch register, and can
 // be adapted if r9 is needed also.
@@ -3196,1335 +1400,6 @@
 }
 
 
-=======
-  __ align(CodeEntryAlignment);
-  StubCodeMark mark(this, "StubRoutines", name);
-  address start = __ pc();
-
-  Label L_copy_bytes, L_copy_8_bytes, L_copy_4_bytes, L_exit;
-  const Register from        = rdi;  // source array address
-  const Register to          = rsi;  // destination array address
-  const Register count       = rdx;  // elements count
-  const Register dword_count = rcx;
-  const Register qword_count = count;
-  const Register end_from    = from; // source array end address
-  const Register end_to      = to;   // destination array end address
-  // End pointers are inclusive, and if count is not zero they point
-  // to the last unit copied:  end_to[0] := end_from[0]
-
-  __ enter(); // required for proper stackwalking of RuntimeStub frame
-  assert_clean_int(c_rarg2, rax);    // Make sure 'count' is clean int.
-
-  if (entry != NULL) {
-    *entry = __ pc();
-    // caller can pass a 64-bit byte count here (from Unsafe.copyMemory)
-    BLOCK_COMMENT("Entry:");
-  }
-
-  setup_arg_regs_using_thread(); // from => rdi, to => rsi, count => rdx
-                                 // r9 is used to save r15_thread
-
-  DecoratorSet decorators = IN_HEAP | IS_ARRAY | ARRAYCOPY_DISJOINT;
-  if (dest_uninitialized) {
-    decorators |= IS_DEST_UNINITIALIZED;
-  }
-  if (aligned) {
-    decorators |= ARRAYCOPY_ALIGNED;
-  }
-
-  BasicType type = is_oop ? T_OBJECT : T_INT;
-  BarrierSetAssembler *bs = BarrierSet::barrier_set()->barrier_set_assembler();
-  bs->arraycopy_prologue(_masm, decorators, type, from, to, count);
-
-  {
-    // UnsafeCopyMemory page error: continue after ucm
-    UnsafeCopyMemoryMark ucmm(this, !is_oop && !aligned, true);
-    // 'from', 'to' and 'count' are now valid
-    __ movptr(dword_count, count);
-    __ shrptr(count, 1); // count => qword_count
-
-    // Copy from low to high addresses.  Use 'to' as scratch.
-    __ lea(end_from, Address(from, qword_count, Address::times_8, -8));
-    __ lea(end_to,   Address(to,   qword_count, Address::times_8, -8));
-    __ negptr(qword_count);
-    __ jmp(L_copy_bytes);
-
-    // Copy trailing qwords
-    __ BIND(L_copy_8_bytes);
-    __ movq(rax, Address(end_from, qword_count, Address::times_8, 8));
-    __ movq(Address(end_to, qword_count, Address::times_8, 8), rax);
-    __ increment(qword_count);
-    __ jcc(Assembler::notZero, L_copy_8_bytes);
-
-    // Check for and copy trailing dword
-    __ BIND(L_copy_4_bytes);
-    __ testl(dword_count, 1); // Only byte test since the value is 0 or 1
-    __ jccb(Assembler::zero, L_exit);
-    __ movl(rax, Address(end_from, 8));
-    __ movl(Address(end_to, 8), rax);
-  }
-  __ BIND(L_exit);
-  address ucme_exit_pc = __ pc();
-  bs->arraycopy_epilogue(_masm, decorators, type, from, to, dword_count);
-  restore_arg_regs_using_thread();
-  INC_COUNTER_NP(SharedRuntime::_jint_array_copy_ctr, rscratch1); // Update counter after rscratch1 is free
-  __ vzeroupper();
-  __ xorptr(rax, rax); // return 0
-  __ leave(); // required for proper stackwalking of RuntimeStub frame
-  __ ret(0);
-
-  {
-    UnsafeCopyMemoryMark ucmm(this, !is_oop && !aligned, false, ucme_exit_pc);
-    // Copy in multi-bytes chunks
-    copy_bytes_forward(end_from, end_to, qword_count, rax, L_copy_bytes, L_copy_8_bytes);
-    __ jmp(L_copy_4_bytes);
-  }
-
-  return start;
-}
-
-// Arguments:
-//   aligned - true => Input and output aligned on a HeapWord == 8-byte boundary
-//             ignored
-//   is_oop  - true => oop array, so generate store check code
-//   name    - stub name string
-//
-// Inputs:
-//   c_rarg0   - source array address
-//   c_rarg1   - destination array address
-//   c_rarg2   - element count, treated as ssize_t, can be zero
-//
-// If 'from' and/or 'to' are aligned on 4-byte boundaries, we let
-// the hardware handle it.  The two dwords within qwords that span
-// cache line boundaries will still be loaded and stored atomically.
-//
-address StubGenerator::generate_conjoint_int_oop_copy(bool aligned, bool is_oop, address nooverlap_target,
-                                                      address *entry, const char *name,
-                                                      bool dest_uninitialized) {
-#if COMPILER2_OR_JVMCI
-  if (VM_Version::supports_avx512vlbw() && VM_Version::supports_bmi2() && MaxVectorSize  >= 32) {
-     return generate_conjoint_copy_avx3_masked(entry, "jint_conjoint_arraycopy_avx3", 2,
-                                               nooverlap_target, aligned, is_oop, dest_uninitialized);
-  }
-#endif
-  __ align(CodeEntryAlignment);
-  StubCodeMark mark(this, "StubRoutines", name);
-  address start = __ pc();
-
-  Label L_copy_bytes, L_copy_8_bytes, L_exit;
-  const Register from        = rdi;  // source array address
-  const Register to          = rsi;  // destination array address
-  const Register count       = rdx;  // elements count
-  const Register dword_count = rcx;
-  const Register qword_count = count;
-
-  __ enter(); // required for proper stackwalking of RuntimeStub frame
-  assert_clean_int(c_rarg2, rax);    // Make sure 'count' is clean int.
-
-  if (entry != NULL) {
-    *entry = __ pc();
-     // caller can pass a 64-bit byte count here (from Unsafe.copyMemory)
-    BLOCK_COMMENT("Entry:");
-  }
-
-  array_overlap_test(nooverlap_target, Address::times_4);
-  setup_arg_regs_using_thread(); // from => rdi, to => rsi, count => rdx
-                                 // r9 is used to save r15_thread
-
-  DecoratorSet decorators = IN_HEAP | IS_ARRAY;
-  if (dest_uninitialized) {
-    decorators |= IS_DEST_UNINITIALIZED;
-  }
-  if (aligned) {
-    decorators |= ARRAYCOPY_ALIGNED;
-  }
-
-  BasicType type = is_oop ? T_OBJECT : T_INT;
-  BarrierSetAssembler *bs = BarrierSet::barrier_set()->barrier_set_assembler();
-  // no registers are destroyed by this call
-  bs->arraycopy_prologue(_masm, decorators, type, from, to, count);
-
-  assert_clean_int(count, rax); // Make sure 'count' is clean int.
-  {
-    // UnsafeCopyMemory page error: continue after ucm
-    UnsafeCopyMemoryMark ucmm(this, !is_oop && !aligned, true);
-    // 'from', 'to' and 'count' are now valid
-    __ movptr(dword_count, count);
-    __ shrptr(count, 1); // count => qword_count
-
-    // Copy from high to low addresses.  Use 'to' as scratch.
-
-    // Check for and copy trailing dword
-    __ testl(dword_count, 1);
-    __ jcc(Assembler::zero, L_copy_bytes);
-    __ movl(rax, Address(from, dword_count, Address::times_4, -4));
-    __ movl(Address(to, dword_count, Address::times_4, -4), rax);
-    __ jmp(L_copy_bytes);
-
-    // Copy trailing qwords
-    __ BIND(L_copy_8_bytes);
-    __ movq(rax, Address(from, qword_count, Address::times_8, -8));
-    __ movq(Address(to, qword_count, Address::times_8, -8), rax);
-    __ decrement(qword_count);
-    __ jcc(Assembler::notZero, L_copy_8_bytes);
-  }
-  if (is_oop) {
-    __ jmp(L_exit);
-  }
-  restore_arg_regs_using_thread();
-  INC_COUNTER_NP(SharedRuntime::_jint_array_copy_ctr, rscratch1); // Update counter after rscratch1 is free
-  __ xorptr(rax, rax); // return 0
-  __ vzeroupper();
-  __ leave(); // required for proper stackwalking of RuntimeStub frame
-  __ ret(0);
-
-  {
-    // UnsafeCopyMemory page error: continue after ucm
-    UnsafeCopyMemoryMark ucmm(this, !is_oop && !aligned, true);
-    // Copy in multi-bytes chunks
-    copy_bytes_backward(from, to, qword_count, rax, L_copy_bytes, L_copy_8_bytes);
-  }
-
-  __ BIND(L_exit);
-  bs->arraycopy_epilogue(_masm, decorators, type, from, to, dword_count);
-  restore_arg_regs_using_thread();
-  INC_COUNTER_NP(SharedRuntime::_jint_array_copy_ctr, rscratch1); // Update counter after rscratch1 is free
-  __ xorptr(rax, rax); // return 0
-  __ vzeroupper();
-  __ leave(); // required for proper stackwalking of RuntimeStub frame
-  __ ret(0);
-
-  return start;
-}
-
-// Arguments:
-//   aligned - true => Input and output aligned on a HeapWord boundary == 8 bytes
-//             ignored
-//   is_oop  - true => oop array, so generate store check code
-//   name    - stub name string
-//
-// Inputs:
-//   c_rarg0   - source array address
-//   c_rarg1   - destination array address
-//   c_rarg2   - element count, treated as ssize_t, can be zero
-//
- // Side Effects:
-//   disjoint_oop_copy_entry or disjoint_long_copy_entry is set to the
-//   no-overlap entry point used by generate_conjoint_long_oop_copy().
-//
-address StubGenerator::generate_disjoint_long_oop_copy(bool aligned, bool is_oop, address *entry,
-                                                       const char *name, bool dest_uninitialized) {
-#if COMPILER2_OR_JVMCI
-  if (VM_Version::supports_avx512vlbw() && VM_Version::supports_bmi2() && MaxVectorSize  >= 32) {
-     return generate_disjoint_copy_avx3_masked(entry, "jlong_disjoint_arraycopy_avx3", 3,
-                                               aligned, is_oop, dest_uninitialized);
-  }
-#endif
-  __ align(CodeEntryAlignment);
-  StubCodeMark mark(this, "StubRoutines", name);
-  address start = __ pc();
-
-  Label L_copy_bytes, L_copy_8_bytes, L_exit;
-  const Register from        = rdi;  // source array address
-  const Register to          = rsi;  // destination array address
-  const Register qword_count = rdx;  // elements count
-  const Register end_from    = from; // source array end address
-  const Register end_to      = rcx;  // destination array end address
-  const Register saved_count = r11;
-  // End pointers are inclusive, and if count is not zero they point
-  // to the last unit copied:  end_to[0] := end_from[0]
-
-  __ enter(); // required for proper stackwalking of RuntimeStub frame
-  // Save no-overlap entry point for generate_conjoint_long_oop_copy()
-  assert_clean_int(c_rarg2, rax);    // Make sure 'count' is clean int.
-
-  if (entry != NULL) {
-    *entry = __ pc();
-    // caller can pass a 64-bit byte count here (from Unsafe.copyMemory)
-    BLOCK_COMMENT("Entry:");
-  }
-
-  setup_arg_regs_using_thread(); // from => rdi, to => rsi, count => rdx
-                                   // r9 is used to save r15_thread
-  // 'from', 'to' and 'qword_count' are now valid
-
-  DecoratorSet decorators = IN_HEAP | IS_ARRAY | ARRAYCOPY_DISJOINT;
-  if (dest_uninitialized) {
-    decorators |= IS_DEST_UNINITIALIZED;
-  }
-  if (aligned) {
-    decorators |= ARRAYCOPY_ALIGNED;
-  }
-
-  BasicType type = is_oop ? T_OBJECT : T_LONG;
-  BarrierSetAssembler *bs = BarrierSet::barrier_set()->barrier_set_assembler();
-  bs->arraycopy_prologue(_masm, decorators, type, from, to, qword_count);
-  {
-    // UnsafeCopyMemory page error: continue after ucm
-    UnsafeCopyMemoryMark ucmm(this, !is_oop && !aligned, true);
-
-    // Copy from low to high addresses.  Use 'to' as scratch.
-    __ lea(end_from, Address(from, qword_count, Address::times_8, -8));
-    __ lea(end_to,   Address(to,   qword_count, Address::times_8, -8));
-    __ negptr(qword_count);
-    __ jmp(L_copy_bytes);
-
-    // Copy trailing qwords
-    __ BIND(L_copy_8_bytes);
-    __ movq(rax, Address(end_from, qword_count, Address::times_8, 8));
-    __ movq(Address(end_to, qword_count, Address::times_8, 8), rax);
-    __ increment(qword_count);
-    __ jcc(Assembler::notZero, L_copy_8_bytes);
-  }
-  if (is_oop) {
-    __ jmp(L_exit);
-  } else {
-    restore_arg_regs_using_thread();
-    INC_COUNTER_NP(SharedRuntime::_jlong_array_copy_ctr, rscratch1); // Update counter after rscratch1 is free
-    __ xorptr(rax, rax); // return 0
-    __ vzeroupper();
-    __ leave(); // required for proper stackwalking of RuntimeStub frame
-    __ ret(0);
-  }
-
-  {
-    // UnsafeCopyMemory page error: continue after ucm
-    UnsafeCopyMemoryMark ucmm(this, !is_oop && !aligned, true);
-    // Copy in multi-bytes chunks
-    copy_bytes_forward(end_from, end_to, qword_count, rax, L_copy_bytes, L_copy_8_bytes);
-  }
-
-  __ BIND(L_exit);
-  bs->arraycopy_epilogue(_masm, decorators, type, from, to, qword_count);
-  restore_arg_regs_using_thread();
-  INC_COUNTER_NP(is_oop ? SharedRuntime::_oop_array_copy_ctr :
-                          SharedRuntime::_jlong_array_copy_ctr,
-                 rscratch1); // Update counter after rscratch1 is free
-  __ vzeroupper();
-  __ xorptr(rax, rax); // return 0
-  __ leave(); // required for proper stackwalking of RuntimeStub frame
-  __ ret(0);
-
-  return start;
-}
-
-// Arguments:
-//   aligned - true => Input and output aligned on a HeapWord boundary == 8 bytes
-//             ignored
-//   is_oop  - true => oop array, so generate store check code
-//   name    - stub name string
-//
-// Inputs:
-//   c_rarg0   - source array address
-//   c_rarg1   - destination array address
-//   c_rarg2   - element count, treated as ssize_t, can be zero
-//
-address StubGenerator::generate_conjoint_long_oop_copy(bool aligned, bool is_oop, address nooverlap_target,
-                                                       address *entry, const char *name,
-                                                       bool dest_uninitialized) {
-#if COMPILER2_OR_JVMCI
-  if (VM_Version::supports_avx512vlbw() && VM_Version::supports_bmi2() && MaxVectorSize  >= 32) {
-     return generate_conjoint_copy_avx3_masked(entry, "jlong_conjoint_arraycopy_avx3", 3,
-                                               nooverlap_target, aligned, is_oop, dest_uninitialized);
-  }
-#endif
-  __ align(CodeEntryAlignment);
-  StubCodeMark mark(this, "StubRoutines", name);
-  address start = __ pc();
-
-  Label L_copy_bytes, L_copy_8_bytes, L_exit;
-  const Register from        = rdi;  // source array address
-  const Register to          = rsi;  // destination array address
-  const Register qword_count = rdx;  // elements count
-  const Register saved_count = rcx;
-
-  __ enter(); // required for proper stackwalking of RuntimeStub frame
-  assert_clean_int(c_rarg2, rax);    // Make sure 'count' is clean int.
-
-  if (entry != NULL) {
-    *entry = __ pc();
-    // caller can pass a 64-bit byte count here (from Unsafe.copyMemory)
-    BLOCK_COMMENT("Entry:");
-  }
-
-  array_overlap_test(nooverlap_target, Address::times_8);
-  setup_arg_regs_using_thread(); // from => rdi, to => rsi, count => rdx
-                                 // r9 is used to save r15_thread
-  // 'from', 'to' and 'qword_count' are now valid
-
-  DecoratorSet decorators = IN_HEAP | IS_ARRAY;
-  if (dest_uninitialized) {
-    decorators |= IS_DEST_UNINITIALIZED;
-  }
-  if (aligned) {
-    decorators |= ARRAYCOPY_ALIGNED;
-  }
-
-  BasicType type = is_oop ? T_OBJECT : T_LONG;
-  BarrierSetAssembler *bs = BarrierSet::barrier_set()->barrier_set_assembler();
-  bs->arraycopy_prologue(_masm, decorators, type, from, to, qword_count);
-  {
-    // UnsafeCopyMemory page error: continue after ucm
-    UnsafeCopyMemoryMark ucmm(this, !is_oop && !aligned, true);
-
-    __ jmp(L_copy_bytes);
-
-    // Copy trailing qwords
-    __ BIND(L_copy_8_bytes);
-    __ movq(rax, Address(from, qword_count, Address::times_8, -8));
-    __ movq(Address(to, qword_count, Address::times_8, -8), rax);
-    __ decrement(qword_count);
-    __ jcc(Assembler::notZero, L_copy_8_bytes);
-  }
-  if (is_oop) {
-    __ jmp(L_exit);
-  } else {
-    restore_arg_regs_using_thread();
-    INC_COUNTER_NP(SharedRuntime::_jlong_array_copy_ctr, rscratch1); // Update counter after rscratch1 is free
-    __ xorptr(rax, rax); // return 0
-    __ vzeroupper();
-    __ leave(); // required for proper stackwalking of RuntimeStub frame
-    __ ret(0);
-  }
-  {
-    // UnsafeCopyMemory page error: continue after ucm
-    UnsafeCopyMemoryMark ucmm(this, !is_oop && !aligned, true);
-
-    // Copy in multi-bytes chunks
-    copy_bytes_backward(from, to, qword_count, rax, L_copy_bytes, L_copy_8_bytes);
-  }
-  __ BIND(L_exit);
-  bs->arraycopy_epilogue(_masm, decorators, type, from, to, qword_count);
-  restore_arg_regs_using_thread();
-  INC_COUNTER_NP(is_oop ? SharedRuntime::_oop_array_copy_ctr :
-                          SharedRuntime::_jlong_array_copy_ctr,
-                 rscratch1); // Update counter after rscratch1 is free
-  __ vzeroupper();
-  __ xorptr(rax, rax); // return 0
-  __ leave(); // required for proper stackwalking of RuntimeStub frame
-  __ ret(0);
-
-  return start;
-}
-
-
-// Helper for generating a dynamic type check.
-// Smashes no registers.
-void StubGenerator::generate_type_check(Register sub_klass,
-                                        Register super_check_offset,
-                                        Register super_klass,
-                                        Label& L_success) {
-  assert_different_registers(sub_klass, super_check_offset, super_klass);
-
-  BLOCK_COMMENT("type_check:");
-
-  Label L_miss;
-
-  __ check_klass_subtype_fast_path(sub_klass, super_klass, noreg,        &L_success, &L_miss, NULL,
-                                   super_check_offset);
-  __ check_klass_subtype_slow_path(sub_klass, super_klass, noreg, noreg, &L_success, NULL);
-
-  // Fall through on failure!
-  __ BIND(L_miss);
-}
-
-//  Generate checkcasting array copy stub
-//
-//  Input:
-//    c_rarg0   - source array address
-//    c_rarg1   - destination array address
-//    c_rarg2   - element count, treated as ssize_t, can be zero
-//    c_rarg3   - size_t ckoff (super_check_offset)
-// not Win64
-//    c_rarg4   - oop ckval (super_klass)
-// Win64
-//    rsp+40    - oop ckval (super_klass)
-//
-//  Output:
-//    rax ==  0  -  success
-//    rax == -1^K - failure, where K is partial transfer count
-//
-address StubGenerator::generate_checkcast_copy(const char *name, address *entry, bool dest_uninitialized) {
-
-  Label L_load_element, L_store_element, L_do_card_marks, L_done;
-
-  // Input registers (after setup_arg_regs)
-  const Register from        = rdi;   // source array address
-  const Register to          = rsi;   // destination array address
-  const Register length      = rdx;   // elements count
-  const Register ckoff       = rcx;   // super_check_offset
-  const Register ckval       = r8;    // super_klass
-
-  // Registers used as temps (r13, r14 are save-on-entry)
-  const Register end_from    = from;  // source array end address
-  const Register end_to      = r13;   // destination array end address
-  const Register count       = rdx;   // -(count_remaining)
-  const Register r14_length  = r14;   // saved copy of length
-  // End pointers are inclusive, and if length is not zero they point
-  // to the last unit copied:  end_to[0] := end_from[0]
-
-  const Register rax_oop    = rax;    // actual oop copied
-  const Register r11_klass  = r11;    // oop._klass
-
-  //---------------------------------------------------------------
-  // Assembler stub will be used for this call to arraycopy
-  // if the two arrays are subtypes of Object[] but the
-  // destination array type is not equal to or a supertype
-  // of the source type.  Each element must be separately
-  // checked.
-
-  __ align(CodeEntryAlignment);
-  StubCodeMark mark(this, "StubRoutines", name);
-  address start = __ pc();
-
-  __ enter(); // required for proper stackwalking of RuntimeStub frame
-
-#ifdef ASSERT
-  // caller guarantees that the arrays really are different
-  // otherwise, we would have to make conjoint checks
-  { Label L;
-    array_overlap_test(L, TIMES_OOP);
-    __ stop("checkcast_copy within a single array");
-    __ bind(L);
-  }
-#endif //ASSERT
-
-  setup_arg_regs(4); // from => rdi, to => rsi, length => rdx
-                     // ckoff => rcx, ckval => r8
-                     // r9 and r10 may be used to save non-volatile registers
-#ifdef _WIN64
-  // last argument (#4) is on stack on Win64
-  __ movptr(ckval, Address(rsp, 6 * wordSize));
-#endif
-
-  // Caller of this entry point must set up the argument registers.
-  if (entry != NULL) {
-    *entry = __ pc();
-    BLOCK_COMMENT("Entry:");
-  }
-
-  // allocate spill slots for r13, r14
-  enum {
-    saved_r13_offset,
-    saved_r14_offset,
-    saved_r10_offset,
-    saved_rbp_offset
-  };
-  __ subptr(rsp, saved_rbp_offset * wordSize);
-  __ movptr(Address(rsp, saved_r13_offset * wordSize), r13);
-  __ movptr(Address(rsp, saved_r14_offset * wordSize), r14);
-  __ movptr(Address(rsp, saved_r10_offset * wordSize), r10);
-
-#ifdef ASSERT
-    Label L2;
-    __ get_thread(r14);
-    __ cmpptr(r15_thread, r14);
-    __ jcc(Assembler::equal, L2);
-    __ stop("StubRoutines::call_stub: r15_thread is modified by call");
-    __ bind(L2);
-#endif // ASSERT
-
-  // check that int operands are properly extended to size_t
-  assert_clean_int(length, rax);
-  assert_clean_int(ckoff, rax);
-
-#ifdef ASSERT
-  BLOCK_COMMENT("assert consistent ckoff/ckval");
-  // The ckoff and ckval must be mutually consistent,
-  // even though caller generates both.
-  { Label L;
-    int sco_offset = in_bytes(Klass::super_check_offset_offset());
-    __ cmpl(ckoff, Address(ckval, sco_offset));
-    __ jcc(Assembler::equal, L);
-    __ stop("super_check_offset inconsistent");
-    __ bind(L);
-  }
-#endif //ASSERT
-
-  // Loop-invariant addresses.  They are exclusive end pointers.
-  Address end_from_addr(from, length, TIMES_OOP, 0);
-  Address   end_to_addr(to,   length, TIMES_OOP, 0);
-  // Loop-variant addresses.  They assume post-incremented count < 0.
-  Address from_element_addr(end_from, count, TIMES_OOP, 0);
-  Address   to_element_addr(end_to,   count, TIMES_OOP, 0);
-
-  DecoratorSet decorators = IN_HEAP | IS_ARRAY | ARRAYCOPY_CHECKCAST | ARRAYCOPY_DISJOINT;
-  if (dest_uninitialized) {
-    decorators |= IS_DEST_UNINITIALIZED;
-  }
-
-  BasicType type = T_OBJECT;
-  BarrierSetAssembler *bs = BarrierSet::barrier_set()->barrier_set_assembler();
-  bs->arraycopy_prologue(_masm, decorators, type, from, to, count);
-
-  // Copy from low to high addresses, indexed from the end of each array.
-  __ lea(end_from, end_from_addr);
-  __ lea(end_to,   end_to_addr);
-  __ movptr(r14_length, length);        // save a copy of the length
-  assert(length == count, "");          // else fix next line:
-  __ negptr(count);                     // negate and test the length
-  __ jcc(Assembler::notZero, L_load_element);
-
-  // Empty array:  Nothing to do.
-  __ xorptr(rax, rax);                  // return 0 on (trivial) success
-  __ jmp(L_done);
-
-  // ======== begin loop ========
-  // (Loop is rotated; its entry is L_load_element.)
-  // Loop control:
-  //   for (count = -count; count != 0; count++)
-  // Base pointers src, dst are biased by 8*(count-1),to last element.
-  __ align(OptoLoopAlignment);
-
-  __ BIND(L_store_element);
-  __ store_heap_oop(to_element_addr, rax_oop, noreg, noreg, noreg, AS_RAW);  // store the oop
-  __ increment(count);               // increment the count toward zero
-  __ jcc(Assembler::zero, L_do_card_marks);
-
-  // ======== loop entry is here ========
-  __ BIND(L_load_element);
-  __ load_heap_oop(rax_oop, from_element_addr, noreg, noreg, AS_RAW); // load the oop
-  __ testptr(rax_oop, rax_oop);
-  __ jcc(Assembler::zero, L_store_element);
-
-  __ load_klass(r11_klass, rax_oop, rscratch1);// query the object klass
-  generate_type_check(r11_klass, ckoff, ckval, L_store_element);
-  // ======== end loop ========
-
-  // It was a real error; we must depend on the caller to finish the job.
-  // Register rdx = -1 * number of *remaining* oops, r14 = *total* oops.
-  // Emit GC store barriers for the oops we have copied (r14 + rdx),
-  // and report their number to the caller.
-  assert_different_registers(rax, r14_length, count, to, end_to, rcx, rscratch1);
-  Label L_post_barrier;
-  __ addptr(r14_length, count);     // K = (original - remaining) oops
-  __ movptr(rax, r14_length);       // save the value
-  __ notptr(rax);                   // report (-1^K) to caller (does not affect flags)
-  __ jccb(Assembler::notZero, L_post_barrier);
-  __ jmp(L_done); // K == 0, nothing was copied, skip post barrier
-
-  // Come here on success only.
-  __ BIND(L_do_card_marks);
-  __ xorptr(rax, rax);              // return 0 on success
-
-  __ BIND(L_post_barrier);
-  bs->arraycopy_epilogue(_masm, decorators, type, from, to, r14_length);
-
-  // Common exit point (success or failure).
-  __ BIND(L_done);
-  __ movptr(r13, Address(rsp, saved_r13_offset * wordSize));
-  __ movptr(r14, Address(rsp, saved_r14_offset * wordSize));
-  __ movptr(r10, Address(rsp, saved_r10_offset * wordSize));
-  restore_arg_regs();
-  INC_COUNTER_NP(SharedRuntime::_checkcast_array_copy_ctr, rscratch1); // Update counter after rscratch1 is free
-  __ leave(); // required for proper stackwalking of RuntimeStub frame
-  __ ret(0);
-
-  return start;
-}
-
-//  Generate 'unsafe' array copy stub
-//  Though just as safe as the other stubs, it takes an unscaled
-//  size_t argument instead of an element count.
-//
-//  Input:
-//    c_rarg0   - source array address
-//    c_rarg1   - destination array address
-//    c_rarg2   - byte count, treated as ssize_t, can be zero
-//
-// Examines the alignment of the operands and dispatches
-// to a long, int, short, or byte copy loop.
-//
-address StubGenerator::generate_unsafe_copy(const char *name,
-                                            address byte_copy_entry, address short_copy_entry,
-                                            address int_copy_entry, address long_copy_entry) {
-
-  Label L_long_aligned, L_int_aligned, L_short_aligned;
-
-  // Input registers (before setup_arg_regs)
-  const Register from        = c_rarg0;  // source array address
-  const Register to          = c_rarg1;  // destination array address
-  const Register size        = c_rarg2;  // byte count (size_t)
-
-  // Register used as a temp
-  const Register bits        = rax;      // test copy of low bits
-
-  __ align(CodeEntryAlignment);
-  StubCodeMark mark(this, "StubRoutines", name);
-  address start = __ pc();
-
-  __ enter(); // required for proper stackwalking of RuntimeStub frame
-
-  // bump this on entry, not on exit:
-  INC_COUNTER_NP(SharedRuntime::_unsafe_array_copy_ctr, rscratch1);
-
-  __ mov(bits, from);
-  __ orptr(bits, to);
-  __ orptr(bits, size);
-
-  __ testb(bits, BytesPerLong-1);
-  __ jccb(Assembler::zero, L_long_aligned);
-
-  __ testb(bits, BytesPerInt-1);
-  __ jccb(Assembler::zero, L_int_aligned);
-
-  __ testb(bits, BytesPerShort-1);
-  __ jump_cc(Assembler::notZero, RuntimeAddress(byte_copy_entry));
-
-  __ BIND(L_short_aligned);
-  __ shrptr(size, LogBytesPerShort); // size => short_count
-  __ jump(RuntimeAddress(short_copy_entry));
-
-  __ BIND(L_int_aligned);
-  __ shrptr(size, LogBytesPerInt); // size => int_count
-  __ jump(RuntimeAddress(int_copy_entry));
-
-  __ BIND(L_long_aligned);
-  __ shrptr(size, LogBytesPerLong); // size => qword_count
-  __ jump(RuntimeAddress(long_copy_entry));
-
-  return start;
-}
-
-// Perform range checks on the proposed arraycopy.
-// Kills temp, but nothing else.
-// Also, clean the sign bits of src_pos and dst_pos.
-void StubGenerator::arraycopy_range_checks(Register src,     // source array oop (c_rarg0)
-                                           Register src_pos, // source position (c_rarg1)
-                                           Register dst,     // destination array oo (c_rarg2)
-                                           Register dst_pos, // destination position (c_rarg3)
-                                           Register length,
-                                           Register temp,
-                                           Label& L_failed) {
-  BLOCK_COMMENT("arraycopy_range_checks:");
-
-  //  if (src_pos + length > arrayOop(src)->length())  FAIL;
-  __ movl(temp, length);
-  __ addl(temp, src_pos);             // src_pos + length
-  __ cmpl(temp, Address(src, arrayOopDesc::length_offset_in_bytes()));
-  __ jcc(Assembler::above, L_failed);
-
-  //  if (dst_pos + length > arrayOop(dst)->length())  FAIL;
-  __ movl(temp, length);
-  __ addl(temp, dst_pos);             // dst_pos + length
-  __ cmpl(temp, Address(dst, arrayOopDesc::length_offset_in_bytes()));
-  __ jcc(Assembler::above, L_failed);
-
-  // Have to clean up high 32-bits of 'src_pos' and 'dst_pos'.
-  // Move with sign extension can be used since they are positive.
-  __ movslq(src_pos, src_pos);
-  __ movslq(dst_pos, dst_pos);
-
-  BLOCK_COMMENT("arraycopy_range_checks done");
-}
-
-//  Generate generic array copy stubs
-//
-//  Input:
-//    c_rarg0    -  src oop
-//    c_rarg1    -  src_pos (32-bits)
-//    c_rarg2    -  dst oop
-//    c_rarg3    -  dst_pos (32-bits)
-// not Win64
-//    c_rarg4    -  element count (32-bits)
-// Win64
-//    rsp+40     -  element count (32-bits)
-//
-//  Output:
-//    rax ==  0  -  success
-//    rax == -1^K - failure, where K is partial transfer count
-//
-address StubGenerator::generate_generic_copy(const char *name,
-                                             address byte_copy_entry, address short_copy_entry,
-                                             address int_copy_entry, address oop_copy_entry,
-                                             address long_copy_entry, address checkcast_copy_entry) {
-
-  Label L_failed, L_failed_0, L_objArray;
-  Label L_copy_shorts, L_copy_ints, L_copy_longs;
-
-  // Input registers
-  const Register src        = c_rarg0;  // source array oop
-  const Register src_pos    = c_rarg1;  // source position
-  const Register dst        = c_rarg2;  // destination array oop
-  const Register dst_pos    = c_rarg3;  // destination position
-#ifndef _WIN64
-  const Register length     = c_rarg4;
-  const Register rklass_tmp = r9;  // load_klass
-#else
-  const Address  length(rsp, 7 * wordSize);  // elements count is on stack on Win64
-  const Register rklass_tmp = rdi;  // load_klass
-#endif
-
-  { int modulus = CodeEntryAlignment;
-    int target  = modulus - 5; // 5 = sizeof jmp(L_failed)
-    int advance = target - (__ offset() % modulus);
-    if (advance < 0)  advance += modulus;
-    if (advance > 0)  __ nop(advance);
-  }
-  StubCodeMark mark(this, "StubRoutines", name);
-
-  // Short-hop target to L_failed.  Makes for denser prologue code.
-  __ BIND(L_failed_0);
-  __ jmp(L_failed);
-  assert(__ offset() % CodeEntryAlignment == 0, "no further alignment needed");
-
-  __ align(CodeEntryAlignment);
-  address start = __ pc();
-
-  __ enter(); // required for proper stackwalking of RuntimeStub frame
-
-#ifdef _WIN64
-  __ push(rklass_tmp); // rdi is callee-save on Windows
-#endif
-
-  // bump this on entry, not on exit:
-  INC_COUNTER_NP(SharedRuntime::_generic_array_copy_ctr, rscratch1);
-
-  //-----------------------------------------------------------------------
-  // Assembler stub will be used for this call to arraycopy
-  // if the following conditions are met:
-  //
-  // (1) src and dst must not be null.
-  // (2) src_pos must not be negative.
-  // (3) dst_pos must not be negative.
-  // (4) length  must not be negative.
-  // (5) src klass and dst klass should be the same and not NULL.
-  // (6) src and dst should be arrays.
-  // (7) src_pos + length must not exceed length of src.
-  // (8) dst_pos + length must not exceed length of dst.
-  //
-
-  //  if (src == NULL) return -1;
-  __ testptr(src, src);         // src oop
-  size_t j1off = __ offset();
-  __ jccb(Assembler::zero, L_failed_0);
-
-  //  if (src_pos < 0) return -1;
-  __ testl(src_pos, src_pos); // src_pos (32-bits)
-  __ jccb(Assembler::negative, L_failed_0);
-
-  //  if (dst == NULL) return -1;
-  __ testptr(dst, dst);         // dst oop
-  __ jccb(Assembler::zero, L_failed_0);
-
-  //  if (dst_pos < 0) return -1;
-  __ testl(dst_pos, dst_pos); // dst_pos (32-bits)
-  size_t j4off = __ offset();
-  __ jccb(Assembler::negative, L_failed_0);
-
-  // The first four tests are very dense code,
-  // but not quite dense enough to put four
-  // jumps in a 16-byte instruction fetch buffer.
-  // That's good, because some branch predicters
-  // do not like jumps so close together.
-  // Make sure of this.
-  guarantee(((j1off ^ j4off) & ~15) != 0, "I$ line of 1st & 4th jumps");
-
-  // registers used as temp
-  const Register r11_length    = r11; // elements count to copy
-  const Register r10_src_klass = r10; // array klass
-
-  //  if (length < 0) return -1;
-  __ movl(r11_length, length);        // length (elements count, 32-bits value)
-  __ testl(r11_length, r11_length);
-  __ jccb(Assembler::negative, L_failed_0);
-
-  __ load_klass(r10_src_klass, src, rklass_tmp);
-#ifdef ASSERT
-  //  assert(src->klass() != NULL);
-  {
-    BLOCK_COMMENT("assert klasses not null {");
-    Label L1, L2;
-    __ testptr(r10_src_klass, r10_src_klass);
-    __ jcc(Assembler::notZero, L2);   // it is broken if klass is NULL
-    __ bind(L1);
-    __ stop("broken null klass");
-    __ bind(L2);
-    __ load_klass(rax, dst, rklass_tmp);
-    __ cmpq(rax, 0);
-    __ jcc(Assembler::equal, L1);     // this would be broken also
-    BLOCK_COMMENT("} assert klasses not null done");
-  }
-#endif
-
-  // Load layout helper (32-bits)
-  //
-  //  |array_tag|     | header_size | element_type |     |log2_element_size|
-  // 32        30    24            16              8     2                 0
-  //
-  //   array_tag: typeArray = 0x3, objArray = 0x2, non-array = 0x0
-  //
-
-  const int lh_offset = in_bytes(Klass::layout_helper_offset());
-
-  // Handle objArrays completely differently...
-  const jint objArray_lh = Klass::array_layout_helper(T_OBJECT);
-  __ cmpl(Address(r10_src_klass, lh_offset), objArray_lh);
-  __ jcc(Assembler::equal, L_objArray);
-
-  //  if (src->klass() != dst->klass()) return -1;
-  __ load_klass(rax, dst, rklass_tmp);
-  __ cmpq(r10_src_klass, rax);
-  __ jcc(Assembler::notEqual, L_failed);
-
-  const Register rax_lh = rax;  // layout helper
-  __ movl(rax_lh, Address(r10_src_klass, lh_offset));
-
-  //  if (!src->is_Array()) return -1;
-  __ cmpl(rax_lh, Klass::_lh_neutral_value);
-  __ jcc(Assembler::greaterEqual, L_failed);
-
-  // At this point, it is known to be a typeArray (array_tag 0x3).
-#ifdef ASSERT
-  {
-    BLOCK_COMMENT("assert primitive array {");
-    Label L;
-    __ cmpl(rax_lh, (Klass::_lh_array_tag_type_value << Klass::_lh_array_tag_shift));
-    __ jcc(Assembler::greaterEqual, L);
-    __ stop("must be a primitive array");
-    __ bind(L);
-    BLOCK_COMMENT("} assert primitive array done");
-  }
-#endif
-
-  arraycopy_range_checks(src, src_pos, dst, dst_pos, r11_length,
-                         r10, L_failed);
-
-  // TypeArrayKlass
-  //
-  // src_addr = (src + array_header_in_bytes()) + (src_pos << log2elemsize);
-  // dst_addr = (dst + array_header_in_bytes()) + (dst_pos << log2elemsize);
-  //
-
-  const Register r10_offset = r10;    // array offset
-  const Register rax_elsize = rax_lh; // element size
-
-  __ movl(r10_offset, rax_lh);
-  __ shrl(r10_offset, Klass::_lh_header_size_shift);
-  __ andptr(r10_offset, Klass::_lh_header_size_mask);   // array_offset
-  __ addptr(src, r10_offset);           // src array offset
-  __ addptr(dst, r10_offset);           // dst array offset
-  BLOCK_COMMENT("choose copy loop based on element size");
-  __ andl(rax_lh, Klass::_lh_log2_element_size_mask); // rax_lh -> rax_elsize
-
-#ifdef _WIN64
-  __ pop(rklass_tmp); // Restore callee-save rdi
-#endif
-
-  // next registers should be set before the jump to corresponding stub
-  const Register from     = c_rarg0;  // source array address
-  const Register to       = c_rarg1;  // destination array address
-  const Register count    = c_rarg2;  // elements count
-
-  // 'from', 'to', 'count' registers should be set in such order
-  // since they are the same as 'src', 'src_pos', 'dst'.
-
-  __ cmpl(rax_elsize, 0);
-  __ jccb(Assembler::notEqual, L_copy_shorts);
-  __ lea(from, Address(src, src_pos, Address::times_1, 0));// src_addr
-  __ lea(to,   Address(dst, dst_pos, Address::times_1, 0));// dst_addr
-  __ movl2ptr(count, r11_length); // length
-  __ jump(RuntimeAddress(byte_copy_entry));
-
-__ BIND(L_copy_shorts);
-  __ cmpl(rax_elsize, LogBytesPerShort);
-  __ jccb(Assembler::notEqual, L_copy_ints);
-  __ lea(from, Address(src, src_pos, Address::times_2, 0));// src_addr
-  __ lea(to,   Address(dst, dst_pos, Address::times_2, 0));// dst_addr
-  __ movl2ptr(count, r11_length); // length
-  __ jump(RuntimeAddress(short_copy_entry));
-
-__ BIND(L_copy_ints);
-  __ cmpl(rax_elsize, LogBytesPerInt);
-  __ jccb(Assembler::notEqual, L_copy_longs);
-  __ lea(from, Address(src, src_pos, Address::times_4, 0));// src_addr
-  __ lea(to,   Address(dst, dst_pos, Address::times_4, 0));// dst_addr
-  __ movl2ptr(count, r11_length); // length
-  __ jump(RuntimeAddress(int_copy_entry));
-
-__ BIND(L_copy_longs);
-#ifdef ASSERT
-  {
-    BLOCK_COMMENT("assert long copy {");
-    Label L;
-    __ cmpl(rax_elsize, LogBytesPerLong);
-    __ jcc(Assembler::equal, L);
-    __ stop("must be long copy, but elsize is wrong");
-    __ bind(L);
-    BLOCK_COMMENT("} assert long copy done");
-  }
-#endif
-  __ lea(from, Address(src, src_pos, Address::times_8, 0));// src_addr
-  __ lea(to,   Address(dst, dst_pos, Address::times_8, 0));// dst_addr
-  __ movl2ptr(count, r11_length); // length
-  __ jump(RuntimeAddress(long_copy_entry));
-
-  // ObjArrayKlass
-__ BIND(L_objArray);
-  // live at this point:  r10_src_klass, r11_length, src[_pos], dst[_pos]
-
-  Label L_plain_copy, L_checkcast_copy;
-  //  test array classes for subtyping
-  __ load_klass(rax, dst, rklass_tmp);
-  __ cmpq(r10_src_klass, rax); // usual case is exact equality
-  __ jcc(Assembler::notEqual, L_checkcast_copy);
-
-  // Identically typed arrays can be copied without element-wise checks.
-  arraycopy_range_checks(src, src_pos, dst, dst_pos, r11_length,
-                         r10, L_failed);
-
-  __ lea(from, Address(src, src_pos, TIMES_OOP,
-               arrayOopDesc::base_offset_in_bytes(T_OBJECT))); // src_addr
-  __ lea(to,   Address(dst, dst_pos, TIMES_OOP,
-               arrayOopDesc::base_offset_in_bytes(T_OBJECT))); // dst_addr
-  __ movl2ptr(count, r11_length); // length
-__ BIND(L_plain_copy);
-#ifdef _WIN64
-  __ pop(rklass_tmp); // Restore callee-save rdi
-#endif
-  __ jump(RuntimeAddress(oop_copy_entry));
-
-__ BIND(L_checkcast_copy);
-  // live at this point:  r10_src_klass, r11_length, rax (dst_klass)
-  {
-    // Before looking at dst.length, make sure dst is also an objArray.
-    __ cmpl(Address(rax, lh_offset), objArray_lh);
-    __ jcc(Assembler::notEqual, L_failed);
-
-    // It is safe to examine both src.length and dst.length.
-    arraycopy_range_checks(src, src_pos, dst, dst_pos, r11_length,
-                           rax, L_failed);
-
-    const Register r11_dst_klass = r11;
-    __ load_klass(r11_dst_klass, dst, rklass_tmp); // reload
-
-    // Marshal the base address arguments now, freeing registers.
-    __ lea(from, Address(src, src_pos, TIMES_OOP,
-                 arrayOopDesc::base_offset_in_bytes(T_OBJECT)));
-    __ lea(to,   Address(dst, dst_pos, TIMES_OOP,
-                 arrayOopDesc::base_offset_in_bytes(T_OBJECT)));
-    __ movl(count, length);           // length (reloaded)
-    Register sco_temp = c_rarg3;      // this register is free now
-    assert_different_registers(from, to, count, sco_temp,
-                               r11_dst_klass, r10_src_klass);
-    assert_clean_int(count, sco_temp);
-
-    // Generate the type check.
-    const int sco_offset = in_bytes(Klass::super_check_offset_offset());
-    __ movl(sco_temp, Address(r11_dst_klass, sco_offset));
-    assert_clean_int(sco_temp, rax);
-    generate_type_check(r10_src_klass, sco_temp, r11_dst_klass, L_plain_copy);
-
-    // Fetch destination element klass from the ObjArrayKlass header.
-    int ek_offset = in_bytes(ObjArrayKlass::element_klass_offset());
-    __ movptr(r11_dst_klass, Address(r11_dst_klass, ek_offset));
-    __ movl(  sco_temp,      Address(r11_dst_klass, sco_offset));
-    assert_clean_int(sco_temp, rax);
-
-#ifdef _WIN64
-    __ pop(rklass_tmp); // Restore callee-save rdi
-#endif
-
-    // the checkcast_copy loop needs two extra arguments:
-    assert(c_rarg3 == sco_temp, "#3 already in place");
-    // Set up arguments for checkcast_copy_entry.
-    setup_arg_regs(4);
-    __ movptr(r8, r11_dst_klass);  // dst.klass.element_klass, r8 is c_rarg4 on Linux/Solaris
-    __ jump(RuntimeAddress(checkcast_copy_entry));
-  }
-
-__ BIND(L_failed);
-#ifdef _WIN64
-  __ pop(rklass_tmp); // Restore callee-save rdi
-#endif
-  __ xorptr(rax, rax);
-  __ notptr(rax); // return -1
-  __ leave();   // required for proper stackwalking of RuntimeStub frame
-  __ ret(0);
-
-  return start;
-}
-
-address StubGenerator::generate_data_cache_writeback() {
-  const Register src        = c_rarg0;  // source address
-
-  __ align(CodeEntryAlignment);
-
-  StubCodeMark mark(this, "StubRoutines", "_data_cache_writeback");
-
-  address start = __ pc();
-
-  __ enter();
-  __ cache_wb(Address(src, 0));
-  __ leave();
-  __ ret(0);
-
-  return start;
-}
-
-address StubGenerator::generate_data_cache_writeback_sync() {
-  const Register is_pre    = c_rarg0;  // pre or post sync
-
-  __ align(CodeEntryAlignment);
-
-  StubCodeMark mark(this, "StubRoutines", "_data_cache_writeback_sync");
-
-  // pre wbsync is a no-op
-  // post wbsync translates to an sfence
-
-  Label skip;
-  address start = __ pc();
-
-  __ enter();
-  __ cmpl(is_pre, 0);
-  __ jcc(Assembler::notEqual, skip);
-  __ cache_wbsync(false);
-  __ bind(skip);
-  __ leave();
-  __ ret(0);
-
-  return start;
-}
-
-void StubGenerator::generate_arraycopy_stubs() {
-  address entry;
-  address entry_jbyte_arraycopy;
-  address entry_jshort_arraycopy;
-  address entry_jint_arraycopy;
-  address entry_oop_arraycopy;
-  address entry_jlong_arraycopy;
-  address entry_checkcast_arraycopy;
-
-  StubRoutines::_jbyte_disjoint_arraycopy  = generate_disjoint_byte_copy(false, &entry,
-                                                                         "jbyte_disjoint_arraycopy");
-  StubRoutines::_jbyte_arraycopy           = generate_conjoint_byte_copy(false, entry, &entry_jbyte_arraycopy,
-                                                                         "jbyte_arraycopy");
-
-  StubRoutines::_jshort_disjoint_arraycopy = generate_disjoint_short_copy(false, &entry,
-                                                                          "jshort_disjoint_arraycopy");
-  StubRoutines::_jshort_arraycopy          = generate_conjoint_short_copy(false, entry, &entry_jshort_arraycopy,
-                                                                          "jshort_arraycopy");
-
-  StubRoutines::_jint_disjoint_arraycopy   = generate_disjoint_int_oop_copy(false, false, &entry,
-                                                                            "jint_disjoint_arraycopy");
-  StubRoutines::_jint_arraycopy            = generate_conjoint_int_oop_copy(false, false, entry,
-                                                                            &entry_jint_arraycopy, "jint_arraycopy");
-
-  StubRoutines::_jlong_disjoint_arraycopy  = generate_disjoint_long_oop_copy(false, false, &entry,
-                                                                             "jlong_disjoint_arraycopy");
-  StubRoutines::_jlong_arraycopy           = generate_conjoint_long_oop_copy(false, false, entry,
-                                                                             &entry_jlong_arraycopy, "jlong_arraycopy");
-  if (UseCompressedOops) {
-    StubRoutines::_oop_disjoint_arraycopy  = generate_disjoint_int_oop_copy(false, true, &entry,
-                                                                            "oop_disjoint_arraycopy");
-    StubRoutines::_oop_arraycopy           = generate_conjoint_int_oop_copy(false, true, entry,
-                                                                            &entry_oop_arraycopy, "oop_arraycopy");
-    StubRoutines::_oop_disjoint_arraycopy_uninit  = generate_disjoint_int_oop_copy(false, true, &entry,
-                                                                                   "oop_disjoint_arraycopy_uninit",
-                                                                                   /*dest_uninitialized*/true);
-    StubRoutines::_oop_arraycopy_uninit           = generate_conjoint_int_oop_copy(false, true, entry,
-                                                                                   NULL, "oop_arraycopy_uninit",
-                                                                                   /*dest_uninitialized*/true);
-  } else {
-    StubRoutines::_oop_disjoint_arraycopy  = generate_disjoint_long_oop_copy(false, true, &entry,
-                                                                             "oop_disjoint_arraycopy");
-    StubRoutines::_oop_arraycopy           = generate_conjoint_long_oop_copy(false, true, entry,
-                                                                             &entry_oop_arraycopy, "oop_arraycopy");
-    StubRoutines::_oop_disjoint_arraycopy_uninit  = generate_disjoint_long_oop_copy(false, true, &entry,
-                                                                                    "oop_disjoint_arraycopy_uninit",
-                                                                                    /*dest_uninitialized*/true);
-    StubRoutines::_oop_arraycopy_uninit           = generate_conjoint_long_oop_copy(false, true, entry,
-                                                                                    NULL, "oop_arraycopy_uninit",
-                                                                                    /*dest_uninitialized*/true);
-  }
-
-  StubRoutines::_checkcast_arraycopy        = generate_checkcast_copy("checkcast_arraycopy", &entry_checkcast_arraycopy);
-  StubRoutines::_checkcast_arraycopy_uninit = generate_checkcast_copy("checkcast_arraycopy_uninit", NULL,
-                                                                      /*dest_uninitialized*/true);
-
-  StubRoutines::_unsafe_arraycopy    = generate_unsafe_copy("unsafe_arraycopy",
-                                                            entry_jbyte_arraycopy,
-                                                            entry_jshort_arraycopy,
-                                                            entry_jint_arraycopy,
-                                                            entry_jlong_arraycopy);
-  StubRoutines::_generic_arraycopy   = generate_generic_copy("generic_arraycopy",
-                                                             entry_jbyte_arraycopy,
-                                                             entry_jshort_arraycopy,
-                                                             entry_jint_arraycopy,
-                                                             entry_oop_arraycopy,
-                                                             entry_jlong_arraycopy,
-                                                             entry_checkcast_arraycopy);
-
-  StubRoutines::_jbyte_fill = generate_fill(T_BYTE, false, "jbyte_fill");
-  StubRoutines::_jshort_fill = generate_fill(T_SHORT, false, "jshort_fill");
-  StubRoutines::_jint_fill = generate_fill(T_INT, false, "jint_fill");
-  StubRoutines::_arrayof_jbyte_fill = generate_fill(T_BYTE, true, "arrayof_jbyte_fill");
-  StubRoutines::_arrayof_jshort_fill = generate_fill(T_SHORT, true, "arrayof_jshort_fill");
-  StubRoutines::_arrayof_jint_fill = generate_fill(T_INT, true, "arrayof_jint_fill");
-
-  // We don't generate specialized code for HeapWord-aligned source
-  // arrays, so just use the code we've already generated
-  StubRoutines::_arrayof_jbyte_disjoint_arraycopy  = StubRoutines::_jbyte_disjoint_arraycopy;
-  StubRoutines::_arrayof_jbyte_arraycopy           = StubRoutines::_jbyte_arraycopy;
-
-  StubRoutines::_arrayof_jshort_disjoint_arraycopy = StubRoutines::_jshort_disjoint_arraycopy;
-  StubRoutines::_arrayof_jshort_arraycopy          = StubRoutines::_jshort_arraycopy;
-
-  StubRoutines::_arrayof_jint_disjoint_arraycopy   = StubRoutines::_jint_disjoint_arraycopy;
-  StubRoutines::_arrayof_jint_arraycopy            = StubRoutines::_jint_arraycopy;
-
-  StubRoutines::_arrayof_jlong_disjoint_arraycopy  = StubRoutines::_jlong_disjoint_arraycopy;
-  StubRoutines::_arrayof_jlong_arraycopy           = StubRoutines::_jlong_arraycopy;
-
-  StubRoutines::_arrayof_oop_disjoint_arraycopy    = StubRoutines::_oop_disjoint_arraycopy;
-  StubRoutines::_arrayof_oop_arraycopy             = StubRoutines::_oop_arraycopy;
-
-  StubRoutines::_arrayof_oop_disjoint_arraycopy_uninit    = StubRoutines::_oop_disjoint_arraycopy_uninit;
-  StubRoutines::_arrayof_oop_arraycopy_uninit             = StubRoutines::_oop_arraycopy_uninit;
-}
-
-// AES intrinsic stubs
-
-address StubGenerator::generate_key_shuffle_mask() {
-  __ align(16);
-  StubCodeMark mark(this, "StubRoutines", "key_shuffle_mask");
-  address start = __ pc();
-
-  __ emit_data64( 0x0405060700010203, relocInfo::none );
-  __ emit_data64( 0x0c0d0e0f08090a0b, relocInfo::none );
-
-  return start;
-}
-
-address StubGenerator::generate_counter_shuffle_mask() {
-  __ align(16);
-  StubCodeMark mark(this, "StubRoutines", "counter_shuffle_mask");
-  address start = __ pc();
-
-  __ emit_data64(0x08090a0b0c0d0e0f, relocInfo::none);
-  __ emit_data64(0x0001020304050607, relocInfo::none);
-
-  return start;
-}
-
-// Utility routine for loading a 128-bit key word in little endian format
-// can optionally specify that the shuffle mask is already in an xmmregister
-void StubGenerator::load_key(XMMRegister xmmdst, Register key, int offset, XMMRegister xmm_shuf_mask) {
-  __ movdqu(xmmdst, Address(key, offset));
-  if (xmm_shuf_mask != xnoreg) {
-    __ pshufb(xmmdst, xmm_shuf_mask);
-  } else {
-    __ pshufb(xmmdst, ExternalAddress(StubRoutines::x86::key_shuffle_mask_addr()));
-  }
-}
-
-// Utility routine for increase 128bit counter (iv in CTR mode)
-void StubGenerator::inc_counter(Register reg, XMMRegister xmmdst, int inc_delta, Label& next_block) {
-  __ pextrq(reg, xmmdst, 0x0);
-  __ addq(reg, inc_delta);
-  __ pinsrq(xmmdst, reg, 0x0);
-  __ jcc(Assembler::carryClear, next_block); // jump if no carry
-  __ pextrq(reg, xmmdst, 0x01); // Carry
-  __ addq(reg, 0x01);
-  __ pinsrq(xmmdst, reg, 0x01); //Carry end
-  __ BIND(next_block);          // next instruction
-}
-
-// Arguments:
-//
-// Inputs:
-//   c_rarg0   - source byte array address
-//   c_rarg1   - destination byte array address
-//   c_rarg2   - K (key) in little endian int array
-//
-address StubGenerator::generate_aescrypt_encryptBlock() {
-  assert(UseAES, "need AES instructions and misaligned SSE support");
-  __ align(CodeEntryAlignment);
-  StubCodeMark mark(this, "StubRoutines", "aescrypt_encryptBlock");
-  Label L_doLast;
-  address start = __ pc();
-
-  const Register from        = c_rarg0;  // source array address
-  const Register to          = c_rarg1;  // destination array address
-  const Register key         = c_rarg2;  // key array address
-  const Register keylen      = rax;
-
-  const XMMRegister xmm_result = xmm0;
-  const XMMRegister xmm_key_shuf_mask = xmm1;
-  // On win64 xmm6-xmm15 must be preserved so don't use them.
-  const XMMRegister xmm_temp1  = xmm2;
-  const XMMRegister xmm_temp2  = xmm3;
-  const XMMRegister xmm_temp3  = xmm4;
-  const XMMRegister xmm_temp4  = xmm5;
-
-  __ enter(); // required for proper stackwalking of RuntimeStub frame
-
-  // keylen could be only {11, 13, 15} * 4 = {44, 52, 60}
-  __ movl(keylen, Address(key, arrayOopDesc::length_offset_in_bytes() - arrayOopDesc::base_offset_in_bytes(T_INT)));
-
-  __ movdqu(xmm_key_shuf_mask, ExternalAddress(StubRoutines::x86::key_shuffle_mask_addr()));
-  __ movdqu(xmm_result, Address(from, 0));  // get 16 bytes of input
-
-  // For encryption, the java expanded key ordering is just what we need
-  // we don't know if the key is aligned, hence not using load-execute form
-
-  load_key(xmm_temp1, key, 0x00, xmm_key_shuf_mask);
-  __ pxor(xmm_result, xmm_temp1);
-
-  load_key(xmm_temp1, key, 0x10, xmm_key_shuf_mask);
-  load_key(xmm_temp2, key, 0x20, xmm_key_shuf_mask);
-  load_key(xmm_temp3, key, 0x30, xmm_key_shuf_mask);
-  load_key(xmm_temp4, key, 0x40, xmm_key_shuf_mask);
-
-  __ aesenc(xmm_result, xmm_temp1);
-  __ aesenc(xmm_result, xmm_temp2);
-  __ aesenc(xmm_result, xmm_temp3);
-  __ aesenc(xmm_result, xmm_temp4);
-
-  load_key(xmm_temp1, key, 0x50, xmm_key_shuf_mask);
-  load_key(xmm_temp2, key, 0x60, xmm_key_shuf_mask);
-  load_key(xmm_temp3, key, 0x70, xmm_key_shuf_mask);
-  load_key(xmm_temp4, key, 0x80, xmm_key_shuf_mask);
-
-  __ aesenc(xmm_result, xmm_temp1);
-  __ aesenc(xmm_result, xmm_temp2);
-  __ aesenc(xmm_result, xmm_temp3);
-  __ aesenc(xmm_result, xmm_temp4);
-
-  load_key(xmm_temp1, key, 0x90, xmm_key_shuf_mask);
-  load_key(xmm_temp2, key, 0xa0, xmm_key_shuf_mask);
-
-  __ cmpl(keylen, 44);
-  __ jccb(Assembler::equal, L_doLast);
-
-  __ aesenc(xmm_result, xmm_temp1);
-  __ aesenc(xmm_result, xmm_temp2);
-
-  load_key(xmm_temp1, key, 0xb0, xmm_key_shuf_mask);
-  load_key(xmm_temp2, key, 0xc0, xmm_key_shuf_mask);
-
-  __ cmpl(keylen, 52);
-  __ jccb(Assembler::equal, L_doLast);
-
-  __ aesenc(xmm_result, xmm_temp1);
-  __ aesenc(xmm_result, xmm_temp2);
-
-  load_key(xmm_temp1, key, 0xd0, xmm_key_shuf_mask);
-  load_key(xmm_temp2, key, 0xe0, xmm_key_shuf_mask);
-
-  __ BIND(L_doLast);
-  __ aesenc(xmm_result, xmm_temp1);
-  __ aesenclast(xmm_result, xmm_temp2);
-  __ movdqu(Address(to, 0), xmm_result);        // store the result
-  __ xorptr(rax, rax); // return 0
-  __ leave(); // required for proper stackwalking of RuntimeStub frame
-  __ ret(0);
-
-  return start;
-}
-
-
->>>>>>> 5757e212
 // Arguments:
 //
 // Inputs:
@@ -4733,7 +1608,6 @@
   __ pxor  (xmm_result, xmm_key0);               // do the aes rounds
   for (int rnum = XMM_REG_NUM_KEY_FIRST + 1; rnum  <= XMM_REG_NUM_KEY_FIRST + 11; rnum++) {
     __ aesenc(xmm_result, as_XMMRegister(rnum));
-<<<<<<< HEAD
   }
   __ aesenclast(xmm_result, xmm_key12);
   __ movdqu(Address(to, pos, Address::times_1, 0), xmm_result);     // store into the next 16 bytes of output
@@ -4756,30 +1630,6 @@
   for (int rnum = XMM_REG_NUM_KEY_FIRST + 1; rnum  <= XMM_REG_NUM_KEY_FIRST + 13; rnum++) {
     __ aesenc(xmm_result, as_XMMRegister(rnum));
   }
-=======
-  }
-  __ aesenclast(xmm_result, xmm_key12);
-  __ movdqu(Address(to, pos, Address::times_1, 0), xmm_result);     // store into the next 16 bytes of output
-  // no need to store r to memory until we exit
-  __ addptr(pos, AESBlockSize);
-  __ subptr(len_reg, AESBlockSize);
-  __ jcc(Assembler::notEqual, L_loopTop_192);
-  __ jmp(L_exit);
-
-  __ BIND(L_key_256);
-  // 256-bit code follows here (could be changed to use more xmm registers)
-  load_key(xmm_key13, key, 0xd0, xmm_key_shuf_mask);
-  __ movptr(pos, 0);
-  __ align(OptoLoopAlignment);
-
-  __ BIND(L_loopTop_256);
-  __ movdqu(xmm_temp, Address(from, pos, Address::times_1, 0));   // get next 16 bytes of input
-  __ pxor  (xmm_result, xmm_temp);               // xor with the current r vector
-  __ pxor  (xmm_result, xmm_key0);               // do the aes rounds
-  for (int rnum = XMM_REG_NUM_KEY_FIRST + 1; rnum  <= XMM_REG_NUM_KEY_FIRST + 13; rnum++) {
-    __ aesenc(xmm_result, as_XMMRegister(rnum));
-  }
->>>>>>> 5757e212
   load_key(xmm_temp, key, 0xe0);
   __ aesenclast(xmm_result, xmm_temp);
   __ movdqu(Address(to, pos, Address::times_1, 0), xmm_result);     // store into the next 16 bytes of output
@@ -4931,7 +1781,6 @@
     if (k == 0) {
       for (int rnum = 1; rnum < ROUNDS[k]; rnum++) {
         DoFour(aesdec, as_XMMRegister(rnum + XMM_REG_NUM_KEY_FIRST));
-<<<<<<< HEAD
       }
       DoFour(aesdeclast, xmm_key_last);
     } else if (k == 1) {
@@ -4946,22 +1795,6 @@
       for (int rnum = 1; rnum <= ROUNDS[k] - 4; rnum++) {
         DoFour(aesdec, as_XMMRegister(rnum + XMM_REG_NUM_KEY_FIRST));
       }
-=======
-      }
-      DoFour(aesdeclast, xmm_key_last);
-    } else if (k == 1) {
-      for (int rnum = 1; rnum <= ROUNDS[k]-2; rnum++) {
-        DoFour(aesdec, as_XMMRegister(rnum + XMM_REG_NUM_KEY_FIRST));
-      }
-      __ movdqu(xmm_key_last, Address(rsp, 0)); // xmm15 needs to be loaded again.
-      DoFour(aesdec, xmm1);  // key : 0xc0
-      __ movdqu(xmm_prev_block_cipher, Address(rvec, 0x00));  // xmm1 needs to be loaded again
-      DoFour(aesdeclast, xmm_key_last);
-    } else if (k == 2) {
-      for (int rnum = 1; rnum <= ROUNDS[k] - 4; rnum++) {
-        DoFour(aesdec, as_XMMRegister(rnum + XMM_REG_NUM_KEY_FIRST));
-      }
->>>>>>> 5757e212
       DoFour(aesdec, xmm1);  // key : 0xc0
       __ movdqu(xmm15, Address(rsp, 6 * wordSize));
       __ movdqu(xmm1, Address(rsp, 8 * wordSize));
@@ -5099,7 +1932,6 @@
   __ vzeroupper();
   __ leave(); // required for proper stackwalking of RuntimeStub frame
   __ ret(0);
-<<<<<<< HEAD
 
   return start;
 }
@@ -5149,73 +1981,10 @@
 
   __ emit_data64(0x0000000000000000, relocInfo::none);
   __ emit_data64(0xFFFFFFFF00000000, relocInfo::none);
-=======
-
-  return start;
-}
-
-// ofs and limit are use for multi-block byte array.
-// int com.sun.security.provider.MD5.implCompress(byte[] b, int ofs)
-address StubGenerator::generate_md5_implCompress(bool multi_block, const char *name) {
-  __ align(CodeEntryAlignment);
-  StubCodeMark mark(this, "StubRoutines", name);
-  address start = __ pc();
-
-  const Register buf_param = r15;
-  const Address state_param(rsp, 0 * wordSize);
-  const Address ofs_param  (rsp, 1 * wordSize    );
-  const Address limit_param(rsp, 1 * wordSize + 4);
-
-  __ enter();
-  __ push(rbx);
-  __ push(rdi);
-  __ push(rsi);
-  __ push(r15);
-  __ subptr(rsp, 2 * wordSize);
-
-  __ movptr(buf_param, c_rarg0);
-  __ movptr(state_param, c_rarg1);
-  if (multi_block) {
-    __ movl(ofs_param, c_rarg2);
-    __ movl(limit_param, c_rarg3);
-  }
-  __ fast_md5(buf_param, state_param, ofs_param, limit_param, multi_block);
-
-  __ addptr(rsp, 2 * wordSize);
-  __ pop(r15);
-  __ pop(rsi);
-  __ pop(rdi);
-  __ pop(rbx);
-  __ leave();
-  __ ret(0);
-
-  return start;
-}
-
-address StubGenerator::generate_upper_word_mask() {
-  __ align64();
-  StubCodeMark mark(this, "StubRoutines", "upper_word_mask");
-  address start = __ pc();
-
-  __ emit_data64(0x0000000000000000, relocInfo::none);
-  __ emit_data64(0xFFFFFFFF00000000, relocInfo::none);
-
-  return start;
-}
-
-address StubGenerator::generate_shuffle_byte_flip_mask() {
-  __ align64();
-  StubCodeMark mark(this, "StubRoutines", "shuffle_byte_flip_mask");
-  address start = __ pc();
-
-  __ emit_data64(0x08090a0b0c0d0e0f, relocInfo::none);
-  __ emit_data64(0x0001020304050607, relocInfo::none);
->>>>>>> 5757e212
-
-  return start;
-}
-
-<<<<<<< HEAD
+
+  return start;
+}
+
 address StubGenerator::generate_shuffle_byte_flip_mask() {
   __ align64();
   StubCodeMark mark(this, "StubRoutines", "shuffle_byte_flip_mask");
@@ -5256,42 +2025,10 @@
   __ fast_sha1(abcd, e0, e1, msg0, msg1, msg2, msg3, shuf_mask,
     buf, state, ofs, limit, rsp, multi_block);
 
-=======
-// ofs and limit are use for multi-block byte array.
-// int com.sun.security.provider.DigestBase.implCompressMultiBlock(byte[] b, int ofs, int limit)
-address StubGenerator::generate_sha1_implCompress(bool multi_block, const char *name) {
-  __ align(CodeEntryAlignment);
-  StubCodeMark mark(this, "StubRoutines", name);
-  address start = __ pc();
-
-  Register buf = c_rarg0;
-  Register state = c_rarg1;
-  Register ofs = c_rarg2;
-  Register limit = c_rarg3;
-
-  const XMMRegister abcd = xmm0;
-  const XMMRegister e0 = xmm1;
-  const XMMRegister e1 = xmm2;
-  const XMMRegister msg0 = xmm3;
-
-  const XMMRegister msg1 = xmm4;
-  const XMMRegister msg2 = xmm5;
-  const XMMRegister msg3 = xmm6;
-  const XMMRegister shuf_mask = xmm7;
-
-  __ enter();
-
-  __ subptr(rsp, 4 * wordSize);
-
-  __ fast_sha1(abcd, e0, e1, msg0, msg1, msg2, msg3, shuf_mask,
-    buf, state, ofs, limit, rsp, multi_block);
-
->>>>>>> 5757e212
   __ addptr(rsp, 4 * wordSize);
 
   __ leave();
   __ ret(0);
-<<<<<<< HEAD
 
   return start;
 }
@@ -5301,17 +2038,6 @@
   StubCodeMark mark(this, "StubRoutines", "pshuffle_byte_flip_mask");
   address start = __ pc();
 
-=======
-
-  return start;
-}
-
-address StubGenerator::generate_pshuffle_byte_flip_mask() {
-  __ align64();
-  StubCodeMark mark(this, "StubRoutines", "pshuffle_byte_flip_mask");
-  address start = __ pc();
-
->>>>>>> 5757e212
   __ emit_data64(0x0405060700010203, relocInfo::none);
   __ emit_data64(0x0c0d0e0f08090a0b, relocInfo::none);
 
@@ -5971,7 +2697,6 @@
 
   return start;
 }
-<<<<<<< HEAD
 
 void StubGenerator::roundDec(XMMRegister xmm_reg) {
   __ vaesdec(xmm1, xmm1, xmm_reg, Assembler::AVX_512bit);
@@ -6276,560 +3001,10 @@
 #endif
   __ leave(); // required for proper stackwalking of RuntimeStub frame
   __ ret(0);
-=======
-
-void StubGenerator::roundDec(XMMRegister xmm_reg) {
-  __ vaesdec(xmm1, xmm1, xmm_reg, Assembler::AVX_512bit);
-  __ vaesdec(xmm2, xmm2, xmm_reg, Assembler::AVX_512bit);
-  __ vaesdec(xmm3, xmm3, xmm_reg, Assembler::AVX_512bit);
-  __ vaesdec(xmm4, xmm4, xmm_reg, Assembler::AVX_512bit);
-  __ vaesdec(xmm5, xmm5, xmm_reg, Assembler::AVX_512bit);
-  __ vaesdec(xmm6, xmm6, xmm_reg, Assembler::AVX_512bit);
-  __ vaesdec(xmm7, xmm7, xmm_reg, Assembler::AVX_512bit);
-  __ vaesdec(xmm8, xmm8, xmm_reg, Assembler::AVX_512bit);
-}
-
-void StubGenerator::roundDeclast(XMMRegister xmm_reg) {
-  __ vaesdeclast(xmm1, xmm1, xmm_reg, Assembler::AVX_512bit);
-  __ vaesdeclast(xmm2, xmm2, xmm_reg, Assembler::AVX_512bit);
-  __ vaesdeclast(xmm3, xmm3, xmm_reg, Assembler::AVX_512bit);
-  __ vaesdeclast(xmm4, xmm4, xmm_reg, Assembler::AVX_512bit);
-  __ vaesdeclast(xmm5, xmm5, xmm_reg, Assembler::AVX_512bit);
-  __ vaesdeclast(xmm6, xmm6, xmm_reg, Assembler::AVX_512bit);
-  __ vaesdeclast(xmm7, xmm7, xmm_reg, Assembler::AVX_512bit);
-  __ vaesdeclast(xmm8, xmm8, xmm_reg, Assembler::AVX_512bit);
-}
-
-void StubGenerator::ev_load_key(XMMRegister xmmdst, Register key, int offset, XMMRegister xmm_shuf_mask) {
-  __ movdqu(xmmdst, Address(key, offset));
-  if (xmm_shuf_mask != xnoreg) {
-    __ pshufb(xmmdst, xmm_shuf_mask);
-  } else {
-    __ pshufb(xmmdst, ExternalAddress(StubRoutines::x86::key_shuffle_mask_addr()));
-  }
-  __ evshufi64x2(xmmdst, xmmdst, xmmdst, 0x0, Assembler::AVX_512bit);
-}
-
-address StubGenerator::generate_cipherBlockChaining_decryptVectorAESCrypt() {
-  assert(VM_Version::supports_avx512_vaes(), "need AES instructions and misaligned SSE support");
-  __ align(CodeEntryAlignment);
-  StubCodeMark mark(this, "StubRoutines", "cipherBlockChaining_decryptAESCrypt");
-  address start = __ pc();
-
-  const Register from = c_rarg0;  // source array address
-  const Register to = c_rarg1;  // destination array address
-  const Register key = c_rarg2;  // key array address
-  const Register rvec = c_rarg3;  // r byte array initialized from initvector array address
-  // and left with the results of the last encryption block
-#ifndef _WIN64
-  const Register len_reg = c_rarg4;  // src len (must be multiple of blocksize 16)
-#else
-  const Address  len_mem(rbp, 6 * wordSize);  // length is on stack on Win64
-  const Register len_reg = r11;      // pick the volatile windows register
-#endif
-
-  Label Loop, Loop1, L_128, L_256, L_192, KEY_192, KEY_256, Loop2, Lcbc_dec_rem_loop,
-        Lcbc_dec_rem_last, Lcbc_dec_ret, Lcbc_dec_rem, Lcbc_exit;
-
-  __ enter();
-
-#ifdef _WIN64
-// on win64, fill len_reg from stack position
-  __ movl(len_reg, len_mem);
-#else
-  __ push(len_reg); // Save
-#endif
-  __ push(rbx);
-  __ vzeroupper();
-
-  // Temporary variable declaration for swapping key bytes
-  const XMMRegister xmm_key_shuf_mask = xmm1;
-  __ movdqu(xmm_key_shuf_mask, ExternalAddress(StubRoutines::x86::key_shuffle_mask_addr()));
-
-  // Calculate number of rounds from key size: 44 for 10-rounds, 52 for 12-rounds, 60 for 14-rounds
-  const Register rounds = rbx;
-  __ movl(rounds, Address(key, arrayOopDesc::length_offset_in_bytes() - arrayOopDesc::base_offset_in_bytes(T_INT)));
-
-  const XMMRegister IV = xmm0;
-  // Load IV and broadcast value to 512-bits
-  __ evbroadcasti64x2(IV, Address(rvec, 0), Assembler::AVX_512bit);
-
-  // Temporary variables for storing round keys
-  const XMMRegister RK0 = xmm30;
-  const XMMRegister RK1 = xmm9;
-  const XMMRegister RK2 = xmm18;
-  const XMMRegister RK3 = xmm19;
-  const XMMRegister RK4 = xmm20;
-  const XMMRegister RK5 = xmm21;
-  const XMMRegister RK6 = xmm22;
-  const XMMRegister RK7 = xmm23;
-  const XMMRegister RK8 = xmm24;
-  const XMMRegister RK9 = xmm25;
-  const XMMRegister RK10 = xmm26;
-
-  // Load and shuffle key
-  // the java expanded key ordering is rotated one position from what we want
-  // so we start from 1*16 here and hit 0*16 last
-  ev_load_key(RK1, key, 1 * 16, xmm_key_shuf_mask);
-  ev_load_key(RK2, key, 2 * 16, xmm_key_shuf_mask);
-  ev_load_key(RK3, key, 3 * 16, xmm_key_shuf_mask);
-  ev_load_key(RK4, key, 4 * 16, xmm_key_shuf_mask);
-  ev_load_key(RK5, key, 5 * 16, xmm_key_shuf_mask);
-  ev_load_key(RK6, key, 6 * 16, xmm_key_shuf_mask);
-  ev_load_key(RK7, key, 7 * 16, xmm_key_shuf_mask);
-  ev_load_key(RK8, key, 8 * 16, xmm_key_shuf_mask);
-  ev_load_key(RK9, key, 9 * 16, xmm_key_shuf_mask);
-  ev_load_key(RK10, key, 10 * 16, xmm_key_shuf_mask);
-  ev_load_key(RK0, key, 0*16, xmm_key_shuf_mask);
-
-  // Variables for storing source cipher text
-  const XMMRegister S0 = xmm10;
-  const XMMRegister S1 = xmm11;
-  const XMMRegister S2 = xmm12;
-  const XMMRegister S3 = xmm13;
-  const XMMRegister S4 = xmm14;
-  const XMMRegister S5 = xmm15;
-  const XMMRegister S6 = xmm16;
-  const XMMRegister S7 = xmm17;
-
-  // Variables for storing decrypted text
-  const XMMRegister B0 = xmm1;
-  const XMMRegister B1 = xmm2;
-  const XMMRegister B2 = xmm3;
-  const XMMRegister B3 = xmm4;
-  const XMMRegister B4 = xmm5;
-  const XMMRegister B5 = xmm6;
-  const XMMRegister B6 = xmm7;
-  const XMMRegister B7 = xmm8;
-
-  __ cmpl(rounds, 44);
-  __ jcc(Assembler::greater, KEY_192);
-  __ jmp(Loop);
-
-  __ BIND(KEY_192);
-  const XMMRegister RK11 = xmm27;
-  const XMMRegister RK12 = xmm28;
-  ev_load_key(RK11, key, 11*16, xmm_key_shuf_mask);
-  ev_load_key(RK12, key, 12*16, xmm_key_shuf_mask);
-
-  __ cmpl(rounds, 52);
-  __ jcc(Assembler::greater, KEY_256);
-  __ jmp(Loop);
-
-  __ BIND(KEY_256);
-  const XMMRegister RK13 = xmm29;
-  const XMMRegister RK14 = xmm31;
-  ev_load_key(RK13, key, 13*16, xmm_key_shuf_mask);
-  ev_load_key(RK14, key, 14*16, xmm_key_shuf_mask);
-
-  __ BIND(Loop);
-  __ cmpl(len_reg, 512);
-  __ jcc(Assembler::below, Lcbc_dec_rem);
-  __ BIND(Loop1);
-  __ subl(len_reg, 512);
-  __ evmovdquq(S0, Address(from, 0 * 64), Assembler::AVX_512bit);
-  __ evmovdquq(S1, Address(from, 1 * 64), Assembler::AVX_512bit);
-  __ evmovdquq(S2, Address(from, 2 * 64), Assembler::AVX_512bit);
-  __ evmovdquq(S3, Address(from, 3 * 64), Assembler::AVX_512bit);
-  __ evmovdquq(S4, Address(from, 4 * 64), Assembler::AVX_512bit);
-  __ evmovdquq(S5, Address(from, 5 * 64), Assembler::AVX_512bit);
-  __ evmovdquq(S6, Address(from, 6 * 64), Assembler::AVX_512bit);
-  __ evmovdquq(S7, Address(from, 7 * 64), Assembler::AVX_512bit);
-  __ leaq(from, Address(from, 8 * 64));
-
-  __ evpxorq(B0, S0, RK1, Assembler::AVX_512bit);
-  __ evpxorq(B1, S1, RK1, Assembler::AVX_512bit);
-  __ evpxorq(B2, S2, RK1, Assembler::AVX_512bit);
-  __ evpxorq(B3, S3, RK1, Assembler::AVX_512bit);
-  __ evpxorq(B4, S4, RK1, Assembler::AVX_512bit);
-  __ evpxorq(B5, S5, RK1, Assembler::AVX_512bit);
-  __ evpxorq(B6, S6, RK1, Assembler::AVX_512bit);
-  __ evpxorq(B7, S7, RK1, Assembler::AVX_512bit);
-
-  __ evalignq(IV, S0, IV, 0x06);
-  __ evalignq(S0, S1, S0, 0x06);
-  __ evalignq(S1, S2, S1, 0x06);
-  __ evalignq(S2, S3, S2, 0x06);
-  __ evalignq(S3, S4, S3, 0x06);
-  __ evalignq(S4, S5, S4, 0x06);
-  __ evalignq(S5, S6, S5, 0x06);
-  __ evalignq(S6, S7, S6, 0x06);
-
-  roundDec(RK2);
-  roundDec(RK3);
-  roundDec(RK4);
-  roundDec(RK5);
-  roundDec(RK6);
-  roundDec(RK7);
-  roundDec(RK8);
-  roundDec(RK9);
-  roundDec(RK10);
-
-  __ cmpl(rounds, 44);
-  __ jcc(Assembler::belowEqual, L_128);
-  roundDec(RK11);
-  roundDec(RK12);
-
-  __ cmpl(rounds, 52);
-  __ jcc(Assembler::belowEqual, L_192);
-  roundDec(RK13);
-  roundDec(RK14);
-
-  __ BIND(L_256);
-  roundDeclast(RK0);
-  __ jmp(Loop2);
-
-  __ BIND(L_128);
-  roundDeclast(RK0);
-  __ jmp(Loop2);
-
-  __ BIND(L_192);
-  roundDeclast(RK0);
-
-  __ BIND(Loop2);
-  __ evpxorq(B0, B0, IV, Assembler::AVX_512bit);
-  __ evpxorq(B1, B1, S0, Assembler::AVX_512bit);
-  __ evpxorq(B2, B2, S1, Assembler::AVX_512bit);
-  __ evpxorq(B3, B3, S2, Assembler::AVX_512bit);
-  __ evpxorq(B4, B4, S3, Assembler::AVX_512bit);
-  __ evpxorq(B5, B5, S4, Assembler::AVX_512bit);
-  __ evpxorq(B6, B6, S5, Assembler::AVX_512bit);
-  __ evpxorq(B7, B7, S6, Assembler::AVX_512bit);
-  __ evmovdquq(IV, S7, Assembler::AVX_512bit);
-
-  __ evmovdquq(Address(to, 0 * 64), B0, Assembler::AVX_512bit);
-  __ evmovdquq(Address(to, 1 * 64), B1, Assembler::AVX_512bit);
-  __ evmovdquq(Address(to, 2 * 64), B2, Assembler::AVX_512bit);
-  __ evmovdquq(Address(to, 3 * 64), B3, Assembler::AVX_512bit);
-  __ evmovdquq(Address(to, 4 * 64), B4, Assembler::AVX_512bit);
-  __ evmovdquq(Address(to, 5 * 64), B5, Assembler::AVX_512bit);
-  __ evmovdquq(Address(to, 6 * 64), B6, Assembler::AVX_512bit);
-  __ evmovdquq(Address(to, 7 * 64), B7, Assembler::AVX_512bit);
-  __ leaq(to, Address(to, 8 * 64));
-  __ jmp(Loop);
-
-  __ BIND(Lcbc_dec_rem);
-  __ evshufi64x2(IV, IV, IV, 0x03, Assembler::AVX_512bit);
-
-  __ BIND(Lcbc_dec_rem_loop);
-  __ subl(len_reg, 16);
-  __ jcc(Assembler::carrySet, Lcbc_dec_ret);
-
-  __ movdqu(S0, Address(from, 0));
-  __ evpxorq(B0, S0, RK1, Assembler::AVX_512bit);
-  __ vaesdec(B0, B0, RK2, Assembler::AVX_512bit);
-  __ vaesdec(B0, B0, RK3, Assembler::AVX_512bit);
-  __ vaesdec(B0, B0, RK4, Assembler::AVX_512bit);
-  __ vaesdec(B0, B0, RK5, Assembler::AVX_512bit);
-  __ vaesdec(B0, B0, RK6, Assembler::AVX_512bit);
-  __ vaesdec(B0, B0, RK7, Assembler::AVX_512bit);
-  __ vaesdec(B0, B0, RK8, Assembler::AVX_512bit);
-  __ vaesdec(B0, B0, RK9, Assembler::AVX_512bit);
-  __ vaesdec(B0, B0, RK10, Assembler::AVX_512bit);
-  __ cmpl(rounds, 44);
-  __ jcc(Assembler::belowEqual, Lcbc_dec_rem_last);
-
-  __ vaesdec(B0, B0, RK11, Assembler::AVX_512bit);
-  __ vaesdec(B0, B0, RK12, Assembler::AVX_512bit);
-  __ cmpl(rounds, 52);
-  __ jcc(Assembler::belowEqual, Lcbc_dec_rem_last);
-
-  __ vaesdec(B0, B0, RK13, Assembler::AVX_512bit);
-  __ vaesdec(B0, B0, RK14, Assembler::AVX_512bit);
-
-  __ BIND(Lcbc_dec_rem_last);
-  __ vaesdeclast(B0, B0, RK0, Assembler::AVX_512bit);
-
-  __ evpxorq(B0, B0, IV, Assembler::AVX_512bit);
-  __ evmovdquq(IV, S0, Assembler::AVX_512bit);
-  __ movdqu(Address(to, 0), B0);
-  __ leaq(from, Address(from, 16));
-  __ leaq(to, Address(to, 16));
-  __ jmp(Lcbc_dec_rem_loop);
-
-  __ BIND(Lcbc_dec_ret);
-  __ movdqu(Address(rvec, 0), IV);
-
-  // Zero out the round keys
-  __ evpxorq(RK0, RK0, RK0, Assembler::AVX_512bit);
-  __ evpxorq(RK1, RK1, RK1, Assembler::AVX_512bit);
-  __ evpxorq(RK2, RK2, RK2, Assembler::AVX_512bit);
-  __ evpxorq(RK3, RK3, RK3, Assembler::AVX_512bit);
-  __ evpxorq(RK4, RK4, RK4, Assembler::AVX_512bit);
-  __ evpxorq(RK5, RK5, RK5, Assembler::AVX_512bit);
-  __ evpxorq(RK6, RK6, RK6, Assembler::AVX_512bit);
-  __ evpxorq(RK7, RK7, RK7, Assembler::AVX_512bit);
-  __ evpxorq(RK8, RK8, RK8, Assembler::AVX_512bit);
-  __ evpxorq(RK9, RK9, RK9, Assembler::AVX_512bit);
-  __ evpxorq(RK10, RK10, RK10, Assembler::AVX_512bit);
-  __ cmpl(rounds, 44);
-  __ jcc(Assembler::belowEqual, Lcbc_exit);
-  __ evpxorq(RK11, RK11, RK11, Assembler::AVX_512bit);
-  __ evpxorq(RK12, RK12, RK12, Assembler::AVX_512bit);
-  __ cmpl(rounds, 52);
-  __ jcc(Assembler::belowEqual, Lcbc_exit);
-  __ evpxorq(RK13, RK13, RK13, Assembler::AVX_512bit);
-  __ evpxorq(RK14, RK14, RK14, Assembler::AVX_512bit);
-
-  __ BIND(Lcbc_exit);
-  __ vzeroupper();
-  __ pop(rbx);
-#ifdef _WIN64
-  __ movl(rax, len_mem);
-#else
-  __ pop(rax); // return length
-#endif
-  __ leave(); // required for proper stackwalking of RuntimeStub frame
-  __ ret(0);
-
-  return start;
-}
-
-// Polynomial x^128+x^127+x^126+x^121+1
-address StubGenerator::ghash_polynomial_addr() {
-  __ align(CodeEntryAlignment);
-  StubCodeMark mark(this, "StubRoutines", "_ghash_poly_addr");
-  address start = __ pc();
-
-  __ emit_data64(0x0000000000000001, relocInfo::none);
-  __ emit_data64(0xc200000000000000, relocInfo::none);
-
-  return start;
-}
-
-address StubGenerator::ghash_shufflemask_addr() {
-  __ align(CodeEntryAlignment);
-  StubCodeMark mark(this, "StubRoutines", "_ghash_shuffmask_addr");
-  address start = __ pc();
-
-  __ emit_data64(0x0f0f0f0f0f0f0f0f, relocInfo::none);
-  __ emit_data64(0x0f0f0f0f0f0f0f0f, relocInfo::none);
-
-  return start;
-}
-
-// Ghash single and multi block operations using AVX instructions
-address StubGenerator::generate_avx_ghash_processBlocks() {
-  __ align(CodeEntryAlignment);
-
-  StubCodeMark mark(this, "StubRoutines", "ghash_processBlocks");
-  address start = __ pc();
-
-  // arguments
-  const Register state = c_rarg0;
-  const Register htbl = c_rarg1;
-  const Register data = c_rarg2;
-  const Register blocks = c_rarg3;
-  __ enter();
- // Save state before entering routine
-  __ avx_ghash(state, htbl, data, blocks);
-  __ leave(); // required for proper stackwalking of RuntimeStub frame
-  __ ret(0);
-
-  return start;
-}
-
-// byte swap x86 long
-address StubGenerator::generate_ghash_long_swap_mask() {
-  __ align(CodeEntryAlignment);
-  StubCodeMark mark(this, "StubRoutines", "ghash_long_swap_mask");
-  address start = __ pc();
-
-  __ emit_data64(0x0f0e0d0c0b0a0908, relocInfo::none );
-  __ emit_data64(0x0706050403020100, relocInfo::none );
-
-return start;
-}
-
-// byte swap x86 byte array
-address StubGenerator::generate_ghash_byte_swap_mask() {
-  __ align(CodeEntryAlignment);
-  StubCodeMark mark(this, "StubRoutines", "ghash_byte_swap_mask");
-  address start = __ pc();
-
-  __ emit_data64(0x08090a0b0c0d0e0f, relocInfo::none );
-  __ emit_data64(0x0001020304050607, relocInfo::none );
-
-return start;
-}
-
-/* Single and multi-block ghash operations */
-address StubGenerator::generate_ghash_processBlocks() {
-  __ align(CodeEntryAlignment);
-  Label L_ghash_loop, L_exit;
-  StubCodeMark mark(this, "StubRoutines", "ghash_processBlocks");
-  address start = __ pc();
-
-  const Register state        = c_rarg0;
-  const Register subkeyH      = c_rarg1;
-  const Register data         = c_rarg2;
-  const Register blocks       = c_rarg3;
-
-  const XMMRegister xmm_temp0 = xmm0;
-  const XMMRegister xmm_temp1 = xmm1;
-  const XMMRegister xmm_temp2 = xmm2;
-  const XMMRegister xmm_temp3 = xmm3;
-  const XMMRegister xmm_temp4 = xmm4;
-  const XMMRegister xmm_temp5 = xmm5;
-  const XMMRegister xmm_temp6 = xmm6;
-  const XMMRegister xmm_temp7 = xmm7;
-  const XMMRegister xmm_temp8 = xmm8;
-  const XMMRegister xmm_temp9 = xmm9;
-  const XMMRegister xmm_temp10 = xmm10;
-
-  __ enter();
-
-  __ movdqu(xmm_temp10, ExternalAddress(StubRoutines::x86::ghash_long_swap_mask_addr()));
-
-  __ movdqu(xmm_temp0, Address(state, 0));
-  __ pshufb(xmm_temp0, xmm_temp10);
-
-
-  __ BIND(L_ghash_loop);
-  __ movdqu(xmm_temp2, Address(data, 0));
-  __ pshufb(xmm_temp2, ExternalAddress(StubRoutines::x86::ghash_byte_swap_mask_addr()));
-
-  __ movdqu(xmm_temp1, Address(subkeyH, 0));
-  __ pshufb(xmm_temp1, xmm_temp10);
-
-  __ pxor(xmm_temp0, xmm_temp2);
-
-  //
-  // Multiply with the hash key
-  //
-  __ movdqu(xmm_temp3, xmm_temp0);
-  __ pclmulqdq(xmm_temp3, xmm_temp1, 0);      // xmm3 holds a0*b0
-  __ movdqu(xmm_temp4, xmm_temp0);
-  __ pclmulqdq(xmm_temp4, xmm_temp1, 16);     // xmm4 holds a0*b1
-
-  __ movdqu(xmm_temp5, xmm_temp0);
-  __ pclmulqdq(xmm_temp5, xmm_temp1, 1);      // xmm5 holds a1*b0
-  __ movdqu(xmm_temp6, xmm_temp0);
-  __ pclmulqdq(xmm_temp6, xmm_temp1, 17);     // xmm6 holds a1*b1
-
-  __ pxor(xmm_temp4, xmm_temp5);      // xmm4 holds a0*b1 + a1*b0
-
-  __ movdqu(xmm_temp5, xmm_temp4);    // move the contents of xmm4 to xmm5
-  __ psrldq(xmm_temp4, 8);    // shift by xmm4 64 bits to the right
-  __ pslldq(xmm_temp5, 8);    // shift by xmm5 64 bits to the left
-  __ pxor(xmm_temp3, xmm_temp5);
-  __ pxor(xmm_temp6, xmm_temp4);      // Register pair <xmm6:xmm3> holds the result
-                                      // of the carry-less multiplication of
-                                      // xmm0 by xmm1.
-
-  // We shift the result of the multiplication by one bit position
-  // to the left to cope for the fact that the bits are reversed.
-  __ movdqu(xmm_temp7, xmm_temp3);
-  __ movdqu(xmm_temp8, xmm_temp6);
-  __ pslld(xmm_temp3, 1);
-  __ pslld(xmm_temp6, 1);
-  __ psrld(xmm_temp7, 31);
-  __ psrld(xmm_temp8, 31);
-  __ movdqu(xmm_temp9, xmm_temp7);
-  __ pslldq(xmm_temp8, 4);
-  __ pslldq(xmm_temp7, 4);
-  __ psrldq(xmm_temp9, 12);
-  __ por(xmm_temp3, xmm_temp7);
-  __ por(xmm_temp6, xmm_temp8);
-  __ por(xmm_temp6, xmm_temp9);
-
-  //
-  // First phase of the reduction
-  //
-  // Move xmm3 into xmm7, xmm8, xmm9 in order to perform the shifts
-  // independently.
-  __ movdqu(xmm_temp7, xmm_temp3);
-  __ movdqu(xmm_temp8, xmm_temp3);
-  __ movdqu(xmm_temp9, xmm_temp3);
-  __ pslld(xmm_temp7, 31);    // packed right shift shifting << 31
-  __ pslld(xmm_temp8, 30);    // packed right shift shifting << 30
-  __ pslld(xmm_temp9, 25);    // packed right shift shifting << 25
-  __ pxor(xmm_temp7, xmm_temp8);      // xor the shifted versions
-  __ pxor(xmm_temp7, xmm_temp9);
-  __ movdqu(xmm_temp8, xmm_temp7);
-  __ pslldq(xmm_temp7, 12);
-  __ psrldq(xmm_temp8, 4);
-  __ pxor(xmm_temp3, xmm_temp7);      // first phase of the reduction complete
-
-  //
-  // Second phase of the reduction
-  //
-  // Make 3 copies of xmm3 in xmm2, xmm4, xmm5 for doing these
-  // shift operations.
-  __ movdqu(xmm_temp2, xmm_temp3);
-  __ movdqu(xmm_temp4, xmm_temp3);
-  __ movdqu(xmm_temp5, xmm_temp3);
-  __ psrld(xmm_temp2, 1);     // packed left shifting >> 1
-  __ psrld(xmm_temp4, 2);     // packed left shifting >> 2
-  __ psrld(xmm_temp5, 7);     // packed left shifting >> 7
-  __ pxor(xmm_temp2, xmm_temp4);      // xor the shifted versions
-  __ pxor(xmm_temp2, xmm_temp5);
-  __ pxor(xmm_temp2, xmm_temp8);
-  __ pxor(xmm_temp3, xmm_temp2);
-  __ pxor(xmm_temp6, xmm_temp3);      // the result is in xmm6
-
-  __ decrement(blocks);
-  __ jcc(Assembler::zero, L_exit);
-  __ movdqu(xmm_temp0, xmm_temp6);
-  __ addptr(data, 16);
-  __ jmp(L_ghash_loop);
-
-  __ BIND(L_exit);
-  __ pshufb(xmm_temp6, xmm_temp10);          // Byte swap 16-byte result
-  __ movdqu(Address(state, 0), xmm_temp6);   // store the result
-  __ leave();
-  __ ret(0);
-
-  return start;
-}
-
-address StubGenerator::base64_shuffle_addr() {
-  __ align64();
-  StubCodeMark mark(this, "StubRoutines", "shuffle_base64");
-  address start = __ pc();
-
-  assert(((unsigned long long)start & 0x3f) == 0,
-         "Alignment problem (0x%08llx)", (unsigned long long)start);
-  __ emit_data64(0x0405030401020001, relocInfo::none);
-  __ emit_data64(0x0a0b090a07080607, relocInfo::none);
-  __ emit_data64(0x10110f100d0e0c0d, relocInfo::none);
-  __ emit_data64(0x1617151613141213, relocInfo::none);
-  __ emit_data64(0x1c1d1b1c191a1819, relocInfo::none);
-  __ emit_data64(0x222321221f201e1f, relocInfo::none);
-  __ emit_data64(0x2829272825262425, relocInfo::none);
-  __ emit_data64(0x2e2f2d2e2b2c2a2b, relocInfo::none);
-
-  return start;
-}
-
-address StubGenerator::base64_avx2_shuffle_addr() {
-  __ align32();
-  StubCodeMark mark(this, "StubRoutines", "avx2_shuffle_base64");
-  address start = __ pc();
-
-  __ emit_data64(0x0809070805060405, relocInfo::none);
-  __ emit_data64(0x0e0f0d0e0b0c0a0b, relocInfo::none);
-  __ emit_data64(0x0405030401020001, relocInfo::none);
-  __ emit_data64(0x0a0b090a07080607, relocInfo::none);
-
-  return start;
-}
-
-address StubGenerator::base64_avx2_input_mask_addr() {
-  __ align32();
-  StubCodeMark mark(this, "StubRoutines", "avx2_input_mask_base64");
-  address start = __ pc();
-
-  __ emit_data64(0x8000000000000000, relocInfo::none);
-  __ emit_data64(0x8000000080000000, relocInfo::none);
-  __ emit_data64(0x8000000080000000, relocInfo::none);
-  __ emit_data64(0x8000000080000000, relocInfo::none);
->>>>>>> 5757e212
-
-  return start;
-}
-
-<<<<<<< HEAD
+
+  return start;
+}
+
 // Polynomial x^128+x^127+x^126+x^121+1
 address StubGenerator::ghash_polynomial_addr() {
   __ align(CodeEntryAlignment);
@@ -7498,432 +3673,6 @@
   __ pop(r12);
   __ leave();
   __ ret(0);
-=======
-address StubGenerator::base64_avx2_lut_addr() {
-  __ align32();
-  StubCodeMark mark(this, "StubRoutines", "avx2_lut_base64");
-  address start = __ pc();
-
-  __ emit_data64(0xfcfcfcfcfcfc4741, relocInfo::none);
-  __ emit_data64(0x0000f0edfcfcfcfc, relocInfo::none);
-  __ emit_data64(0xfcfcfcfcfcfc4741, relocInfo::none);
-  __ emit_data64(0x0000f0edfcfcfcfc, relocInfo::none);
-
-  // URL LUT
-  __ emit_data64(0xfcfcfcfcfcfc4741, relocInfo::none);
-  __ emit_data64(0x000020effcfcfcfc, relocInfo::none);
-  __ emit_data64(0xfcfcfcfcfcfc4741, relocInfo::none);
-  __ emit_data64(0x000020effcfcfcfc, relocInfo::none);
-
-  return start;
-}
-
-address StubGenerator::base64_encoding_table_addr() {
-  __ align64();
-  StubCodeMark mark(this, "StubRoutines", "encoding_table_base64");
-  address start = __ pc();
-
-  assert(((unsigned long long)start & 0x3f) == 0, "Alignment problem (0x%08llx)", (unsigned long long)start);
-  __ emit_data64(0x4847464544434241, relocInfo::none);
-  __ emit_data64(0x504f4e4d4c4b4a49, relocInfo::none);
-  __ emit_data64(0x5857565554535251, relocInfo::none);
-  __ emit_data64(0x6665646362615a59, relocInfo::none);
-  __ emit_data64(0x6e6d6c6b6a696867, relocInfo::none);
-  __ emit_data64(0x767574737271706f, relocInfo::none);
-  __ emit_data64(0x333231307a797877, relocInfo::none);
-  __ emit_data64(0x2f2b393837363534, relocInfo::none);
-
-  // URL table
-  __ emit_data64(0x4847464544434241, relocInfo::none);
-  __ emit_data64(0x504f4e4d4c4b4a49, relocInfo::none);
-  __ emit_data64(0x5857565554535251, relocInfo::none);
-  __ emit_data64(0x6665646362615a59, relocInfo::none);
-  __ emit_data64(0x6e6d6c6b6a696867, relocInfo::none);
-  __ emit_data64(0x767574737271706f, relocInfo::none);
-  __ emit_data64(0x333231307a797877, relocInfo::none);
-  __ emit_data64(0x5f2d393837363534, relocInfo::none);
-
-  return start;
-}
-
-// Code for generating Base64 encoding.
-// Intrinsic function prototype in Base64.java:
-// private void encodeBlock(byte[] src, int sp, int sl, byte[] dst, int dp,
-// boolean isURL) {
-address StubGenerator::generate_base64_encodeBlock()
-{
-  __ align(CodeEntryAlignment);
-  StubCodeMark mark(this, "StubRoutines", "implEncode");
-  address start = __ pc();
-
-  __ enter();
-
-  // Save callee-saved registers before using them
-  __ push(r12);
-  __ push(r13);
-  __ push(r14);
-  __ push(r15);
-
-  // arguments
-  const Register source = c_rarg0;       // Source Array
-  const Register start_offset = c_rarg1; // start offset
-  const Register end_offset = c_rarg2;   // end offset
-  const Register dest = c_rarg3;   // destination array
-
-#ifndef _WIN64
-  const Register dp = c_rarg4;    // Position for writing to dest array
-  const Register isURL = c_rarg5; // Base64 or URL character set
-#else
-  const Address dp_mem(rbp, 6 * wordSize); // length is on stack on Win64
-  const Address isURL_mem(rbp, 7 * wordSize);
-  const Register isURL = r10; // pick the volatile windows register
-  const Register dp = r12;
-  __ movl(dp, dp_mem);
-  __ movl(isURL, isURL_mem);
-#endif
-
-  const Register length = r14;
-  const Register encode_table = r13;
-  Label L_process3, L_exit, L_processdata, L_vbmiLoop, L_not512, L_32byteLoop;
-
-  // calculate length from offsets
-  __ movl(length, end_offset);
-  __ subl(length, start_offset);
-  __ cmpl(length, 0);
-  __ jcc(Assembler::lessEqual, L_exit);
-
-  // Code for 512-bit VBMI encoding.  Encodes 48 input bytes into 64
-  // output bytes. We read 64 input bytes and ignore the last 16, so be
-  // sure not to read past the end of the input buffer.
-  if (VM_Version::supports_avx512_vbmi()) {
-    __ cmpl(length, 64); // Do not overrun input buffer.
-    __ jcc(Assembler::below, L_not512);
-
-    __ shll(isURL, 6); // index into decode table based on isURL
-    __ lea(encode_table, ExternalAddress(StubRoutines::x86::base64_encoding_table_addr()));
-    __ addptr(encode_table, isURL);
-    __ shrl(isURL, 6); // restore isURL
-
-    __ mov64(rax, 0x3036242a1016040aull); // Shifts
-    __ evmovdquq(xmm3, ExternalAddress(StubRoutines::x86::base64_shuffle_addr()), Assembler::AVX_512bit, r15);
-    __ evmovdquq(xmm2, Address(encode_table, 0), Assembler::AVX_512bit);
-    __ evpbroadcastq(xmm1, rax, Assembler::AVX_512bit);
-
-    __ align32();
-    __ BIND(L_vbmiLoop);
-
-    __ vpermb(xmm0, xmm3, Address(source, start_offset), Assembler::AVX_512bit);
-    __ subl(length, 48);
-
-    // Put the input bytes into the proper lanes for writing, then
-    // encode them.
-    __ evpmultishiftqb(xmm0, xmm1, xmm0, Assembler::AVX_512bit);
-    __ vpermb(xmm0, xmm0, xmm2, Assembler::AVX_512bit);
-
-    // Write to destination
-    __ evmovdquq(Address(dest, dp), xmm0, Assembler::AVX_512bit);
-
-    __ addptr(dest, 64);
-    __ addptr(source, 48);
-    __ cmpl(length, 64);
-    __ jcc(Assembler::aboveEqual, L_vbmiLoop);
-
-    __ vzeroupper();
-  }
-
-  __ BIND(L_not512);
-  if (VM_Version::supports_avx2()
-      && VM_Version::supports_avx512vlbw()) {
-    /*
-    ** This AVX2 encoder is based off the paper at:
-    **      https://dl.acm.org/doi/10.1145/3132709
-    **
-    ** We use AVX2 SIMD instructions to encode 24 bytes into 32
-    ** output bytes.
-    **
-    */
-    // Lengths under 32 bytes are done with scalar routine
-    __ cmpl(length, 31);
-    __ jcc(Assembler::belowEqual, L_process3);
-
-    // Set up supporting constant table data
-    __ vmovdqu(xmm9, ExternalAddress(StubRoutines::x86::base64_avx2_shuffle_addr()), rax);
-    // 6-bit mask for 2nd and 4th (and multiples) 6-bit values
-    __ movl(rax, 0x0fc0fc00);
-    __ vmovdqu(xmm1, ExternalAddress(StubRoutines::x86::base64_avx2_input_mask_addr()), rax);
-    __ evpbroadcastd(xmm8, rax, Assembler::AVX_256bit);
-
-    // Multiplication constant for "shifting" right by 6 and 10
-    // bits
-    __ movl(rax, 0x04000040);
-
-    __ subl(length, 24);
-    __ evpbroadcastd(xmm7, rax, Assembler::AVX_256bit);
-
-    // For the first load, we mask off reading of the first 4
-    // bytes into the register. This is so we can get 4 3-byte
-    // chunks into each lane of the register, avoiding having to
-    // handle end conditions.  We then shuffle these bytes into a
-    // specific order so that manipulation is easier.
-    //
-    // The initial read loads the XMM register like this:
-    //
-    // Lower 128-bit lane:
-    // +----+----+----+----+----+----+----+----+----+----+----+----+----+----+----+----+
-    // | XX | XX | XX | XX | A0 | A1 | A2 | B0 | B1 | B2 | C0 | C1
-    // | C2 | D0 | D1 | D2 |
-    // +----+----+----+----+----+----+----+----+----+----+----+----+----+----+----+----+
-    //
-    // Upper 128-bit lane:
-    // +----+----+----+----+----+----+----+----+----+----+----+----+----+----+----+----+
-    // | E0 | E1 | E2 | F0 | F1 | F2 | G0 | G1 | G2 | H0 | H1 | H2
-    // | XX | XX | XX | XX |
-    // +----+----+----+----+----+----+----+----+----+----+----+----+----+----+----+----+
-    //
-    // Where A0 is the first input byte, B0 is the fourth, etc.
-    // The alphabetical significance denotes the 3 bytes to be
-    // consumed and encoded into 4 bytes.
-    //
-    // We then shuffle the register so each 32-bit word contains
-    // the sequence:
-    //    A1 A0 A2 A1, B1, B0, B2, B1, etc.
-    // Each of these byte sequences are then manipulated into 4
-    // 6-bit values ready for encoding.
-    //
-    // If we focus on one set of 3-byte chunks, changing the
-    // nomenclature such that A0 => a, A1 => b, and A2 => c, we
-    // shuffle such that each 24-bit chunk contains:
-    //
-    // b7 b6 b5 b4 b3 b2 b1 b0 | a7 a6 a5 a4 a3 a2 a1 a0 | c7 c6
-    // c5 c4 c3 c2 c1 c0 | b7 b6 b5 b4 b3 b2 b1 b0
-    // Explain this step.
-    // b3 b2 b1 b0 c5 c4 c3 c2 | c1 c0 d5 d4 d3 d2 d1 d0 | a5 a4
-    // a3 a2 a1 a0 b5 b4 | b3 b2 b1 b0 c5 c4 c3 c2
-    //
-    // W first and off all but bits 4-9 and 16-21 (c5..c0 and
-    // a5..a0) and shift them using a vector multiplication
-    // operation (vpmulhuw) which effectively shifts c right by 6
-    // bits and a right by 10 bits.  We similarly mask bits 10-15
-    // (d5..d0) and 22-27 (b5..b0) and shift them left by 8 and 4
-    // bits respectively.  This is done using vpmullw.  We end up
-    // with 4 6-bit values, thus splitting the 3 input bytes,
-    // ready for encoding:
-    //    0 0 d5..d0 0 0 c5..c0 0 0 b5..b0 0 0 a5..a0
-    //
-    // For translation, we recognize that there are 5 distinct
-    // ranges of legal Base64 characters as below:
-    //
-    //   +-------------+-------------+------------+
-    //   | 6-bit value | ASCII range |   offset   |
-    //   +-------------+-------------+------------+
-    //   |    0..25    |    A..Z     |     65     |
-    //   |   26..51    |    a..z     |     71     |
-    //   |   52..61    |    0..9     |     -4     |
-    //   |     62      |   + or -    | -19 or -17 |
-    //   |     63      |   / or _    | -16 or 32  |
-    //   +-------------+-------------+------------+
-    //
-    // We note that vpshufb does a parallel lookup in a
-    // destination register using the lower 4 bits of bytes from a
-    // source register.  If we use a saturated subtraction and
-    // subtract 51 from each 6-bit value, bytes from [0,51]
-    // saturate to 0, and [52,63] map to a range of [1,12].  We
-    // distinguish the [0,25] and [26,51] ranges by assigning a
-    // value of 13 for all 6-bit values less than 26.  We end up
-    // with:
-    //
-    //   +-------------+-------------+------------+
-    //   | 6-bit value |   Reduced   |   offset   |
-    //   +-------------+-------------+------------+
-    //   |    0..25    |     13      |     65     |
-    //   |   26..51    |      0      |     71     |
-    //   |   52..61    |    0..9     |     -4     |
-    //   |     62      |     11      | -19 or -17 |
-    //   |     63      |     12      | -16 or 32  |
-    //   +-------------+-------------+------------+
-    //
-    // We then use a final vpshufb to add the appropriate offset,
-    // translating the bytes.
-    //
-    // Load input bytes - only 28 bytes.  Mask the first load to
-    // not load into the full register.
-    __ vpmaskmovd(xmm1, xmm1, Address(source, start_offset, Address::times_1, -4), Assembler::AVX_256bit);
-
-    // Move 3-byte chunks of input (12 bytes) into 16 bytes,
-    // ordering by:
-    //   1, 0, 2, 1; 4, 3, 5, 4; etc.  This groups 6-bit chunks
-    //   for easy masking
-    __ vpshufb(xmm1, xmm1, xmm9, Assembler::AVX_256bit);
-
-    __ addl(start_offset, 24);
-
-    // Load masking register for first and third (and multiples)
-    // 6-bit values.
-    __ movl(rax, 0x003f03f0);
-    __ evpbroadcastd(xmm6, rax, Assembler::AVX_256bit);
-    // Multiplication constant for "shifting" left by 4 and 8 bits
-    __ movl(rax, 0x01000010);
-    __ evpbroadcastd(xmm5, rax, Assembler::AVX_256bit);
-
-    // Isolate 6-bit chunks of interest
-    __ vpand(xmm0, xmm8, xmm1, Assembler::AVX_256bit);
-
-    // Load constants for encoding
-    __ movl(rax, 0x19191919);
-    __ evpbroadcastd(xmm3, rax, Assembler::AVX_256bit);
-    __ movl(rax, 0x33333333);
-    __ evpbroadcastd(xmm4, rax, Assembler::AVX_256bit);
-
-    // Shift output bytes 0 and 2 into proper lanes
-    __ vpmulhuw(xmm2, xmm0, xmm7, Assembler::AVX_256bit);
-
-    // Mask and shift output bytes 1 and 3 into proper lanes and
-    // combine
-    __ vpand(xmm0, xmm6, xmm1, Assembler::AVX_256bit);
-    __ vpmullw(xmm0, xmm5, xmm0, Assembler::AVX_256bit);
-    __ vpor(xmm0, xmm0, xmm2, Assembler::AVX_256bit);
-
-    // Find out which are 0..25.  This indicates which input
-    // values fall in the range of 'A'-'Z', which require an
-    // additional offset (see comments above)
-    __ vpcmpgtb(xmm2, xmm0, xmm3, Assembler::AVX_256bit);
-    __ vpsubusb(xmm1, xmm0, xmm4, Assembler::AVX_256bit);
-    __ vpsubb(xmm1, xmm1, xmm2, Assembler::AVX_256bit);
-
-    // Load the proper lookup table
-    __ lea(r11, ExternalAddress(StubRoutines::x86::base64_avx2_lut_addr()));
-    __ movl(r15, isURL);
-    __ shll(r15, 5);
-    __ vmovdqu(xmm2, Address(r11, r15));
-
-    // Shuffle the offsets based on the range calculation done
-    // above. This allows us to add the correct offset to the
-    // 6-bit value corresponding to the range documented above.
-    __ vpshufb(xmm1, xmm2, xmm1, Assembler::AVX_256bit);
-    __ vpaddb(xmm0, xmm1, xmm0, Assembler::AVX_256bit);
-
-    // Store the encoded bytes
-    __ vmovdqu(Address(dest, dp), xmm0);
-    __ addl(dp, 32);
-
-    __ cmpl(length, 31);
-    __ jcc(Assembler::belowEqual, L_process3);
-
-    __ align32();
-    __ BIND(L_32byteLoop);
-
-    // Get next 32 bytes
-    __ vmovdqu(xmm1, Address(source, start_offset, Address::times_1, -4));
-
-    __ subl(length, 24);
-    __ addl(start_offset, 24);
-
-    // This logic is identical to the above, with only constant
-    // register loads removed.  Shuffle the input, mask off 6-bit
-    // chunks, shift them into place, then add the offset to
-    // encode.
-    __ vpshufb(xmm1, xmm1, xmm9, Assembler::AVX_256bit);
-
-    __ vpand(xmm0, xmm8, xmm1, Assembler::AVX_256bit);
-    __ vpmulhuw(xmm10, xmm0, xmm7, Assembler::AVX_256bit);
-    __ vpand(xmm0, xmm6, xmm1, Assembler::AVX_256bit);
-    __ vpmullw(xmm0, xmm5, xmm0, Assembler::AVX_256bit);
-    __ vpor(xmm0, xmm0, xmm10, Assembler::AVX_256bit);
-    __ vpcmpgtb(xmm10, xmm0, xmm3, Assembler::AVX_256bit);
-    __ vpsubusb(xmm1, xmm0, xmm4, Assembler::AVX_256bit);
-    __ vpsubb(xmm1, xmm1, xmm10, Assembler::AVX_256bit);
-    __ vpshufb(xmm1, xmm2, xmm1, Assembler::AVX_256bit);
-    __ vpaddb(xmm0, xmm1, xmm0, Assembler::AVX_256bit);
-
-    // Store the encoded bytes
-    __ vmovdqu(Address(dest, dp), xmm0);
-    __ addl(dp, 32);
-
-    __ cmpl(length, 31);
-    __ jcc(Assembler::above, L_32byteLoop);
-
-    __ BIND(L_process3);
-    __ vzeroupper();
-  } else {
-    __ BIND(L_process3);
-  }
-
-  __ cmpl(length, 3);
-  __ jcc(Assembler::below, L_exit);
-
-  // Load the encoding table based on isURL
-  __ lea(r11, ExternalAddress(StubRoutines::x86::base64_encoding_table_addr()));
-  __ movl(r15, isURL);
-  __ shll(r15, 6);
-  __ addptr(r11, r15);
-
-  __ BIND(L_processdata);
-
-  // Load 3 bytes
-  __ load_unsigned_byte(r15, Address(source, start_offset));
-  __ load_unsigned_byte(r10, Address(source, start_offset, Address::times_1, 1));
-  __ load_unsigned_byte(r13, Address(source, start_offset, Address::times_1, 2));
-
-  // Build a 32-bit word with bytes 1, 2, 0, 1
-  __ movl(rax, r10);
-  __ shll(r10, 24);
-  __ orl(rax, r10);
-
-  __ subl(length, 3);
-
-  __ shll(r15, 8);
-  __ shll(r13, 16);
-  __ orl(rax, r15);
-
-  __ addl(start_offset, 3);
-
-  __ orl(rax, r13);
-  // At this point, rax contains | byte1 | byte2 | byte0 | byte1
-  // r13 has byte2 << 16 - need low-order 6 bits to translate.
-  // This translated byte is the fourth output byte.
-  __ shrl(r13, 16);
-  __ andl(r13, 0x3f);
-
-  // The high-order 6 bits of r15 (byte0) is translated.
-  // The translated byte is the first output byte.
-  __ shrl(r15, 10);
-
-  __ load_unsigned_byte(r13, Address(r11, r13));
-  __ load_unsigned_byte(r15, Address(r11, r15));
-
-  __ movb(Address(dest, dp, Address::times_1, 3), r13);
-
-  // Extract high-order 4 bits of byte1 and low-order 2 bits of byte0.
-  // This translated byte is the second output byte.
-  __ shrl(rax, 4);
-  __ movl(r10, rax);
-  __ andl(rax, 0x3f);
-
-  __ movb(Address(dest, dp, Address::times_1, 0), r15);
-
-  __ load_unsigned_byte(rax, Address(r11, rax));
-
-  // Extract low-order 2 bits of byte1 and high-order 4 bits of byte2.
-  // This translated byte is the third output byte.
-  __ shrl(r10, 18);
-  __ andl(r10, 0x3f);
-
-  __ load_unsigned_byte(r10, Address(r11, r10));
-
-  __ movb(Address(dest, dp, Address::times_1, 1), rax);
-  __ movb(Address(dest, dp, Address::times_1, 2), r10);
-
-  __ addl(dp, 4);
-  __ cmpl(length, 3);
-  __ jcc(Assembler::aboveEqual, L_processdata);
-
-  __ BIND(L_exit);
-  __ pop(r15);
-  __ pop(r14);
-  __ pop(r13);
-  __ pop(r12);
-  __ leave();
-  __ ret(0);
 
   return start;
 }
@@ -7981,88 +3730,6 @@
   __ emit_data64(0x80803e8080808080, relocInfo::none);
   __ emit_data64(0x3b3a393837363534, relocInfo::none);
   __ emit_data64(0x8080808080803d3c, relocInfo::none);
->>>>>>> 5757e212
-
-  return start;
-}
-
-<<<<<<< HEAD
-// base64 AVX512vbmi tables
-address StubGenerator::base64_vbmi_lookup_lo_addr() {
-  __ align64();
-  StubCodeMark mark(this, "StubRoutines", "lookup_lo_base64");
-=======
-address StubGenerator::base64_vbmi_lookup_hi_url_addr() {
-  __ align64();
-  StubCodeMark mark(this, "StubRoutines", "lookup_hi_base64url");
->>>>>>> 5757e212
-  address start = __ pc();
-
-  assert(((unsigned long long)start & 0x3f) == 0,
-         "Alignment problem (0x%08llx)", (unsigned long long)start);
-<<<<<<< HEAD
-  __ emit_data64(0x8080808080808080, relocInfo::none);
-  __ emit_data64(0x8080808080808080, relocInfo::none);
-  __ emit_data64(0x8080808080808080, relocInfo::none);
-  __ emit_data64(0x8080808080808080, relocInfo::none);
-  __ emit_data64(0x8080808080808080, relocInfo::none);
-  __ emit_data64(0x3f8080803e808080, relocInfo::none);
-  __ emit_data64(0x3b3a393837363534, relocInfo::none);
-  __ emit_data64(0x8080808080803d3c, relocInfo::none);
-=======
-  __ emit_data64(0x0605040302010080, relocInfo::none);
-  __ emit_data64(0x0e0d0c0b0a090807, relocInfo::none);
-  __ emit_data64(0x161514131211100f, relocInfo::none);
-  __ emit_data64(0x3f80808080191817, relocInfo::none);
-  __ emit_data64(0x201f1e1d1c1b1a80, relocInfo::none);
-  __ emit_data64(0x2827262524232221, relocInfo::none);
-  __ emit_data64(0x302f2e2d2c2b2a29, relocInfo::none);
-  __ emit_data64(0x8080808080333231, relocInfo::none);
->>>>>>> 5757e212
-
-  return start;
-}
-
-<<<<<<< HEAD
-address StubGenerator::base64_vbmi_lookup_hi_addr() {
-  __ align64();
-  StubCodeMark mark(this, "StubRoutines", "lookup_hi_base64");
-=======
-address StubGenerator::base64_vbmi_pack_vec_addr() {
-  __ align64();
-  StubCodeMark mark(this, "StubRoutines", "pack_vec_base64");
->>>>>>> 5757e212
-  address start = __ pc();
-
-  assert(((unsigned long long)start & 0x3f) == 0,
-         "Alignment problem (0x%08llx)", (unsigned long long)start);
-<<<<<<< HEAD
-  __ emit_data64(0x0605040302010080, relocInfo::none);
-  __ emit_data64(0x0e0d0c0b0a090807, relocInfo::none);
-  __ emit_data64(0x161514131211100f, relocInfo::none);
-  __ emit_data64(0x8080808080191817, relocInfo::none);
-  __ emit_data64(0x201f1e1d1c1b1a80, relocInfo::none);
-  __ emit_data64(0x2827262524232221, relocInfo::none);
-  __ emit_data64(0x302f2e2d2c2b2a29, relocInfo::none);
-  __ emit_data64(0x8080808080333231, relocInfo::none);
-
-  return start;
-}
-address StubGenerator::base64_vbmi_lookup_lo_url_addr() {
-  __ align64();
-  StubCodeMark mark(this, "StubRoutines", "lookup_lo_base64url");
-  address start = __ pc();
-
-  assert(((unsigned long long)start & 0x3f) == 0,
-         "Alignment problem (0x%08llx)", (unsigned long long)start);
-  __ emit_data64(0x8080808080808080, relocInfo::none);
-  __ emit_data64(0x8080808080808080, relocInfo::none);
-  __ emit_data64(0x8080808080808080, relocInfo::none);
-  __ emit_data64(0x8080808080808080, relocInfo::none);
-  __ emit_data64(0x8080808080808080, relocInfo::none);
-  __ emit_data64(0x80803e8080808080, relocInfo::none);
-  __ emit_data64(0x3b3a393837363534, relocInfo::none);
-  __ emit_data64(0x8080808080803d3c, relocInfo::none);
 
   return start;
 }
@@ -8143,58 +3810,6 @@
   return start;
 }
 
-=======
-  __ emit_data64(0x090a040506000102, relocInfo::none);
-  __ emit_data64(0x161011120c0d0e08, relocInfo::none);
-  __ emit_data64(0x1c1d1e18191a1415, relocInfo::none);
-  __ emit_data64(0x292a242526202122, relocInfo::none);
-  __ emit_data64(0x363031322c2d2e28, relocInfo::none);
-  __ emit_data64(0x3c3d3e38393a3435, relocInfo::none);
-  __ emit_data64(0x0000000000000000, relocInfo::none);
-  __ emit_data64(0x0000000000000000, relocInfo::none);
-
-  return start;
-}
-
-address StubGenerator::base64_vbmi_join_0_1_addr() {
-  __ align64();
-  StubCodeMark mark(this, "StubRoutines", "join_0_1_base64");
-  address start = __ pc();
-
-  assert(((unsigned long long)start & 0x3f) == 0,
-         "Alignment problem (0x%08llx)", (unsigned long long)start);
-  __ emit_data64(0x090a040506000102, relocInfo::none);
-  __ emit_data64(0x161011120c0d0e08, relocInfo::none);
-  __ emit_data64(0x1c1d1e18191a1415, relocInfo::none);
-  __ emit_data64(0x292a242526202122, relocInfo::none);
-  __ emit_data64(0x363031322c2d2e28, relocInfo::none);
-  __ emit_data64(0x3c3d3e38393a3435, relocInfo::none);
-  __ emit_data64(0x494a444546404142, relocInfo::none);
-  __ emit_data64(0x565051524c4d4e48, relocInfo::none);
-
-  return start;
-}
-
-address StubGenerator::base64_vbmi_join_1_2_addr() {
-  __ align64();
-  StubCodeMark mark(this, "StubRoutines", "join_1_2_base64");
-  address start = __ pc();
-
-  assert(((unsigned long long)start & 0x3f) == 0,
-         "Alignment problem (0x%08llx)", (unsigned long long)start);
-  __ emit_data64(0x1c1d1e18191a1415, relocInfo::none);
-  __ emit_data64(0x292a242526202122, relocInfo::none);
-  __ emit_data64(0x363031322c2d2e28, relocInfo::none);
-  __ emit_data64(0x3c3d3e38393a3435, relocInfo::none);
-  __ emit_data64(0x494a444546404142, relocInfo::none);
-  __ emit_data64(0x565051524c4d4e48, relocInfo::none);
-  __ emit_data64(0x5c5d5e58595a5455, relocInfo::none);
-  __ emit_data64(0x696a646566606162, relocInfo::none);
-
-  return start;
-}
-
->>>>>>> 5757e212
 address StubGenerator::base64_vbmi_join_2_3_addr() {
   __ align64();
   StubCodeMark mark(this, "StubRoutines", "join_2_3_base64");
@@ -8486,7 +4101,6 @@
     // Note that this will be the path for MIME-encoded strings.
 
     __ BIND(L_process64);
-<<<<<<< HEAD
 
     __ evmovdquq(pack24bits, ExternalAddress(StubRoutines::x86::base64_vbmi_pack_vec_addr()), Assembler::AVX_512bit, r13);
 
@@ -8529,50 +4143,6 @@
     __ cmpl(length, 0);
     __ jcc(Assembler::lessEqual, L_exit);
 
-=======
-
-    __ evmovdquq(pack24bits, ExternalAddress(StubRoutines::x86::base64_vbmi_pack_vec_addr()), Assembler::AVX_512bit, r13);
-
-    __ cmpl(length, 63);
-    __ jcc(Assembler::lessEqual, L_finalBit);
-
-    __ mov64(rax, 0x0000ffffffffffff);
-    __ kmovql(k2, rax);
-
-    __ align32();
-    __ BIND(L_process64Loop);
-
-    // Handle first 64-byte block
-
-    __ evmovdquq(input0, Address(source, start_offset), Assembler::AVX_512bit);
-    __ evmovdquq(translated0, lookup_lo, Assembler::AVX_512bit);
-    __ evpermt2b(translated0, input0, lookup_hi, Assembler::AVX_512bit);
-
-    __ vpor(errorvec, translated0, input0, Assembler::AVX_512bit);
-
-    // Check for error and bomb out before updating dest
-    __ evpmovb2m(k3, errorvec, Assembler::AVX_512bit);
-    __ kortestql(k3, k3);
-    __ jcc(Assembler::notZero, L_exit);
-
-    // Pack output register, selecting correct byte ordering
-    __ vpmaddubsw(merge_ab_bc0, translated0, pack16_op, Assembler::AVX_512bit);
-    __ vpmaddwd(merged0, merge_ab_bc0, pack32_op, Assembler::AVX_512bit);
-    __ vpermb(merged0, pack24bits, merged0, Assembler::AVX_512bit);
-
-    __ evmovdqub(Address(dest, dp), k2, merged0, true, Assembler::AVX_512bit);
-
-    __ subl(length, 64);
-    __ addptr(source, 64);
-    __ addptr(dest, 48);
-
-    __ cmpl(length, 64);
-    __ jcc(Assembler::greaterEqual, L_process64Loop);
-
-    __ cmpl(length, 0);
-    __ jcc(Assembler::lessEqual, L_exit);
-
->>>>>>> 5757e212
     __ BIND(L_finalBit);
     // Now have 1 to 63 bytes left to decode
 
@@ -8668,7 +4238,6 @@
     __ BIND(L_padding);
     __ decrementq(output_size, 1);
     __ shrq(rax, 1);
-<<<<<<< HEAD
 
     __ cmpb(Address(source, length, Address::times_1, -2), '=');
     __ jcc(Assembler::notEqual, L_donePadding);
@@ -8773,112 +4342,6 @@
   return start;
 }
 
-=======
-
-    __ cmpb(Address(source, length, Address::times_1, -2), '=');
-    __ jcc(Assembler::notEqual, L_donePadding);
-
-    __ decrementq(output_size, 1);
-    __ shrq(rax, 1);
-    __ jmp(L_donePadding);
-
-    __ align32();
-    __ BIND(L_bruteForce);
-  }   // End of if(avx512_vbmi)
-
-  // Use non-AVX code to decode 4-byte chunks into 3 bytes of output
-
-  // Register state (Linux):
-  // r12-15 - saved on stack
-  // rdi - src
-  // rsi - sp
-  // rdx - sl
-  // rcx - dst
-  // r8 - dp
-  // r9 - isURL
-
-  // Register state (Windows):
-  // r12-15 - saved on stack
-  // rcx - src
-  // rdx - sp
-  // r8 - sl
-  // r9 - dst
-  // r12 - dp
-  // r10 - isURL
-
-  // Registers (common):
-  // length (r14) - bytes in src
-
-  const Register decode_table = r11;
-  const Register out_byte_count = rbx;
-  const Register byte1 = r13;
-  const Register byte2 = r15;
-  const Register byte3 = WIN64_ONLY(r8) NOT_WIN64(rdx);
-  const Register byte4 = WIN64_ONLY(r10) NOT_WIN64(r9);
-
-  __ shrl(length, 2);    // Multiple of 4 bytes only - length is # 4-byte chunks
-  __ cmpl(length, 0);
-  __ jcc(Assembler::lessEqual, L_exit_no_vzero);
-
-  __ shll(isURL, 8);    // index into decode table based on isURL
-  __ lea(decode_table, ExternalAddress(StubRoutines::x86::base64_decoding_table_addr()));
-  __ addptr(decode_table, isURL);
-
-  __ jmp(L_bottomLoop);
-
-  __ align32();
-  __ BIND(L_forceLoop);
-  __ shll(byte1, 18);
-  __ shll(byte2, 12);
-  __ shll(byte3, 6);
-  __ orl(byte1, byte2);
-  __ orl(byte1, byte3);
-  __ orl(byte1, byte4);
-
-  __ addptr(source, 4);
-
-  __ movb(Address(dest, dp, Address::times_1, 2), byte1);
-  __ shrl(byte1, 8);
-  __ movb(Address(dest, dp, Address::times_1, 1), byte1);
-  __ shrl(byte1, 8);
-  __ movb(Address(dest, dp, Address::times_1, 0), byte1);
-
-  __ addptr(dest, 3);
-  __ decrementl(length, 1);
-  __ jcc(Assembler::zero, L_exit_no_vzero);
-
-  __ BIND(L_bottomLoop);
-  __ load_unsigned_byte(byte1, Address(source, start_offset, Address::times_1, 0x00));
-  __ load_unsigned_byte(byte2, Address(source, start_offset, Address::times_1, 0x01));
-  __ load_signed_byte(byte1, Address(decode_table, byte1));
-  __ load_signed_byte(byte2, Address(decode_table, byte2));
-  __ load_unsigned_byte(byte3, Address(source, start_offset, Address::times_1, 0x02));
-  __ load_unsigned_byte(byte4, Address(source, start_offset, Address::times_1, 0x03));
-  __ load_signed_byte(byte3, Address(decode_table, byte3));
-  __ load_signed_byte(byte4, Address(decode_table, byte4));
-
-  __ mov(rax, byte1);
-  __ orl(rax, byte2);
-  __ orl(rax, byte3);
-  __ orl(rax, byte4);
-  __ jcc(Assembler::positive, L_forceLoop);
-
-  __ BIND(L_exit_no_vzero);
-  __ pop(rax);             // Get original dest value
-  __ subptr(dest, rax);      // Number of bytes converted
-  __ movptr(rax, dest);
-  __ pop(rbx);
-  __ pop(r15);
-  __ pop(r14);
-  __ pop(r13);
-  __ pop(r12);
-  __ leave();
-  __ ret(0);
-
-  return start;
-}
-
->>>>>>> 5757e212
 
 /**
  *  Arguments:
@@ -9170,7 +4633,6 @@
  *
  */
 address StubGenerator::generate_squareToLen() {
-<<<<<<< HEAD
 
   __ align(CodeEntryAlignment);
   StubCodeMark mark(this, "StubRoutines", "squareToLen");
@@ -9192,35 +4654,11 @@
   BLOCK_COMMENT("Entry:");
   __ enter(); // required for proper stackwalking of RuntimeStub frame
 
-=======
-
-  __ align(CodeEntryAlignment);
-  StubCodeMark mark(this, "StubRoutines", "squareToLen");
-  address start = __ pc();
-
-  // Win64: rcx, rdx, r8, r9 (c_rarg0, c_rarg1, ...)
-  // Unix:  rdi, rsi, rdx, rcx (c_rarg0, c_rarg1, ...)
-  const Register x      = rdi;
-  const Register len    = rsi;
-  const Register z      = r8;
-  const Register zlen   = rcx;
-
- const Register tmp1      = r12;
- const Register tmp2      = r13;
- const Register tmp3      = r14;
- const Register tmp4      = r15;
- const Register tmp5      = rbx;
-
-  BLOCK_COMMENT("Entry:");
-  __ enter(); // required for proper stackwalking of RuntimeStub frame
-
->>>>>>> 5757e212
   setup_arg_regs(4); // x => rdi, len => rsi, z => rdx
                      // zlen => rcx
                      // r9 and r10 may be used to save non-volatile registers
   __ movptr(r8, rdx);
   __ square_to_len(x, len, z, zlen, tmp1, tmp2, tmp3, tmp4, tmp5, rdx, rax);
-<<<<<<< HEAD
 
   restore_arg_regs();
 
@@ -9287,34 +4725,8 @@
 
   __ addptr(rsp, 1 * wordSize); // cookie
   __ ret(0);
-=======
-
-  restore_arg_regs();
-
-  __ leave(); // required for proper stackwalking of RuntimeStub frame
-  __ ret(0);
-
-  return start;
-}
-
-address StubGenerator::generate_method_entry_barrier() {
-  __ align(CodeEntryAlignment);
-  StubCodeMark mark(this, "StubRoutines", "nmethod_entry_barrier");
-  address start = __ pc();
-
-  Label deoptimize_label;
-
-  __ push(-1); // cookie, this is used for writing the new rsp when deoptimizing
-
-  BLOCK_COMMENT("Entry:");
-  __ enter(); // save rbp
->>>>>>> 5757e212
-
-  // save c_rarg0, because we want to use that value.
-  // We could do without it but then we depend on the number of slots used by pusha
-  __ push(c_rarg0);
-
-<<<<<<< HEAD
+
+
   __ BIND(deoptimize_label);
 
   __ popa();
@@ -9415,151 +4827,6 @@
   BLOCK_COMMENT("Entry:");
   __ enter(); // required for proper stackwalking of RuntimeStub frame
 
-=======
-  __ lea(c_rarg0, Address(rsp, wordSize * 3)); // 1 for cookie, 1 for rbp, 1 for c_rarg0 - this should be the return address
-
-  __ pusha();
-
-  // The method may have floats as arguments, and we must spill them before calling
-  // the VM runtime.
-  assert(Argument::n_float_register_parameters_j == 8, "Assumption");
-  const int xmm_size = wordSize * 2;
-  const int xmm_spill_size = xmm_size * Argument::n_float_register_parameters_j;
-  __ subptr(rsp, xmm_spill_size);
-  __ movdqu(Address(rsp, xmm_size * 7), xmm7);
-  __ movdqu(Address(rsp, xmm_size * 6), xmm6);
-  __ movdqu(Address(rsp, xmm_size * 5), xmm5);
-  __ movdqu(Address(rsp, xmm_size * 4), xmm4);
-  __ movdqu(Address(rsp, xmm_size * 3), xmm3);
-  __ movdqu(Address(rsp, xmm_size * 2), xmm2);
-  __ movdqu(Address(rsp, xmm_size * 1), xmm1);
-  __ movdqu(Address(rsp, xmm_size * 0), xmm0);
-
-  __ call_VM_leaf(CAST_FROM_FN_PTR(address, static_cast<int (*)(address*)>(BarrierSetNMethod::nmethod_stub_entry_barrier)), 1);
-
-  __ movdqu(xmm0, Address(rsp, xmm_size * 0));
-  __ movdqu(xmm1, Address(rsp, xmm_size * 1));
-  __ movdqu(xmm2, Address(rsp, xmm_size * 2));
-  __ movdqu(xmm3, Address(rsp, xmm_size * 3));
-  __ movdqu(xmm4, Address(rsp, xmm_size * 4));
-  __ movdqu(xmm5, Address(rsp, xmm_size * 5));
-  __ movdqu(xmm6, Address(rsp, xmm_size * 6));
-  __ movdqu(xmm7, Address(rsp, xmm_size * 7));
-  __ addptr(rsp, xmm_spill_size);
-
-  __ cmpl(rax, 1); // 1 means deoptimize
-  __ jcc(Assembler::equal, deoptimize_label);
-
-  __ popa();
-  __ pop(c_rarg0);
-
-  __ leave();
-
-  __ addptr(rsp, 1 * wordSize); // cookie
-  __ ret(0);
-
-
-  __ BIND(deoptimize_label);
-
-  __ popa();
-  __ pop(c_rarg0);
-
-  __ leave();
-
-  // this can be taken out, but is good for verification purposes. getting a SIGSEGV
-  // here while still having a correct stack is valuable
-  __ testptr(rsp, Address(rsp, 0));
-
-  __ movptr(rsp, Address(rsp, 0)); // new rsp was written in the barrier
-  __ jmp(Address(rsp, -1 * wordSize)); // jmp target should be callers verified_entry_point
-
-  return start;
-}
-
- /**
- *  Arguments:
- *
- *  Input:
- *    c_rarg0   - out address
- *    c_rarg1   - in address
- *    c_rarg2   - offset
- *    c_rarg3   - len
- * not Win64
- *    c_rarg4   - k
- * Win64
- *    rsp+40    - k
- */
-address StubGenerator::generate_mulAdd() {
-  __ align(CodeEntryAlignment);
-  StubCodeMark mark(this, "StubRoutines", "mulAdd");
-  address start = __ pc();
-
-  // Win64: rcx, rdx, r8, r9 (c_rarg0, c_rarg1, ...)
-  // Unix:  rdi, rsi, rdx, rcx, r8, r9 (c_rarg0, c_rarg1, ...)
-  const Register out     = rdi;
-  const Register in      = rsi;
-  const Register offset  = r11;
-  const Register len     = rcx;
-  const Register k       = r8;
-
-  // Next registers will be saved on stack in mul_add().
-  const Register tmp1  = r12;
-  const Register tmp2  = r13;
-  const Register tmp3  = r14;
-  const Register tmp4  = r15;
-  const Register tmp5  = rbx;
-
-  BLOCK_COMMENT("Entry:");
-  __ enter(); // required for proper stackwalking of RuntimeStub frame
-
-  setup_arg_regs(4); // out => rdi, in => rsi, offset => rdx
-                     // len => rcx, k => r8
-                     // r9 and r10 may be used to save non-volatile registers
-#ifdef _WIN64
-  // last argument is on stack on Win64
-  __ movl(k, Address(rsp, 6 * wordSize));
-#endif
-  __ movptr(r11, rdx);  // move offset in rdx to offset(r11)
-  __ mul_add(out, in, offset, len, k, tmp1, tmp2, tmp3, tmp4, tmp5, rdx, rax);
-
-  restore_arg_regs();
-
-  __ leave(); // required for proper stackwalking of RuntimeStub frame
-  __ ret(0);
-
-  return start;
-}
-
-address StubGenerator::generate_bigIntegerRightShift() {
-  __ align(CodeEntryAlignment);
-  StubCodeMark mark(this, "StubRoutines", "bigIntegerRightShiftWorker");
-  address start = __ pc();
-
-  Label Shift512Loop, ShiftTwo, ShiftTwoLoop, ShiftOne, Exit;
-  // For Unix, the arguments are as follows: rdi, rsi, rdx, rcx, r8.
-  const Register newArr = rdi;
-  const Register oldArr = rsi;
-  const Register newIdx = rdx;
-  const Register shiftCount = rcx;  // It was intentional to have shiftCount in rcx since it is used implicitly for shift.
-  const Register totalNumIter = r8;
-
-  // For windows, we use r9 and r10 as temps to save rdi and rsi. Thus we cannot allocate them for our temps.
-  // For everything else, we prefer using r9 and r10 since we do not have to save them before use.
-  const Register tmp1 = r11;                    // Caller save.
-  const Register tmp2 = rax;                    // Caller save.
-  const Register tmp3 = WIN64_ONLY(r12) NOT_WIN64(r9);   // Windows: Callee save. Linux: Caller save.
-  const Register tmp4 = WIN64_ONLY(r13) NOT_WIN64(r10);  // Windows: Callee save. Linux: Caller save.
-  const Register tmp5 = r14;                    // Callee save.
-  const Register tmp6 = r15;
-
-  const XMMRegister x0 = xmm0;
-  const XMMRegister x1 = xmm1;
-  const XMMRegister x2 = xmm2;
-
-  BLOCK_COMMENT("Entry:");
-  __ enter(); // required for proper stackwalking of RuntimeStub frame
-
->>>>>>> 5757e212
 #ifdef _WIN64
   setup_arg_regs(4);
   // For windows, since last argument is on stack, we need to move it to the appropriate register.
@@ -9915,67 +5182,6 @@
   return start;
 }
 
-<<<<<<< HEAD
-RuntimeStub* StubGenerator::generate_cont_doYield() {
-  if (!Continuations::enabled()) return nullptr;
-
-  enum layout {
-    rbp_off,
-    rbpH_off,
-    return_off,
-    return_off2,
-    framesize // inclusive of return address
-  };
-
-  CodeBuffer code("cont_doYield", 512, 64);
-  MacroAssembler* _masm = new MacroAssembler(&code);
-  address start = __ pc();
-
-  __ enter();
-  address the_pc = __ pc();
-
-  int frame_complete = the_pc - start;
-
-  // This nop must be exactly at the PC we push into the frame info.
-  // We use this nop for fast CodeBlob lookup, associate the OopMap
-  // with it right away.
-  __ post_call_nop();
-  OopMapSet* oop_maps = new OopMapSet();
-  OopMap* map = new OopMap(framesize, 1);
-  oop_maps->add_gc_map(frame_complete, map);
-
-  __ set_last_Java_frame(rsp, rbp, the_pc, rscratch1);
-  __ movptr(c_rarg0, r15_thread);
-  __ movptr(c_rarg1, rsp);
-  __ call_VM_leaf(Continuation::freeze_entry(), 2);
-  __ reset_last_Java_frame(true);
-
-  Label L_pinned;
-
-  __ testptr(rax, rax);
-  __ jcc(Assembler::notZero, L_pinned);
-
-  __ movptr(rsp, Address(r15_thread, JavaThread::cont_entry_offset()));
-  __ continuation_enter_cleanup();
-  __ pop(rbp);
-  __ ret(0);
-
-  __ bind(L_pinned);
-
-  // Pinned, return to caller
-  __ leave();
-  __ ret(0);
-
-  RuntimeStub* stub =
-    RuntimeStub::new_runtime_stub(code.name(),
-                                  &code,
-                                  frame_complete,
-                                  (framesize >> (LogBytesPerWord - LogBytesPerInt)),
-                                  oop_maps,
-                                  false);
-  return stub;
-}
-
 address StubGenerator::generate_cont_thaw(const char* label, Continuation::thaw_kind kind) {
   if (!Continuations::enabled()) return nullptr;
 
@@ -10005,43 +5211,11 @@
   }
 #endif // ASSERT
 
-=======
-address StubGenerator::generate_cont_thaw(const char* label, Continuation::thaw_kind kind) {
-  if (!Continuations::enabled()) return nullptr;
-
-  bool return_barrier = Continuation::is_thaw_return_barrier(kind);
-  bool return_barrier_exception = Continuation::is_thaw_return_barrier_exception(kind);
-
-  StubCodeMark mark(this, "StubRoutines", label);
-  address start = __ pc();
-
-  // TODO: Handle Valhalla return types. May require generating different return barriers.
-
-  if (!return_barrier) {
-    // Pop return address. If we don't do this, we get a drift,
-    // where the bottom-most frozen frame continuously grows.
-    __ pop(c_rarg3);
-  } else {
-    __ movptr(rsp, Address(r15_thread, JavaThread::cont_entry_offset()));
-  }
-
-#ifdef ASSERT
-  {
-    Label L_good_sp;
-    __ cmpptr(rsp, Address(r15_thread, JavaThread::cont_entry_offset()));
-    __ jcc(Assembler::equal, L_good_sp);
-    __ stop("Incorrect rsp at thaw entry");
-    __ BIND(L_good_sp);
-  }
-#endif // ASSERT
-
->>>>>>> 5757e212
   if (return_barrier) {
     // Preserve possible return value from a method returning to the return barrier.
     __ push(rax);
     __ push_d(xmm0);
   }
-<<<<<<< HEAD
 
   __ movptr(c_rarg0, r15_thread);
   __ movptr(c_rarg1, (return_barrier ? 1 : 0));
@@ -10055,21 +5229,6 @@
     __ pop(rax);
   }
 
-=======
-
-  __ movptr(c_rarg0, r15_thread);
-  __ movptr(c_rarg1, (return_barrier ? 1 : 0));
-  __ call_VM_leaf(CAST_FROM_FN_PTR(address, Continuation::prepare_thaw), 2);
-  __ movptr(rbx, rax);
-
-  if (return_barrier) {
-    // Restore return value from a method returning to the return barrier.
-    // No safepoint in the call to thaw, so even an oop return value should be OK.
-    __ pop_d(xmm0);
-    __ pop(rax);
-  }
-
->>>>>>> 5757e212
 #ifdef ASSERT
   {
     Label L_good_sp;
@@ -10142,7 +5301,6 @@
     __ pop(rbp);
     __ ret(0);
   }
-<<<<<<< HEAD
 
   return start;
 }
@@ -10401,266 +5559,6 @@
     if (vmIntrinsics::is_intrinsic_available(vmIntrinsics::_dlog10)) {
       StubRoutines::_dlog10 = generate_libmLog10();
     }
-=======
-
-  return start;
-}
-
-address StubGenerator::generate_cont_thaw() {
-  return generate_cont_thaw("Cont thaw", Continuation::thaw_top);
-}
-
-// TODO: will probably need multiple return barriers depending on return type
-
-address StubGenerator::generate_cont_returnBarrier() {
-  return generate_cont_thaw("Cont thaw return barrier", Continuation::thaw_return_barrier);
-}
-
-address StubGenerator::generate_cont_returnBarrier_exception() {
-  return generate_cont_thaw("Cont thaw return barrier exception", Continuation::thaw_return_barrier_exception);
-}
-
-#if INCLUDE_JFR
-
-// For c2: c_rarg0 is junk, call to runtime to write a checkpoint.
-// It returns a jobject handle to the event writer.
-// The handle is dereferenced and the return value is the event writer oop.
-RuntimeStub* StubGenerator::generate_jfr_write_checkpoint() {
-  enum layout {
-    rbp_off,
-    rbpH_off,
-    return_off,
-    return_off2,
-    framesize // inclusive of return address
-  };
-
-  CodeBuffer code("jfr_write_checkpoint", 512, 64);
-  MacroAssembler* _masm = new MacroAssembler(&code);
-  address start = __ pc();
-
-  __ enter();
-  address the_pc = __ pc();
-
-  int frame_complete = the_pc - start;
-
-  __ set_last_Java_frame(rsp, rbp, the_pc, rscratch1);
-  __ movptr(c_rarg0, r15_thread);
-  __ call_VM_leaf(CAST_FROM_FN_PTR(address, JfrIntrinsicSupport::write_checkpoint), 1);
-  __ reset_last_Java_frame(true);
-
-  // rax is jobject handle result, unpack and process it through a barrier.
-  Label L_null_jobject;
-  __ testptr(rax, rax);
-  __ jcc(Assembler::zero, L_null_jobject);
-
-  BarrierSetAssembler* bs = BarrierSet::barrier_set()->barrier_set_assembler();
-  bs->load_at(_masm, ACCESS_READ | IN_NATIVE, T_OBJECT, rax, Address(rax, 0), c_rarg0, r15_thread);
-
-  __ bind(L_null_jobject);
-
-  __ leave();
-  __ ret(0);
-
-  OopMapSet* oop_maps = new OopMapSet();
-  OopMap* map = new OopMap(framesize, 1);
-  oop_maps->add_gc_map(frame_complete, map);
-
-  RuntimeStub* stub =
-    RuntimeStub::new_runtime_stub(code.name(),
-                                  &code,
-                                  frame_complete,
-                                  (framesize >> (LogBytesPerWord - LogBytesPerInt)),
-                                  oop_maps,
-                                  false);
-  return stub;
-}
-
-#endif // INCLUDE_JFR
-
-// Continuation point for throwing of implicit exceptions that are
-// not handled in the current activation. Fabricates an exception
-// oop and initiates normal exception dispatching in this
-// frame. Since we need to preserve callee-saved values (currently
-// only for C2, but done for C1 as well) we need a callee-saved oop
-// map and therefore have to make these stubs into RuntimeStubs
-// rather than BufferBlobs.  If the compiler needs all registers to
-// be preserved between the fault point and the exception handler
-// then it must assume responsibility for that in
-// AbstractCompiler::continuation_for_implicit_null_exception or
-// continuation_for_implicit_division_by_zero_exception. All other
-// implicit exceptions (e.g., NullPointerException or
-// AbstractMethodError on entry) are either at call sites or
-// otherwise assume that stack unwinding will be initiated, so
-// caller saved registers were assumed volatile in the compiler.
-address StubGenerator::generate_throw_exception(const char* name,
-                                                address runtime_entry,
-                                                Register arg1,
-                                                Register arg2) {
-  // Information about frame layout at time of blocking runtime call.
-  // Note that we only have to preserve callee-saved registers since
-  // the compilers are responsible for supplying a continuation point
-  // if they expect all registers to be preserved.
-  enum layout {
-    rbp_off = frame::arg_reg_save_area_bytes/BytesPerInt,
-    rbp_off2,
-    return_off,
-    return_off2,
-    framesize // inclusive of return address
-  };
-
-  int insts_size = 512;
-  int locs_size  = 64;
-
-  CodeBuffer code(name, insts_size, locs_size);
-  OopMapSet* oop_maps  = new OopMapSet();
-  MacroAssembler* _masm = new MacroAssembler(&code);
-
-  address start = __ pc();
-
-  // This is an inlined and slightly modified version of call_VM
-  // which has the ability to fetch the return PC out of
-  // thread-local storage and also sets up last_Java_sp slightly
-  // differently than the real call_VM
-
-  __ enter(); // required for proper stackwalking of RuntimeStub frame
-
-  assert(is_even(framesize/2), "sp not 16-byte aligned");
-
-  // return address and rbp are already in place
-  __ subptr(rsp, (framesize-4) << LogBytesPerInt); // prolog
-
-  int frame_complete = __ pc() - start;
-
-  // Set up last_Java_sp and last_Java_fp
-  address the_pc = __ pc();
-  __ set_last_Java_frame(rsp, rbp, the_pc, rscratch1);
-  __ andptr(rsp, -(StackAlignmentInBytes));    // Align stack
-
-  // Call runtime
-  if (arg1 != noreg) {
-    assert(arg2 != c_rarg1, "clobbered");
-    __ movptr(c_rarg1, arg1);
-  }
-  if (arg2 != noreg) {
-    __ movptr(c_rarg2, arg2);
-  }
-  __ movptr(c_rarg0, r15_thread);
-  BLOCK_COMMENT("call runtime_entry");
-  __ call(RuntimeAddress(runtime_entry));
-
-  // Generate oop map
-  OopMap* map = new OopMap(framesize, 0);
-
-  oop_maps->add_gc_map(the_pc - start, map);
-
-  __ reset_last_Java_frame(true);
-
-  __ leave(); // required for proper stackwalking of RuntimeStub frame
-
-  // check for pending exceptions
-#ifdef ASSERT
-  Label L;
-  __ cmpptr(Address(r15_thread, Thread::pending_exception_offset()), NULL_WORD);
-  __ jcc(Assembler::notEqual, L);
-  __ should_not_reach_here();
-  __ bind(L);
-#endif // ASSERT
-  __ jump(RuntimeAddress(StubRoutines::forward_exception_entry()));
-
-
-  // codeBlob framesize is in words (not VMRegImpl::slot_size)
-  RuntimeStub* stub =
-    RuntimeStub::new_runtime_stub(name,
-                                  &code,
-                                  frame_complete,
-                                  (framesize >> (LogBytesPerWord - LogBytesPerInt)),
-                                  oop_maps, false);
-  return stub->entry_point();
-}
-
-void StubGenerator::create_control_words() {
-  // Round to nearest, 64-bit mode, exceptions masked
-  StubRoutines::x86::_mxcsr_std = 0x1F80;
-}
-
-// Initialization
-void StubGenerator::generate_initial() {
-  // Generates all stubs and initializes the entry points
-
-  // This platform-specific settings are needed by generate_call_stub()
-  create_control_words();
-
-  // entry points that exist in all platforms Note: This is code
-  // that could be shared among different platforms - however the
-  // benefit seems to be smaller than the disadvantage of having a
-  // much more complicated generator structure. See also comment in
-  // stubRoutines.hpp.
-
-  StubRoutines::_forward_exception_entry = generate_forward_exception();
-
-  StubRoutines::_call_stub_entry =
-    generate_call_stub(StubRoutines::_call_stub_return_address);
-
-  // is referenced by megamorphic call
-  StubRoutines::_catch_exception_entry = generate_catch_exception();
-
-  // atomic calls
-  StubRoutines::_fence_entry                = generate_orderaccess_fence();
-
-  // platform dependent
-  StubRoutines::x86::_get_previous_sp_entry = generate_get_previous_sp();
-
-  StubRoutines::x86::_verify_mxcsr_entry    = generate_verify_mxcsr();
-
-  StubRoutines::x86::_f2i_fixup             = generate_f2i_fixup();
-  StubRoutines::x86::_f2l_fixup             = generate_f2l_fixup();
-  StubRoutines::x86::_d2i_fixup             = generate_d2i_fixup();
-  StubRoutines::x86::_d2l_fixup             = generate_d2l_fixup();
-
-  StubRoutines::x86::_float_sign_mask       = generate_fp_mask("float_sign_mask",  0x7FFFFFFF7FFFFFFF);
-  StubRoutines::x86::_float_sign_flip       = generate_fp_mask("float_sign_flip",  0x8000000080000000);
-  StubRoutines::x86::_double_sign_mask      = generate_fp_mask("double_sign_mask", 0x7FFFFFFFFFFFFFFF);
-  StubRoutines::x86::_double_sign_flip      = generate_fp_mask("double_sign_flip", 0x8000000000000000);
-
-  // Build this early so it's available for the interpreter.
-  StubRoutines::_throw_StackOverflowError_entry =
-    generate_throw_exception("StackOverflowError throw_exception",
-                             CAST_FROM_FN_PTR(address,
-                                              SharedRuntime::
-                                              throw_StackOverflowError));
-  StubRoutines::_throw_delayed_StackOverflowError_entry =
-    generate_throw_exception("delayed StackOverflowError throw_exception",
-                             CAST_FROM_FN_PTR(address,
-                                              SharedRuntime::
-                                              throw_delayed_StackOverflowError));
-  if (UseCRC32Intrinsics) {
-    // set table address before stub generation which use it
-    StubRoutines::_crc_table_adr = (address)StubRoutines::x86::_crc_table;
-    StubRoutines::_updateBytesCRC32 = generate_updateBytesCRC32();
-  }
-
-  if (UseCRC32CIntrinsics) {
-    bool supports_clmul = VM_Version::supports_clmul();
-    StubRoutines::x86::generate_CRC32C_table(supports_clmul);
-    StubRoutines::_crc32c_table_addr = (address)StubRoutines::x86::_crc32c_table;
-    StubRoutines::_updateBytesCRC32C = generate_updateBytesCRC32C(supports_clmul);
-  }
-
-  if (UseAdler32Intrinsics) {
-     StubRoutines::_updateBytesAdler32 = generate_updateBytesAdler32();
-  }
-
-  if (UseLibmIntrinsic && InlineIntrinsics) {
-    if (vmIntrinsics::is_intrinsic_available(vmIntrinsics::_dexp)) {
-      StubRoutines::_dexp = generate_libmExp();
-    }
-    if (vmIntrinsics::is_intrinsic_available(vmIntrinsics::_dlog)) {
-      StubRoutines::_dlog = generate_libmLog();
-    }
-    if (vmIntrinsics::is_intrinsic_available(vmIntrinsics::_dlog10)) {
-      StubRoutines::_dlog10 = generate_libmLog10();
-    }
->>>>>>> 5757e212
     if (vmIntrinsics::is_intrinsic_available(vmIntrinsics::_dpow)) {
       StubRoutines::_dpow = generate_libmPow();
     }
@@ -10681,12 +5579,6 @@
   StubRoutines::_cont_thaw          = generate_cont_thaw();
   StubRoutines::_cont_returnBarrier = generate_cont_returnBarrier();
   StubRoutines::_cont_returnBarrierExc = generate_cont_returnBarrier_exception();
-<<<<<<< HEAD
-  StubRoutines::_cont_doYield_stub = generate_cont_doYield();
-  StubRoutines::_cont_doYield      = StubRoutines::_cont_doYield_stub == nullptr ? nullptr
-                                      : StubRoutines::_cont_doYield_stub->entry_point();
-=======
->>>>>>> 5757e212
 
   JFR_ONLY(StubRoutines::_jfr_write_checkpoint_stub = generate_jfr_write_checkpoint();)
   JFR_ONLY(StubRoutines::_jfr_write_checkpoint = StubRoutines::_jfr_write_checkpoint_stub->entry_point();)
