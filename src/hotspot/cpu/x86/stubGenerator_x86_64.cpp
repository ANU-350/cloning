--- conflicted
+++ resolved
@@ -1093,31 +1093,8 @@
   __ testptr(rax, rax);
   __ jcc(Assembler::zero, exit); // if obj is null it is OK
 
-<<<<<<< HEAD
-#if INCLUDE_ZGC
-  if (UseZGC) {
-    // Check if metadata bits indicate a bad oop
-    __ testptr(rax, Address(r15_thread, ZThreadLocalData::address_bad_mask_offset()));
-    __ jcc(Assembler::notZero, error);
-  }
-#endif
-
-  // Check if the oop is in the right area of memory
-  __ movptr(c_rarg2, rax);
-  __ movptr(c_rarg3, (intptr_t) Universe::verify_oop_mask());
-  __ andptr(c_rarg2, c_rarg3);
-  __ movptr(c_rarg3, (intptr_t) Universe::verify_oop_bits());
-  __ cmpptr(c_rarg2, c_rarg3);
-  __ jcc(Assembler::notZero, error);
-
-  // make sure klass is 'reasonable', which is not zero.
-  __ load_klass(rax, rax, rscratch1);  // get klass
-  __ testptr(rax, rax);
-  __ jcc(Assembler::zero, error); // if klass is null it is broken
-=======
    BarrierSetAssembler* bs_asm = BarrierSet::barrier_set()->barrier_set_assembler();
    bs_asm->check_oop(_masm, rax, c_rarg2, c_rarg3, error);
->>>>>>> 5726d31e
 
   // return if everything seems ok
   __ bind(exit);
