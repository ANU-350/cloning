--- conflicted
+++ resolved
@@ -930,11 +930,7 @@
       }
     } else {
       assert(dst.is_single_reg(), "not a stack pair: (%s, %s), (%s, %s)",
-<<<<<<< HEAD
-        src.first()->name(), src.second()->name(), dst.first()->name(), dst.second()->name());
-=======
              src.first()->name(), src.second()->name(), dst.first()->name(), dst.second()->name());
->>>>>>> 81e4bdbe
       movq(Address(rsp, reg2offset_out(dst.first()) + out_stk_bias), src.first()->as_Register());
     }
   } else if (dst.is_single_phys_reg()) {
