/*
 * Copyright (c) 2021, 2022, Oracle and/or its affiliates. All rights reserved.
 * DO NOT ALTER OR REMOVE COPYRIGHT NOTICES OR THIS FILE HEADER.
 *
 * This code is free software; you can redistribute it and/or modify it
 * under the terms of the GNU General Public License version 2 only, as
 * published by the Free Software Foundation.
 *
 * This code is distributed in the hope that it will be useful, but WITHOUT
 * ANY WARRANTY; without even the implied warranty of MERCHANTABILITY or
 * FITNESS FOR A PARTICULAR PURPOSE.  See the GNU General Public License
 * version 2 for more details (a copy is included in the LICENSE file that
 * accompanied this code).
 *
 * You should have received a copy of the GNU General Public License version
 * 2 along with this work; if not, write to the Free Software Foundation,
 * Inc., 51 Franklin St, Fifth Floor, Boston, MA 02110-1301 USA.
 *
 * Please contact Oracle, 500 Oracle Parkway, Redwood Shores, CA 94065 USA
 * or visit www.oracle.com if you need additional information or have any
 * questions.
 *
 */

#ifndef CPU_X86_MATCHER_X86_HPP
#define CPU_X86_MATCHER_X86_HPP

  // Defined within class Matcher

  // The ecx parameter to rep stosq for the ClearArray node is in words.
  static const bool init_array_count_is_in_bytes = false;

  // Whether this platform implements the scalable vector feature
  static const bool implements_scalable_vector = false;

  static constexpr bool supports_scalable_vector() {
    return false;
  }

  // x86 supports misaligned vectors store/load.
  static constexpr bool misaligned_vectors_ok() {
    return true;
  }

  // Whether code generation need accurate ConvI2L types.
  static const bool convi2l_type_required = true;

  // Do the processor's shift instructions only use the low 5/6 bits
  // of the count for 32/64 bit ints? If not we need to do the masking
  // ourselves.
  static const bool need_masked_shift_count = false;

  // Does the CPU require late expand (see block.cpp for description of late expand)?
  static const bool require_postalloc_expand = false;

  // x86 supports generic vector operands: vec and legVec.
  static const bool supports_generic_vector_operands = true;

  static constexpr bool isSimpleConstant64(jlong value) {
    // Will one (StoreL ConL) be cheaper than two (StoreI ConI)?.
    //return value == (int) value;  // Cf. storeImmL and immL32.

    // Probably always true, even if a temp register is required.
#ifdef _LP64
    return true;
#else
    return false;
#endif
  }

#ifdef _LP64
  // No additional cost for CMOVL.
  static constexpr int long_cmove_cost() { return 0; }
#else
  // Needs 2 CMOV's for longs.
  static constexpr int long_cmove_cost() { return 1; }
#endif

#ifdef _LP64
  // No CMOVF/CMOVD with SSE2
  static int float_cmove_cost() { return ConditionalMoveLimit; }
#else
  // No CMOVF/CMOVD with SSE/SSE2
  static int float_cmove_cost() { return (UseSSE>=1) ? ConditionalMoveLimit : 0; }
#endif

  static bool narrow_oop_use_complex_address() {
    NOT_LP64(ShouldNotCallThis();)
    assert(UseCompressedOops, "only for compressed oops code");
    return (LogMinObjAlignmentInBytes <= 3);
  }

  static bool narrow_klass_use_complex_address() {
    NOT_LP64(ShouldNotCallThis();)
    assert(UseCompressedClassPointers, "only for compressed klass code");
    return (LogKlassAlignmentInBytes <= 3);
  }

  // Prefer ConN+DecodeN over ConP.
  static const bool const_oop_prefer_decode() {
    NOT_LP64(ShouldNotCallThis();)
    // Prefer ConN+DecodeN over ConP.
    return true;
  }

  // Prefer ConP over ConNKlass+DecodeNKlass.
  static const bool const_klass_prefer_decode() {
    NOT_LP64(ShouldNotCallThis();)
    return false;
  }

  // Is it better to copy float constants, or load them directly from memory?
  // Intel can load a float constant from a direct address, requiring no
  // extra registers.  Most RISCs will have to materialize an address into a
  // register first, so they would do better to copy the constant from stack.
  static const bool rematerialize_float_constants = true;

  // If CPU can load and store mis-aligned doubles directly then no fixup is
  // needed.  Else we split the double into 2 integer pieces and move it
  // piece-by-piece.  Only happens when passing doubles into C code as the
  // Java calling convention forces doubles to be aligned.
  static const bool misaligned_doubles_ok = true;

  // Advertise here if the CPU requires explicit rounding operations to implement strictfp mode.
#ifdef _LP64
  static const bool strict_fp_requires_explicit_rounding = false;
#else
  static const bool strict_fp_requires_explicit_rounding = true;
#endif

  // Are floats converted to double when stored to stack during deoptimization?
  // On x64 it is stored without conversion so we can use normal access.
  // On x32 it is stored with conversion only when FPU is used for floats.
#ifdef _LP64
  static constexpr bool float_in_double() {
    return false;
  }
#else
  static bool float_in_double() {
    return (UseSSE == 0);
  }
#endif

  // Do ints take an entire long register or just half?
#ifdef _LP64
  static const bool int_in_long = true;
#else
  static const bool int_in_long = false;
#endif


  // Does the CPU supports vector variable shift instructions?
  static bool supports_vector_variable_shifts(void) {
    return (UseAVX >= 2);
  }

  // Does the CPU supports vector variable rotate instructions?
  static constexpr bool supports_vector_variable_rotates(void) {
    return true;
  }

  // Does the CPU supports vector constant rotate instructions?
  static constexpr bool supports_vector_constant_rotates(int shift) {
    return -0x80 <= shift && shift < 0x80;
  }

  // Does the CPU supports vector unsigned comparison instructions?
  static const bool supports_vector_comparison_unsigned(int vlen, BasicType bt) {
    return true;
  }

  // Some microarchitectures have mask registers used on vectors
  static const bool has_predicated_vectors(void) {
    return VM_Version::supports_evex();
  }

  // true means we have fast l2f conversion
  // false means that conversion is done by runtime call
  static constexpr bool convL2FSupported(void) {
      return true;
  }

  // Implements a variant of EncodeISOArrayNode that encode ASCII only
  static const bool supports_encode_ascii_array = true;

  // Returns pre-selection estimated size of a vector operation.
  static int vector_op_pre_select_sz_estimate(int vopc, BasicType ety, int vlen) {
    switch(vopc) {
      default: return 0;
<<<<<<< HEAD
      case Op_CountTrailingZerosV:
      case Op_CountLeadingZerosV:
         return VM_Version::supports_avx512cd() && (ety == T_INT || ety == T_LONG) ? 0 : 40;
      case Op_PopCountVI:
        return ((ety == T_INT && VM_Version::supports_avx512_vpopcntdq()) ||
           (is_subword_type(ety) && VM_Version::supports_avx512_bitalg())) ? 0 : 50;
      case Op_PopCountVL:
        return VM_Version::supports_avx512_vpopcntdq() ? 0 : 40;
      case Op_ReverseV:  return VM_Version::supports_gfni() ? 0 : 30;
=======
      case Op_PopCountVI: return VM_Version::supports_avx512_vpopcntdq() ? 0 : 50;
      case Op_PopCountVL: return VM_Version::supports_avx512_vpopcntdq() ? 0 : 40;
      case Op_RoundVF: // fall through
      case Op_RoundVD: {
        return 30;
      }
    }
  }
  // Returns pre-selection estimated size of a scalar operation.
  static int scalar_op_pre_select_sz_estimate(int vopc, BasicType ety) {
    switch(vopc) {
      default: return 0;
      case Op_RoundF: // fall through
      case Op_RoundD: {
        return 30;
      }
>>>>>>> 72f82dd7
    }
  }

#endif // CPU_X86_MATCHER_X86_HPP<|MERGE_RESOLUTION|>--- conflicted
+++ resolved
@@ -187,7 +187,6 @@
   static int vector_op_pre_select_sz_estimate(int vopc, BasicType ety, int vlen) {
     switch(vopc) {
       default: return 0;
-<<<<<<< HEAD
       case Op_CountTrailingZerosV:
       case Op_CountLeadingZerosV:
          return VM_Version::supports_avx512cd() && (ety == T_INT || ety == T_LONG) ? 0 : 40;
@@ -197,9 +196,6 @@
       case Op_PopCountVL:
         return VM_Version::supports_avx512_vpopcntdq() ? 0 : 40;
       case Op_ReverseV:  return VM_Version::supports_gfni() ? 0 : 30;
-=======
-      case Op_PopCountVI: return VM_Version::supports_avx512_vpopcntdq() ? 0 : 50;
-      case Op_PopCountVL: return VM_Version::supports_avx512_vpopcntdq() ? 0 : 40;
       case Op_RoundVF: // fall through
       case Op_RoundVD: {
         return 30;
@@ -214,7 +210,6 @@
       case Op_RoundD: {
         return 30;
       }
->>>>>>> 72f82dd7
     }
   }
 
