--- conflicted
+++ resolved
@@ -5997,7 +5997,6 @@
     z_agrk(temp_top, top, Z_thread);
     z_xc(0, oopSize-1, temp_top, 0, temp_top);  // wipe out lock-stack entry
 #endif
-<<<<<<< HEAD
     z_alsi(in_bytes(ls_top_offset), Z_thread, -oopSize);  // pop object
 
     // The underflow check is elided. The recursive check will always fail
@@ -6126,9 +6125,6 @@
 #endif // ASSERT
 
   // C2 uses the value of flag (NE vs EQ) to determine the continuation.
-=======
-  z_alsi(in_bytes(JavaThread::lock_stack_top_offset()), Z_thread, -oopSize);  // pop object
-  z_cr(tmp, tmp); // set CC to EQ
 }
 
 void MacroAssembler::pop_count_int(Register r_dst, Register r_src, Register r_tmp) {
@@ -6213,5 +6209,4 @@
   z_popcnt(r_dst, r_dst, 8);
 
   BLOCK_COMMENT("} pop_count_int_with_ext3");
->>>>>>> 8464ce6d
 }