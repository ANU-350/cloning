--- conflicted
+++ resolved
@@ -29,11 +29,7 @@
 
 class MacroAssembler;
 
-<<<<<<< HEAD
-bool ForeignGlobals::has_port() {
-=======
 bool ForeignGlobals::is_foreign_linker_supported() {
->>>>>>> b827ce83
   return false;
 }
 
