/*
 * Copyright (c) 2023, Oracle and/or its affiliates. All rights reserved.
 * Copyright (c) 2023, Rivos Inc. All rights reserved.
 * DO NOT ALTER OR REMOVE COPYRIGHT NOTICES OR THIS FILE HEADER.
 *
 * This code is free software; you can redistribute it and/or modify it
 * under the terms of the GNU General Public License version 2 only, as
 * published by the Free Software Foundation.
 *
 * This code is distributed in the hope that it will be useful, but WITHOUT
 * ANY WARRANTY; without even the implied warranty of MERCHANTABILITY or
 * FITNESS FOR A PARTICULAR PURPOSE.  See the GNU General Public License
 * version 2 for more details (a copy is included in the LICENSE file that
 * accompanied this code).
 *
 * You should have received a copy of the GNU General Public License version
 * 2 along with this work; if not, write to the Free Software Foundation,
 * Inc., 51 Franklin St, Fifth Floor, Boston, MA 02110-1301 USA.
 *
 * Please contact Oracle, 500 Oracle Parkway, Redwood Shores, CA 94065 USA
 * or visit www.oracle.com if you need additional information or have any
 * questions.
 *
 */

#include "precompiled.hpp"
#include "logging/log.hpp"
#include "riscv_hwprobe.hpp"
#include "runtime/os.hpp"
#include "runtime/vm_version.hpp"
#include "utilities/debug.hpp"

#include <sched.h>
#include <sys/syscall.h>
#include <unistd.h>

// Syscall defined in kernel 6.4 and the defines will be in asm/hwprobe.h
#define RISCV_HWPROBE_KEY_MVENDORID     0
#define RISCV_HWPROBE_KEY_MARCHID       1
#define RISCV_HWPROBE_KEY_MIMPID        2

#define RISCV_HWPROBE_KEY_BASE_BEHAVIOR 3
#define   RISCV_HWPROBE_BASE_BEHAVIOR_IMA       (1 << 0)

#define RISCV_HWPROBE_KEY_IMA_EXT_0     4
#define   RISCV_HWPROBE_IMA_FD                  (1 << 0)
#define   RISCV_HWPROBE_IMA_C                   (1 << 1)
#define   RISCV_HWPROBE_IMA_V                   (1 << 2)
#define   RISCV_HWPROBE_EXT_ZBA                 (1 << 3)
#define   RISCV_HWPROBE_EXT_ZBB                 (1 << 4)
#define   RISCV_HWPROBE_EXT_ZBS                 (1 << 5)
<<<<<<< HEAD
#define   RISCV_HWPROBE_EXT_ZVBB                (1 << 17)
=======
#define   RISCV_HWPROBE_EXT_ZICBOZ              (1 << 6)
#define   RISCV_HWPROBE_EXT_ZBC                 (1 << 7)
#define   RISCV_HWPROBE_EXT_ZBKB                (1 << 8)
#define   RISCV_HWPROBE_EXT_ZBKC                (1 << 9)
#define   RISCV_HWPROBE_EXT_ZBKX                (1 << 10)
#define   RISCV_HWPROBE_EXT_ZKND                (1 << 11)
#define   RISCV_HWPROBE_EXT_ZKNE                (1 << 12)
#define   RISCV_HWPROBE_EXT_ZKNH                (1 << 13)
#define   RISCV_HWPROBE_EXT_ZKSED               (1 << 14)
#define   RISCV_HWPROBE_EXT_ZKSH                (1 << 15)
#define   RISCV_HWPROBE_EXT_ZKT                 (1 << 16)
#define   RISCV_HWPROBE_EXT_ZVBB                (1 << 17)
#define   RISCV_HWPROBE_EXT_ZVBC                (1 << 18)
#define   RISCV_HWPROBE_EXT_ZVKB                (1 << 19)
#define   RISCV_HWPROBE_EXT_ZVKG                (1 << 20)
#define   RISCV_HWPROBE_EXT_ZVKNED              (1 << 21)
#define   RISCV_HWPROBE_EXT_ZVKNHA              (1 << 22)
#define   RISCV_HWPROBE_EXT_ZVKNHB              (1 << 23)
#define   RISCV_HWPROBE_EXT_ZVKSED              (1 << 24)
#define   RISCV_HWPROBE_EXT_ZVKSH               (1 << 25)
#define   RISCV_HWPROBE_EXT_ZVKT                (1 << 26)
#define   RISCV_HWPROBE_EXT_ZFH                 (1 << 27)
#define   RISCV_HWPROBE_EXT_ZFHMIN              (1 << 28)
#define   RISCV_HWPROBE_EXT_ZIHINTNTL           (1 << 29)
#define   RISCV_HWPROBE_EXT_ZVFH                (1 << 30)
#define   RISCV_HWPROBE_EXT_ZVFHMIN             (1 << 31)
#define   RISCV_HWPROBE_EXT_ZFA                 (1ULL << 32)
#define   RISCV_HWPROBE_EXT_ZTSO                (1ULL << 33)
#define   RISCV_HWPROBE_EXT_ZACAS               (1ULL << 34)
#define   RISCV_HWPROBE_EXT_ZICOND              (1ULL << 35)
>>>>>>> d517d2df

#define RISCV_HWPROBE_KEY_CPUPERF_0     5
#define   RISCV_HWPROBE_MISALIGNED_UNKNOWN      (0 << 0)
#define   RISCV_HWPROBE_MISALIGNED_EMULATED     (1 << 0)
#define   RISCV_HWPROBE_MISALIGNED_SLOW         (2 << 0)
#define   RISCV_HWPROBE_MISALIGNED_FAST         (3 << 0)
#define   RISCV_HWPROBE_MISALIGNED_UNSUPPORTED  (4 << 0)
#define   RISCV_HWPROBE_MISALIGNED_MASK         (7 << 0)

#ifndef NR_riscv_hwprobe
#ifndef NR_arch_specific_syscall
#define NR_arch_specific_syscall 244
#endif
#define NR_riscv_hwprobe (NR_arch_specific_syscall + 14)
#endif

struct riscv_hwprobe {
    int64_t key;
    uint64_t value;
};

long sys_riscv_hwprobe(struct riscv_hwprobe *pairs, size_t pairc,
                       size_t cpuc, cpu_set_t *cpus,
                       unsigned int flags) {
  return syscall(NR_riscv_hwprobe, pairs, pairc, cpuc, cpus, 0 /* flags*/);
}

static bool rw_hwprobe_completed = false;

static struct riscv_hwprobe query[] = {{RISCV_HWPROBE_KEY_MVENDORID, 0},
                                       {RISCV_HWPROBE_KEY_MARCHID,   0},
                                       {RISCV_HWPROBE_KEY_MIMPID,    0},
                                       {RISCV_HWPROBE_KEY_BASE_BEHAVIOR, 0},
                                       {RISCV_HWPROBE_KEY_IMA_EXT_0,     0},
                                       {RISCV_HWPROBE_KEY_CPUPERF_0,     0}};

bool RiscvHwprobe::probe_features() {
  assert(!rw_hwprobe_completed, "Called twice.");
  int ret = sys_riscv_hwprobe(&query[0], sizeof(query) / sizeof(query[0]), 0, nullptr, 0);
  rw_hwprobe_completed = true;
  if (ret != 0) {
    log_debug(os, cpu)("riscv_hwprobe unsupported");
    return false;
  }
  log_debug(os, cpu)("riscv_hwprobe supported");
  add_features_from_query_result();
  return true;
}

static bool is_valid(int64_t key) {
  return query[key].key != -1;
}

static bool is_set(int64_t key, uint64_t value_mask) {
  if (is_valid(key)) {
    return (query[key].value & value_mask) != 0;
  }
  return false;
}

void RiscvHwprobe::add_features_from_query_result() {
  assert(rw_hwprobe_completed, "hwprobe not init yet.");

  if (is_valid(RISCV_HWPROBE_KEY_MVENDORID)) {
    VM_Version::mvendorid.enable_feature(query[RISCV_HWPROBE_KEY_MVENDORID].value);
  }
  if (is_valid(RISCV_HWPROBE_KEY_MARCHID)) {
    VM_Version::marchid.enable_feature(query[RISCV_HWPROBE_KEY_MARCHID].value);
  }
  if (is_valid(RISCV_HWPROBE_KEY_MIMPID)) {
    VM_Version::mimpid.enable_feature(query[RISCV_HWPROBE_KEY_MIMPID].value);
  }
  if (is_set(RISCV_HWPROBE_KEY_BASE_BEHAVIOR, RISCV_HWPROBE_BASE_BEHAVIOR_IMA)) {
    VM_Version::ext_I.enable_feature();
    VM_Version::ext_M.enable_feature();
    VM_Version::ext_A.enable_feature();
  }
  if (is_set(RISCV_HWPROBE_KEY_IMA_EXT_0, RISCV_HWPROBE_IMA_FD)) {
    VM_Version::ext_F.enable_feature();
    VM_Version::ext_D.enable_feature();
  }
  if (is_set(RISCV_HWPROBE_KEY_IMA_EXT_0, RISCV_HWPROBE_IMA_C)) {
    VM_Version::ext_C.enable_feature();
  }
  if (is_set(RISCV_HWPROBE_KEY_IMA_EXT_0, RISCV_HWPROBE_IMA_V)) {
    VM_Version::ext_V.enable_feature();
  }
  if (is_set(RISCV_HWPROBE_KEY_IMA_EXT_0, RISCV_HWPROBE_EXT_ZBA)) {
    VM_Version::ext_Zba.enable_feature();
  }
  if (is_set(RISCV_HWPROBE_KEY_IMA_EXT_0, RISCV_HWPROBE_EXT_ZBB)) {
    VM_Version::ext_Zbb.enable_feature();
  }
  if (is_set(RISCV_HWPROBE_KEY_IMA_EXT_0, RISCV_HWPROBE_EXT_ZBS)) {
    VM_Version::ext_Zbs.enable_feature();
  }
<<<<<<< HEAD
  if (is_set(RISCV_HWPROBE_KEY_IMA_EXT_0, RISCV_HWPROBE_EXT_ZVBB)) {
    VM_Version::ext_Zvbb.enable_feature();
=======
  if (is_set(RISCV_HWPROBE_KEY_IMA_EXT_0, RISCV_HWPROBE_EXT_ZFH)) {
    VM_Version::ext_Zfh.enable_feature();
>>>>>>> d517d2df
  }
  if (is_valid(RISCV_HWPROBE_KEY_CPUPERF_0)) {
    VM_Version::unaligned_access.enable_feature(
       query[RISCV_HWPROBE_KEY_CPUPERF_0].value & RISCV_HWPROBE_MISALIGNED_MASK);
  }
}<|MERGE_RESOLUTION|>--- conflicted
+++ resolved
@@ -49,9 +49,6 @@
 #define   RISCV_HWPROBE_EXT_ZBA                 (1 << 3)
 #define   RISCV_HWPROBE_EXT_ZBB                 (1 << 4)
 #define   RISCV_HWPROBE_EXT_ZBS                 (1 << 5)
-<<<<<<< HEAD
-#define   RISCV_HWPROBE_EXT_ZVBB                (1 << 17)
-=======
 #define   RISCV_HWPROBE_EXT_ZICBOZ              (1 << 6)
 #define   RISCV_HWPROBE_EXT_ZBC                 (1 << 7)
 #define   RISCV_HWPROBE_EXT_ZBKB                (1 << 8)
@@ -82,7 +79,6 @@
 #define   RISCV_HWPROBE_EXT_ZTSO                (1ULL << 33)
 #define   RISCV_HWPROBE_EXT_ZACAS               (1ULL << 34)
 #define   RISCV_HWPROBE_EXT_ZICOND              (1ULL << 35)
->>>>>>> d517d2df
 
 #define RISCV_HWPROBE_KEY_CPUPERF_0     5
 #define   RISCV_HWPROBE_MISALIGNED_UNKNOWN      (0 << 0)
@@ -179,13 +175,8 @@
   if (is_set(RISCV_HWPROBE_KEY_IMA_EXT_0, RISCV_HWPROBE_EXT_ZBS)) {
     VM_Version::ext_Zbs.enable_feature();
   }
-<<<<<<< HEAD
-  if (is_set(RISCV_HWPROBE_KEY_IMA_EXT_0, RISCV_HWPROBE_EXT_ZVBB)) {
-    VM_Version::ext_Zvbb.enable_feature();
-=======
   if (is_set(RISCV_HWPROBE_KEY_IMA_EXT_0, RISCV_HWPROBE_EXT_ZFH)) {
     VM_Version::ext_Zfh.enable_feature();
->>>>>>> d517d2df
   }
   if (is_valid(RISCV_HWPROBE_KEY_CPUPERF_0)) {
     VM_Version::unaligned_access.enable_feature(
