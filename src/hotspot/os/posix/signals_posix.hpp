--- conflicted
+++ resolved
@@ -25,12 +25,10 @@
 #ifndef OS_POSIX_SIGNALS_POSIX_HPP
 #define OS_POSIX_SIGNALS_POSIX_HPP
 
-#include "memory/allStatic.hpp"
+#include "memory/allocation.hpp"
+#include "utilities/globalDefinitions.hpp"
 
 // Forward declarations to be independent of the include structure.
-
-typedef siginfo_t siginfo_t;
-typedef sigset_t sigset_t;
 
 class outputStream;
 class Thread;
@@ -40,24 +38,19 @@
 
 public:
 
-<<<<<<< HEAD
   // Signal number used to suspend/resume a thread
   static int SR_signum;
 
   static int init();
-
-  static bool are_signal_handlers_installed();
-=======
   // The platform dependent parts of the central hotspot signal handler.
   // Returns true if the signal had been recognized and handled, false if not. If true, caller should
   // return from signal handling.
   static bool pd_hotspot_signal_handler(int sig, siginfo_t* info, ucontext_t* uc, JavaThread* thread);
 
-  static void install_signal_handlers();
->>>>>>> 17f04fc9
-
   static bool is_sig_ignored(int sig);
 
+  // unblocks the signal masks for current thread
+  static int unblock_thread_signal_mask(const sigset_t *set);
   static void hotspot_sigmask(Thread* thread);
 
   static void print_signal_handler(outputStream* st, int sig, char* buf, size_t buflen);
@@ -68,17 +61,10 @@
 
   // For signal-chaining
   static bool chained_handler(int sig, siginfo_t* siginfo, void* context);
-<<<<<<< HEAD
-=======
-
-  // sun.misc.Signal support
-  static void jdk_misc_signal_init();
 
   // Unblock all signals whose delivery cannot be deferred and which, if they happen
   //  while delivery is blocked, would cause crashes or hangs (see JDK-8252533).
   static void unblock_error_signals();
-
->>>>>>> 17f04fc9
 };
 
 #endif // OS_POSIX_SIGNALS_POSIX_HPP