/*
 * Copyright (c) 2019, 2023, Oracle and/or its affiliates. All rights reserved.
 * DO NOT ALTER OR REMOVE COPYRIGHT NOTICES OR THIS FILE HEADER.
 *
 * This code is free software; you can redistribute it and/or modify it
 * under the terms of the GNU General Public License version 2 only, as
 * published by the Free Software Foundation.
 *
 * This code is distributed in the hope that it will be useful, but WITHOUT
 * ANY WARRANTY; without even the implied warranty of MERCHANTABILITY or
 * FITNESS FOR A PARTICULAR PURPOSE.  See the GNU General Public License
 * version 2 for more details (a copy is included in the LICENSE file that
 * accompanied this code).
 *
 * You should have received a copy of the GNU General Public License version
 * 2 along with this work; if not, write to the Free Software Foundation,
 * Inc., 51 Franklin St, Fifth Floor, Boston, MA 02110-1301 USA.
 *
 * Please contact Oracle, 500 Oracle Parkway, Redwood Shores, CA 94065 USA
 * or visit www.oracle.com if you need additional information or have any
 * questions.
 *
 */

#include <string.h>
#include <math.h>
#include <errno.h>
#include "cgroupSubsystem_linux.hpp"
#include "cgroupV1Subsystem_linux.hpp"
#include "cgroupV2Subsystem_linux.hpp"
#include "cgroupUtil_linux.hpp"
#include "logging/log.hpp"
#include "memory/allocation.hpp"
#include "os_linux.hpp"
#include "runtime/globals.hpp"
#include "runtime/os.hpp"
#include "utilities/globalDefinitions.hpp"

// controller names have to match the *_IDX indices
static const char* cg_controller_name[] = { "cpu", "cpuset", "cpuacct", "memory", "pids" };

CgroupSubsystem* CgroupSubsystemFactory::create() {
  CgroupV1Controller* memory = nullptr;
  CgroupV1Controller* cpuset = nullptr;
  CgroupV1CpuController* cpu = nullptr;
  CgroupV1Controller* cpuacct = nullptr;
  CgroupV1Controller* pids = nullptr;
  CgroupInfo cg_infos[CG_INFO_LENGTH];
  u1 cg_type_flags = INVALID_CGROUPS_GENERIC;
  const char* proc_cgroups = "/proc/cgroups";
  const char* proc_self_cgroup = "/proc/self/cgroup";
  const char* proc_self_mountinfo = "/proc/self/mountinfo";

  bool valid_cgroup = determine_type(cg_infos, proc_cgroups, proc_self_cgroup, proc_self_mountinfo, &cg_type_flags);

  if (!valid_cgroup) {
    // Could not detect cgroup type
    return nullptr;
  }
  assert(is_valid_cgroup(&cg_type_flags), "Expected valid cgroup type");

  if (is_cgroup_v2(&cg_type_flags)) {
    // Cgroups v2 case, we have all the info we need.
    // Construct the subsystem, free resources and return
    // Note: any index in cg_infos will do as the path is the same for
    //       all controllers.
<<<<<<< HEAD
    CgroupV2MemoryController* memory = new CgroupV2MemoryController(cg_infos[MEMORY_IDX]._mount_path, cg_infos[MEMORY_IDX]._cgroup_path);
    CgroupV2CpuController* cpu = new CgroupV2CpuController(cg_infos[CPU_IDX]._mount_path, cg_infos[CPU_IDX]._cgroup_path);
=======
    const CgroupInfo &cg_info_memory = cg_infos[MEMORY_IDX];
    CgroupController* unified = new CgroupV2Controller(cg_info_memory._root_mount_path, cg_info_memory._mount_path);
    unified->set_subsystem_path(cg_info_memory._cgroup_path);
>>>>>>> f0b530b8
    log_debug(os, container)("Detected cgroups v2 unified hierarchy");
    cleanup(cg_infos);
    return new CgroupV2Subsystem(memory, cpu);
  }

  /*
   * Cgroup v1 case:
   *
   * Use info gathered previously from /proc/self/cgroup
   * and map host mount point to
   * local one via /proc/self/mountinfo content above
   *
   * Docker example:
   * 5:memory:/docker/6558aed8fc662b194323ceab5b964f69cf36b3e8af877a14b80256e93aecb044
   *
   * Host example:
   * 5:memory:/user.slice
   *
   * Construct a path to the process specific memory and cpuset
   * cgroup directory.
   *
   * For a container running under Docker from memory example above
   * the paths would be:
   *
   * /sys/fs/cgroup/memory
   *
   * For a Host from memory example above the path would be:
   *
   * /sys/fs/cgroup/memory/user.slice
   *
   */
  assert(is_cgroup_v1(&cg_type_flags), "Cgroup v1 expected");
  for (int i = 0; i < CG_INFO_LENGTH; i++) {
    CgroupInfo info = cg_infos[i];
    if (info._data_complete) { // pids controller might have incomplete data
      if (strcmp(info._name, "memory") == 0) {
        memory = new CgroupV1Controller(info._root_mount_path, info._mount_path);
        memory->set_subsystem_path(info._cgroup_path);
      } else if (strcmp(info._name, "cpuset") == 0) {
        cpuset = new CgroupV1Controller(info._root_mount_path, info._mount_path);
        cpuset->set_subsystem_path(info._cgroup_path);
      } else if (strcmp(info._name, "cpu") == 0) {
        cpu = new CgroupV1CpuController(info._root_mount_path, info._mount_path);
        cpu->set_subsystem_path(info._cgroup_path);
      } else if (strcmp(info._name, "cpuacct") == 0) {
        cpuacct = new CgroupV1Controller(info._root_mount_path, info._mount_path);
        cpuacct->set_subsystem_path(info._cgroup_path);
      } else if (strcmp(info._name, "pids") == 0) {
        pids = new CgroupV1Controller(info._root_mount_path, info._mount_path);
        pids->set_subsystem_path(info._cgroup_path);
      }
    } else {
      log_debug(os, container)("CgroupInfo for %s not complete", cg_controller_name[i]);
    }
  }
  cleanup(cg_infos);
  return new CgroupV1Subsystem(cpuset, cpu, cpuacct, pids, memory);
}

void CgroupSubsystemFactory::set_controller_paths(CgroupInfo* cg_infos,
                                                  int controller,
                                                  const char* name,
                                                  char* mount_path,
                                                  char* root_path) {
  if (cg_infos[controller]._mount_path != nullptr) {
    // On some systems duplicate controllers get mounted in addition to
    // the main cgroup controllers most likely under /sys/fs/cgroup. In that
    // case pick the one under /sys/fs/cgroup and discard others.
    if (strstr(cg_infos[controller]._mount_path, "/sys/fs/cgroup") != cg_infos[controller]._mount_path) {
      log_debug(os, container)("Duplicate %s controllers detected. Picking %s, skipping %s.",
                               name, mount_path, cg_infos[controller]._mount_path);
      os::free(cg_infos[controller]._mount_path);
      os::free(cg_infos[controller]._root_mount_path);
      cg_infos[controller]._mount_path = os::strdup(mount_path);
      cg_infos[controller]._root_mount_path = os::strdup(root_path);
    } else {
      log_debug(os, container)("Duplicate %s controllers detected. Picking %s, skipping %s.",
                               name, cg_infos[controller]._mount_path, mount_path);
    }
  } else {
    cg_infos[controller]._mount_path = os::strdup(mount_path);
    cg_infos[controller]._root_mount_path = os::strdup(root_path);
  }
}

bool CgroupSubsystemFactory::determine_type(CgroupInfo* cg_infos,
                                            const char* proc_cgroups,
                                            const char* proc_self_cgroup,
                                            const char* proc_self_mountinfo,
                                            u1* flags) {
  FILE *mntinfo = nullptr;
  FILE *cgroups = nullptr;
  FILE *cgroup = nullptr;
  char buf[MAXPATHLEN+1];
  char *p;
  bool is_cgroupsV2;
  // true iff all required controllers, memory, cpu, cpuset, cpuacct are enabled
  // at the kernel level.
  // pids might not be enabled on older Linux distros (SLES 12.1, RHEL 7.1)
  bool all_required_controllers_enabled;

  /*
   * Read /proc/cgroups so as to be able to distinguish cgroups v2 vs cgroups v1.
   *
   * For cgroups v1 hierarchy (hybrid or legacy), cpu, cpuacct, cpuset, memory controllers
   * must have non-zero for the hierarchy ID field and relevant controllers mounted.
   * Conversely, for cgroups v2 (unified hierarchy), cpu, cpuacct, cpuset, memory
   * controllers must have hierarchy ID 0 and the unified controller mounted.
   */
  cgroups = os::fopen(proc_cgroups, "r");
  if (cgroups == nullptr) {
    log_debug(os, container)("Can't open %s, %s", proc_cgroups, os::strerror(errno));
    *flags = INVALID_CGROUPS_GENERIC;
    return false;
  }

  while ((p = fgets(buf, MAXPATHLEN, cgroups)) != nullptr) {
    char name[MAXPATHLEN+1];
    int  hierarchy_id;
    int  enabled;

    // Format of /proc/cgroups documented via man 7 cgroups
    if (sscanf(p, "%s %d %*d %d", name, &hierarchy_id, &enabled) != 3) {
      continue;
    }
    if (strcmp(name, "memory") == 0) {
      cg_infos[MEMORY_IDX]._name = os::strdup(name);
      cg_infos[MEMORY_IDX]._hierarchy_id = hierarchy_id;
      cg_infos[MEMORY_IDX]._enabled = (enabled == 1);
    } else if (strcmp(name, "cpuset") == 0) {
      cg_infos[CPUSET_IDX]._name = os::strdup(name);
      cg_infos[CPUSET_IDX]._hierarchy_id = hierarchy_id;
      cg_infos[CPUSET_IDX]._enabled = (enabled == 1);
    } else if (strcmp(name, "cpu") == 0) {
      cg_infos[CPU_IDX]._name = os::strdup(name);
      cg_infos[CPU_IDX]._hierarchy_id = hierarchy_id;
      cg_infos[CPU_IDX]._enabled = (enabled == 1);
    } else if (strcmp(name, "cpuacct") == 0) {
      cg_infos[CPUACCT_IDX]._name = os::strdup(name);
      cg_infos[CPUACCT_IDX]._hierarchy_id = hierarchy_id;
      cg_infos[CPUACCT_IDX]._enabled = (enabled == 1);
    } else if (strcmp(name, "pids") == 0) {
      log_debug(os, container)("Detected optional pids controller entry in %s", proc_cgroups);
      cg_infos[PIDS_IDX]._name = os::strdup(name);
      cg_infos[PIDS_IDX]._hierarchy_id = hierarchy_id;
      cg_infos[PIDS_IDX]._enabled = (enabled == 1);
    }
  }
  fclose(cgroups);

  is_cgroupsV2 = true;
  all_required_controllers_enabled = true;
  for (int i = 0; i < CG_INFO_LENGTH; i++) {
    // pids controller is optional. All other controllers are required
    if (i != PIDS_IDX) {
      is_cgroupsV2 = is_cgroupsV2 && cg_infos[i]._hierarchy_id == 0;
      all_required_controllers_enabled = all_required_controllers_enabled && cg_infos[i]._enabled;
    }
    if (log_is_enabled(Debug, os, container) && !cg_infos[i]._enabled) {
      log_debug(os, container)("controller %s is not enabled\n", cg_controller_name[i]);
    }
  }

  if (!all_required_controllers_enabled) {
    // one or more required controllers disabled, disable container support
    log_debug(os, container)("One or more required controllers disabled at kernel level.");
    cleanup(cg_infos);
    *flags = INVALID_CGROUPS_GENERIC;
    return false;
  }

  /*
   * Read /proc/self/cgroup and determine:
   *  - the cgroup path for cgroups v2 or
   *  - on a cgroups v1 system, collect info for mapping
   *    the host mount point to the local one via /proc/self/mountinfo below.
   */
  cgroup = os::fopen(proc_self_cgroup, "r");
  if (cgroup == nullptr) {
    log_debug(os, container)("Can't open %s, %s",
                             proc_self_cgroup, os::strerror(errno));
    cleanup(cg_infos);
    *flags = INVALID_CGROUPS_GENERIC;
    return false;
  }

  while ((p = fgets(buf, MAXPATHLEN, cgroup)) != nullptr) {
    char *controllers;
    char *token;
    char *hierarchy_id_str;
    int  hierarchy_id;
    char *cgroup_path;

    hierarchy_id_str = strsep(&p, ":");
    hierarchy_id = atoi(hierarchy_id_str);
    /* Get controllers and base */
    controllers = strsep(&p, ":");
    cgroup_path = strsep(&p, "\n");

    if (controllers == nullptr) {
      continue;
    }

    while (!is_cgroupsV2 && (token = strsep(&controllers, ",")) != nullptr) {
      if (strcmp(token, "memory") == 0) {
        assert(hierarchy_id == cg_infos[MEMORY_IDX]._hierarchy_id, "/proc/cgroups and /proc/self/cgroup hierarchy mismatch for memory");
        cg_infos[MEMORY_IDX]._cgroup_path = os::strdup(cgroup_path);
      } else if (strcmp(token, "cpuset") == 0) {
        assert(hierarchy_id == cg_infos[CPUSET_IDX]._hierarchy_id, "/proc/cgroups and /proc/self/cgroup hierarchy mismatch for cpuset");
        cg_infos[CPUSET_IDX]._cgroup_path = os::strdup(cgroup_path);
      } else if (strcmp(token, "cpu") == 0) {
        assert(hierarchy_id == cg_infos[CPU_IDX]._hierarchy_id, "/proc/cgroups and /proc/self/cgroup hierarchy mismatch for cpu");
        cg_infos[CPU_IDX]._cgroup_path = os::strdup(cgroup_path);
      } else if (strcmp(token, "cpuacct") == 0) {
        assert(hierarchy_id == cg_infos[CPUACCT_IDX]._hierarchy_id, "/proc/cgroups and /proc/self/cgroup hierarchy mismatch for cpuacc");
        cg_infos[CPUACCT_IDX]._cgroup_path = os::strdup(cgroup_path);
      } else if (strcmp(token, "pids") == 0) {
        assert(hierarchy_id == cg_infos[PIDS_IDX]._hierarchy_id, "/proc/cgroups (%d) and /proc/self/cgroup (%d) hierarchy mismatch for pids",
                                                                 cg_infos[PIDS_IDX]._hierarchy_id, hierarchy_id);
        cg_infos[PIDS_IDX]._cgroup_path = os::strdup(cgroup_path);
      }
    }
    if (is_cgroupsV2) {
      // On some systems we have mixed cgroups v1 and cgroups v2 controllers (e.g. freezer on cg1 and
      // all relevant controllers on cg2). Only set the cgroup path when we see a hierarchy id of 0.
      if (hierarchy_id != 0) {
        continue;
      }
      for (int i = 0; i < CG_INFO_LENGTH; i++) {
        assert(cg_infos[i]._cgroup_path == nullptr, "cgroup path must only be set once");
        cg_infos[i]._cgroup_path = os::strdup(cgroup_path);
      }
    }
  }
  fclose(cgroup);

  // Find various mount points by reading /proc/self/mountinfo
  // mountinfo format is documented at https://www.kernel.org/doc/Documentation/filesystems/proc.txt
  mntinfo = os::fopen(proc_self_mountinfo, "r");
  if (mntinfo == nullptr) {
      log_debug(os, container)("Can't open %s, %s",
                               proc_self_mountinfo, os::strerror(errno));
      cleanup(cg_infos);
      *flags = INVALID_CGROUPS_GENERIC;
      return false;
  }

  bool cgroupv2_mount_point_found = false;
  bool any_cgroup_mounts_found = false;
  while ((p = fgets(buf, MAXPATHLEN, mntinfo)) != nullptr) {
    char tmp_fs_type[MAXPATHLEN+1];
    char tmproot[MAXPATHLEN+1];
    char tmpmount[MAXPATHLEN+1];
    char tmpcgroups[MAXPATHLEN+1];
    char *cptr = tmpcgroups;
    char *token;

    // Cgroup v2 relevant info. We only look for the _mount_path iff is_cgroupsV2 so
    // as to avoid memory stomping of the _mount_path pointer later on in the cgroup v1
    // block in the hybrid case.
    if (is_cgroupsV2 && sscanf(p, "%*d %*d %*d:%*d %s %s %*[^-]- %s %*s %*s", tmproot, tmpmount, tmp_fs_type) == 3) {
      // we likely have an early match return (e.g. cgroup fs match), be sure we have cgroup2 as fstype
      if (strcmp("cgroup2", tmp_fs_type) == 0) {
        cgroupv2_mount_point_found = true;
        any_cgroup_mounts_found = true;
        for (int i = 0; i < CG_INFO_LENGTH; i++) {
          set_controller_paths(cg_infos, i, "(cg2, unified)", tmpmount, tmproot);
        }
      }
    }

    /* Cgroup v1 relevant info
     *
     * Find the cgroup mount point for memory, cpuset, cpu, cpuacct, pids
     *
     * Example for docker:
     * 219 214 0:29 /docker/7208cebd00fa5f2e342b1094f7bed87fa25661471a4637118e65f1c995be8a34 /sys/fs/cgroup/memory ro,nosuid,nodev,noexec,relatime - cgroup cgroup rw,memory
     *
     * Example for host:
     * 34 28 0:29 / /sys/fs/cgroup/memory rw,nosuid,nodev,noexec,relatime shared:16 - cgroup cgroup rw,memory
     *
     * 44 31 0:39 / /sys/fs/cgroup/pids rw,nosuid,nodev,noexec,relatime shared:23 - cgroup cgroup rw,pids
     */
    if (sscanf(p, "%*d %*d %*d:%*d %s %s %*[^-]- %s %*s %s", tmproot, tmpmount, tmp_fs_type, tmpcgroups) == 4) {
      if (strcmp("cgroup", tmp_fs_type) != 0) {
        // Skip cgroup2 fs lines on hybrid or unified hierarchy.
        continue;
      }
      while ((token = strsep(&cptr, ",")) != nullptr) {
        if (strcmp(token, "memory") == 0) {
          any_cgroup_mounts_found = true;
          set_controller_paths(cg_infos, MEMORY_IDX, token, tmpmount, tmproot);
          cg_infos[MEMORY_IDX]._data_complete = true;
        } else if (strcmp(token, "cpuset") == 0) {
          any_cgroup_mounts_found = true;
          set_controller_paths(cg_infos, CPUSET_IDX, token, tmpmount, tmproot);
          cg_infos[CPUSET_IDX]._data_complete = true;
        } else if (strcmp(token, "cpu") == 0) {
          any_cgroup_mounts_found = true;
          set_controller_paths(cg_infos, CPU_IDX, token, tmpmount, tmproot);
          cg_infos[CPU_IDX]._data_complete = true;
        } else if (strcmp(token, "cpuacct") == 0) {
          any_cgroup_mounts_found = true;
          set_controller_paths(cg_infos, CPUACCT_IDX, token, tmpmount, tmproot);
          cg_infos[CPUACCT_IDX]._data_complete = true;
        } else if (strcmp(token, "pids") == 0) {
          any_cgroup_mounts_found = true;
          set_controller_paths(cg_infos, PIDS_IDX, token, tmpmount, tmproot);
          cg_infos[PIDS_IDX]._data_complete = true;
        }
      }
    }
  }
  fclose(mntinfo);

  // Neither cgroup2 nor cgroup filesystems mounted via /proc/self/mountinfo
  // No point in continuing.
  if (!any_cgroup_mounts_found) {
    log_trace(os, container)("No relevant cgroup controllers mounted.");
    cleanup(cg_infos);
    *flags = INVALID_CGROUPS_NO_MOUNT;
    return false;
  }

  if (is_cgroupsV2) {
    if (!cgroupv2_mount_point_found) {
      log_trace(os, container)("Mount point for cgroupv2 not found in /proc/self/mountinfo");
      cleanup(cg_infos);
      *flags = INVALID_CGROUPS_V2;
      return false;
    }
    // Cgroups v2 case, we have all the info we need.
    *flags = CGROUPS_V2;
    return true;
  }

  // What follows is cgroups v1
  log_debug(os, container)("Detected cgroups hybrid or legacy hierarchy, using cgroups v1 controllers");

  if (!cg_infos[MEMORY_IDX]._data_complete) {
    log_debug(os, container)("Required cgroup v1 memory subsystem not found");
    cleanup(cg_infos);
    *flags = INVALID_CGROUPS_V1;
    return false;
  }
  if (!cg_infos[CPUSET_IDX]._data_complete) {
    log_debug(os, container)("Required cgroup v1 cpuset subsystem not found");
    cleanup(cg_infos);
    *flags = INVALID_CGROUPS_V1;
    return false;
  }
  if (!cg_infos[CPU_IDX]._data_complete) {
    log_debug(os, container)("Required cgroup v1 cpu subsystem not found");
    cleanup(cg_infos);
    *flags = INVALID_CGROUPS_V1;
    return false;
  }
  if (!cg_infos[CPUACCT_IDX]._data_complete) {
    log_debug(os, container)("Required cgroup v1 cpuacct subsystem not found");
    cleanup(cg_infos);
    *flags = INVALID_CGROUPS_V1;
    return false;
  }
  if (log_is_enabled(Debug, os, container) && !cg_infos[PIDS_IDX]._data_complete) {
    log_debug(os, container)("Optional cgroup v1 pids subsystem not found");
    // keep the other controller info, pids is optional
  }
  // Cgroups v1 case, we have all the info we need.
  *flags = CGROUPS_V1;
  return true;
};

void CgroupSubsystemFactory::cleanup(CgroupInfo* cg_infos) {
  assert(cg_infos != nullptr, "Invariant");
  for (int i = 0; i < CG_INFO_LENGTH; i++) {
    os::free(cg_infos[i]._name);
    os::free(cg_infos[i]._cgroup_path);
    os::free(cg_infos[i]._root_mount_path);
    os::free(cg_infos[i]._mount_path);
  }
}

/* active_processor_count
 *
 * Calculate an appropriate number of active processors for the
 * VM to use based on these three inputs.
 *
 * cpu affinity
 * cgroup cpu quota & cpu period
 * cgroup cpu shares
 *
 * Algorithm:
 *
 * Determine the number of available CPUs from sched_getaffinity
 *
 * If user specified a quota (quota != -1), calculate the number of
 * required CPUs by dividing quota by period.
 *
 * All results of division are rounded up to the next whole number.
 *
 * If quotas have not been specified, return the
 * number of active processors in the system.
 *
 * If quotas have been specified, the resulting number
 * returned will never exceed the number of active processors.
 *
 * return:
 *    number of CPUs
 */
int CgroupSubsystem::active_processor_count() {
  int quota_count = 0;
  int cpu_count;
  int result;

  // We use a cache with a timeout to avoid performing expensive
  // computations in the event this function is called frequently.
  // [See 8227006].
  CachingCgroupController<CgroupCpuController*>* contrl = cpu_controller();
  CachedMetric* cpu_limit = contrl->metrics_cache();
  if (!cpu_limit->should_check_metric()) {
    int val = (int)cpu_limit->value();
    log_trace(os, container)("CgroupSubsystem::active_processor_count (cached): %d", val);
    return val;
  }

  cpu_count = os::Linux::active_processor_count();
  result = CgroupUtil::processor_count(contrl->controller(), cpu_count);
  // Update cached metric to avoid re-reading container settings too often
  cpu_limit->set_value(result, OSCONTAINER_CACHE_TIMEOUT);

  return result;
}

/* memory_limit_in_bytes
 *
 * Return the limit of available memory for this process.
 *
 * return:
 *    memory limit in bytes or
 *    -1 for unlimited
 *    OSCONTAINER_ERROR for not supported
 */
jlong CgroupSubsystem::memory_limit_in_bytes() {
  CachingCgroupController<CgroupMemoryController*>* contrl = memory_controller();
  CachedMetric* memory_limit = contrl->metrics_cache();
  if (!memory_limit->should_check_metric()) {
    return memory_limit->value();
  }
  jlong phys_mem = os::Linux::physical_memory();
  log_trace(os, container)("total physical memory: " JLONG_FORMAT, phys_mem);
  jlong mem_limit = contrl->controller()->read_memory_limit_in_bytes(phys_mem);
  // Update cached metric to avoid re-reading container settings too often
  memory_limit->set_value(mem_limit, OSCONTAINER_CACHE_TIMEOUT);
  return mem_limit;
}

<<<<<<< HEAD
// CgroupSubsystem implementations

jlong CgroupSubsystem::memory_and_swap_limit_in_bytes() {
  julong phys_mem = os::Linux::physical_memory();
  julong host_swap = os::Linux::host_swap();
  return memory_controller()->controller()->memory_and_swap_limit_in_bytes(phys_mem, host_swap);
}

jlong CgroupSubsystem::memory_and_swap_usage_in_bytes() {
  julong phys_mem = os::Linux::physical_memory();
  julong host_swap = os::Linux::host_swap();
  return memory_controller()->controller()->memory_and_swap_usage_in_bytes(phys_mem, host_swap);
}

jlong CgroupSubsystem::memory_soft_limit_in_bytes() {
  julong phys_mem = os::Linux::physical_memory();
  return memory_controller()->controller()->memory_soft_limit_in_bytes(phys_mem);
}

jlong CgroupSubsystem::memory_usage_in_bytes() {
  return memory_controller()->controller()->memory_usage_in_bytes();
}

jlong CgroupSubsystem::memory_max_usage_in_bytes() {
  return memory_controller()->controller()->memory_max_usage_in_bytes();
}

jlong CgroupSubsystem::rss_usage_in_bytes() {
  return memory_controller()->controller()->rss_usage_in_bytes();
}

jlong CgroupSubsystem::cache_usage_in_bytes() {
  return memory_controller()->controller()->cache_usage_in_bytes();
}

int CgroupSubsystem::cpu_quota() {
  return cpu_controller()->controller()->cpu_quota();
}

int CgroupSubsystem::cpu_period() {
  return cpu_controller()->controller()->cpu_period();
}

int CgroupSubsystem::cpu_shares() {
  return cpu_controller()->controller()->cpu_shares();
=======
jlong CgroupSubsystem::limit_from_str(char* limit_str) {
  if (limit_str == nullptr) {
    return OSCONTAINER_ERROR;
  }
  // Unlimited memory in cgroups is the literal string 'max' for
  // some controllers, for example the pids controller.
  if (strcmp("max", limit_str) == 0) {
    os::free(limit_str);
    return (jlong)-1;
  }
  julong limit;
  if (sscanf(limit_str, JULONG_FORMAT, &limit) != 1) {
    os::free(limit_str);
    return OSCONTAINER_ERROR;
  }
  os::free(limit_str);
  return (jlong)limit;
}

/*
 * Set directory to subsystem specific files based
 * on the contents of the mountinfo and cgroup files.
 */
void CgroupController::set_subsystem_path(const char *cgroup_path) {
  os::free(_cgroup_path);
  _cgroup_path = os::strdup(cgroup_path);
  trim_path(0);
}

void CgroupController::set_path(const char *cgroup_path) {
  __attribute__((unused)) bool _cgroup_path; // Do not use the member variable.
  stringStream ss;
  if (_root == nullptr || cgroup_path == nullptr) {
    return;
  }
  if (strcmp(_root, "/") == 0) {
    ss.print_raw(_mount_point);
    if (strcmp(cgroup_path, "/") != 0) {
      ss.print_raw(cgroup_path);
    }
    os::free(_path);
    _path = os::strdup(ss.base());
    return;
  }
  if (strcmp(_root, cgroup_path) == 0) {
    os::free(_path);
    _path = os::strdup(_mount_point);
    return;
  }
  if (strlen(cgroup_path) == strlen(_root)) {
    return;
  }
  if (strncmp(cgroup_path, _root, strlen(_root)) != 0 || cgroup_path[strlen(_root)] != '/') {
    return;
  }
  ss.print_raw(_mount_point);
  const char* cg_path_sub = cgroup_path + strlen(_root);
  ss.print_raw(cg_path_sub);
  os::free(_path);
  _path = os::strdup(ss.base());
}

/* trim_path
 *
 * Remove specific dir_count number of trailing _cgroup_path directories
 *
 * return:
 *    whether dir_count was < number of _cgroup_path directories
 *    false is returned if the result would be cgroup root directory
 */
bool CgroupController::trim_path(size_t dir_count) {
  char *cgroup_path = os::strdup(_cgroup_path);
  assert(cgroup_path[0] == '/', "_cgroup_path should start with a slash ('/')");
  while (dir_count--) {
    char *s = strrchr(cgroup_path, '/');
    assert(s, "function should have already returned");
    *s = 0;
    if (s == cgroup_path) {
      os::free(cgroup_path);
      return false;
    }
  }
  set_path(cgroup_path);
  os::free(cgroup_path);
  return true;
}

void CgroupSubsystem::initialize_hierarchy() {
  CgroupController *memory = memory_controller()->controller();

  size_t best_level = 0;
  jlong memory_limit_min = max_jlong;
  jlong memory_swap_limit_min = max_jlong;

  for (size_t dir_count = 0; memory->trim_path(dir_count); ++dir_count) {
    jlong memory_limit = read_memory_limit_in_bytes();
    if (memory_limit != -1 && memory_limit != OSCONTAINER_ERROR && memory_limit < memory_limit_min) {
      memory_limit_min = memory_limit;
      best_level = dir_count;
    }
    jlong memory_swap_limit = memory_and_swap_limit_in_bytes();
    if (memory_swap_limit != -1 && memory_swap_limit != OSCONTAINER_ERROR && memory_swap_limit < memory_swap_limit_min) {
      memory_swap_limit_min = memory_swap_limit;
      best_level = dir_count;
    }
    // Never use a directory without controller files (disabled by "../cgroup.subtree_control").
    if (memory_limit == OSCONTAINER_ERROR && memory_swap_limit == OSCONTAINER_ERROR && best_level == dir_count) {
      ++best_level;
    }
  }

  memory->trim_path(best_level);
>>>>>>> f0b530b8
}<|MERGE_RESOLUTION|>--- conflicted
+++ resolved
@@ -64,14 +64,9 @@
     // Construct the subsystem, free resources and return
     // Note: any index in cg_infos will do as the path is the same for
     //       all controllers.
-<<<<<<< HEAD
-    CgroupV2MemoryController* memory = new CgroupV2MemoryController(cg_infos[MEMORY_IDX]._mount_path, cg_infos[MEMORY_IDX]._cgroup_path);
-    CgroupV2CpuController* cpu = new CgroupV2CpuController(cg_infos[CPU_IDX]._mount_path, cg_infos[CPU_IDX]._cgroup_path);
-=======
-    const CgroupInfo &cg_info_memory = cg_infos[MEMORY_IDX];
-    CgroupController* unified = new CgroupV2Controller(cg_info_memory._root_mount_path, cg_info_memory._mount_path);
-    unified->set_subsystem_path(cg_info_memory._cgroup_path);
->>>>>>> f0b530b8
+    CgroupV2MemoryController* memory = new CgroupV2MemoryController(cg_infos[MEMORY_IDX]._root_mount_path, cg_infos[MEMORY_IDX]._mount_path);
+    CgroupV2CpuController* cpu = new CgroupV2CpuController(cg_infos[CPU_IDX]._root_mount_path, cg_infos[CPU_IDX]._mount_path);
+    memory->set_subsystem_path(cg_infos[MEMORY_IDX]._cgroup_path);
     log_debug(os, container)("Detected cgroups v2 unified hierarchy");
     cleanup(cg_infos);
     return new CgroupV2Subsystem(memory, cpu);
@@ -528,7 +523,6 @@
   return mem_limit;
 }
 
-<<<<<<< HEAD
 // CgroupSubsystem implementations
 
 jlong CgroupSubsystem::memory_and_swap_limit_in_bytes() {
@@ -574,24 +568,6 @@
 
 int CgroupSubsystem::cpu_shares() {
   return cpu_controller()->controller()->cpu_shares();
-=======
-jlong CgroupSubsystem::limit_from_str(char* limit_str) {
-  if (limit_str == nullptr) {
-    return OSCONTAINER_ERROR;
-  }
-  // Unlimited memory in cgroups is the literal string 'max' for
-  // some controllers, for example the pids controller.
-  if (strcmp("max", limit_str) == 0) {
-    os::free(limit_str);
-    return (jlong)-1;
-  }
-  julong limit;
-  if (sscanf(limit_str, JULONG_FORMAT, &limit) != 1) {
-    os::free(limit_str);
-    return OSCONTAINER_ERROR;
-  }
-  os::free(limit_str);
-  return (jlong)limit;
 }
 
 /*
@@ -687,5 +663,4 @@
   }
 
   memory->trim_path(best_level);
->>>>>>> f0b530b8
 }