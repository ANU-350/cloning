--- conflicted
+++ resolved
@@ -64,14 +64,9 @@
     // Construct the subsystem, free resources and return
     // Note: any index in cg_infos will do as the path is the same for
     //       all controllers.
-<<<<<<< HEAD
-    CgroupV2MemoryController* memory = new CgroupV2MemoryController(cg_infos[MEMORY_IDX]._mount_path, cg_infos[MEMORY_IDX]._cgroup_path);
-    CgroupV2CpuController* cpu = new CgroupV2CpuController(cg_infos[CPU_IDX]._mount_path, cg_infos[CPU_IDX]._cgroup_path);
-=======
     CgroupV2MemoryController* memory = new CgroupV2MemoryController(cg_infos[MEMORY_IDX]._root_mount_path, cg_infos[MEMORY_IDX]._mount_path);
     CgroupV2CpuController* cpu = new CgroupV2CpuController(cg_infos[CPU_IDX]._root_mount_path, cg_infos[CPU_IDX]._mount_path);
     memory->set_subsystem_path(cg_infos[MEMORY_IDX]._cgroup_path);
->>>>>>> 17273d0c
     log_debug(os, container)("Detected cgroups v2 unified hierarchy");
     cleanup(cg_infos);
     return new CgroupV2Subsystem(memory, cpu);
@@ -528,7 +523,6 @@
   return mem_limit;
 }
 
-<<<<<<< HEAD
 bool CgroupController::read_string(const char* filename, char** result) {
   char res[1024];
   bool ok = read_from_file<char*>(filename, "%1023s", res);
@@ -726,52 +720,6 @@
 
 int CgroupSubsystem::cpu_shares() {
   return cpu_controller()->controller()->cpu_shares();
-=======
-// CgroupSubsystem implementations
-
-jlong CgroupSubsystem::memory_and_swap_limit_in_bytes() {
-  julong phys_mem = os::Linux::physical_memory();
-  julong host_swap = os::Linux::host_swap();
-  return memory_controller()->controller()->memory_and_swap_limit_in_bytes(phys_mem, host_swap);
-}
-
-jlong CgroupSubsystem::memory_and_swap_usage_in_bytes() {
-  julong phys_mem = os::Linux::physical_memory();
-  julong host_swap = os::Linux::host_swap();
-  return memory_controller()->controller()->memory_and_swap_usage_in_bytes(phys_mem, host_swap);
-}
-
-jlong CgroupSubsystem::memory_soft_limit_in_bytes() {
-  julong phys_mem = os::Linux::physical_memory();
-  return memory_controller()->controller()->memory_soft_limit_in_bytes(phys_mem);
-}
-
-jlong CgroupSubsystem::memory_usage_in_bytes() {
-  return memory_controller()->controller()->memory_usage_in_bytes();
-}
-
-jlong CgroupSubsystem::memory_max_usage_in_bytes() {
-  return memory_controller()->controller()->memory_max_usage_in_bytes();
-}
-
-jlong CgroupSubsystem::rss_usage_in_bytes() {
-  return memory_controller()->controller()->rss_usage_in_bytes();
-}
-
-jlong CgroupSubsystem::cache_usage_in_bytes() {
-  return memory_controller()->controller()->cache_usage_in_bytes();
-}
-
-int CgroupSubsystem::cpu_quota() {
-  return cpu_controller()->controller()->cpu_quota();
-}
-
-int CgroupSubsystem::cpu_period() {
-  return cpu_controller()->controller()->cpu_period();
-}
-
-int CgroupSubsystem::cpu_shares() {
-  return cpu_controller()->controller()->cpu_shares();
 }
 
 /*
@@ -861,5 +809,4 @@
   }
 
   memory->trim_path(0);
->>>>>>> 17273d0c
 }