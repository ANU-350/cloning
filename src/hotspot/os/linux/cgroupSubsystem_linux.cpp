/*
 * Copyright (c) 2019, 2023, Oracle and/or its affiliates. All rights reserved.
 * DO NOT ALTER OR REMOVE COPYRIGHT NOTICES OR THIS FILE HEADER.
 *
 * This code is free software; you can redistribute it and/or modify it
 * under the terms of the GNU General Public License version 2 only, as
 * published by the Free Software Foundation.
 *
 * This code is distributed in the hope that it will be useful, but WITHOUT
 * ANY WARRANTY; without even the implied warranty of MERCHANTABILITY or
 * FITNESS FOR A PARTICULAR PURPOSE.  See the GNU General Public License
 * version 2 for more details (a copy is included in the LICENSE file that
 * accompanied this code).
 *
 * You should have received a copy of the GNU General Public License version
 * 2 along with this work; if not, write to the Free Software Foundation,
 * Inc., 51 Franklin St, Fifth Floor, Boston, MA 02110-1301 USA.
 *
 * Please contact Oracle, 500 Oracle Parkway, Redwood Shores, CA 94065 USA
 * or visit www.oracle.com if you need additional information or have any
 * questions.
 *
 */

#include <string.h>
#include <math.h>
#include <errno.h>
#include "cgroupSubsystem_linux.hpp"
#include "cgroupV1Subsystem_linux.hpp"
#include "cgroupV2Subsystem_linux.hpp"
#include "cgroupUtil_linux.hpp"
#include "logging/log.hpp"
#include "memory/allocation.hpp"
#include "os_linux.hpp"
#include "runtime/globals.hpp"
#include "runtime/os.hpp"
#include "utilities/globalDefinitions.hpp"

// controller names have to match the *_IDX indices
static const char* cg_controller_name[] = { "cpu", "cpuset", "cpuacct", "memory", "pids" };

CgroupSubsystem* CgroupSubsystemFactory::create() {
  CgroupV1MemoryController* memory = nullptr;
  CgroupV1Controller* cpuset = nullptr;
  CgroupV1CpuController* cpu = nullptr;
  CgroupV1Controller* cpuacct = nullptr;
  CgroupV1Controller* pids = nullptr;
  CgroupInfo cg_infos[CG_INFO_LENGTH];
  u1 cg_type_flags = INVALID_CGROUPS_GENERIC;
  const char* proc_cgroups = "/proc/cgroups";
  const char* proc_self_cgroup = "/proc/self/cgroup";
  const char* proc_self_mountinfo = "/proc/self/mountinfo";

  bool valid_cgroup = determine_type(cg_infos, proc_cgroups, proc_self_cgroup, proc_self_mountinfo, &cg_type_flags);

  if (!valid_cgroup) {
    // Could not detect cgroup type
    return nullptr;
  }
  assert(is_valid_cgroup(&cg_type_flags), "Expected valid cgroup type");

  if (is_cgroup_v2(&cg_type_flags)) {
    // Cgroups v2 case, we have all the info we need.
    // Construct the subsystem, free resources and return
    // Note: any index in cg_infos will do as the path is the same for
    //       all controllers.
    CgroupV2MemoryController* memory = new CgroupV2MemoryController(cg_infos[MEMORY_IDX]._mount_path, cg_infos[MEMORY_IDX]._cgroup_path);
    CgroupV2CpuController* cpu = new CgroupV2CpuController(cg_infos[CPU_IDX]._mount_path, cg_infos[CPU_IDX]._cgroup_path);
    log_debug(os, container)("Detected cgroups v2 unified hierarchy");
    cleanup(cg_infos);
    return new CgroupV2Subsystem(memory, cpu);
  }

  /*
   * Cgroup v1 case:
   *
   * Use info gathered previously from /proc/self/cgroup
   * and map host mount point to
   * local one via /proc/self/mountinfo content above
   *
   * Docker example:
   * 5:memory:/docker/6558aed8fc662b194323ceab5b964f69cf36b3e8af877a14b80256e93aecb044
   *
   * Host example:
   * 5:memory:/user.slice
   *
   * Construct a path to the process specific memory and cpuset
   * cgroup directory.
   *
   * For a container running under Docker from memory example above
   * the paths would be:
   *
   * /sys/fs/cgroup/memory
   *
   * For a Host from memory example above the path would be:
   *
   * /sys/fs/cgroup/memory/user.slice
   *
   */
  assert(is_cgroup_v1(&cg_type_flags), "Cgroup v1 expected");
  for (int i = 0; i < CG_INFO_LENGTH; i++) {
    CgroupInfo info = cg_infos[i];
    if (info._data_complete) { // pids controller might have incomplete data
      if (strcmp(info._name, "memory") == 0) {
        memory = new CgroupV1MemoryController(info._root_mount_path, info._mount_path);
        memory->set_subsystem_path(info._cgroup_path);
      } else if (strcmp(info._name, "cpuset") == 0) {
        cpuset = new CgroupV1Controller(info._root_mount_path, info._mount_path);
        cpuset->set_subsystem_path(info._cgroup_path);
      } else if (strcmp(info._name, "cpu") == 0) {
        cpu = new CgroupV1CpuController(info._root_mount_path, info._mount_path);
        cpu->set_subsystem_path(info._cgroup_path);
      } else if (strcmp(info._name, "cpuacct") == 0) {
        cpuacct = new CgroupV1Controller(info._root_mount_path, info._mount_path);
        cpuacct->set_subsystem_path(info._cgroup_path);
      } else if (strcmp(info._name, "pids") == 0) {
        pids = new CgroupV1Controller(info._root_mount_path, info._mount_path);
        pids->set_subsystem_path(info._cgroup_path);
      }
    } else {
      log_debug(os, container)("CgroupInfo for %s not complete", cg_controller_name[i]);
    }
  }
  cleanup(cg_infos);
  return new CgroupV1Subsystem(cpuset, cpu, cpuacct, pids, memory);
}

void CgroupSubsystemFactory::set_controller_paths(CgroupInfo* cg_infos,
                                                  int controller,
                                                  const char* name,
                                                  char* mount_path,
                                                  char* root_path) {
  if (cg_infos[controller]._mount_path != nullptr) {
    // On some systems duplicate controllers get mounted in addition to
    // the main cgroup controllers most likely under /sys/fs/cgroup. In that
    // case pick the one under /sys/fs/cgroup and discard others.
    if (strstr(cg_infos[controller]._mount_path, "/sys/fs/cgroup") != cg_infos[controller]._mount_path) {
      log_debug(os, container)("Duplicate %s controllers detected. Picking %s, skipping %s.",
                               name, mount_path, cg_infos[controller]._mount_path);
      os::free(cg_infos[controller]._mount_path);
      os::free(cg_infos[controller]._root_mount_path);
      cg_infos[controller]._mount_path = os::strdup(mount_path);
      cg_infos[controller]._root_mount_path = os::strdup(root_path);
    } else {
      log_debug(os, container)("Duplicate %s controllers detected. Picking %s, skipping %s.",
                               name, cg_infos[controller]._mount_path, mount_path);
    }
  } else {
    cg_infos[controller]._mount_path = os::strdup(mount_path);
    cg_infos[controller]._root_mount_path = os::strdup(root_path);
  }
}

bool CgroupSubsystemFactory::determine_type(CgroupInfo* cg_infos,
                                            const char* proc_cgroups,
                                            const char* proc_self_cgroup,
                                            const char* proc_self_mountinfo,
                                            u1* flags) {
  FILE *mntinfo = nullptr;
  FILE *cgroups = nullptr;
  FILE *cgroup = nullptr;
  char buf[MAXPATHLEN+1];
  char *p;
  bool is_cgroupsV2;
  // true iff all required controllers, memory, cpu, cpuset, cpuacct are enabled
  // at the kernel level.
  // pids might not be enabled on older Linux distros (SLES 12.1, RHEL 7.1)
  bool all_required_controllers_enabled;

  /*
   * Read /proc/cgroups so as to be able to distinguish cgroups v2 vs cgroups v1.
   *
   * For cgroups v1 hierarchy (hybrid or legacy), cpu, cpuacct, cpuset, memory controllers
   * must have non-zero for the hierarchy ID field and relevant controllers mounted.
   * Conversely, for cgroups v2 (unified hierarchy), cpu, cpuacct, cpuset, memory
   * controllers must have hierarchy ID 0 and the unified controller mounted.
   */
  cgroups = os::fopen(proc_cgroups, "r");
  if (cgroups == nullptr) {
    log_debug(os, container)("Can't open %s, %s", proc_cgroups, os::strerror(errno));
    *flags = INVALID_CGROUPS_GENERIC;
    return false;
  }

  while ((p = fgets(buf, MAXPATHLEN, cgroups)) != nullptr) {
    char name[MAXPATHLEN+1];
    int  hierarchy_id;
    int  enabled;

    // Format of /proc/cgroups documented via man 7 cgroups
    if (sscanf(p, "%s %d %*d %d", name, &hierarchy_id, &enabled) != 3) {
      continue;
    }
    if (strcmp(name, "memory") == 0) {
      cg_infos[MEMORY_IDX]._name = os::strdup(name);
      cg_infos[MEMORY_IDX]._hierarchy_id = hierarchy_id;
      cg_infos[MEMORY_IDX]._enabled = (enabled == 1);
    } else if (strcmp(name, "cpuset") == 0) {
      cg_infos[CPUSET_IDX]._name = os::strdup(name);
      cg_infos[CPUSET_IDX]._hierarchy_id = hierarchy_id;
      cg_infos[CPUSET_IDX]._enabled = (enabled == 1);
    } else if (strcmp(name, "cpu") == 0) {
      cg_infos[CPU_IDX]._name = os::strdup(name);
      cg_infos[CPU_IDX]._hierarchy_id = hierarchy_id;
      cg_infos[CPU_IDX]._enabled = (enabled == 1);
    } else if (strcmp(name, "cpuacct") == 0) {
      cg_infos[CPUACCT_IDX]._name = os::strdup(name);
      cg_infos[CPUACCT_IDX]._hierarchy_id = hierarchy_id;
      cg_infos[CPUACCT_IDX]._enabled = (enabled == 1);
    } else if (strcmp(name, "pids") == 0) {
      log_debug(os, container)("Detected optional pids controller entry in %s", proc_cgroups);
      cg_infos[PIDS_IDX]._name = os::strdup(name);
      cg_infos[PIDS_IDX]._hierarchy_id = hierarchy_id;
      cg_infos[PIDS_IDX]._enabled = (enabled == 1);
    }
  }
  fclose(cgroups);

  is_cgroupsV2 = true;
  all_required_controllers_enabled = true;
  for (int i = 0; i < CG_INFO_LENGTH; i++) {
    // pids controller is optional. All other controllers are required
    if (i != PIDS_IDX) {
      is_cgroupsV2 = is_cgroupsV2 && cg_infos[i]._hierarchy_id == 0;
      all_required_controllers_enabled = all_required_controllers_enabled && cg_infos[i]._enabled;
    }
    if (log_is_enabled(Debug, os, container) && !cg_infos[i]._enabled) {
      log_debug(os, container)("controller %s is not enabled\n", cg_controller_name[i]);
    }
  }

  if (!all_required_controllers_enabled) {
    // one or more required controllers disabled, disable container support
    log_debug(os, container)("One or more required controllers disabled at kernel level.");
    cleanup(cg_infos);
    *flags = INVALID_CGROUPS_GENERIC;
    return false;
  }

  /*
   * Read /proc/self/cgroup and determine:
   *  - the cgroup path for cgroups v2 or
   *  - on a cgroups v1 system, collect info for mapping
   *    the host mount point to the local one via /proc/self/mountinfo below.
   */
  cgroup = os::fopen(proc_self_cgroup, "r");
  if (cgroup == nullptr) {
    log_debug(os, container)("Can't open %s, %s",
                             proc_self_cgroup, os::strerror(errno));
    cleanup(cg_infos);
    *flags = INVALID_CGROUPS_GENERIC;
    return false;
  }

  while ((p = fgets(buf, MAXPATHLEN, cgroup)) != nullptr) {
    char *controllers;
    char *token;
    char *hierarchy_id_str;
    int  hierarchy_id;
    char *cgroup_path;

    hierarchy_id_str = strsep(&p, ":");
    hierarchy_id = atoi(hierarchy_id_str);
    /* Get controllers and base */
    controllers = strsep(&p, ":");
    cgroup_path = strsep(&p, "\n");

    if (controllers == nullptr) {
      continue;
    }

    while (!is_cgroupsV2 && (token = strsep(&controllers, ",")) != nullptr) {
      if (strcmp(token, "memory") == 0) {
        assert(hierarchy_id == cg_infos[MEMORY_IDX]._hierarchy_id, "/proc/cgroups and /proc/self/cgroup hierarchy mismatch for memory");
        cg_infos[MEMORY_IDX]._cgroup_path = os::strdup(cgroup_path);
      } else if (strcmp(token, "cpuset") == 0) {
        assert(hierarchy_id == cg_infos[CPUSET_IDX]._hierarchy_id, "/proc/cgroups and /proc/self/cgroup hierarchy mismatch for cpuset");
        cg_infos[CPUSET_IDX]._cgroup_path = os::strdup(cgroup_path);
      } else if (strcmp(token, "cpu") == 0) {
        assert(hierarchy_id == cg_infos[CPU_IDX]._hierarchy_id, "/proc/cgroups and /proc/self/cgroup hierarchy mismatch for cpu");
        cg_infos[CPU_IDX]._cgroup_path = os::strdup(cgroup_path);
      } else if (strcmp(token, "cpuacct") == 0) {
        assert(hierarchy_id == cg_infos[CPUACCT_IDX]._hierarchy_id, "/proc/cgroups and /proc/self/cgroup hierarchy mismatch for cpuacc");
        cg_infos[CPUACCT_IDX]._cgroup_path = os::strdup(cgroup_path);
      } else if (strcmp(token, "pids") == 0) {
        assert(hierarchy_id == cg_infos[PIDS_IDX]._hierarchy_id, "/proc/cgroups (%d) and /proc/self/cgroup (%d) hierarchy mismatch for pids",
                                                                 cg_infos[PIDS_IDX]._hierarchy_id, hierarchy_id);
        cg_infos[PIDS_IDX]._cgroup_path = os::strdup(cgroup_path);
      }
    }
    if (is_cgroupsV2) {
      // On some systems we have mixed cgroups v1 and cgroups v2 controllers (e.g. freezer on cg1 and
      // all relevant controllers on cg2). Only set the cgroup path when we see a hierarchy id of 0.
      if (hierarchy_id != 0) {
        continue;
      }
      for (int i = 0; i < CG_INFO_LENGTH; i++) {
        assert(cg_infos[i]._cgroup_path == nullptr, "cgroup path must only be set once");
        cg_infos[i]._cgroup_path = os::strdup(cgroup_path);
      }
    }
  }
  fclose(cgroup);

  // Find various mount points by reading /proc/self/mountinfo
  // mountinfo format is documented at https://www.kernel.org/doc/Documentation/filesystems/proc.txt
  mntinfo = os::fopen(proc_self_mountinfo, "r");
  if (mntinfo == nullptr) {
      log_debug(os, container)("Can't open %s, %s",
                               proc_self_mountinfo, os::strerror(errno));
      cleanup(cg_infos);
      *flags = INVALID_CGROUPS_GENERIC;
      return false;
  }

  bool cgroupv2_mount_point_found = false;
  bool any_cgroup_mounts_found = false;
  while ((p = fgets(buf, MAXPATHLEN, mntinfo)) != nullptr) {
    char tmp_fs_type[MAXPATHLEN+1];
    char tmproot[MAXPATHLEN+1];
    char tmpmount[MAXPATHLEN+1];
    char tmpcgroups[MAXPATHLEN+1];
    char *cptr = tmpcgroups;
    char *token;

    // Cgroup v2 relevant info. We only look for the _mount_path iff is_cgroupsV2 so
    // as to avoid memory stomping of the _mount_path pointer later on in the cgroup v1
    // block in the hybrid case.
    if (is_cgroupsV2 && sscanf(p, "%*d %*d %*d:%*d %s %s %*[^-]- %s %*s %*s", tmproot, tmpmount, tmp_fs_type) == 3) {
      // we likely have an early match return (e.g. cgroup fs match), be sure we have cgroup2 as fstype
      if (strcmp("cgroup2", tmp_fs_type) == 0) {
        cgroupv2_mount_point_found = true;
        any_cgroup_mounts_found = true;
        for (int i = 0; i < CG_INFO_LENGTH; i++) {
          set_controller_paths(cg_infos, i, "(cg2, unified)", tmpmount, tmproot);
        }
      }
    }

    /* Cgroup v1 relevant info
     *
     * Find the cgroup mount point for memory, cpuset, cpu, cpuacct, pids
     *
     * Example for docker:
     * 219 214 0:29 /docker/7208cebd00fa5f2e342b1094f7bed87fa25661471a4637118e65f1c995be8a34 /sys/fs/cgroup/memory ro,nosuid,nodev,noexec,relatime - cgroup cgroup rw,memory
     *
     * Example for host:
     * 34 28 0:29 / /sys/fs/cgroup/memory rw,nosuid,nodev,noexec,relatime shared:16 - cgroup cgroup rw,memory
     *
     * 44 31 0:39 / /sys/fs/cgroup/pids rw,nosuid,nodev,noexec,relatime shared:23 - cgroup cgroup rw,pids
     */
    if (sscanf(p, "%*d %*d %*d:%*d %s %s %*[^-]- %s %*s %s", tmproot, tmpmount, tmp_fs_type, tmpcgroups) == 4) {
      if (strcmp("cgroup", tmp_fs_type) != 0) {
        // Skip cgroup2 fs lines on hybrid or unified hierarchy.
        continue;
      }
      while ((token = strsep(&cptr, ",")) != nullptr) {
        if (strcmp(token, "memory") == 0) {
          any_cgroup_mounts_found = true;
          set_controller_paths(cg_infos, MEMORY_IDX, token, tmpmount, tmproot);
          cg_infos[MEMORY_IDX]._data_complete = true;
        } else if (strcmp(token, "cpuset") == 0) {
          any_cgroup_mounts_found = true;
          set_controller_paths(cg_infos, CPUSET_IDX, token, tmpmount, tmproot);
          cg_infos[CPUSET_IDX]._data_complete = true;
        } else if (strcmp(token, "cpu") == 0) {
          any_cgroup_mounts_found = true;
          set_controller_paths(cg_infos, CPU_IDX, token, tmpmount, tmproot);
          cg_infos[CPU_IDX]._data_complete = true;
        } else if (strcmp(token, "cpuacct") == 0) {
          any_cgroup_mounts_found = true;
          set_controller_paths(cg_infos, CPUACCT_IDX, token, tmpmount, tmproot);
          cg_infos[CPUACCT_IDX]._data_complete = true;
        } else if (strcmp(token, "pids") == 0) {
          any_cgroup_mounts_found = true;
          set_controller_paths(cg_infos, PIDS_IDX, token, tmpmount, tmproot);
          cg_infos[PIDS_IDX]._data_complete = true;
        }
      }
    }
  }
  fclose(mntinfo);

  // Neither cgroup2 nor cgroup filesystems mounted via /proc/self/mountinfo
  // No point in continuing.
  if (!any_cgroup_mounts_found) {
    log_trace(os, container)("No relevant cgroup controllers mounted.");
    cleanup(cg_infos);
    *flags = INVALID_CGROUPS_NO_MOUNT;
    return false;
  }

  if (is_cgroupsV2) {
    if (!cgroupv2_mount_point_found) {
      log_trace(os, container)("Mount point for cgroupv2 not found in /proc/self/mountinfo");
      cleanup(cg_infos);
      *flags = INVALID_CGROUPS_V2;
      return false;
    }
    // Cgroups v2 case, we have all the info we need.
    *flags = CGROUPS_V2;
    return true;
  }

  // What follows is cgroups v1
  log_debug(os, container)("Detected cgroups hybrid or legacy hierarchy, using cgroups v1 controllers");

  if (!cg_infos[MEMORY_IDX]._data_complete) {
    log_debug(os, container)("Required cgroup v1 memory subsystem not found");
    cleanup(cg_infos);
    *flags = INVALID_CGROUPS_V1;
    return false;
  }
  if (!cg_infos[CPUSET_IDX]._data_complete) {
    log_debug(os, container)("Required cgroup v1 cpuset subsystem not found");
    cleanup(cg_infos);
    *flags = INVALID_CGROUPS_V1;
    return false;
  }
  if (!cg_infos[CPU_IDX]._data_complete) {
    log_debug(os, container)("Required cgroup v1 cpu subsystem not found");
    cleanup(cg_infos);
    *flags = INVALID_CGROUPS_V1;
    return false;
  }
  if (!cg_infos[CPUACCT_IDX]._data_complete) {
    log_debug(os, container)("Required cgroup v1 cpuacct subsystem not found");
    cleanup(cg_infos);
    *flags = INVALID_CGROUPS_V1;
    return false;
  }
  if (log_is_enabled(Debug, os, container) && !cg_infos[PIDS_IDX]._data_complete) {
    log_debug(os, container)("Optional cgroup v1 pids subsystem not found");
    // keep the other controller info, pids is optional
  }
  // Cgroups v1 case, we have all the info we need.
  *flags = CGROUPS_V1;
  return true;
};

void CgroupSubsystemFactory::cleanup(CgroupInfo* cg_infos) {
  assert(cg_infos != nullptr, "Invariant");
  for (int i = 0; i < CG_INFO_LENGTH; i++) {
    os::free(cg_infos[i]._name);
    os::free(cg_infos[i]._cgroup_path);
    os::free(cg_infos[i]._root_mount_path);
    os::free(cg_infos[i]._mount_path);
  }
}

/* active_processor_count
 *
 * Calculate an appropriate number of active processors for the
 * VM to use based on these three inputs.
 *
 * cpu affinity
 * cgroup cpu quota & cpu period
 * cgroup cpu shares
 *
 * Algorithm:
 *
 * Determine the number of available CPUs from sched_getaffinity
 *
 * If user specified a quota (quota != -1), calculate the number of
 * required CPUs by dividing quota by period.
 *
 * All results of division are rounded up to the next whole number.
 *
 * If quotas have not been specified, return the
 * number of active processors in the system.
 *
 * If quotas have been specified, the resulting number
 * returned will never exceed the number of active processors.
 *
 * return:
 *    number of CPUs
 */
int CgroupSubsystem::active_processor_count() {
  int quota_count = 0;
  int cpu_count;
  int result;

  // We use a cache with a timeout to avoid performing expensive
  // computations in the event this function is called frequently.
  // [See 8227006].
  CachingCgroupController<CgroupCpuController*>* contrl = cpu_controller();
  CachedMetric* cpu_limit = contrl->metrics_cache();
  if (!cpu_limit->should_check_metric()) {
    int val = (int)cpu_limit->value();
    log_trace(os, container)("CgroupSubsystem::active_processor_count (cached): %d", val);
    return val;
  }

  cpu_count = os::Linux::active_processor_count();
  result = CgroupUtil::processor_count(contrl->controller(), cpu_count);
  // Update cached metric to avoid re-reading container settings too often
  cpu_limit->set_value(result, OSCONTAINER_CACHE_TIMEOUT);

  return result;
}

/* memory_limit_in_bytes
 *
 * Return the limit of available memory for this process.
 *
 * return:
 *    memory limit in bytes or
 *    -1 for unlimited
 *    OSCONTAINER_ERROR for not supported
 */
jlong CgroupSubsystem::memory_limit_in_bytes() {
  CachingCgroupController<CgroupMemoryController*>* contrl = memory_controller();
  CachedMetric* memory_limit = contrl->metrics_cache();
  if (!memory_limit->should_check_metric()) {
    return memory_limit->value();
  }
  jlong phys_mem = os::Linux::physical_memory();
  log_trace(os, container)("total physical memory: " JLONG_FORMAT, phys_mem);
  jlong mem_limit = contrl->controller()->read_memory_limit_in_bytes(phys_mem);
  // Update cached metric to avoid re-reading container settings too often
  memory_limit->set_value(mem_limit, OSCONTAINER_CACHE_TIMEOUT);
  return mem_limit;
}

<<<<<<< HEAD
bool CgroupController::read_string(const char* filename, char* buf) {
  assert(buf != nullptr, "invariant");
  if (filename == nullptr) {
    log_debug(os, container)("read_string: filename is null");
    return false;
  }
=======
bool CgroupController::read_string(const char* filename, char* buf, size_t buf_size) {
  assert(buf != nullptr, "buffer must not be null");
  assert(filename != nullptr, "filename must be given");
>>>>>>> 9b64ece5
  char* s_path = subsystem_path();
  if (s_path == nullptr) {
    log_debug(os, container)("read_string: subsystem path is null");
    return false;
  }

  stringStream file_path;
  file_path.print_raw(s_path);
  file_path.print_raw(filename);

  if (file_path.size() > MAXPATHLEN) {
    log_debug(os, container)("File path too long %s, %s", file_path.base(), filename);
    return false;
  }
  const char* absolute_path = file_path.freeze();
  log_trace(os, container)("Path to %s is %s", filename, absolute_path);

  FILE* fp = os::fopen(absolute_path, "r");
  if (fp == nullptr) {
    log_debug(os, container)("Open of file %s failed, %s", absolute_path, os::strerror(errno));
    return false;
  }

<<<<<<< HEAD
  // Read a single line into the provided buffer. At most 1023 characters.
  char* line = fgets(buf, 1024, fp);
=======
  // Read a single line into the provided buffer.
  // At most buf_size - 1 characters.
  char* line = fgets(buf, buf_size, fp);
>>>>>>> 9b64ece5
  fclose(fp);
  if (line == nullptr) {
    log_debug(os, container)("Empty file %s", absolute_path);
    return false;
  }
<<<<<<< HEAD
  int len = strlen(line);
  assert(len <= 1023, "At most 1023 bytes can be read");
=======
  size_t len = strlen(line);
  assert(len <= buf_size - 1, "At most buf_size - 1 bytes can be read");
>>>>>>> 9b64ece5
  if (line[len - 1] == '\n') {
    line[len - 1] = '\0'; // trim trailing new line
  }
  return true;
}

bool CgroupController::read_number(const char* filename, julong* result) {
  char buf[1024];
<<<<<<< HEAD
  bool is_ok = read_string(filename, buf);
=======
  bool is_ok = read_string(filename, buf, 1024);
>>>>>>> 9b64ece5
  if (!is_ok) {
    return false;
  }
  int matched = sscanf(buf, JULONG_FORMAT, result);
  if (matched == 1) {
    return true;
  }
  return false;
}

bool CgroupController::read_number_handle_max(const char* filename, jlong* result) {
  char buf[1024];
<<<<<<< HEAD
  bool is_ok = read_string(filename, buf);
=======
  bool is_ok = read_string(filename, buf, 1024);
>>>>>>> 9b64ece5
  if (!is_ok) {
    return false;
  }
  jlong val = limit_from_str(buf);
  if (val == OSCONTAINER_ERROR) {
    return false;
  }
  *result = val;
  return true;
}

bool CgroupController::read_numerical_key_value(const char* filename, const char* key, julong* result) {
<<<<<<< HEAD
  if (filename == nullptr) {
    log_debug(os, container)("read_numerical_key_value: filename is null");
    return false;
  }
=======
  assert(key != nullptr, "key must be given");
  assert(result != nullptr, "result pointer must not be null");
  assert(filename != nullptr, "file to search in must be given");
>>>>>>> 9b64ece5
  char* s_path = subsystem_path();
  if (s_path == nullptr) {
    log_debug(os, container)("read_numerical_key_value: subsystem path is null");
    return false;
  }
<<<<<<< HEAD
  if (key == nullptr || result == nullptr) {
    log_debug(os, container)("read_numerical_key_value: key or return pointer is null");
    return false;
  }
=======
>>>>>>> 9b64ece5

  stringStream file_path;
  file_path.print_raw(s_path);
  file_path.print_raw(filename);

  if (file_path.size() > MAXPATHLEN) {
    log_debug(os, container)("File path too long %s, %s", file_path.base(), filename);
    return false;
  }
  const char* absolute_path = file_path.freeze();
  log_trace(os, container)("Path to %s is %s", filename, absolute_path);
  FILE* fp = os::fopen(absolute_path, "r");
  if (fp == nullptr) {
    log_debug(os, container)("Open of file %s failed, %s", absolute_path, os::strerror(errno));
    return false;
  }

  const int buf_len = MAXPATHLEN+1;
  char buf[buf_len];
  char* line = fgets(buf, buf_len, fp);
<<<<<<< HEAD
  if (line == nullptr) {
    log_debug(os, container)("Empty file %s", absolute_path);
    fclose(fp);
    return false;
  }

  bool found_match = false;
  // File consists of multiple lines in a "key value"
  // fashion, we have to find the key.
  const int key_len = (int)strlen(key);
  for (; line != nullptr; line = fgets(buf, buf_len, fp)) {
    char* key_substr = strstr(line, key);
    char after_key = line[key_len];
    if (key_substr == line
=======
  bool found_match = false;
  // File consists of multiple lines in a "key value"
  // fashion, we have to find the key.
  const size_t key_len = strlen(key);
  for (; line != nullptr; line = fgets(buf, buf_len, fp)) {
    char after_key = line[key_len];
    if (strncmp(line, key, key_len) == 0
>>>>>>> 9b64ece5
          && isspace(after_key) != 0
          && after_key != '\n') {
      // Skip key, skip space
      const char* value_substr = line + key_len + 1;
      int matched = sscanf(value_substr, JULONG_FORMAT, result);
      found_match = matched == 1;
      if (found_match) {
        break;
      }
    }
  }
  fclose(fp);
  if (found_match) {
    return true;
  }
  log_debug(os, container)("Type %s (key == %s) not found in file %s", JULONG_FORMAT,
                           key, absolute_path);
  return false;
}

<<<<<<< HEAD
bool CgroupController::read_numerical_tuple_value(const char* filename, TupleValue tup, jlong* result) {
  char buf[1024];
  bool is_ok = read_string(filename, buf);
=======
bool CgroupController::read_numerical_tuple_value(const char* filename, bool use_first, jlong* result) {
  char buf[1024];
  bool is_ok = read_string(filename, buf, 1024);
>>>>>>> 9b64ece5
  if (!is_ok) {
    return false;
  }
  char token[1024];
<<<<<<< HEAD
  int matched = -1;
  switch(tup) {
    case TupleValue::FIRST:  {
      matched = sscanf(buf, "%1023s %*s", token);
      break;
    }
    case TupleValue::SECOND: {
      matched = sscanf(buf, "%*s %1023s", token);
      break;
    }
  }
=======
  const int matched = sscanf(buf, (use_first ? "%1023s %*s" : "%*s %1023s"), token);
>>>>>>> 9b64ece5
  if (matched != 1) {
    return false;
  }
  jlong val = limit_from_str(token);
  if (val == OSCONTAINER_ERROR) {
    return false;
  }
  *result = val;
  return true;
}

jlong CgroupController::limit_from_str(char* limit_str) {
  if (limit_str == nullptr) {
    return OSCONTAINER_ERROR;
  }
  // Unlimited memory in cgroups is the literal string 'max' for
  // some controllers, for example the pids controller.
  if (strcmp("max", limit_str) == 0) {
    return (jlong)-1;
  }
  julong limit;
  if (sscanf(limit_str, JULONG_FORMAT, &limit) != 1) {
    return OSCONTAINER_ERROR;
  }
  return (jlong)limit;
}

// CgroupSubsystem implementations

jlong CgroupSubsystem::memory_and_swap_limit_in_bytes() {
  julong phys_mem = os::Linux::physical_memory();
  julong host_swap = os::Linux::host_swap();
  return memory_controller()->controller()->memory_and_swap_limit_in_bytes(phys_mem, host_swap);
}

jlong CgroupSubsystem::memory_and_swap_usage_in_bytes() {
  julong phys_mem = os::Linux::physical_memory();
  julong host_swap = os::Linux::host_swap();
  return memory_controller()->controller()->memory_and_swap_usage_in_bytes(phys_mem, host_swap);
}

jlong CgroupSubsystem::memory_soft_limit_in_bytes() {
  julong phys_mem = os::Linux::physical_memory();
  return memory_controller()->controller()->memory_soft_limit_in_bytes(phys_mem);
}

jlong CgroupSubsystem::memory_usage_in_bytes() {
  return memory_controller()->controller()->memory_usage_in_bytes();
}

jlong CgroupSubsystem::memory_max_usage_in_bytes() {
  return memory_controller()->controller()->memory_max_usage_in_bytes();
}

jlong CgroupSubsystem::rss_usage_in_bytes() {
  return memory_controller()->controller()->rss_usage_in_bytes();
}

jlong CgroupSubsystem::cache_usage_in_bytes() {
  return memory_controller()->controller()->cache_usage_in_bytes();
}

int CgroupSubsystem::cpu_quota() {
  return cpu_controller()->controller()->cpu_quota();
}

int CgroupSubsystem::cpu_period() {
  return cpu_controller()->controller()->cpu_period();
}

int CgroupSubsystem::cpu_shares() {
  return cpu_controller()->controller()->cpu_shares();
}<|MERGE_RESOLUTION|>--- conflicted
+++ resolved
@@ -522,18 +522,9 @@
   return mem_limit;
 }
 
-<<<<<<< HEAD
-bool CgroupController::read_string(const char* filename, char* buf) {
-  assert(buf != nullptr, "invariant");
-  if (filename == nullptr) {
-    log_debug(os, container)("read_string: filename is null");
-    return false;
-  }
-=======
 bool CgroupController::read_string(const char* filename, char* buf, size_t buf_size) {
   assert(buf != nullptr, "buffer must not be null");
   assert(filename != nullptr, "filename must be given");
->>>>>>> 9b64ece5
   char* s_path = subsystem_path();
   if (s_path == nullptr) {
     log_debug(os, container)("read_string: subsystem path is null");
@@ -557,26 +548,16 @@
     return false;
   }
 
-<<<<<<< HEAD
-  // Read a single line into the provided buffer. At most 1023 characters.
-  char* line = fgets(buf, 1024, fp);
-=======
   // Read a single line into the provided buffer.
   // At most buf_size - 1 characters.
   char* line = fgets(buf, buf_size, fp);
->>>>>>> 9b64ece5
   fclose(fp);
   if (line == nullptr) {
     log_debug(os, container)("Empty file %s", absolute_path);
     return false;
   }
-<<<<<<< HEAD
-  int len = strlen(line);
-  assert(len <= 1023, "At most 1023 bytes can be read");
-=======
   size_t len = strlen(line);
   assert(len <= buf_size - 1, "At most buf_size - 1 bytes can be read");
->>>>>>> 9b64ece5
   if (line[len - 1] == '\n') {
     line[len - 1] = '\0'; // trim trailing new line
   }
@@ -585,11 +566,7 @@
 
 bool CgroupController::read_number(const char* filename, julong* result) {
   char buf[1024];
-<<<<<<< HEAD
-  bool is_ok = read_string(filename, buf);
-=======
   bool is_ok = read_string(filename, buf, 1024);
->>>>>>> 9b64ece5
   if (!is_ok) {
     return false;
   }
@@ -602,11 +579,7 @@
 
 bool CgroupController::read_number_handle_max(const char* filename, jlong* result) {
   char buf[1024];
-<<<<<<< HEAD
-  bool is_ok = read_string(filename, buf);
-=======
   bool is_ok = read_string(filename, buf, 1024);
->>>>>>> 9b64ece5
   if (!is_ok) {
     return false;
   }
@@ -619,28 +592,14 @@
 }
 
 bool CgroupController::read_numerical_key_value(const char* filename, const char* key, julong* result) {
-<<<<<<< HEAD
-  if (filename == nullptr) {
-    log_debug(os, container)("read_numerical_key_value: filename is null");
-    return false;
-  }
-=======
   assert(key != nullptr, "key must be given");
   assert(result != nullptr, "result pointer must not be null");
   assert(filename != nullptr, "file to search in must be given");
->>>>>>> 9b64ece5
   char* s_path = subsystem_path();
   if (s_path == nullptr) {
     log_debug(os, container)("read_numerical_key_value: subsystem path is null");
     return false;
   }
-<<<<<<< HEAD
-  if (key == nullptr || result == nullptr) {
-    log_debug(os, container)("read_numerical_key_value: key or return pointer is null");
-    return false;
-  }
-=======
->>>>>>> 9b64ece5
 
   stringStream file_path;
   file_path.print_raw(s_path);
@@ -661,22 +620,6 @@
   const int buf_len = MAXPATHLEN+1;
   char buf[buf_len];
   char* line = fgets(buf, buf_len, fp);
-<<<<<<< HEAD
-  if (line == nullptr) {
-    log_debug(os, container)("Empty file %s", absolute_path);
-    fclose(fp);
-    return false;
-  }
-
-  bool found_match = false;
-  // File consists of multiple lines in a "key value"
-  // fashion, we have to find the key.
-  const int key_len = (int)strlen(key);
-  for (; line != nullptr; line = fgets(buf, buf_len, fp)) {
-    char* key_substr = strstr(line, key);
-    char after_key = line[key_len];
-    if (key_substr == line
-=======
   bool found_match = false;
   // File consists of multiple lines in a "key value"
   // fashion, we have to find the key.
@@ -684,7 +627,6 @@
   for (; line != nullptr; line = fgets(buf, buf_len, fp)) {
     char after_key = line[key_len];
     if (strncmp(line, key, key_len) == 0
->>>>>>> 9b64ece5
           && isspace(after_key) != 0
           && after_key != '\n') {
       // Skip key, skip space
@@ -705,34 +647,14 @@
   return false;
 }
 
-<<<<<<< HEAD
-bool CgroupController::read_numerical_tuple_value(const char* filename, TupleValue tup, jlong* result) {
-  char buf[1024];
-  bool is_ok = read_string(filename, buf);
-=======
 bool CgroupController::read_numerical_tuple_value(const char* filename, bool use_first, jlong* result) {
   char buf[1024];
   bool is_ok = read_string(filename, buf, 1024);
->>>>>>> 9b64ece5
   if (!is_ok) {
     return false;
   }
   char token[1024];
-<<<<<<< HEAD
-  int matched = -1;
-  switch(tup) {
-    case TupleValue::FIRST:  {
-      matched = sscanf(buf, "%1023s %*s", token);
-      break;
-    }
-    case TupleValue::SECOND: {
-      matched = sscanf(buf, "%*s %1023s", token);
-      break;
-    }
-  }
-=======
   const int matched = sscanf(buf, (use_first ? "%1023s %*s" : "%*s %1023s"), token);
->>>>>>> 9b64ece5
   if (matched != 1) {
     return false;
   }
