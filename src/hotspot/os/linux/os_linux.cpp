--- conflicted
+++ resolved
@@ -5352,7 +5352,6 @@
   }
 }
 
-<<<<<<< HEAD
 #ifdef __GLIBC__
 void os::Linux::get_mallinfo(glibc_mallinfo* out, bool* might_have_wrapped) {
   if (g_mallinfo2) {
@@ -5388,7 +5387,7 @@
   }
 }
 #endif // __GLIBC__
-=======
+
 bool os::trim_native_heap(os::size_change_t* rss_change) {
 #ifdef __GLIBC__
   os::Linux::meminfo_t info1;
@@ -5416,5 +5415,4 @@
 #else
   return false; // musl
 #endif
-}
->>>>>>> 0845b39c
+}