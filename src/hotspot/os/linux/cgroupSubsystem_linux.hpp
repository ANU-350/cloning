--- conflicted
+++ resolved
@@ -69,117 +69,6 @@
 #define MEMORY_IDX     3
 #define PIDS_IDX       4
 
-<<<<<<< HEAD
-typedef char * cptr;
-
-class CgroupController: public CHeapObj<mtInternal> {
-  public:
-    virtual char *subsystem_path() = 0;
-    virtual bool is_read_only() = 0;
-};
-
-PRAGMA_DIAG_PUSH
-PRAGMA_FORMAT_NONLITERAL_IGNORED
-// Parses a subsystem's file, looking for a matching line.
-// If key is null, then the first line will be matched with scan_fmt.
-// If key isn't null, then each line will be matched, looking for something that matches "$key $scan_fmt".
-// The matching value will be assigned to returnval.
-// scan_fmt uses scanf() syntax.
-// Return value: 0 on match, OSCONTAINER_ERROR on error.
-template <typename T> int subsystem_file_line_contents(CgroupController* c,
-                                              const char *filename,
-                                              const char *key,
-                                              const char *scan_fmt,
-                                              T returnval) {
-  if (c == nullptr) {
-    log_debug(os, container)("subsystem_file_line_contents: CgroupController* is null");
-    return OSCONTAINER_ERROR;
-  }
-  if (c->subsystem_path() == nullptr) {
-    log_debug(os, container)("subsystem_file_line_contents: subsystem path is null");
-    return OSCONTAINER_ERROR;
-  }
-
-  stringStream file_path;
-  file_path.print_raw(c->subsystem_path());
-  file_path.print_raw(filename);
-
-  if (file_path.size() > (MAXPATHLEN-1)) {
-    log_debug(os, container)("File path too long %s, %s", file_path.base(), filename);
-    return OSCONTAINER_ERROR;
-  }
-  const char* absolute_path = file_path.freeze();
-  log_trace(os, container)("Path to %s is %s", filename, absolute_path);
-
-  FILE* fp = os::fopen(absolute_path, "r");
-  if (fp == nullptr) {
-    log_debug(os, container)("Open of file %s failed, %s", absolute_path, os::strerror(errno));
-    return OSCONTAINER_ERROR;
-  }
-
-  const int buf_len = MAXPATHLEN+1;
-  char buf[buf_len];
-  char* line = fgets(buf, buf_len, fp);
-  if (line == nullptr) {
-    log_debug(os, container)("Empty file %s", absolute_path);
-    fclose(fp);
-    return OSCONTAINER_ERROR;
-  }
-
-  bool found_match = false;
-  if (key == nullptr) {
-    // File consists of a single line according to caller, with only a value
-    int matched = sscanf(line, scan_fmt, returnval);
-    found_match = matched == 1;
-  } else {
-    // File consists of multiple lines in a "key value"
-    // fashion, we have to find the key.
-    const int key_len = (int)strlen(key);
-    for (; line != nullptr; line = fgets(buf, buf_len, fp)) {
-      char* key_substr = strstr(line, key);
-      char after_key = line[key_len];
-      if (key_substr == line
-          && isspace(after_key) != 0
-          && after_key != '\n') {
-        // Skip key, skip space
-        const char* value_substr = line + key_len + 1;
-        int matched = sscanf(value_substr, scan_fmt, returnval);
-        found_match = matched == 1;
-        if (found_match) {
-          break;
-        }
-      }
-    }
-  }
-  fclose(fp);
-  if (found_match) {
-    return 0;
-  }
-  log_debug(os, container)("Type %s (key == %s) not found in file %s", scan_fmt,
-                           (key == nullptr ? "null" : key), absolute_path);
-  return OSCONTAINER_ERROR;
-}
-PRAGMA_DIAG_POP
-
-// log_fmt can be different than scan_fmt. For example
-// cpu_period() for cgv2 uses log_fmt='%d' and scan_fmt='%*s %d'
-#define GET_CONTAINER_INFO(return_type, subsystem, filename,              \
-                           logstring, log_fmt, scan_fmt, variable)        \
-  return_type variable;                                                   \
-{                                                                         \
-  int err;                                                                \
-  err = subsystem_file_line_contents(subsystem,                           \
-                                     filename,                            \
-                                     nullptr,                             \
-                                     scan_fmt,                            \
-                                     &variable);                          \
-  if (err != 0) {                                                         \
-    log_trace(os, container)(logstring "%d", OSCONTAINER_ERROR);          \
-    return (return_type) OSCONTAINER_ERROR;                               \
-  }                                                                       \
-                                                                          \
-  log_trace(os, container)(logstring log_fmt, variable);                  \
-=======
 #define CONTAINER_READ_NUMBER_CHECKED(controller, filename, log_string, retval)       \
 {                                                                                     \
   bool is_ok;                                                                         \
@@ -189,7 +78,6 @@
     return OSCONTAINER_ERROR;                                                         \
   }                                                                                   \
   log_trace(os, container)(log_string " is: " JULONG_FORMAT, retval);                 \
->>>>>>> 40b2fbd8
 }
 
 #define CONTAINER_READ_NUMBER_CHECKED_MAX(controller, filename, log_string, retval)   \
@@ -217,6 +105,7 @@
 class CgroupController: public CHeapObj<mtInternal> {
   public:
     virtual char* subsystem_path() = 0;
+    virtual bool is_read_only() = 0;
 
     /* Read a numerical value as unsigned long
      *
