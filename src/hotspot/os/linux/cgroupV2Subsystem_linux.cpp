/*
 * Copyright (c) 2020, 2022, Red Hat Inc.
 * DO NOT ALTER OR REMOVE COPYRIGHT NOTICES OR THIS FILE HEADER.
 *
 * This code is free software; you can redistribute it and/or modify it
 * under the terms of the GNU General Public License version 2 only, as
 * published by the Free Software Foundation.
 *
 * This code is distributed in the hope that it will be useful, but WITHOUT
 * ANY WARRANTY; without even the implied warranty of MERCHANTABILITY or
 * FITNESS FOR A PARTICULAR PURPOSE.  See the GNU General Public License
 * version 2 for more details (a copy is included in the LICENSE file that
 * accompanied this code).
 *
 * You should have received a copy of the GNU General Public License version
 * 2 along with this work; if not, write to the Free Software Foundation,
 * Inc., 51 Franklin St, Fifth Floor, Boston, MA 02110-1301 USA.
 *
 * Please contact Oracle, 500 Oracle Parkway, Redwood Shores, CA 94065 USA
 * or visit www.oracle.com if you need additional information or have any
 * questions.
 *
 */

#include "cgroupV2Subsystem_linux.hpp"
#include "cgroupUtil_linux.hpp"

/* cpu_shares
 *
 * Return the amount of cpu shares available to the process
 *
 * return:
 *    Share number (typically a number relative to 1024)
 *                 (2048 typically expresses 2 CPUs worth of processing)
 *    -1 for no share setup
 *    OSCONTAINER_ERROR for not supported
 */
<<<<<<< HEAD
int CgroupV2CpuController::cpu_shares() {
  int shares;
  int err = cg_file_contents_ctrl(static_cast<CgroupV2Controller*>(this), "/cpu.weight", "%d", &shares);
  if (err != 0) {
    log_trace(os, container)("Raw value for CPU Shares is: %d", OSCONTAINER_ERROR);
    return OSCONTAINER_ERROR;
  }
  log_trace(os, container)("Raw value for CPU Shares is: %d", shares);
=======
int CgroupV2Subsystem::cpu_shares() {
  julong shares;
  CONTAINER_READ_NUMBER_CHECKED(_unified, "/cpu.weight", "Raw value for CPU Shares", shares);
  int shares_int = (int)shares;
>>>>>>> 9ac1b407
  // Convert default value of 100 to no shares setup
  if (shares_int == 100) {
    log_debug(os, container)("CPU Shares is: %d", -1);
    return -1;
  }

  // CPU shares (OCI) value needs to get translated into
  // a proper Cgroups v2 value. See:
  // https://github.com/containers/crun/blob/master/crun.1.md#cpu-controller
  //
  // Use the inverse of (x == OCI value, y == cgroupsv2 value):
  // ((262142 * y - 1)/9999) + 2 = x
  //
  int x = 262142 * shares_int - 1;
  double frac = x/9999.0;
  x = ((int)frac) + 2;
  log_trace(os, container)("Scaled CPU shares value is: %d", x);
  // Since the scaled value is not precise, return the closest
  // multiple of PER_CPU_SHARES for a more conservative mapping
  if ( x <= PER_CPU_SHARES ) {
     // will always map to 1 CPU
     log_debug(os, container)("CPU Shares is: %d", x);
     return x;
  }
  int f = x/PER_CPU_SHARES;
  int lower_multiple = f * PER_CPU_SHARES;
  int upper_multiple = (f + 1) * PER_CPU_SHARES;
  int distance_lower = MAX2(lower_multiple, x) - MIN2(lower_multiple, x);
  int distance_upper = MAX2(upper_multiple, x) - MIN2(upper_multiple, x);
  x = distance_lower <= distance_upper ? lower_multiple : upper_multiple;
  log_trace(os, container)("Closest multiple of %d of the CPU Shares value is: %d", PER_CPU_SHARES, x);
  log_debug(os, container)("CPU Shares is: %d", x);
  return x;
}

static
char* cpu_quota_val(CgroupV2Controller* ctrl) {
  char quota[1024];
  int err = cg_file_contents_ctrl(ctrl, "/cpu.max", "%1023s %*d", quota);
  if (err != 0) {
    return nullptr;
  }
  log_trace(os, container)("Raw value for CPU quota is: %s", quota);
  return os::strdup(quota);
}

/* cpu_quota
 *
 * Return the number of microseconds per period
 * process is guaranteed to run.
 *
 * return:
 *    quota time in microseconds
 *    -1 for no quota
 *    OSCONTAINER_ERROR for not supported
 */
<<<<<<< HEAD
int CgroupV2CpuController::cpu_quota() {
  char * cpu_quota_str = cpu_quota_val(static_cast<CgroupV2Controller*>(this));
  int limit = (int)CgroupUtil::limit_from_str(cpu_quota_str);
=======
int CgroupV2Subsystem::cpu_quota() {
  jlong quota_val;
  bool is_ok = _unified->read_numerical_tuple_value("/cpu.max", FIRST, &quota_val);
  if (!is_ok) {
    return OSCONTAINER_ERROR;
  }
  int limit = (int)quota_val;
>>>>>>> 9ac1b407
  log_trace(os, container)("CPU Quota is: %d", limit);
  return limit;
}

char * CgroupV2Subsystem::cpu_cpuset_cpus() {
<<<<<<< HEAD
  char cpus[1024];
  int err = cg_file_contents_ctrl(static_cast<CgroupV2Controller*>(_unified), "/cpuset.cpus", "%1023s", cpus);
  if (err != 0) {
    return nullptr;
  }
  log_trace(os, container)("cpuset.cpus is: %s", cpus);
  return os::strdup(cpus);
}

char * CgroupV2Subsystem::cpu_cpuset_memory_nodes() {
  char mems[1024];
  int err = cg_file_contents_ctrl(static_cast<CgroupV2Controller*>(_unified), "/cpuset.mems", "%1023s", mems);
  if (err != 0) {
    return nullptr;
  }
  log_trace(os, container)("cpuset.mems is: %s", mems);
  return os::strdup(mems);
}

int CgroupV2CpuController::cpu_period() {
  int period;
  int err = cg_file_contents_ctrl(static_cast<CgroupV2Controller*>(this), "/cpu.max", "%*s %d", &period);
  if (err != 0) {
    log_trace(os, container)("CPU Period is: %d", OSCONTAINER_ERROR);
=======
  char* cpus = nullptr;
  CONTAINER_READ_STRING_CHECKED(_unified, "/cpuset.cpus", "cpuset.cpus", cpus);
  return cpus;
}

char * CgroupV2Subsystem::cpu_cpuset_memory_nodes() {
  char* mems;
  CONTAINER_READ_STRING_CHECKED(_unified, "/cpuset.mems", "cpuset.mems", mems);
  return mems;
}

int CgroupV2Subsystem::cpu_period() {
  jlong period_val;
  bool is_ok = _unified->read_numerical_tuple_value("/cpu.max", SECOND, &period_val);
  if (!is_ok) {
    log_trace(os, container)("CPU Period failed: %d", OSCONTAINER_ERROR);
>>>>>>> 9ac1b407
    return OSCONTAINER_ERROR;
  }
  int period = (int)period_val;
  log_trace(os, container)("CPU Period is: %d", period);
  return period;
}

/* memory_usage_in_bytes
 *
 * Return the amount of used memory used by this cgroup and descendents
 *
 * return:
 *    memory usage in bytes or
 *    -1 for unlimited
 *    OSCONTAINER_ERROR for not supported
 */
<<<<<<< HEAD
jlong CgroupV2MemoryController::memory_usage_in_bytes() {
  jlong memusage;
  int err = cg_file_contents_ctrl(static_cast<CgroupV2Controller*>(this), "/memory.current", JLONG_FORMAT, &memusage);
  if (err != 0) {
    log_trace(os, container)("Memory Usage is: %d", OSCONTAINER_ERROR);
    return OSCONTAINER_ERROR;
  }
  log_trace(os, container)("Memory Usage is: " JLONG_FORMAT, memusage);
  return memusage;
=======
jlong CgroupV2Subsystem::memory_usage_in_bytes() {
  julong memusage;
  CONTAINER_READ_NUMBER_CHECKED(_unified, "/memory.current", "Memory Usage", memusage);
  return (jlong)memusage;
>>>>>>> 9ac1b407
}

static
char* mem_soft_limit_val(CgroupController* ctrl) {
  char mem_soft_limit_str[1024];
  int err = cg_file_contents_ctrl(ctrl, "/memory.low", "%1023s", mem_soft_limit_str);
  if (err != 0) {
    return nullptr;
  }
  log_trace(os, container)("Memory Soft Limit is: %s", mem_soft_limit_str);
  return os::strdup(mem_soft_limit_str);
}

jlong CgroupV2MemoryController::memory_soft_limit_in_bytes(julong phys_mem) {
  char* mem_soft_limit_str = mem_soft_limit_val(static_cast<CgroupV2Controller*>(this));
  return CgroupUtil::limit_from_str(mem_soft_limit_str);
}

jlong CgroupV2MemoryController::memory_max_usage_in_bytes() {
  // Log this string at trace level so as to make tests happy.
  log_trace(os, container)("Maximum Memory Usage is not supported.");
  return OSCONTAINER_ERROR; // not supported
}

jlong CgroupV2MemoryController::rss_usage_in_bytes() {
  julong rss;
<<<<<<< HEAD
  int err = cg_file_multi_line_ctrl(static_cast<CgroupV2Controller*>(this), "/memory.stat",
                                    "anon", JULONG_FORMAT, &rss);
  if (err != 0) {
=======
  bool is_ok = _memory->controller()->
                    read_numerical_key_value("/memory.stat", "anon", &rss);
  if (!is_ok) {
>>>>>>> 9ac1b407
    return OSCONTAINER_ERROR;
  }
  log_trace(os, container)("RSS usage is: " JULONG_FORMAT, rss);
  return (jlong)rss;
}

jlong CgroupV2MemoryController::cache_usage_in_bytes() {
  julong cache;
<<<<<<< HEAD
  int err = cg_file_multi_line_ctrl(static_cast<CgroupV2Controller*>(this), "/memory.stat",
                                    "file", JULONG_FORMAT, &cache);
  if (err != 0) {
=======
  bool is_ok = _memory->controller()->
                    read_numerical_key_value("/memory.stat", "file", &cache);
  if (!is_ok) {
>>>>>>> 9ac1b407
    return OSCONTAINER_ERROR;
  }
  log_trace(os, container)("Cache usage is: " JULONG_FORMAT, cache);
  return (jlong)cache;
}

<<<<<<< HEAD
static
char* mem_swp_limit_val(CgroupController* ctrl) {
  char mem_swp_limit_str[1024];
  int err = cg_file_contents_ctrl(ctrl, "/memory.swap.max", "%1023s", mem_swp_limit_str);
  if (err != 0) {
    return nullptr;
  }
  // FIXME: This log-line is misleading, since it reads the swap limit only, not memory *and*
  // swap limit.
  log_trace(os, container)("Memory and Swap Limit is: %s", mem_swp_limit_str);
  return os::strdup(mem_swp_limit_str);
=======
char* CgroupV2Subsystem::mem_soft_limit_val() {
  char* mem_soft_limit_str;
  CONTAINER_READ_STRING_CHECKED(_unified, "/memory.low", "Memory Soft Limit", mem_soft_limit_str);
  return mem_soft_limit_str;
>>>>>>> 9ac1b407
}

// Note that for cgroups v2 the actual limits set for swap and
// memory live in two different files, memory.swap.max and memory.max
// respectively. In order to properly report a cgroup v1 like
// compound value we need to sum the two values. Setting a swap limit
// without also setting a memory limit is not allowed.
jlong CgroupV2MemoryController::memory_and_swap_limit_in_bytes(julong phys_mem, julong host_swap) {
  char* mem_swp_limit_str = mem_swp_limit_val(static_cast<CgroupV2Controller*>(this));
  if (mem_swp_limit_str == nullptr) {
    // Some container tests rely on this trace logging to happen.
    log_trace(os, container)("Memory and Swap Limit is: %d", OSCONTAINER_ERROR);
    // swap disabled at kernel level, treat it as no swap
    return read_memory_limit_in_bytes(phys_mem);
  }
  jlong swap_limit = CgroupUtil::limit_from_str(mem_swp_limit_str);
  if (swap_limit >= 0) {
    jlong memory_limit = read_memory_limit_in_bytes(phys_mem);
    assert(memory_limit >= 0, "swap limit without memory limit?");
    return memory_limit + swap_limit;
  }
  log_trace(os, container)("Memory and Swap Limit is: " JLONG_FORMAT, swap_limit);
  return swap_limit;
}

<<<<<<< HEAD
// memory.swap.current : total amount of swap currently used by the cgroup and its descendants
static
char* mem_swp_current_val(CgroupV2Controller* ctrl) {
  char mem_swp_current_str[1024];
  int err = cg_file_contents_ctrl(ctrl, "/memory.swap.current", "%1023s", mem_swp_current_str);
  if (err != 0) {
    return nullptr;
  }
  log_trace(os, container)("Swap currently used is: %s", mem_swp_current_str);
  return os::strdup(mem_swp_current_str);
}


jlong CgroupV2MemoryController::memory_and_swap_usage_in_bytes(julong host_mem, julong host_swap) {
  jlong memory_usage = memory_usage_in_bytes();
  if (memory_usage >= 0) {
      char* mem_swp_current_str = mem_swp_current_val(static_cast<CgroupV2Controller*>(this));
      jlong swap_current = CgroupUtil::limit_from_str(mem_swp_current_str);
      return memory_usage + (swap_current >= 0 ? swap_current : 0);
  }
  return memory_usage; // not supported or unlimited case
}

static
char* mem_limit_val(CgroupV2Controller* ctrl) {
  char mem_limit_str[1024];
  int err = cg_file_contents_ctrl(ctrl, "/memory.max", "%1023s", mem_limit_str);
  if (err != 0) {
    return nullptr;
  }
  log_trace(os, container)("Raw value for memory limit is: %s", mem_limit_str);
  return os::strdup(mem_limit_str);
=======
jlong CgroupV2Subsystem::memory_and_swap_usage_in_bytes() {
    jlong memory_usage = memory_usage_in_bytes();
    if (memory_usage >= 0) {
        char* mem_swp_current_str = mem_swp_current_val();
        jlong swap_current = limit_from_str(mem_swp_current_str);
        return memory_usage + (swap_current >= 0 ? swap_current : 0);
    }
    return memory_usage; // not supported or unlimited case
}

char* CgroupV2Subsystem::mem_swp_limit_val() {
  char* mem_swp_limit_str;
  CONTAINER_READ_STRING_CHECKED(_unified, "/memory.swap.max", "Swap Limit", mem_swp_limit_str);
  return mem_swp_limit_str;
}

// memory.swap.current : total amount of swap currently used by the cgroup and its descendants
char* CgroupV2Subsystem::mem_swp_current_val() {
  char* mem_swp_current_str;
  CONTAINER_READ_STRING_CHECKED(_unified, "/memory.swap.current", "Swap currently used", mem_swp_current_str);
  return mem_swp_current_str;
>>>>>>> 9ac1b407
}

/* read_memory_limit_in_bytes
 *
 * Return the limit of available memory for this process.
 *
 * return:
 *    memory limit in bytes or
 *    -1 for unlimited, OSCONTAINER_ERROR for an error
 */
jlong CgroupV2MemoryController::read_memory_limit_in_bytes(julong phys_mem) {
  char * mem_limit_str = mem_limit_val(static_cast<CgroupV2Controller*>(this));
  jlong limit = CgroupUtil::limit_from_str(mem_limit_str);
  if (log_is_enabled(Trace, os, container)) {
    if (limit == -1) {
      log_trace(os, container)("Memory Limit is: Unlimited");
    } else {
      log_trace(os, container)("Memory Limit is: " JLONG_FORMAT, limit);
    }
  }
  if (log_is_enabled(Debug, os, container)) {
    julong read_limit = (julong)limit; // avoid signed/unsigned compare
    if (limit < 0 || read_limit >= phys_mem) {
      const char* reason;
      if (limit == -1) {
        reason = "unlimited";
      } else if (limit == OSCONTAINER_ERROR) {
        reason = "failed";
      } else {
        assert(read_limit >= phys_mem, "Expected mem limit to exceed host memory");
        reason = "ignored";
      }
      log_debug(os, container)("container memory limit %s: " JLONG_FORMAT ", using host value " JLONG_FORMAT,
                               reason, limit, phys_mem);
    }
  }
  return limit;
}

<<<<<<< HEAD
=======
char* CgroupV2Subsystem::mem_limit_val() {
  char* mem_limit_str;
  CONTAINER_READ_STRING_CHECKED(_unified, "/memory.max", "Raw value for memory limit", mem_limit_str);
  return mem_limit_str;
}
>>>>>>> 9ac1b407

void CgroupV2Subsystem::print_version_specific_info(outputStream* st) {
  char* mem_swp_current_str = mem_swp_current_val(static_cast<CgroupV2Controller*>(_unified));
  jlong swap_current = CgroupUtil::limit_from_str(mem_swp_current_str);

  char* mem_swp_limit_str = mem_swp_limit_val(static_cast<CgroupV2Controller*>(_unified));
  jlong swap_limit = CgroupUtil::limit_from_str(mem_swp_limit_str);

  OSContainer::print_container_helper(st, swap_current, "memory_swap_current_in_bytes");
  OSContainer::print_container_helper(st, swap_limit, "memory_swap_max_limit_in_bytes");
}

char* CgroupV2Controller::construct_path(char* mount_path, char *cgroup_path) {
  stringStream ss;
  ss.print_raw(mount_path);
  if (strcmp(cgroup_path, "/") != 0) {
    ss.print_raw(cgroup_path);
  }
  return os::strdup(ss.base());
}

char* CgroupV2Subsystem::pids_max_val() {
<<<<<<< HEAD
  char pidsmax[1024];
  int err = cg_file_contents_ctrl(static_cast<CgroupV2Controller*>(_unified), "/pids.max", "%1023s", pidsmax);
  if (err != 0) {
    return nullptr;
  }
  log_trace(os, container)("Maximum number of tasks is: %s", pidsmax);
  return os::strdup(pidsmax);
=======
  char* pidsmax;
  CONTAINER_READ_STRING_CHECKED(_unified, "/pids.max", "Maximum number of tasks", pidsmax);
  return pidsmax;
>>>>>>> 9ac1b407
}

/* pids_max
 *
 * Return the maximum number of tasks available to the process
 *
 * return:
 *    maximum number of tasks
 *    -1 for unlimited
 *    OSCONTAINER_ERROR for not supported
 */
jlong CgroupV2Subsystem::pids_max() {
  char * pidsmax_str = pids_max_val();
  return CgroupUtil::limit_from_str(pidsmax_str);
}

/* pids_current
 *
 * The number of tasks currently in the cgroup (and its descendants) of the process
 *
 * return:
 *    current number of tasks
 *    OSCONTAINER_ERROR for not supported
 */
jlong CgroupV2Subsystem::pids_current() {
<<<<<<< HEAD
  jlong pids_current;
  int err = cg_file_contents_ctrl(static_cast<CgroupV2Controller*>(_unified), "/pids.current", JLONG_FORMAT, &pids_current);
  if (err != 0) {
    log_trace(os, container)("Current number of tasks is: %d", OSCONTAINER_ERROR);
    return OSCONTAINER_ERROR;
  }
  log_trace(os, container)("Current number of tasks is: " JLONG_FORMAT, pids_current);
=======
  julong pids_current;
  CONTAINER_READ_NUMBER_CHECKED(_unified, "/pids.current", "Current number of tasks", pids_current);
>>>>>>> 9ac1b407
  return pids_current;
}<|MERGE_RESOLUTION|>--- conflicted
+++ resolved
@@ -35,21 +35,10 @@
  *    -1 for no share setup
  *    OSCONTAINER_ERROR for not supported
  */
-<<<<<<< HEAD
 int CgroupV2CpuController::cpu_shares() {
-  int shares;
-  int err = cg_file_contents_ctrl(static_cast<CgroupV2Controller*>(this), "/cpu.weight", "%d", &shares);
-  if (err != 0) {
-    log_trace(os, container)("Raw value for CPU Shares is: %d", OSCONTAINER_ERROR);
-    return OSCONTAINER_ERROR;
-  }
-  log_trace(os, container)("Raw value for CPU Shares is: %d", shares);
-=======
-int CgroupV2Subsystem::cpu_shares() {
   julong shares;
-  CONTAINER_READ_NUMBER_CHECKED(_unified, "/cpu.weight", "Raw value for CPU Shares", shares);
+  CONTAINER_READ_NUMBER_CHECKED(static_cast<CgroupV2Controller*>(this), "/cpu.weight", "Raw value for CPU Shares", shares);
   int shares_int = (int)shares;
->>>>>>> 9ac1b407
   // Convert default value of 100 to no shares setup
   if (shares_int == 100) {
     log_debug(os, container)("CPU Shares is: %d", -1);
@@ -85,17 +74,6 @@
   return x;
 }
 
-static
-char* cpu_quota_val(CgroupV2Controller* ctrl) {
-  char quota[1024];
-  int err = cg_file_contents_ctrl(ctrl, "/cpu.max", "%1023s %*d", quota);
-  if (err != 0) {
-    return nullptr;
-  }
-  log_trace(os, container)("Raw value for CPU quota is: %s", quota);
-  return os::strdup(quota);
-}
-
 /* cpu_quota
  *
  * Return the number of microseconds per period
@@ -106,50 +84,18 @@
  *    -1 for no quota
  *    OSCONTAINER_ERROR for not supported
  */
-<<<<<<< HEAD
 int CgroupV2CpuController::cpu_quota() {
-  char * cpu_quota_str = cpu_quota_val(static_cast<CgroupV2Controller*>(this));
-  int limit = (int)CgroupUtil::limit_from_str(cpu_quota_str);
-=======
-int CgroupV2Subsystem::cpu_quota() {
   jlong quota_val;
-  bool is_ok = _unified->read_numerical_tuple_value("/cpu.max", FIRST, &quota_val);
+  bool is_ok = read_numerical_tuple_value("/cpu.max", FIRST, &quota_val);
   if (!is_ok) {
     return OSCONTAINER_ERROR;
   }
   int limit = (int)quota_val;
->>>>>>> 9ac1b407
   log_trace(os, container)("CPU Quota is: %d", limit);
   return limit;
 }
 
 char * CgroupV2Subsystem::cpu_cpuset_cpus() {
-<<<<<<< HEAD
-  char cpus[1024];
-  int err = cg_file_contents_ctrl(static_cast<CgroupV2Controller*>(_unified), "/cpuset.cpus", "%1023s", cpus);
-  if (err != 0) {
-    return nullptr;
-  }
-  log_trace(os, container)("cpuset.cpus is: %s", cpus);
-  return os::strdup(cpus);
-}
-
-char * CgroupV2Subsystem::cpu_cpuset_memory_nodes() {
-  char mems[1024];
-  int err = cg_file_contents_ctrl(static_cast<CgroupV2Controller*>(_unified), "/cpuset.mems", "%1023s", mems);
-  if (err != 0) {
-    return nullptr;
-  }
-  log_trace(os, container)("cpuset.mems is: %s", mems);
-  return os::strdup(mems);
-}
-
-int CgroupV2CpuController::cpu_period() {
-  int period;
-  int err = cg_file_contents_ctrl(static_cast<CgroupV2Controller*>(this), "/cpu.max", "%*s %d", &period);
-  if (err != 0) {
-    log_trace(os, container)("CPU Period is: %d", OSCONTAINER_ERROR);
-=======
   char* cpus = nullptr;
   CONTAINER_READ_STRING_CHECKED(_unified, "/cpuset.cpus", "cpuset.cpus", cpus);
   return cpus;
@@ -161,12 +107,11 @@
   return mems;
 }
 
-int CgroupV2Subsystem::cpu_period() {
+int CgroupV2CpuController::cpu_period() {
   jlong period_val;
   bool is_ok = _unified->read_numerical_tuple_value("/cpu.max", SECOND, &period_val);
   if (!is_ok) {
     log_trace(os, container)("CPU Period failed: %d", OSCONTAINER_ERROR);
->>>>>>> 9ac1b407
     return OSCONTAINER_ERROR;
   }
   int period = (int)period_val;
@@ -183,33 +128,17 @@
  *    -1 for unlimited
  *    OSCONTAINER_ERROR for not supported
  */
-<<<<<<< HEAD
 jlong CgroupV2MemoryController::memory_usage_in_bytes() {
-  jlong memusage;
-  int err = cg_file_contents_ctrl(static_cast<CgroupV2Controller*>(this), "/memory.current", JLONG_FORMAT, &memusage);
-  if (err != 0) {
-    log_trace(os, container)("Memory Usage is: %d", OSCONTAINER_ERROR);
-    return OSCONTAINER_ERROR;
-  }
-  log_trace(os, container)("Memory Usage is: " JLONG_FORMAT, memusage);
-  return memusage;
-=======
-jlong CgroupV2Subsystem::memory_usage_in_bytes() {
   julong memusage;
-  CONTAINER_READ_NUMBER_CHECKED(_unified, "/memory.current", "Memory Usage", memusage);
+  CONTAINER_READ_NUMBER_CHECKED(static_cast<CgroupV2Controller*>(this), "/memory.current", "Memory Usage", memusage);
   return (jlong)memusage;
->>>>>>> 9ac1b407
 }
 
 static
 char* mem_soft_limit_val(CgroupController* ctrl) {
-  char mem_soft_limit_str[1024];
-  int err = cg_file_contents_ctrl(ctrl, "/memory.low", "%1023s", mem_soft_limit_str);
-  if (err != 0) {
-    return nullptr;
-  }
-  log_trace(os, container)("Memory Soft Limit is: %s", mem_soft_limit_str);
-  return os::strdup(mem_soft_limit_str);
+  char* mem_soft_limit_str = nullptr;
+  CONTAINER_READ_STRING_CHECKED(ctrl, "/memory.low", "Memory Soft Limit", mem_soft_limit_str);
+  return mem_soft_limit_str;
 }
 
 jlong CgroupV2MemoryController::memory_soft_limit_in_bytes(julong phys_mem) {
@@ -225,15 +154,8 @@
 
 jlong CgroupV2MemoryController::rss_usage_in_bytes() {
   julong rss;
-<<<<<<< HEAD
-  int err = cg_file_multi_line_ctrl(static_cast<CgroupV2Controller*>(this), "/memory.stat",
-                                    "anon", JULONG_FORMAT, &rss);
-  if (err != 0) {
-=======
-  bool is_ok = _memory->controller()->
-                    read_numerical_key_value("/memory.stat", "anon", &rss);
+  bool is_ok = read_numerical_key_value("/memory.stat", "anon", &rss);
   if (!is_ok) {
->>>>>>> 9ac1b407
     return OSCONTAINER_ERROR;
   }
   log_trace(os, container)("RSS usage is: " JULONG_FORMAT, rss);
@@ -242,39 +164,19 @@
 
 jlong CgroupV2MemoryController::cache_usage_in_bytes() {
   julong cache;
-<<<<<<< HEAD
-  int err = cg_file_multi_line_ctrl(static_cast<CgroupV2Controller*>(this), "/memory.stat",
-                                    "file", JULONG_FORMAT, &cache);
-  if (err != 0) {
-=======
-  bool is_ok = _memory->controller()->
-                    read_numerical_key_value("/memory.stat", "file", &cache);
+  bool is_ok = read_numerical_key_value("/memory.stat", "file", &cache);
   if (!is_ok) {
->>>>>>> 9ac1b407
     return OSCONTAINER_ERROR;
   }
   log_trace(os, container)("Cache usage is: " JULONG_FORMAT, cache);
   return (jlong)cache;
 }
 
-<<<<<<< HEAD
 static
 char* mem_swp_limit_val(CgroupController* ctrl) {
-  char mem_swp_limit_str[1024];
-  int err = cg_file_contents_ctrl(ctrl, "/memory.swap.max", "%1023s", mem_swp_limit_str);
-  if (err != 0) {
-    return nullptr;
-  }
-  // FIXME: This log-line is misleading, since it reads the swap limit only, not memory *and*
-  // swap limit.
-  log_trace(os, container)("Memory and Swap Limit is: %s", mem_swp_limit_str);
-  return os::strdup(mem_swp_limit_str);
-=======
-char* CgroupV2Subsystem::mem_soft_limit_val() {
-  char* mem_soft_limit_str;
-  CONTAINER_READ_STRING_CHECKED(_unified, "/memory.low", "Memory Soft Limit", mem_soft_limit_str);
-  return mem_soft_limit_str;
->>>>>>> 9ac1b407
+  char* mem_swp_limit_str;
+  CONTAINER_READ_STRING_CHECKED(ctrl, "/memory.swap.max", "Swap Limit", mem_swp_limit_str);
+  return mem_swp_limit_str;
 }
 
 // Note that for cgroups v2 the actual limits set for swap and
@@ -300,17 +202,12 @@
   return swap_limit;
 }
 
-<<<<<<< HEAD
 // memory.swap.current : total amount of swap currently used by the cgroup and its descendants
 static
 char* mem_swp_current_val(CgroupV2Controller* ctrl) {
-  char mem_swp_current_str[1024];
-  int err = cg_file_contents_ctrl(ctrl, "/memory.swap.current", "%1023s", mem_swp_current_str);
-  if (err != 0) {
-    return nullptr;
-  }
-  log_trace(os, container)("Swap currently used is: %s", mem_swp_current_str);
-  return os::strdup(mem_swp_current_str);
+  char* mem_swp_current_str;
+  CONTAINER_READ_STRING_CHECKED(ctrl, "/memory.swap.current", "Swap currently used", mem_swp_current_str);
+  return mem_swp_current_str;
 }
 
 
@@ -326,36 +223,9 @@
 
 static
 char* mem_limit_val(CgroupV2Controller* ctrl) {
-  char mem_limit_str[1024];
-  int err = cg_file_contents_ctrl(ctrl, "/memory.max", "%1023s", mem_limit_str);
-  if (err != 0) {
-    return nullptr;
-  }
-  log_trace(os, container)("Raw value for memory limit is: %s", mem_limit_str);
-  return os::strdup(mem_limit_str);
-=======
-jlong CgroupV2Subsystem::memory_and_swap_usage_in_bytes() {
-    jlong memory_usage = memory_usage_in_bytes();
-    if (memory_usage >= 0) {
-        char* mem_swp_current_str = mem_swp_current_val();
-        jlong swap_current = limit_from_str(mem_swp_current_str);
-        return memory_usage + (swap_current >= 0 ? swap_current : 0);
-    }
-    return memory_usage; // not supported or unlimited case
-}
-
-char* CgroupV2Subsystem::mem_swp_limit_val() {
-  char* mem_swp_limit_str;
-  CONTAINER_READ_STRING_CHECKED(_unified, "/memory.swap.max", "Swap Limit", mem_swp_limit_str);
-  return mem_swp_limit_str;
-}
-
-// memory.swap.current : total amount of swap currently used by the cgroup and its descendants
-char* CgroupV2Subsystem::mem_swp_current_val() {
-  char* mem_swp_current_str;
-  CONTAINER_READ_STRING_CHECKED(_unified, "/memory.swap.current", "Swap currently used", mem_swp_current_str);
-  return mem_swp_current_str;
->>>>>>> 9ac1b407
+  char* mem_limit_str;
+  CONTAINER_READ_STRING_CHECKED(ctrl, "/memory.max", "Raw value for memory limit", mem_limit_str);
+  return mem_limit_str;
 }
 
 /* read_memory_limit_in_bytes
@@ -395,14 +265,6 @@
   return limit;
 }
 
-<<<<<<< HEAD
-=======
-char* CgroupV2Subsystem::mem_limit_val() {
-  char* mem_limit_str;
-  CONTAINER_READ_STRING_CHECKED(_unified, "/memory.max", "Raw value for memory limit", mem_limit_str);
-  return mem_limit_str;
-}
->>>>>>> 9ac1b407
 
 void CgroupV2Subsystem::print_version_specific_info(outputStream* st) {
   char* mem_swp_current_str = mem_swp_current_val(static_cast<CgroupV2Controller*>(_unified));
@@ -425,19 +287,9 @@
 }
 
 char* CgroupV2Subsystem::pids_max_val() {
-<<<<<<< HEAD
-  char pidsmax[1024];
-  int err = cg_file_contents_ctrl(static_cast<CgroupV2Controller*>(_unified), "/pids.max", "%1023s", pidsmax);
-  if (err != 0) {
-    return nullptr;
-  }
-  log_trace(os, container)("Maximum number of tasks is: %s", pidsmax);
-  return os::strdup(pidsmax);
-=======
   char* pidsmax;
-  CONTAINER_READ_STRING_CHECKED(_unified, "/pids.max", "Maximum number of tasks", pidsmax);
+  CONTAINER_READ_STRING_CHECKED(static_cast<CgroupV2Controller*>(_unified), "/pids.max", "Maximum number of tasks", pidsmax);
   return pidsmax;
->>>>>>> 9ac1b407
 }
 
 /* pids_max
@@ -463,17 +315,7 @@
  *    OSCONTAINER_ERROR for not supported
  */
 jlong CgroupV2Subsystem::pids_current() {
-<<<<<<< HEAD
-  jlong pids_current;
-  int err = cg_file_contents_ctrl(static_cast<CgroupV2Controller*>(_unified), "/pids.current", JLONG_FORMAT, &pids_current);
-  if (err != 0) {
-    log_trace(os, container)("Current number of tasks is: %d", OSCONTAINER_ERROR);
-    return OSCONTAINER_ERROR;
-  }
-  log_trace(os, container)("Current number of tasks is: " JLONG_FORMAT, pids_current);
-=======
   julong pids_current;
-  CONTAINER_READ_NUMBER_CHECKED(_unified, "/pids.current", "Current number of tasks", pids_current);
->>>>>>> 9ac1b407
+  CONTAINER_READ_NUMBER_CHECKED(static_cast<CgroupV2Controller*>(_unified), "/pids.current", "Current number of tasks", pids_current);
   return pids_current;
 }