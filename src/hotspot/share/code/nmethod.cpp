--- conflicted
+++ resolved
@@ -608,14 +608,8 @@
   ByteSize basic_lock_owner_sp_offset,
   OopMapSet* oop_maps )
   : CompiledMethod(method, "native nmethod", type, nmethod_size, sizeof(nmethod), code_buffer, offsets->value(CodeOffsets::Frame_Complete), frame_size, oop_maps, false, true),
-<<<<<<< HEAD
-  _is_unloading_state(0),
-  _native_receiver_sp_offset(basic_lock_owner_sp_offset)
-=======
   _native_receiver_sp_offset(basic_lock_owner_sp_offset),
-  _native_basic_lock_sp_offset(basic_lock_sp_offset),
   _is_unloading_state(0)
->>>>>>> 18cd16d2
 {
   {
     int scopes_data_offset   = 0;
@@ -748,14 +742,8 @@
 #endif
   )
   : CompiledMethod(method, "nmethod", type, nmethod_size, sizeof(nmethod), code_buffer, offsets->value(CodeOffsets::Frame_Complete), frame_size, oop_maps, false, true),
-<<<<<<< HEAD
-  _is_unloading_state(0),
-  _native_receiver_sp_offset(in_ByteSize(-1))
-=======
   _native_receiver_sp_offset(in_ByteSize(-1)),
-  _native_basic_lock_sp_offset(in_ByteSize(-1)),
   _is_unloading_state(0)
->>>>>>> 18cd16d2
 {
   assert(debug_info->oop_recorder() == code_buffer->oop_recorder(), "shared OR");
   {
