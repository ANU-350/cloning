--- conflicted
+++ resolved
@@ -2486,19 +2486,11 @@
   stringStream st;
   st.print_cr("Dependencies:");
   for (Dependencies::DepStream deps(this); deps.next(); ) {
-<<<<<<< HEAD
     deps.print_dependency(&st);
     Klass* ctxk = deps.context_type();
     if (ctxk != nullptr) {
-      if (ctxk->is_instance_klass() && InstanceKlass::cast(ctxk)->is_dependent_nmethod(this)) {
+      if (ctxk->is_dependent_nmethod(this)) {
         st.print_cr("   [nmethod<=klass]%s", ctxk->external_name());
-=======
-    deps.print_dependency();
-    InstanceKlass* ctxk = deps.context_type();
-    if (ctxk != nullptr) {
-      if (ctxk->is_dependent_nmethod(this)) {
-        tty->print_cr("   [nmethod<=klass]%s", ctxk->external_name());
->>>>>>> 55aa1224
       }
     }
     deps.log_dependency();  // put it into the xml log also
