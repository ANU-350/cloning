/*
 * Copyright (c) 1997, 2022, Oracle and/or its affiliates. All rights reserved.
 * DO NOT ALTER OR REMOVE COPYRIGHT NOTICES OR THIS FILE HEADER.
 *
 * This code is free software; you can redistribute it and/or modify it
 * under the terms of the GNU General Public License version 2 only, as
 * published by the Free Software Foundation.
 *
 * This code is distributed in the hope that it will be useful, but WITHOUT
 * ANY WARRANTY; without even the implied warranty of MERCHANTABILITY or
 * FITNESS FOR A PARTICULAR PURPOSE.  See the GNU General Public License
 * version 2 for more details (a copy is included in the LICENSE file that
 * accompanied this code).
 *
 * You should have received a copy of the GNU General Public License version
 * 2 along with this work; if not, write to the Free Software Foundation,
 * Inc., 51 Franklin St, Fifth Floor, Boston, MA 02110-1301 USA.
 *
 * Please contact Oracle, 500 Oracle Parkway, Redwood Shores, CA 94065 USA
 * or visit www.oracle.com if you need additional information or have any
 * questions.
 *
 */

#ifndef SHARE_CODE_CODECACHE_HPP
#define SHARE_CODE_CODECACHE_HPP

#include "code/codeBlob.hpp"
#include "code/nmethod.hpp"
#include "gc/shared/gcBehaviours.hpp"
#include "memory/allocation.hpp"
#include "memory/heap.hpp"
#include "oops/instanceKlass.hpp"
#include "oops/oopsHierarchy.hpp"
#include "runtime/mutexLocker.hpp"
#include "utilities/numberSeq.hpp"

// The CodeCache implements the code cache for various pieces of generated
// code, e.g., compiled java methods, runtime stubs, transition frames, etc.
// The entries in the CodeCache are all CodeBlob's.

// -- Implementation --
// The CodeCache consists of one or more CodeHeaps, each of which contains
// CodeBlobs of a specific CodeBlobType. Currently heaps for the following
// types are available:
//  - Non-nmethods: Non-nmethods like Buffers, Adapters and Runtime Stubs
//  - Profiled nmethods: nmethods that are profiled, i.e., those
//    executed at level 2 or 3
//  - Non-Profiled nmethods: nmethods that are not profiled, i.e., those
//    executed at level 1 or 4 and native methods
//  - All: Used for code of all types if code cache segmentation is disabled.
//
// In the rare case of the non-nmethod code heap getting full, non-nmethod code
// will be stored in the non-profiled code heap as a fallback solution.
//
// Depending on the availability of compilers and compilation mode there
// may be fewer heaps. The size of the code heaps depends on the values of
// ReservedCodeCacheSize, NonProfiledCodeHeapSize and ProfiledCodeHeapSize
// (see CodeCache::heap_available(..) and CodeCache::initialize_heaps(..)
// for details).
//
// Code cache segmentation is controlled by the flag SegmentedCodeCache.
// If turned off, all code types are stored in a single code heap. By default
// code cache segmentation is turned on if tiered mode is enabled and
// ReservedCodeCacheSize >= 240 MB.
//
// All methods of the CodeCache accepting a CodeBlobType only apply to
// CodeBlobs of the given type. For example, iteration over the
// CodeBlobs of a specific type can be done by using CodeCache::first_blob(..)
// and CodeCache::next_blob(..) and providing the corresponding CodeBlobType.
//
// IMPORTANT: If you add new CodeHeaps to the code cache or change the
// existing ones, make sure to adapt the dtrace scripts (jhelper.d) for
// Solaris and BSD.

class ExceptionCache;
class OopClosure;
class ShenandoahParallelCodeHeapIterator;
class NativePostCallNop;

class CodeCache : AllStatic {
  friend class VMStructs;
  friend class JVMCIVMStructs;
  template <class T, class Filter, bool is_compiled_method> friend class CodeBlobIterator;
  friend class WhiteBox;
  friend class CodeCacheLoader;
  friend class ShenandoahParallelCodeHeapIterator;
 private:
  // CodeHeaps of the cache
  static GrowableArray<CodeHeap*>* _heaps;
  static GrowableArray<CodeHeap*>* _compiled_heaps;
  static GrowableArray<CodeHeap*>* _nmethod_heaps;
  static GrowableArray<CodeHeap*>* _allocable_heaps;

  static address _low_bound;                            // Lower bound of CodeHeap addresses
  static address _high_bound;                           // Upper bound of CodeHeap addresses
  static int _number_of_nmethods_with_dependencies;     // Total number of nmethods with dependencies

  static uint8_t           _unloading_cycle;          // Global state for recognizing old nmethods that need to be unloaded
  static uint64_t          _gc_epoch;                 // Global state for tracking when nmethods were found to be on-stack
  static uint64_t          _cold_gc_count;            // Global state for determining how many GCs are needed before an nmethod is cold
  static size_t            _last_unloading_used;
  static double            _last_unloading_time;
  static TruncatedSeq      _unloading_gc_intervals;
  static TruncatedSeq      _unloading_allocation_rates;
  static volatile bool     _unloading_threshold_gc_requested;
  static nmethod* volatile _unlinked_head;

  static ExceptionCache* volatile _exception_cache_purge_list;

  // CodeHeap management
  static void initialize_heaps();                             // Initializes the CodeHeaps
  // Check the code heap sizes set by the user via command line
  static void check_heap_sizes(size_t non_nmethod_size, size_t profiled_size, size_t non_profiled_size, size_t cache_size, bool all_set);
  // Creates a new heap with the given name and size, containing CodeBlobs of the given type
  static void add_heap(ReservedSpace rs, const char* name, CodeBlobType code_blob_type);
  static CodeHeap* get_code_heap_containing(void* p);         // Returns the CodeHeap containing the given pointer, or NULL
  static CodeHeap* get_code_heap(const CodeBlob* cb);         // Returns the CodeHeap for the given CodeBlob
  static CodeHeap* get_code_heap(CodeBlobType code_blob_type);         // Returns the CodeHeap for the given CodeBlobType
  // Returns the name of the VM option to set the size of the corresponding CodeHeap
  static const char* get_code_heap_flag_name(CodeBlobType code_blob_type);
  static ReservedCodeSpace reserve_heap_memory(size_t size);  // Reserves one continuous chunk of memory for the CodeHeaps

  // Iteration
  static CodeBlob* first_blob(CodeHeap* heap);                // Returns the first CodeBlob on the given CodeHeap
  static CodeBlob* first_blob(CodeBlobType code_blob_type);            // Returns the first CodeBlob of the given type
  static CodeBlob* next_blob(CodeHeap* heap, CodeBlob* cb);   // Returns the next CodeBlob on the given CodeHeap
<<<<<<< HEAD
 public:

  class Sweep {
    friend class CodeCache;
    template <class T, class Filter, bool is_compiled_method> friend class CodeBlobIterator;
    friend class SweeperBlocker;
  private:
    static int _compiled_method_iterators;
    static bool _pending_sweep;
  public:
    static void begin();
    static void end();
  private:
    static void begin_compiled_method_iteration();
    static void end_compiled_method_iteration();
  };
=======
>>>>>>> 054c23f4

 private:
  static size_t bytes_allocated_in_freelists();
  static int    allocated_segments();
  static size_t freelists_length();

  // Make private to prevent unsafe calls.  Not all CodeBlob*'s are embedded in a CodeHeap.
  static bool contains(CodeBlob *p) { fatal("don't call me!"); return false; }

 public:
  // Initialization
  static void initialize();
  static size_t page_size(bool aligned = true, size_t min_pages = 1); // Returns the page size used by the CodeCache

  static int code_heap_compare(CodeHeap* const &lhs, CodeHeap* const &rhs);

  static void add_heap(CodeHeap* heap);
  static const GrowableArray<CodeHeap*>* heaps() { return _heaps; }
  static const GrowableArray<CodeHeap*>* compiled_heaps() { return _compiled_heaps; }
  static const GrowableArray<CodeHeap*>* nmethod_heaps() { return _nmethod_heaps; }

  // Allocation/administration
  static CodeBlob* allocate(int size, CodeBlobType code_blob_type, bool handle_alloc_failure = true, CodeBlobType orig_code_blob_type = CodeBlobType::All); // allocates a new CodeBlob
  static void commit(CodeBlob* cb);                        // called when the allocated CodeBlob has been filled
  static int  alignment_unit();                            // guaranteed alignment of all CodeBlobs
  static int  alignment_offset();                          // guaranteed offset of first CodeBlob byte within alignment unit (i.e., allocation header)
  static void free(CodeBlob* cb);                          // frees a CodeBlob
  static void free_unused_tail(CodeBlob* cb, size_t used); // frees the unused tail of a CodeBlob (only used by TemplateInterpreter::initialize())
  static bool contains(void *p);                           // returns whether p is included
  static bool contains(nmethod* nm);                       // returns whether nm is included
  static void blobs_do(void f(CodeBlob* cb));              // iterates over all CodeBlobs
  static void blobs_do(CodeBlobClosure* f);                // iterates over all CodeBlobs
  static void nmethods_do(void f(nmethod* nm));            // iterates over all nmethods
  static void metadata_do(MetadataClosure* f);             // iterates over metadata in alive nmethods

  // Lookup
  static CodeBlob* find_blob(void* start);              // Returns the CodeBlob containing the given address
  static CodeBlob* find_blob_fast(void* start);         // Returns the CodeBlob containing the given address
  static CodeBlob* find_blob_and_oopmap(void* start, int& slot);         // Returns the CodeBlob containing the given address
  static int find_oopmap_slot_fast(void* start);        // Returns a fast oopmap slot if there is any; -1 otherwise
  static nmethod*  find_nmethod(void* start);           // Returns the nmethod containing the given address
  static CompiledMethod* find_compiled(void* start);

  static int       blob_count();                        // Returns the total number of CodeBlobs in the cache
  static int       blob_count(CodeBlobType code_blob_type);
  static int       adapter_count();                     // Returns the total number of Adapters in the cache
  static int       adapter_count(CodeBlobType code_blob_type);
  static int       nmethod_count();                     // Returns the total number of nmethods in the cache
  static int       nmethod_count(CodeBlobType code_blob_type);

  // GC support
  static void verify_oops();
  // If any oops are not marked this method unloads (i.e., breaks root links
  // to) any unmarked codeBlobs in the cache.  Sets "marked_for_unloading"
  // to "true" iff some code got unloaded.
  // "unloading_occurred" controls whether metadata should be cleaned because of class unloading.
  class UnloadingScope: StackObj {
    ClosureIsUnloadingBehaviour _is_unloading_behaviour;
    IsUnloadingBehaviour*       _saved_behaviour;

  public:
    UnloadingScope(BoolObjectClosure* is_alive);
    ~UnloadingScope();
  };

  // Code cache unloading heuristics
  static uint64_t cold_gc_count();
  static void update_cold_gc_count();
  static void gc_on_allocation();

  // The GC epoch and marking_cycle code below is there to support sweeping
  // nmethods in loom stack chunks.
  static uint64_t gc_epoch();
  static bool is_gc_marking_cycle_active();
  static uint64_t previous_completed_gc_marking_cycle();
  static void on_gc_marking_cycle_start();
  static void on_gc_marking_cycle_finish();
  static void arm_all_nmethods();

  static void flush_unlinked_nmethods();
  static void register_unlinked(nmethod* nm);
  static void do_unloading(bool unloading_occurred);
  static uint8_t unloading_cycle() { return _unloading_cycle; }

  static void increment_unloading_cycle();

  static void release_exception_cache(ExceptionCache* entry);
  static void purge_exception_caches();

  // Printing/debugging
  static void print();                           // prints summary
  static void print_internals();
  static void print_memory_overhead();
  static void verify();                          // verifies the code cache
  static void print_trace(const char* event, CodeBlob* cb, int size = 0) PRODUCT_RETURN;
  static void print_summary(outputStream* st, bool detailed = true); // Prints a summary of the code cache usage
  static void log_state(outputStream* st);
  LINUX_ONLY(static void write_perf_map();)
  static const char* get_code_heap_name(CodeBlobType code_blob_type)  { return (heap_available(code_blob_type) ? get_code_heap(code_blob_type)->name() : "Unused"); }
  static void report_codemem_full(CodeBlobType code_blob_type, bool print);

  // Dcmd (Diagnostic commands)
  static void print_codelist(outputStream* st);
  static void print_layout(outputStream* st);

  // The full limits of the codeCache
  static address low_bound()                          { return _low_bound; }
  static address low_bound(CodeBlobType code_blob_type);
  static address high_bound()                         { return _high_bound; }
  static address high_bound(CodeBlobType code_blob_type);

  // Profiling
  static size_t capacity();
  static size_t unallocated_capacity(CodeBlobType code_blob_type);
  static size_t unallocated_capacity();
  static size_t max_capacity();

  static double reverse_free_ratio();

  static size_t max_distance_to_non_nmethod();
  static bool is_non_nmethod(address addr);

  static void clear_inline_caches();                  // clear all inline caches
  static void cleanup_inline_caches_whitebox();       // clean bad nmethods from inline caches

  // Returns true if an own CodeHeap for the given CodeBlobType is available
  static bool heap_available(CodeBlobType code_blob_type);

  // Returns the CodeBlobType for the given CompiledMethod
  static CodeBlobType get_code_blob_type(CompiledMethod* cm) {
    return get_code_heap(cm)->code_blob_type();
  }

  static bool code_blob_type_accepts_compiled(CodeBlobType code_blob_type) {
    bool result = code_blob_type == CodeBlobType::All || code_blob_type <= CodeBlobType::MethodProfiled;
    return result;
  }

  static bool code_blob_type_accepts_nmethod(CodeBlobType type) {
    return type == CodeBlobType::All || type <= CodeBlobType::MethodProfiled;
  }

  static bool code_blob_type_accepts_allocable(CodeBlobType type) {
    return type <= CodeBlobType::All;
  }


  // Returns the CodeBlobType for the given compilation level
  static CodeBlobType get_code_blob_type(int comp_level) {
    if (comp_level == CompLevel_none ||
        comp_level == CompLevel_simple ||
        comp_level == CompLevel_full_optimization) {
      // Non profiled methods
      return CodeBlobType::MethodNonProfiled;
    } else if (comp_level == CompLevel_limited_profile ||
               comp_level == CompLevel_full_profile) {
      // Profiled methods
      return CodeBlobType::MethodProfiled;
    }
    ShouldNotReachHere();
    return static_cast<CodeBlobType>(0);
  }

  static void verify_clean_inline_caches();
  static void verify_icholder_relocations();

 public:
  // tells how many nmethods have dependencies
  static int number_of_nmethods_with_dependencies();

  static int get_codemem_full_count(CodeBlobType code_blob_type) {
    CodeHeap* heap = get_code_heap(code_blob_type);
    return (heap != NULL) ? heap->full_count() : 0;
  }

  // CodeHeap State Analytics.
  // interface methods for CodeHeap printing, called by CompileBroker
  static void aggregate(outputStream *out, size_t granularity);
  static void discard(outputStream *out);
  static void print_usedSpace(outputStream *out);
  static void print_freeSpace(outputStream *out);
  static void print_count(outputStream *out);
  static void print_space(outputStream *out);
  static void print_age(outputStream *out);
  static void print_names(outputStream *out);
};

class SweeperBlocker : public StackObj {
  public:
    SweeperBlocker() {
      CodeCache::Sweep::begin_compiled_method_iteration();
    }
    ~SweeperBlocker() {
      CodeCache::Sweep::end_compiled_method_iteration();
    }
};

// Iterator to iterate over code blobs in the CodeCache.
// The relaxed iterators only hold the CodeCache_lock across next calls
template <class T, class Filter, bool is_relaxed> class CodeBlobIterator : public StackObj {
 public:
  enum LivenessFilter { all_blobs, only_not_unloading };

 private:
  CodeBlob* _code_blob;   // Current CodeBlob
  GrowableArrayIterator<CodeHeap*> _heap;
  GrowableArrayIterator<CodeHeap*> _end;
  bool _only_not_unloading;

  void initialize_iteration(T* nm) {
  }

  bool next_impl() {
    for (;;) {
      // Walk through heaps as required
      if (!next_blob()) {
        if (_heap == _end) {
          return false;
        }
        ++_heap;
        continue;
      }

      // Filter is_unloading as required
      if (_only_not_unloading) {
        CompiledMethod* cm = _code_blob->as_compiled_method_or_null();
        if (cm != NULL && cm->is_unloading()) {
          continue;
        }
      }

      return true;
    }
  }

 public:
  CodeBlobIterator(LivenessFilter filter, T* nm = NULL)
    : _only_not_unloading(filter == only_not_unloading)
  {
    if (Filter::heaps() == NULL) {
      return;
    }
    _heap = Filter::heaps()->begin();
    _end = Filter::heaps()->end();
    // If set to NULL, initialized by first call to next()
    _code_blob = nm;
    if (nm != NULL) {
      while(!(*_heap)->contains_blob(_code_blob)) {
        ++_heap;
      }
      assert((*_heap)->contains_blob(_code_blob), "match not found");
    }
  }

  // Advance iterator to next blob
  bool next() {
    if (is_relaxed) {
      MutexLocker ml(CodeCache_lock, Mutex::_no_safepoint_check_flag);
      return next_impl();
    } else {
      assert_locked_or_safepoint(CodeCache_lock);
      return next_impl();
    }
  }

  bool end()  const { return _code_blob == NULL; }
  T* method() const { return (T*)_code_blob; }

private:

  // Advance iterator to the next blob in the current code heap
  bool next_blob() {
    if (_heap == _end) {
      return false;
    }
    CodeHeap *heap = *_heap;
    // Get first method CodeBlob
    if (_code_blob == NULL) {
      _code_blob = CodeCache::first_blob(heap);
      if (_code_blob == NULL) {
        return false;
      } else if (Filter::apply(_code_blob)) {
        return true;
      }
    }
    // Search for next method CodeBlob
    _code_blob = CodeCache::next_blob(heap, _code_blob);
    while (_code_blob != NULL && !Filter::apply(_code_blob)) {
      _code_blob = CodeCache::next_blob(heap, _code_blob);
    }
    return _code_blob != NULL;
  }
};

struct CompiledMethodFilter {
  static bool apply(CodeBlob* cb) { return cb->is_compiled(); }
  static const GrowableArray<CodeHeap*>* heaps() { return CodeCache::compiled_heaps(); }
};


struct NMethodFilter {
  static bool apply(CodeBlob* cb) { return cb->is_nmethod(); }
  static const GrowableArray<CodeHeap*>* heaps() { return CodeCache::nmethod_heaps(); }
};

struct AllCodeBlobsFilter {
  static bool apply(CodeBlob* cb) { return true; }
  static const GrowableArray<CodeHeap*>* heaps() { return CodeCache::heaps(); }
};

typedef CodeBlobIterator<CompiledMethod, CompiledMethodFilter, false /* is_relaxed */> CompiledMethodIterator;
typedef CodeBlobIterator<CompiledMethod, CompiledMethodFilter, true /* is_relaxed */> RelaxedCompiledMethodIterator;
typedef CodeBlobIterator<nmethod, NMethodFilter, false /* is_relaxed */> NMethodIterator;
typedef CodeBlobIterator<CodeBlob, AllCodeBlobsFilter, false /* is_relaxed */> AllCodeBlobsIterator;

#endif // SHARE_CODE_CODECACHE_HPP<|MERGE_RESOLUTION|>--- conflicted
+++ resolved
@@ -125,25 +125,6 @@
   static CodeBlob* first_blob(CodeHeap* heap);                // Returns the first CodeBlob on the given CodeHeap
   static CodeBlob* first_blob(CodeBlobType code_blob_type);            // Returns the first CodeBlob of the given type
   static CodeBlob* next_blob(CodeHeap* heap, CodeBlob* cb);   // Returns the next CodeBlob on the given CodeHeap
-<<<<<<< HEAD
- public:
-
-  class Sweep {
-    friend class CodeCache;
-    template <class T, class Filter, bool is_compiled_method> friend class CodeBlobIterator;
-    friend class SweeperBlocker;
-  private:
-    static int _compiled_method_iterators;
-    static bool _pending_sweep;
-  public:
-    static void begin();
-    static void end();
-  private:
-    static void begin_compiled_method_iteration();
-    static void end_compiled_method_iteration();
-  };
-=======
->>>>>>> 054c23f4
 
  private:
   static size_t bytes_allocated_in_freelists();
@@ -331,15 +312,6 @@
   static void print_names(outputStream *out);
 };
 
-class SweeperBlocker : public StackObj {
-  public:
-    SweeperBlocker() {
-      CodeCache::Sweep::begin_compiled_method_iteration();
-    }
-    ~SweeperBlocker() {
-      CodeCache::Sweep::end_compiled_method_iteration();
-    }
-};
 
 // Iterator to iterate over code blobs in the CodeCache.
 // The relaxed iterators only hold the CodeCache_lock across next calls
