/*
 * Copyright (c) 1997, 2023, Oracle and/or its affiliates. All rights reserved.
 * DO NOT ALTER OR REMOVE COPYRIGHT NOTICES OR THIS FILE HEADER.
 *
 * This code is free software; you can redistribute it and/or modify it
 * under the terms of the GNU General Public License version 2 only, as
 * published by the Free Software Foundation.
 *
 * This code is distributed in the hope that it will be useful, but WITHOUT
 * ANY WARRANTY; without even the implied warranty of MERCHANTABILITY or
 * FITNESS FOR A PARTICULAR PURPOSE.  See the GNU General Public License
 * version 2 for more details (a copy is included in the LICENSE file that
 * accompanied this code).
 *
 * You should have received a copy of the GNU General Public License version
 * 2 along with this work; if not, write to the Free Software Foundation,
 * Inc., 51 Franklin St, Fifth Floor, Boston, MA 02110-1301 USA.
 *
 * Please contact Oracle, 500 Oracle Parkway, Redwood Shores, CA 94065 USA
 * or visit www.oracle.com if you need additional information or have any
 * questions.
 *
 */

#ifndef SHARE_CODE_COMPILEDIC_HPP
#define SHARE_CODE_COMPILEDIC_HPP

#include "code/nativeInst.hpp"
#include "interpreter/linkResolver.hpp"
#include "runtime/safepointVerifiers.hpp"
#include "opto/c2_MacroAssembler.hpp"

//-----------------------------------------------------------------------------
// The CompiledIC represents a compiled inline cache.
//
// It's safe to transition from any state to any state. Typically an inline cache starts
// in the clean state, meaning it will resolve the call when called. Then it typically
// transitions to monomorphic, assuming the first dynamic receiver will be the only one
// observed. If that speculation fails, we transition to megamorphic.
//
class CompiledIC;
class CompiledICProtectionBehaviour;
class CompiledMethod;

class CompiledICLocker: public StackObj {
  CompiledMethod* _method;
  CompiledICProtectionBehaviour* _behaviour;
  bool _locked;
  NoSafepointVerifier _nsv;

public:
  CompiledICLocker(CompiledMethod* method);
  ~CompiledICLocker();
  static bool is_safe(CompiledMethod* method);
  static bool is_safe(address code);
};

// A CompiledICData is a helper object for the inline cache implementation.
// It comprises:
// (1) The first receiver klass and its selected method
// (2) Itable call metadata

class CompiledICData : public CHeapObj<mtCode> {
  friend class VMStructs;
  friend class JVMCIVMStructs;

  Method*   volatile _speculated_method;
  uintptr_t volatile _speculated_klass;
  Klass*             _itable_defc_klass;
  Klass*             _itable_refc_klass;
  bool               _is_initialized;

  bool is_speculated_klass_unloaded() const;

 public:
  // Constructor
  CompiledICData();

  // accessors
  Klass*    speculated_klass()  const;
  Method*   speculated_method() const { return _speculated_method; }
  Klass*    itable_defc_klass() const { return _itable_defc_klass; }
  Klass*    itable_refc_klass() const { return _itable_refc_klass; }

  static ByteSize speculated_method_offset() { return byte_offset_of(CompiledICData, _speculated_method); }
  static ByteSize speculated_klass_offset()  { return byte_offset_of(CompiledICData, _speculated_klass); }

  static ByteSize itable_defc_klass_offset() { return byte_offset_of(CompiledICData, _itable_defc_klass); }
  static ByteSize itable_refc_klass_offset() { return byte_offset_of(CompiledICData, _itable_refc_klass); }

  void initialize(CallInfo* call_info, Klass* receiver_klass);

  bool is_initialized()       const { return _is_initialized; }

  // GC Support
  void clean_metadata();
  void metadata_do(MetadataClosure* cl);
};

class CompiledIC: public ResourceObj {
private:
  CompiledMethod* _method;
  CompiledICData* _data;
  NativeCall* _call;

  CompiledIC(RelocIterator* iter);

  // CompiledICData wrappers
  void ensure_initialized(CallInfo* call_info, Klass* receiver_klass);
  bool is_speculated_klass(Klass* receiver_klass);

  // Inline cache states
  void set_to_monomorphic();
  void set_to_megamorphic(CallInfo* call_info);

public:
  // conversion (machine PC to CompiledIC*)
  friend CompiledIC* CompiledIC_before(CompiledMethod* nm, address return_addr);
  friend CompiledIC* CompiledIC_at(CompiledMethod* nm, address call_site);
  friend CompiledIC* CompiledIC_at(Relocation* call_site);
  friend CompiledIC* CompiledIC_at(RelocIterator* reloc_iter);

  CompiledICData* data() const;

  // State
  bool is_clean()       const;
  bool is_monomorphic() const;
  bool is_megamorphic() const;

  address end_of_call() const { return _call->return_address(); }

  // MT-safe patching of inline caches. Note: Only safe to call is_xxx when holding the CompiledICLocker
  // so you are guaranteed that no patching takes place. The same goes for verify.
  void set_to_clean();
  void update(CallInfo* call_info, Klass* receiver_klass);

  // GC support
  void clean_metadata();
  void metadata_do(MetadataClosure* cl);

  // Location
  address instruction_address() const { return _call->instruction_address(); }
  address destination() const         { return _call->destination(); }

  // Misc
  void print()             PRODUCT_RETURN;
  void verify()            PRODUCT_RETURN;
};

CompiledIC* CompiledIC_before(CompiledMethod* nm, address return_addr);
CompiledIC* CompiledIC_at(CompiledMethod* nm, address call_site);
CompiledIC* CompiledIC_at(Relocation* call_site);
CompiledIC* CompiledIC_at(RelocIterator* reloc_iter);

//-----------------------------------------------------------------------------
// The CompiledDirectCall represents a call to a method in the compiled code
//
//
//           -----<----- Clean ----->-----
//          /                             \
//         /                               \
//    compilled code <------------> interpreted code
//
//  Clean:            Calls directly to runtime method for fixup
//  Compiled code:    Calls directly to compiled code
//  Interpreted code: Calls to stub that set Method* reference
//
//

<<<<<<< HEAD
class StaticCallInfo {
 private:
  address      _entry;          // Entrypoint
  methodHandle _callee;         // Callee (used when calling interpreter)
  bool         _to_interpreter; // call to interpreted method (otherwise compiled)

  friend class CompiledStaticCall;
  friend class CompiledDirectStaticCall;
  friend class CompiledPltStaticCall;
 public:
  address      entry() const    { return _entry;  }
  methodHandle callee() const   { return _callee; }
};

class CompiledStaticCall : public ResourceObj {
 public:
  // Code

  // Returns null if CodeBuffer::expand fails
  static address emit_to_interp_stub(MacroAssembler *masm, address mark = nullptr);
  static int to_interp_stub_size();
  static int to_trampoline_stub_size();
  static int reloc_to_interp_stub();

  // Compute entry point given a method
  static void compute_entry(const methodHandle& m, bool caller_is_nmethod, StaticCallInfo& info);
  void compute_entry_for_continuation_entry(const methodHandle& m, StaticCallInfo& info);

public:
  // Clean static call (will force resolving on next use)
  virtual address destination() const = 0;

  // Clean static call (will force resolving on next use)
  bool set_to_clean(bool in_use = true);

  // Set state. The entry must be the same, as computed by compute_entry.
  // Computation and setting is split up, since the actions are separate during
  // a OptoRuntime::resolve_xxx.
  void set(const StaticCallInfo& info);

  // State
  bool is_clean() const;
  bool is_call_to_compiled() const;
  virtual bool is_call_to_interpreted() const = 0;

  virtual address instruction_address() const = 0;
  virtual address end_of_call() const = 0;
protected:
  virtual address resolve_call_stub() const = 0;
  virtual void set_destination_mt_safe(address dest) = 0;
  virtual void set_to_interpreted(const methodHandle& callee, address entry) = 0;
  virtual const char* name() const = 0;

  void set_to_compiled(address entry);
};

class CompiledDirectStaticCall : public CompiledStaticCall {
=======
class CompiledDirectCall : public ResourceObj {
>>>>>>> 7231fd78
private:
  friend class CompiledIC;
  friend class DirectNativeCallWrapper;

  // Also used by CompiledIC
  void set_to_interpreted(const methodHandle& callee, address entry);
  void verify_mt_safe(const methodHandle& callee, address entry,
                      NativeMovConstReg* method_holder,
                      NativeJump*        jump) PRODUCT_RETURN;
  address instruction_address() const { return _call->instruction_address(); }
  void set_destination_mt_safe(address dest) { _call->set_destination_mt_safe(dest); }

  NativeCall* _call;

  CompiledDirectCall(NativeCall* call) : _call(call) {}

 public:
  // Returns null if CodeBuffer::expand fails
  static address emit_to_interp_stub(CodeBuffer &cbuf, address mark = nullptr);
  static int to_interp_stub_size();
  static int to_trampoline_stub_size();
  static int reloc_to_interp_stub();

  static inline CompiledDirectCall* before(address return_addr) {
    CompiledDirectCall* st = new CompiledDirectCall(nativeCall_before(return_addr));
    st->verify();
    return st;
  }

  static inline CompiledDirectCall* at(address native_call) {
    CompiledDirectCall* st = new CompiledDirectCall(nativeCall_at(native_call));
    st->verify();
    return st;
  }

  static inline CompiledDirectCall* at(Relocation* call_site) {
    return at(call_site->addr());
  }

  // Delegation
  address destination() const { return _call->destination(); }
  address end_of_call() const { return _call->return_address(); }

  // Clean static call (will force resolving on next use)
  void set_to_clean();

  void set(const methodHandle& callee_method);

  // State
  bool is_clean() const;
  bool is_call_to_interpreted() const;
  bool is_call_to_compiled() const;

  // Stub support
  static address find_stub_for(address instruction);
  address find_stub();
  static void set_stub_to_clean(static_stub_Relocation* static_stub);

  // Misc.
  void print()  PRODUCT_RETURN;
  void verify() PRODUCT_RETURN;
};

#endif // SHARE_CODE_COMPILEDIC_HPP<|MERGE_RESOLUTION|>--- conflicted
+++ resolved
@@ -167,67 +167,7 @@
 //
 //
 
-<<<<<<< HEAD
-class StaticCallInfo {
- private:
-  address      _entry;          // Entrypoint
-  methodHandle _callee;         // Callee (used when calling interpreter)
-  bool         _to_interpreter; // call to interpreted method (otherwise compiled)
-
-  friend class CompiledStaticCall;
-  friend class CompiledDirectStaticCall;
-  friend class CompiledPltStaticCall;
- public:
-  address      entry() const    { return _entry;  }
-  methodHandle callee() const   { return _callee; }
-};
-
-class CompiledStaticCall : public ResourceObj {
- public:
-  // Code
-
-  // Returns null if CodeBuffer::expand fails
-  static address emit_to_interp_stub(MacroAssembler *masm, address mark = nullptr);
-  static int to_interp_stub_size();
-  static int to_trampoline_stub_size();
-  static int reloc_to_interp_stub();
-
-  // Compute entry point given a method
-  static void compute_entry(const methodHandle& m, bool caller_is_nmethod, StaticCallInfo& info);
-  void compute_entry_for_continuation_entry(const methodHandle& m, StaticCallInfo& info);
-
-public:
-  // Clean static call (will force resolving on next use)
-  virtual address destination() const = 0;
-
-  // Clean static call (will force resolving on next use)
-  bool set_to_clean(bool in_use = true);
-
-  // Set state. The entry must be the same, as computed by compute_entry.
-  // Computation and setting is split up, since the actions are separate during
-  // a OptoRuntime::resolve_xxx.
-  void set(const StaticCallInfo& info);
-
-  // State
-  bool is_clean() const;
-  bool is_call_to_compiled() const;
-  virtual bool is_call_to_interpreted() const = 0;
-
-  virtual address instruction_address() const = 0;
-  virtual address end_of_call() const = 0;
-protected:
-  virtual address resolve_call_stub() const = 0;
-  virtual void set_destination_mt_safe(address dest) = 0;
-  virtual void set_to_interpreted(const methodHandle& callee, address entry) = 0;
-  virtual const char* name() const = 0;
-
-  void set_to_compiled(address entry);
-};
-
-class CompiledDirectStaticCall : public CompiledStaticCall {
-=======
 class CompiledDirectCall : public ResourceObj {
->>>>>>> 7231fd78
 private:
   friend class CompiledIC;
   friend class DirectNativeCallWrapper;
@@ -246,7 +186,7 @@
 
  public:
   // Returns null if CodeBuffer::expand fails
-  static address emit_to_interp_stub(CodeBuffer &cbuf, address mark = nullptr);
+  static address emit_to_interp_stub(MacroAssembler *masm, address mark = nullptr);
   static int to_interp_stub_size();
   static int to_trampoline_stub_size();
   static int reloc_to_interp_stub();
