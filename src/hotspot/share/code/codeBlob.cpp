--- conflicted
+++ resolved
@@ -437,15 +437,8 @@
 }
 
 
-<<<<<<< HEAD
 void* RuntimeStub::operator new(size_t s, unsigned size) noexcept {
-  void* p = CodeCache::allocate(size, CodeBlobType::NonNMethod);
-  if (!p) fatal("Initial size of CodeCache is too small");
-  return p;
-=======
-void* RuntimeStub::operator new(size_t s, unsigned size) throw() {
   return CodeCache::allocate(size, CodeBlobType::NonNMethod);
->>>>>>> d3139159
 }
 
 // operator new shared by all singletons:
