/*
 * Copyright (c) 1998, 2023, Oracle and/or its affiliates. All rights reserved.
 * DO NOT ALTER OR REMOVE COPYRIGHT NOTICES OR THIS FILE HEADER.
 *
 * This code is free software; you can redistribute it and/or modify it
 * under the terms of the GNU General Public License version 2 only, as
 * published by the Free Software Foundation.
 *
 * This code is distributed in the hope that it will be useful, but WITHOUT
 * ANY WARRANTY; without even the implied warranty of MERCHANTABILITY or
 * FITNESS FOR A PARTICULAR PURPOSE.  See the GNU General Public License
 * version 2 for more details (a copy is included in the LICENSE file that
 * accompanied this code).
 *
 * You should have received a copy of the GNU General Public License version
 * 2 along with this work; if not, write to the Free Software Foundation,
 * Inc., 51 Franklin St, Fifth Floor, Boston, MA 02110-1301 USA.
 *
 * Please contact Oracle, 500 Oracle Parkway, Redwood Shores, CA 94065 USA
 * or visit www.oracle.com if you need additional information or have any
 * questions.
 *
 */

#include "precompiled.hpp"
#include "code/codeBlob.hpp"
#include "code/codeCache.hpp"
#include "code/icBuffer.hpp"
#include "code/relocInfo.hpp"
#include "code/vtableStubs.hpp"
#include "compiler/disassembler.hpp"
#include "compiler/oopMap.hpp"
#include "interpreter/bytecode.hpp"
#include "interpreter/interpreter.hpp"
#include "jvm.h"
#include "memory/allocation.inline.hpp"
#include "memory/heap.hpp"
#include "memory/resourceArea.hpp"
#include "oops/oop.inline.hpp"
#include "prims/forte.hpp"
#include "prims/jvmtiExport.hpp"
#include "runtime/handles.inline.hpp"
#include "runtime/interfaceSupport.inline.hpp"
#include "runtime/javaFrameAnchor.hpp"
#include "runtime/jniHandles.hpp"
#include "runtime/mutexLocker.hpp"
#include "runtime/safepoint.hpp"
#include "runtime/sharedRuntime.hpp"
#include "runtime/stubCodeGenerator.hpp"
#include "runtime/stubRoutines.hpp"
#include "runtime/vframe.hpp"
#include "services/memoryService.hpp"
#include "utilities/align.hpp"
#ifdef COMPILER1
#include "c1/c1_Runtime1.hpp"
#endif

const char* CodeBlob::compiler_name() const {
  return compilertype2name(_type);
}

unsigned int CodeBlob::align_code_offset(int offset) {
  // align the size to CodeEntryAlignment
  int header_size = (int)CodeHeap::header_size();
  return align_up(offset + header_size, CodeEntryAlignment) - header_size;
}


// This must be consistent with the CodeBlob constructor's layout actions.
unsigned int CodeBlob::allocation_size(CodeBuffer* cb, int header_size) {
  unsigned int size = header_size;
  size += align_up(cb->total_relocation_size(), oopSize);
  // align the size to CodeEntryAlignment
  size = align_code_offset(size);
  size += align_up(cb->total_content_size(), oopSize);
  size += align_up(cb->total_oop_size(), oopSize);
  size += align_up(cb->total_metadata_size(), oopSize);
  return size;
}

CodeBlob::CodeBlob(const char* name, CompilerType type, const CodeBlobLayout& layout, int frame_complete_offset, int frame_size, ImmutableOopMapSet* oop_maps, bool caller_must_gc_arguments, bool compiled) :
  _code_begin(layout.code_begin()),
  _code_end(layout.code_end()),
  _content_begin(layout.content_begin()),
  _data_end(layout.data_end()),
  _relocation_begin(layout.relocation_begin()),
  _relocation_end(layout.relocation_end()),
  _oop_maps(oop_maps),
  _name(name),
  _size(layout.size()),
  _header_size(layout.header_size()),
  _frame_complete_offset(frame_complete_offset),
  _data_offset(layout.data_offset()),
  _frame_size(frame_size),
  _caller_must_gc_arguments(caller_must_gc_arguments),
  _is_compiled(compiled),
  _type(type)
{
  assert(is_aligned(layout.size(),            oopSize), "unaligned size");
  assert(is_aligned(layout.header_size(),     oopSize), "unaligned size");
  assert(is_aligned(layout.relocation_size(), oopSize), "unaligned size");
  assert(layout.code_end() == layout.content_end(), "must be the same - see code_end()");
#ifdef COMPILER1
  // probably wrong for tiered
  assert(_frame_size >= -1, "must use frame size or -1 for runtime stubs");
#endif // COMPILER1
  S390_ONLY(_ctable_offset = 0;) // avoid uninitialized fields
}

CodeBlob::CodeBlob(const char* name, CompilerType type, const CodeBlobLayout& layout, CodeBuffer* cb /*UNUSED*/, int frame_complete_offset, int frame_size, OopMapSet* oop_maps, bool caller_must_gc_arguments, bool compiled) :
  _code_begin(layout.code_begin()),
  _code_end(layout.code_end()),
  _content_begin(layout.content_begin()),
  _data_end(layout.data_end()),
  _relocation_begin(layout.relocation_begin()),
  _relocation_end(layout.relocation_end()),
  _name(name),
  _size(layout.size()),
  _header_size(layout.header_size()),
  _frame_complete_offset(frame_complete_offset),
  _data_offset(layout.data_offset()),
  _frame_size(frame_size),
  _caller_must_gc_arguments(caller_must_gc_arguments),
  _is_compiled(compiled),
  _type(type)
{
  assert(is_aligned(_size,        oopSize), "unaligned size");
  assert(is_aligned(_header_size, oopSize), "unaligned size");
  assert(_data_offset <= _size, "codeBlob is too small");
  assert(layout.code_end() == layout.content_end(), "must be the same - see code_end()");

  set_oop_maps(oop_maps);
#ifdef COMPILER1
  // probably wrong for tiered
  assert(_frame_size >= -1, "must use frame size or -1 for runtime stubs");
#endif // COMPILER1
  S390_ONLY(_ctable_offset = 0;) // avoid uninitialized fields
}


// Creates a simple CodeBlob. Sets up the size of the different regions.
RuntimeBlob::RuntimeBlob(const char* name, int header_size, int size, int frame_complete, int locs_size)
  : CodeBlob(name, compiler_none, CodeBlobLayout((address) this, size, header_size, locs_size, size), frame_complete, 0, nullptr, false /* caller_must_gc_arguments */)
{
  assert(is_aligned(locs_size, oopSize), "unaligned size");
}


// Creates a RuntimeBlob from a CodeBuffer
// and copy code and relocation info.
RuntimeBlob::RuntimeBlob(
  const char* name,
  CodeBuffer* cb,
  int         header_size,
  int         size,
  int         frame_complete,
  int         frame_size,
  OopMapSet*  oop_maps,
  bool        caller_must_gc_arguments
) : CodeBlob(name, compiler_none, CodeBlobLayout((address) this, size, header_size, cb), cb, frame_complete, frame_size, oop_maps, caller_must_gc_arguments) {
  cb->copy_code_and_locs_to(this);
}

void RuntimeBlob::free(RuntimeBlob* blob) {
  assert(blob != nullptr, "caller must check for nullptr");
  ThreadInVMfromUnknown __tiv;  // get to VM state in case we block on CodeCache_lock
  blob->purge();
  {
    MutexLocker mu(CodeCache_lock, Mutex::_no_safepoint_check_flag);
    CodeCache::free(blob);
  }
  // Track memory usage statistic after releasing CodeCache_lock
  MemoryService::track_code_cache_memory_usage();
}

<<<<<<< HEAD
void CodeBlob::purge(bool free_code_cache_data, bool unregister_nmethods) {
=======
void CodeBlob::purge(bool free_code_cache_data) {
>>>>>>> 672f3732
  if (_oop_maps != nullptr) {
    delete _oop_maps;
    _oop_maps = nullptr;
  }
  NOT_PRODUCT(_asm_remarks.clear());
  NOT_PRODUCT(_dbg_strings.clear());
}

void CodeBlob::set_oop_maps(OopMapSet* p) {
  // Danger Will Robinson! This method allocates a big
  // chunk of memory, its your job to free it.
  if (p != nullptr) {
    _oop_maps = ImmutableOopMapSet::build_from(p);
  } else {
    _oop_maps = nullptr;
  }
}

void RuntimeBlob::trace_new_stub(RuntimeBlob* stub, const char* name1, const char* name2) {
  // Do not hold the CodeCache lock during name formatting.
  assert(!CodeCache_lock->owned_by_self(), "release CodeCache before registering the stub");

  if (stub != nullptr && (PrintStubCode ||
                       Forte::is_enabled() ||
                       JvmtiExport::should_post_dynamic_code_generated())) {
    char stub_id[256];
    assert(strlen(name1) + strlen(name2) < sizeof(stub_id), "");
    jio_snprintf(stub_id, sizeof(stub_id), "%s%s", name1, name2);
    if (PrintStubCode) {
      ttyLocker ttyl;
      tty->print_cr("- - - [BEGIN] - - - - - - - - - - - - - - - - - - - - - - - - - - - - - - - - -");
      tty->print_cr("Decoding %s " PTR_FORMAT " [" PTR_FORMAT ", " PTR_FORMAT "] (%d bytes)",
                    stub_id, p2i(stub), p2i(stub->code_begin()), p2i(stub->code_end()), stub->code_size());
      Disassembler::decode(stub->code_begin(), stub->code_end(), tty
                           NOT_PRODUCT(COMMA &stub->asm_remarks()));
      if ((stub->oop_maps() != nullptr) && AbstractDisassembler::show_structs()) {
        tty->print_cr("- - - [OOP MAPS]- - - - - - - - - - - - - - - - - - - - - - - - - - - - - - - -");
        stub->oop_maps()->print();
      }
      tty->print_cr("- - - [END] - - - - - - - - - - - - - - - - - - - - - - - - - - - - - - - - - -");
      tty->cr();
    }
    if (Forte::is_enabled()) {
      Forte::register_stub(stub_id, stub->code_begin(), stub->code_end());
    }

    if (JvmtiExport::should_post_dynamic_code_generated()) {
      const char* stub_name = name2;
      if (name2[0] == '\0')  stub_name = name1;
      JvmtiExport::post_dynamic_code_generated(stub_name, stub->code_begin(), stub->code_end());
    }
  }

  // Track memory usage statistic after releasing CodeCache_lock
  MemoryService::track_code_cache_memory_usage();
}

const ImmutableOopMap* CodeBlob::oop_map_for_return_address(address return_address) const {
  assert(_oop_maps != nullptr, "nope");
  return _oop_maps->find_map_at_offset((intptr_t) return_address - (intptr_t) code_begin());
}

void CodeBlob::print_code() {
  ResourceMark m;
  Disassembler::decode(this, tty);
}

//----------------------------------------------------------------------------------------------------
// Implementation of BufferBlob


BufferBlob::BufferBlob(const char* name, int size)
: RuntimeBlob(name, sizeof(BufferBlob), size, CodeOffsets::frame_never_safe, /*locs_size:*/ 0)
{}

BufferBlob* BufferBlob::create(const char* name, uint buffer_size) {
  ThreadInVMfromUnknown __tiv;  // get to VM state in case we block on CodeCache_lock

  BufferBlob* blob = nullptr;
  unsigned int size = sizeof(BufferBlob);
  // align the size to CodeEntryAlignment
  size = CodeBlob::align_code_offset(size);
  size += align_up(buffer_size, oopSize);
  assert(name != nullptr, "must provide a name");
  {
    MutexLocker mu(CodeCache_lock, Mutex::_no_safepoint_check_flag);
    blob = new (size) BufferBlob(name, size);
  }
  // Track memory usage statistic after releasing CodeCache_lock
  MemoryService::track_code_cache_memory_usage();

  return blob;
}


BufferBlob::BufferBlob(const char* name, int size, CodeBuffer* cb)
  : RuntimeBlob(name, cb, sizeof(BufferBlob), size, CodeOffsets::frame_never_safe, 0, nullptr)
{}

BufferBlob* BufferBlob::create(const char* name, CodeBuffer* cb) {
  ThreadInVMfromUnknown __tiv;  // get to VM state in case we block on CodeCache_lock

  BufferBlob* blob = nullptr;
  unsigned int size = CodeBlob::allocation_size(cb, sizeof(BufferBlob));
  assert(name != nullptr, "must provide a name");
  {
    MutexLocker mu(CodeCache_lock, Mutex::_no_safepoint_check_flag);
    blob = new (size) BufferBlob(name, size, cb);
  }
  // Track memory usage statistic after releasing CodeCache_lock
  MemoryService::track_code_cache_memory_usage();

  return blob;
}

void* BufferBlob::operator new(size_t s, unsigned size) throw() {
  return CodeCache::allocate(size, CodeBlobType::NonNMethod);
}

void BufferBlob::free(BufferBlob *blob) {
  RuntimeBlob::free(blob);
}


//----------------------------------------------------------------------------------------------------
// Implementation of AdapterBlob

AdapterBlob::AdapterBlob(int size, CodeBuffer* cb) :
  BufferBlob("I2C/C2I adapters", size, cb) {
  CodeCache::commit(this);
}

AdapterBlob* AdapterBlob::create(CodeBuffer* cb) {
  ThreadInVMfromUnknown __tiv;  // get to VM state in case we block on CodeCache_lock

  CodeCache::gc_on_allocation();

  AdapterBlob* blob = nullptr;
  unsigned int size = CodeBlob::allocation_size(cb, sizeof(AdapterBlob));
  {
    MutexLocker mu(CodeCache_lock, Mutex::_no_safepoint_check_flag);
    blob = new (size) AdapterBlob(size, cb);
  }
  // Track memory usage statistic after releasing CodeCache_lock
  MemoryService::track_code_cache_memory_usage();

  return blob;
}

void* VtableBlob::operator new(size_t s, unsigned size) throw() {
  // Handling of allocation failure stops compilation and prints a bunch of
  // stuff, which requires unlocking the CodeCache_lock, so that the Compile_lock
  // can be locked, and then re-locking the CodeCache_lock. That is not safe in
  // this context as we hold the CompiledICLocker. So we just don't handle code
  // cache exhaustion here; we leave that for a later allocation that does not
  // hold the CompiledICLocker.
  return CodeCache::allocate(size, CodeBlobType::NonNMethod, false /* handle_alloc_failure */);
}

VtableBlob::VtableBlob(const char* name, int size) :
  BufferBlob(name, size) {
}

VtableBlob* VtableBlob::create(const char* name, int buffer_size) {
  assert(JavaThread::current()->thread_state() == _thread_in_vm, "called with the wrong state");

  VtableBlob* blob = nullptr;
  unsigned int size = sizeof(VtableBlob);
  // align the size to CodeEntryAlignment
  size = align_code_offset(size);
  size += align_up(buffer_size, oopSize);
  assert(name != nullptr, "must provide a name");
  {
    if (!CodeCache_lock->try_lock()) {
      // If we can't take the CodeCache_lock, then this is a bad time to perform the ongoing
      // IC transition to megamorphic, for which this stub will be needed. It is better to
      // bail out the transition, and wait for a more opportune moment. Not only is it not
      // worth waiting for the lock blockingly for the megamorphic transition, it might
      // also result in a deadlock to blockingly wait, when concurrent class unloading is
      // performed. At this point in time, the CompiledICLocker is taken, so we are not
      // allowed to blockingly wait for the CodeCache_lock, as these two locks are otherwise
      // consistently taken in the opposite order. Bailing out results in an IC transition to
      // the clean state instead, which will cause subsequent calls to retry the transitioning
      // eventually.
      return nullptr;
    }
    blob = new (size) VtableBlob(name, size);
    CodeCache_lock->unlock();
  }
  // Track memory usage statistic after releasing CodeCache_lock
  MemoryService::track_code_cache_memory_usage();

  return blob;
}

//----------------------------------------------------------------------------------------------------
// Implementation of MethodHandlesAdapterBlob

MethodHandlesAdapterBlob* MethodHandlesAdapterBlob::create(int buffer_size) {
  ThreadInVMfromUnknown __tiv;  // get to VM state in case we block on CodeCache_lock

  MethodHandlesAdapterBlob* blob = nullptr;
  unsigned int size = sizeof(MethodHandlesAdapterBlob);
  // align the size to CodeEntryAlignment
  size = CodeBlob::align_code_offset(size);
  size += align_up(buffer_size, oopSize);
  {
    MutexLocker mu(CodeCache_lock, Mutex::_no_safepoint_check_flag);
    blob = new (size) MethodHandlesAdapterBlob(size);
    if (blob == nullptr) {
      vm_exit_out_of_memory(size, OOM_MALLOC_ERROR, "CodeCache: no room for method handle adapter blob");
    }
  }
  // Track memory usage statistic after releasing CodeCache_lock
  MemoryService::track_code_cache_memory_usage();

  return blob;
}

//----------------------------------------------------------------------------------------------------
// Implementation of RuntimeStub

RuntimeStub::RuntimeStub(
  const char* name,
  CodeBuffer* cb,
  int         size,
  int         frame_complete,
  int         frame_size,
  OopMapSet*  oop_maps,
  bool        caller_must_gc_arguments
)
: RuntimeBlob(name, cb, sizeof(RuntimeStub), size, frame_complete, frame_size, oop_maps, caller_must_gc_arguments)
{
}

RuntimeStub* RuntimeStub::new_runtime_stub(const char* stub_name,
                                           CodeBuffer* cb,
                                           int frame_complete,
                                           int frame_size,
                                           OopMapSet* oop_maps,
                                           bool caller_must_gc_arguments,
                                           bool alloc_fail_is_fatal)
{
  RuntimeStub* stub = nullptr;
  unsigned int size = CodeBlob::allocation_size(cb, sizeof(RuntimeStub));
  ThreadInVMfromUnknown __tiv;  // get to VM state in case we block on CodeCache_lock
  {
    MutexLocker mu(CodeCache_lock, Mutex::_no_safepoint_check_flag);
    stub = new (size) RuntimeStub(stub_name, cb, size, frame_complete, frame_size, oop_maps, caller_must_gc_arguments);
    if (stub == nullptr) {
      if (!alloc_fail_is_fatal) {
        return nullptr;
      }
      fatal("Initial size of CodeCache is too small");
    }
  }

  trace_new_stub(stub, "RuntimeStub - ", stub_name);

  return stub;
}


void* RuntimeStub::operator new(size_t s, unsigned size) throw() {
  return CodeCache::allocate(size, CodeBlobType::NonNMethod);
}

// operator new shared by all singletons:
void* SingletonBlob::operator new(size_t s, unsigned size) throw() {
  void* p = CodeCache::allocate(size, CodeBlobType::NonNMethod);
  if (!p) fatal("Initial size of CodeCache is too small");
  return p;
}


//----------------------------------------------------------------------------------------------------
// Implementation of DeoptimizationBlob

DeoptimizationBlob::DeoptimizationBlob(
  CodeBuffer* cb,
  int         size,
  OopMapSet*  oop_maps,
  int         unpack_offset,
  int         unpack_with_exception_offset,
  int         unpack_with_reexecution_offset,
  int         frame_size
)
: SingletonBlob("DeoptimizationBlob", cb, sizeof(DeoptimizationBlob), size, frame_size, oop_maps)
{
  _unpack_offset           = unpack_offset;
  _unpack_with_exception   = unpack_with_exception_offset;
  _unpack_with_reexecution = unpack_with_reexecution_offset;
#ifdef COMPILER1
  _unpack_with_exception_in_tls   = -1;
#endif
}


DeoptimizationBlob* DeoptimizationBlob::create(
  CodeBuffer* cb,
  OopMapSet*  oop_maps,
  int        unpack_offset,
  int        unpack_with_exception_offset,
  int        unpack_with_reexecution_offset,
  int        frame_size)
{
  DeoptimizationBlob* blob = nullptr;
  unsigned int size = CodeBlob::allocation_size(cb, sizeof(DeoptimizationBlob));
  ThreadInVMfromUnknown __tiv;  // get to VM state in case we block on CodeCache_lock
  {
    MutexLocker mu(CodeCache_lock, Mutex::_no_safepoint_check_flag);
    blob = new (size) DeoptimizationBlob(cb,
                                         size,
                                         oop_maps,
                                         unpack_offset,
                                         unpack_with_exception_offset,
                                         unpack_with_reexecution_offset,
                                         frame_size);
  }

  trace_new_stub(blob, "DeoptimizationBlob");

  return blob;
}


//----------------------------------------------------------------------------------------------------
// Implementation of UncommonTrapBlob

#ifdef COMPILER2
UncommonTrapBlob::UncommonTrapBlob(
  CodeBuffer* cb,
  int         size,
  OopMapSet*  oop_maps,
  int         frame_size
)
: SingletonBlob("UncommonTrapBlob", cb, sizeof(UncommonTrapBlob), size, frame_size, oop_maps)
{}


UncommonTrapBlob* UncommonTrapBlob::create(
  CodeBuffer* cb,
  OopMapSet*  oop_maps,
  int        frame_size)
{
  UncommonTrapBlob* blob = nullptr;
  unsigned int size = CodeBlob::allocation_size(cb, sizeof(UncommonTrapBlob));
  ThreadInVMfromUnknown __tiv;  // get to VM state in case we block on CodeCache_lock
  {
    MutexLocker mu(CodeCache_lock, Mutex::_no_safepoint_check_flag);
    blob = new (size) UncommonTrapBlob(cb, size, oop_maps, frame_size);
  }

  trace_new_stub(blob, "UncommonTrapBlob");

  return blob;
}


#endif // COMPILER2


//----------------------------------------------------------------------------------------------------
// Implementation of ExceptionBlob

#ifdef COMPILER2
ExceptionBlob::ExceptionBlob(
  CodeBuffer* cb,
  int         size,
  OopMapSet*  oop_maps,
  int         frame_size
)
: SingletonBlob("ExceptionBlob", cb, sizeof(ExceptionBlob), size, frame_size, oop_maps)
{}


ExceptionBlob* ExceptionBlob::create(
  CodeBuffer* cb,
  OopMapSet*  oop_maps,
  int         frame_size)
{
  ExceptionBlob* blob = nullptr;
  unsigned int size = CodeBlob::allocation_size(cb, sizeof(ExceptionBlob));
  ThreadInVMfromUnknown __tiv;  // get to VM state in case we block on CodeCache_lock
  {
    MutexLocker mu(CodeCache_lock, Mutex::_no_safepoint_check_flag);
    blob = new (size) ExceptionBlob(cb, size, oop_maps, frame_size);
  }

  trace_new_stub(blob, "ExceptionBlob");

  return blob;
}


#endif // COMPILER2


//----------------------------------------------------------------------------------------------------
// Implementation of SafepointBlob

SafepointBlob::SafepointBlob(
  CodeBuffer* cb,
  int         size,
  OopMapSet*  oop_maps,
  int         frame_size
)
: SingletonBlob("SafepointBlob", cb, sizeof(SafepointBlob), size, frame_size, oop_maps)
{}


SafepointBlob* SafepointBlob::create(
  CodeBuffer* cb,
  OopMapSet*  oop_maps,
  int         frame_size)
{
  SafepointBlob* blob = nullptr;
  unsigned int size = CodeBlob::allocation_size(cb, sizeof(SafepointBlob));
  ThreadInVMfromUnknown __tiv;  // get to VM state in case we block on CodeCache_lock
  {
    MutexLocker mu(CodeCache_lock, Mutex::_no_safepoint_check_flag);
    blob = new (size) SafepointBlob(cb, size, oop_maps, frame_size);
  }

  trace_new_stub(blob, "SafepointBlob");

  return blob;
}


//----------------------------------------------------------------------------------------------------
// Verification and printing

void CodeBlob::print_on(outputStream* st) const {
  st->print_cr("[CodeBlob (" INTPTR_FORMAT ")]", p2i(this));
  st->print_cr("Framesize: %d", _frame_size);
}

void CodeBlob::print() const { print_on(tty); }

void CodeBlob::print_value_on(outputStream* st) const {
  st->print_cr("[CodeBlob]");
}

void CodeBlob::dump_for_addr(address addr, outputStream* st, bool verbose) const {
  if (is_buffer_blob()) {
    // the interpreter is generated into a buffer blob
    InterpreterCodelet* i = Interpreter::codelet_containing(addr);
    if (i != nullptr) {
      st->print_cr(INTPTR_FORMAT " is at code_begin+%d in an Interpreter codelet", p2i(addr), (int)(addr - i->code_begin()));
      i->print_on(st);
      return;
    }
    if (Interpreter::contains(addr)) {
      st->print_cr(INTPTR_FORMAT " is pointing into interpreter code"
                   " (not bytecode specific)", p2i(addr));
      return;
    }
    //
    if (AdapterHandlerLibrary::contains(this)) {
      st->print_cr(INTPTR_FORMAT " is at code_begin+%d in an AdapterHandler", p2i(addr), (int)(addr - code_begin()));
      AdapterHandlerLibrary::print_handler_on(st, this);
    }
    // the stubroutines are generated into a buffer blob
    StubCodeDesc* d = StubCodeDesc::desc_for(addr);
    if (d != nullptr) {
      st->print_cr(INTPTR_FORMAT " is at begin+%d in a stub", p2i(addr), (int)(addr - d->begin()));
      d->print_on(st);
      st->cr();
      return;
    }
    if (StubRoutines::contains(addr)) {
      st->print_cr(INTPTR_FORMAT " is pointing to an (unnamed) stub routine", p2i(addr));
      return;
    }
    // the InlineCacheBuffer is using stubs generated into a buffer blob
    if (InlineCacheBuffer::contains(addr)) {
      st->print_cr(INTPTR_FORMAT " is pointing into InlineCacheBuffer", p2i(addr));
      return;
    }
    VtableStub* v = VtableStubs::stub_containing(addr);
    if (v != nullptr) {
      st->print_cr(INTPTR_FORMAT " is at entry_point+%d in a vtable stub", p2i(addr), (int)(addr - v->entry_point()));
      v->print_on(st);
      st->cr();
      return;
    }
  }
  if (is_nmethod()) {
    nmethod* nm = (nmethod*)this;
    ResourceMark rm;
    st->print(INTPTR_FORMAT " is at entry_point+%d in (nmethod*)" INTPTR_FORMAT,
              p2i(addr), (int)(addr - nm->entry_point()), p2i(nm));
    if (verbose) {
      st->print(" for ");
      nm->method()->print_value_on(st);
    }
    st->cr();
    if (verbose && st == tty) {
      // verbose is only ever true when called from findpc in debug.cpp
      nm->print_nmethod(true);
    } else {
      nm->print(st);
    }
    return;
  }
  st->print_cr(INTPTR_FORMAT " is at code_begin+%d in ", p2i(addr), (int)(addr - code_begin()));
  print_on(st);
}

void RuntimeBlob::verify() {
  ShouldNotReachHere();
}

void BufferBlob::verify() {
  // unimplemented
}

void BufferBlob::print_on(outputStream* st) const {
  RuntimeBlob::print_on(st);
  print_value_on(st);
}

void BufferBlob::print_value_on(outputStream* st) const {
  st->print_cr("BufferBlob (" INTPTR_FORMAT  ") used for %s", p2i(this), name());
}

void RuntimeStub::verify() {
  // unimplemented
}

void RuntimeStub::print_on(outputStream* st) const {
  ttyLocker ttyl;
  RuntimeBlob::print_on(st);
  st->print("Runtime Stub (" INTPTR_FORMAT "): ", p2i(this));
  st->print_cr("%s", name());
  Disassembler::decode((RuntimeBlob*)this, st);
}

void RuntimeStub::print_value_on(outputStream* st) const {
  st->print("RuntimeStub (" INTPTR_FORMAT "): ", p2i(this)); st->print("%s", name());
}

void SingletonBlob::verify() {
  // unimplemented
}

void SingletonBlob::print_on(outputStream* st) const {
  ttyLocker ttyl;
  RuntimeBlob::print_on(st);
  st->print_cr("%s", name());
  Disassembler::decode((RuntimeBlob*)this, st);
}

void SingletonBlob::print_value_on(outputStream* st) const {
  st->print_cr("%s", name());
}

void DeoptimizationBlob::print_value_on(outputStream* st) const {
  st->print_cr("Deoptimization (frame not available)");
}

// Implementation of UpcallStub

UpcallStub::UpcallStub(const char* name, CodeBuffer* cb, int size, jobject receiver, ByteSize frame_data_offset) :
  RuntimeBlob(name, cb, sizeof(UpcallStub), size, CodeOffsets::frame_never_safe, 0 /* no frame size */,
              /* oop maps = */ nullptr, /* caller must gc arguments = */ false),
  _receiver(receiver),
  _frame_data_offset(frame_data_offset) {
  CodeCache::commit(this);
}

void* UpcallStub::operator new(size_t s, unsigned size) throw() {
  return CodeCache::allocate(size, CodeBlobType::NonNMethod);
}

UpcallStub* UpcallStub::create(const char* name, CodeBuffer* cb, jobject receiver, ByteSize frame_data_offset) {
  ThreadInVMfromUnknown __tiv;  // get to VM state in case we block on CodeCache_lock

  UpcallStub* blob = nullptr;
  unsigned int size = CodeBlob::allocation_size(cb, sizeof(UpcallStub));
  {
    MutexLocker mu(CodeCache_lock, Mutex::_no_safepoint_check_flag);
    blob = new (size) UpcallStub(name, cb, size, receiver, frame_data_offset);
  }
  if (blob == nullptr) {
    return nullptr; // caller must handle this
  }

  // Track memory usage statistic after releasing CodeCache_lock
  MemoryService::track_code_cache_memory_usage();

  trace_new_stub(blob, "UpcallStub");

  return blob;
}

void UpcallStub::oops_do(OopClosure* f, const frame& frame) {
  frame_data_for_frame(frame)->old_handles->oops_do(f);
}

JavaFrameAnchor* UpcallStub::jfa_for_frame(const frame& frame) const {
  return &frame_data_for_frame(frame)->jfa;
}

void UpcallStub::free(UpcallStub* blob) {
  assert(blob != nullptr, "caller must check for nullptr");
  JNIHandles::destroy_global(blob->receiver());
  RuntimeBlob::free(blob);
}

void UpcallStub::preserve_callee_argument_oops(frame fr, const RegisterMap* reg_map, OopClosure* f) {
  ShouldNotReachHere(); // caller should never have to gc arguments
}

// Misc.
void UpcallStub::verify() {
  // unimplemented
}

void UpcallStub::print_on(outputStream* st) const {
  RuntimeBlob::print_on(st);
  print_value_on(st);
  Disassembler::decode((RuntimeBlob*)this, st);
}

void UpcallStub::print_value_on(outputStream* st) const {
  st->print_cr("UpcallStub (" INTPTR_FORMAT  ") used for %s", p2i(this), name());
}<|MERGE_RESOLUTION|>--- conflicted
+++ resolved
@@ -173,11 +173,7 @@
   MemoryService::track_code_cache_memory_usage();
 }
 
-<<<<<<< HEAD
 void CodeBlob::purge(bool free_code_cache_data, bool unregister_nmethods) {
-=======
-void CodeBlob::purge(bool free_code_cache_data) {
->>>>>>> 672f3732
   if (_oop_maps != nullptr) {
     delete _oop_maps;
     _oop_maps = nullptr;
