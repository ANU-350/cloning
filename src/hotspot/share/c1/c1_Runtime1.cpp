/*
 * Copyright (c) 1999, 2022, Oracle and/or its affiliates. All rights reserved.
 * DO NOT ALTER OR REMOVE COPYRIGHT NOTICES OR THIS FILE HEADER.
 *
 * This code is free software; you can redistribute it and/or modify it
 * under the terms of the GNU General Public License version 2 only, as
 * published by the Free Software Foundation.
 *
 * This code is distributed in the hope that it will be useful, but WITHOUT
 * ANY WARRANTY; without even the implied warranty of MERCHANTABILITY or
 * FITNESS FOR A PARTICULAR PURPOSE.  See the GNU General Public License
 * version 2 for more details (a copy is included in the LICENSE file that
 * accompanied this code).
 *
 * You should have received a copy of the GNU General Public License version
 * 2 along with this work; if not, write to the Free Software Foundation,
 * Inc., 51 Franklin St, Fifth Floor, Boston, MA 02110-1301 USA.
 *
 * Please contact Oracle, 500 Oracle Parkway, Redwood Shores, CA 94065 USA
 * or visit www.oracle.com if you need additional information or have any
 * questions.
 *
 */

#include "precompiled.hpp"
#include "asm/codeBuffer.hpp"
#include "c1/c1_CodeStubs.hpp"
#include "c1/c1_Defs.hpp"
#include "c1/c1_FrameMap.hpp"
#include "c1/c1_LIRAssembler.hpp"
#include "c1/c1_MacroAssembler.hpp"
#include "c1/c1_Runtime1.hpp"
#include "classfile/javaClasses.inline.hpp"
#include "classfile/vmClasses.hpp"
#include "classfile/vmSymbols.hpp"
#include "code/codeBlob.hpp"
#include "code/compiledIC.hpp"
#include "code/pcDesc.hpp"
#include "code/scopeDesc.hpp"
#include "code/vtableStubs.hpp"
#include "compiler/compilationPolicy.hpp"
#include "compiler/disassembler.hpp"
#include "compiler/oopMap.hpp"
#include "gc/shared/barrierSet.hpp"
#include "gc/shared/c1/barrierSetC1.hpp"
#include "gc/shared/collectedHeap.hpp"
#include "interpreter/bytecode.hpp"
#include "interpreter/interpreter.hpp"
#include "jfr/support/jfrIntrinsics.hpp"
#include "logging/log.hpp"
#include "memory/allocation.inline.hpp"
#include "memory/oopFactory.hpp"
#include "memory/resourceArea.hpp"
#include "memory/universe.hpp"
#include "oops/access.inline.hpp"
#include "oops/klass.inline.hpp"
#include "oops/objArrayOop.inline.hpp"
#include "oops/objArrayKlass.hpp"
#include "oops/oop.inline.hpp"
#include "prims/jvmtiExport.hpp"
#include "runtime/atomic.hpp"
#include "runtime/fieldDescriptor.inline.hpp"
#include "runtime/frame.inline.hpp"
#include "runtime/handles.inline.hpp"
#include "runtime/interfaceSupport.inline.hpp"
#include "runtime/javaCalls.hpp"
#include "runtime/sharedRuntime.hpp"
#include "runtime/stackWatermarkSet.hpp"
#include "runtime/stubRoutines.hpp"
#include "runtime/threadCritical.hpp"
#include "runtime/vframe.inline.hpp"
#include "runtime/vframeArray.hpp"
#include "runtime/vm_version.hpp"
#include "utilities/copy.hpp"
#include "utilities/events.hpp"


// Implementation of StubAssembler

StubAssembler::StubAssembler(CodeBuffer* code, const char * name, int stub_id) : C1_MacroAssembler(code) {
  _name = name;
  _must_gc_arguments = false;
  _frame_size = no_frame_size;
  _num_rt_args = 0;
  _stub_id = stub_id;
}


void StubAssembler::set_info(const char* name, bool must_gc_arguments) {
  _name = name;
  _must_gc_arguments = must_gc_arguments;
}


void StubAssembler::set_frame_size(int size) {
  if (_frame_size == no_frame_size) {
    _frame_size = size;
  }
  assert(_frame_size == size, "can't change the frame size");
}


void StubAssembler::set_num_rt_args(int args) {
  if (_num_rt_args == 0) {
    _num_rt_args = args;
  }
  assert(_num_rt_args == args, "can't change the number of args");
}

// Implementation of Runtime1

CodeBlob* Runtime1::_blobs[Runtime1::number_of_ids];
const char *Runtime1::_blob_names[] = {
  RUNTIME1_STUBS(STUB_NAME, LAST_STUB_NAME)
};

#ifndef PRODUCT
// statistics
int Runtime1::_generic_arraycopystub_cnt = 0;
int Runtime1::_arraycopy_slowcase_cnt = 0;
int Runtime1::_arraycopy_checkcast_cnt = 0;
int Runtime1::_arraycopy_checkcast_attempt_cnt = 0;
int Runtime1::_new_type_array_slowcase_cnt = 0;
int Runtime1::_new_object_array_slowcase_cnt = 0;
int Runtime1::_new_instance_slowcase_cnt = 0;
int Runtime1::_new_multi_array_slowcase_cnt = 0;
int Runtime1::_monitorenter_slowcase_cnt = 0;
int Runtime1::_monitorexit_slowcase_cnt = 0;
int Runtime1::_patch_code_slowcase_cnt = 0;
int Runtime1::_throw_range_check_exception_count = 0;
int Runtime1::_throw_index_exception_count = 0;
int Runtime1::_throw_div0_exception_count = 0;
int Runtime1::_throw_null_pointer_exception_count = 0;
int Runtime1::_throw_class_cast_exception_count = 0;
int Runtime1::_throw_incompatible_class_change_error_count = 0;
int Runtime1::_throw_count = 0;

static int _byte_arraycopy_stub_cnt = 0;
static int _short_arraycopy_stub_cnt = 0;
static int _int_arraycopy_stub_cnt = 0;
static int _long_arraycopy_stub_cnt = 0;
static int _oop_arraycopy_stub_cnt = 0;

address Runtime1::arraycopy_count_address(BasicType type) {
  switch (type) {
  case T_BOOLEAN:
  case T_BYTE:   return (address)&_byte_arraycopy_stub_cnt;
  case T_CHAR:
  case T_SHORT:  return (address)&_short_arraycopy_stub_cnt;
  case T_FLOAT:
  case T_INT:    return (address)&_int_arraycopy_stub_cnt;
  case T_DOUBLE:
  case T_LONG:   return (address)&_long_arraycopy_stub_cnt;
  case T_ARRAY:
  case T_OBJECT: return (address)&_oop_arraycopy_stub_cnt;
  default:
    ShouldNotReachHere();
    return NULL;
  }
}


#endif

// Simple helper to see if the caller of a runtime stub which
// entered the VM has been deoptimized

static bool caller_is_deopted(JavaThread* current) {
  RegisterMap reg_map(current,
                      RegisterMap::UpdateMap::skip,
                      RegisterMap::ProcessFrames::include,
                      RegisterMap::WalkContinuation::skip);
  frame runtime_frame = current->last_frame();
  frame caller_frame = runtime_frame.sender(&reg_map);
  assert(caller_frame.is_compiled_frame(), "must be compiled");
  return caller_frame.is_deoptimized_frame();
}

// Stress deoptimization
static void deopt_caller(JavaThread* current) {
  if (!caller_is_deopted(current)) {
    RegisterMap reg_map(current,
                        RegisterMap::UpdateMap::skip,
                        RegisterMap::ProcessFrames::include,
                        RegisterMap::WalkContinuation::skip);
    frame runtime_frame = current->last_frame();
    frame caller_frame = runtime_frame.sender(&reg_map);
    Deoptimization::deoptimize_frame(current, caller_frame.id());
    assert(caller_is_deopted(current), "Must be deoptimized");
  }
}

class StubIDStubAssemblerCodeGenClosure: public StubAssemblerCodeGenClosure {
 private:
  Runtime1::StubID _id;
 public:
  StubIDStubAssemblerCodeGenClosure(Runtime1::StubID id) : _id(id) {}
  virtual OopMapSet* generate_code(StubAssembler* sasm) {
    return Runtime1::generate_code_for(_id, sasm);
  }
};

CodeBlob* Runtime1::generate_blob(BufferBlob* buffer_blob, int stub_id, const char* name, bool expect_oop_map, StubAssemblerCodeGenClosure* cl) {
  ResourceMark rm;
  // create code buffer for code storage
  CodeBuffer code(buffer_blob);

  OopMapSet* oop_maps;
  int frame_size;
  bool must_gc_arguments;

  Compilation::setup_code_buffer(&code, 0);

  // create assembler for code generation
  StubAssembler* sasm = new StubAssembler(&code, name, stub_id);
  // generate code for runtime stub
  oop_maps = cl->generate_code(sasm);
  assert(oop_maps == NULL || sasm->frame_size() != no_frame_size,
         "if stub has an oop map it must have a valid frame size");
  assert(!expect_oop_map || oop_maps != NULL, "must have an oopmap");

  // align so printing shows nop's instead of random code at the end (SimpleStubs are aligned)
  sasm->align(BytesPerWord);
  // make sure all code is in code buffer
  sasm->flush();

  frame_size = sasm->frame_size();
  must_gc_arguments = sasm->must_gc_arguments();
  // create blob - distinguish a few special cases
  CodeBlob* blob = RuntimeStub::new_runtime_stub(name,
                                                 &code,
                                                 CodeOffsets::frame_never_safe,
                                                 frame_size,
                                                 oop_maps,
                                                 must_gc_arguments);
  assert(blob != NULL, "blob must exist");
  return blob;
}

void Runtime1::generate_blob_for(BufferBlob* buffer_blob, StubID id) {
  assert(0 <= id && id < number_of_ids, "illegal stub id");
  bool expect_oop_map = true;
#ifdef ASSERT
  // Make sure that stubs that need oopmaps have them
  switch (id) {
    // These stubs don't need to have an oopmap
  case dtrace_object_alloc_id:
  case slow_subtype_check_id:
  case fpu2long_stub_id:
  case unwind_exception_id:
  case counter_overflow_id:
    expect_oop_map = false;
    break;
  default:
    break;
  }
#endif
  StubIDStubAssemblerCodeGenClosure cl(id);
  CodeBlob* blob = generate_blob(buffer_blob, id, name_for(id), expect_oop_map, &cl);
  // install blob
  _blobs[id] = blob;
}

void Runtime1::initialize(BufferBlob* blob) {
  // platform-dependent initialization
  initialize_pd();
  // generate stubs
  for (int id = 0; id < number_of_ids; id++) generate_blob_for(blob, (StubID)id);
  // printing
#ifndef PRODUCT
  if (PrintSimpleStubs) {
    ResourceMark rm;
    for (int id = 0; id < number_of_ids; id++) {
      _blobs[id]->print();
      if (_blobs[id]->oop_maps() != NULL) {
        _blobs[id]->oop_maps()->print();
      }
    }
  }
#endif
  BarrierSetC1* bs = BarrierSet::barrier_set()->barrier_set_c1();
  bs->generate_c1_runtime_stubs(blob);
}

CodeBlob* Runtime1::blob_for(StubID id) {
  assert(0 <= id && id < number_of_ids, "illegal stub id");
  return _blobs[id];
}


const char* Runtime1::name_for(StubID id) {
  assert(0 <= id && id < number_of_ids, "illegal stub id");
  return _blob_names[id];
}

const char* Runtime1::name_for_address(address entry) {
  for (int id = 0; id < number_of_ids; id++) {
    if (entry == entry_for((StubID)id)) return name_for((StubID)id);
  }

#define FUNCTION_CASE(a, f) \
  if ((intptr_t)a == CAST_FROM_FN_PTR(intptr_t, f))  return #f

  FUNCTION_CASE(entry, os::javaTimeMillis);
  FUNCTION_CASE(entry, os::javaTimeNanos);
  FUNCTION_CASE(entry, SharedRuntime::OSR_migration_end);
  FUNCTION_CASE(entry, SharedRuntime::d2f);
  FUNCTION_CASE(entry, SharedRuntime::d2i);
  FUNCTION_CASE(entry, SharedRuntime::d2l);
  FUNCTION_CASE(entry, SharedRuntime::dcos);
  FUNCTION_CASE(entry, SharedRuntime::dexp);
  FUNCTION_CASE(entry, SharedRuntime::dlog);
  FUNCTION_CASE(entry, SharedRuntime::dlog10);
  FUNCTION_CASE(entry, SharedRuntime::dpow);
  FUNCTION_CASE(entry, SharedRuntime::drem);
  FUNCTION_CASE(entry, SharedRuntime::dsin);
  FUNCTION_CASE(entry, SharedRuntime::dtan);
  FUNCTION_CASE(entry, SharedRuntime::f2i);
  FUNCTION_CASE(entry, SharedRuntime::f2l);
  FUNCTION_CASE(entry, SharedRuntime::frem);
  FUNCTION_CASE(entry, SharedRuntime::l2d);
  FUNCTION_CASE(entry, SharedRuntime::l2f);
  FUNCTION_CASE(entry, SharedRuntime::ldiv);
  FUNCTION_CASE(entry, SharedRuntime::lmul);
  FUNCTION_CASE(entry, SharedRuntime::lrem);
  FUNCTION_CASE(entry, SharedRuntime::lrem);
  FUNCTION_CASE(entry, SharedRuntime::dtrace_method_entry);
  FUNCTION_CASE(entry, SharedRuntime::dtrace_method_exit);
  FUNCTION_CASE(entry, is_instance_of);
  FUNCTION_CASE(entry, trace_block_entry);
#ifdef JFR_HAVE_INTRINSICS
  FUNCTION_CASE(entry, JfrTime::time_function());
#endif
  FUNCTION_CASE(entry, StubRoutines::updateBytesCRC32());
  FUNCTION_CASE(entry, StubRoutines::updateBytesCRC32C());
  FUNCTION_CASE(entry, StubRoutines::vectorizedMismatch());
  FUNCTION_CASE(entry, StubRoutines::dexp());
  FUNCTION_CASE(entry, StubRoutines::dlog());
  FUNCTION_CASE(entry, StubRoutines::dlog10());
  FUNCTION_CASE(entry, StubRoutines::dpow());
  FUNCTION_CASE(entry, StubRoutines::dsin());
  FUNCTION_CASE(entry, StubRoutines::dcos());
  FUNCTION_CASE(entry, StubRoutines::dtan());
  FUNCTION_CASE(entry, StubRoutines::cont_doYield());

#undef FUNCTION_CASE

  // Soft float adds more runtime names.
  return pd_name_for_address(entry);
}


JRT_ENTRY(void, Runtime1::new_instance(JavaThread* current, Klass* klass))
#ifndef PRODUCT
  if (PrintC1Statistics) {
    _new_instance_slowcase_cnt++;
  }
#endif
  assert(klass->is_klass(), "not a class");
  Handle holder(current, klass->klass_holder()); // keep the klass alive
  InstanceKlass* h = InstanceKlass::cast(klass);
  h->check_valid_for_instantiation(true, CHECK);
  // make sure klass is initialized
  h->initialize(CHECK);
  // allocate instance and return via TLS
  oop obj = h->allocate_instance(CHECK);
  current->set_vm_result(obj);
JRT_END


JRT_ENTRY(void, Runtime1::new_type_array(JavaThread* current, Klass* klass, jint length))
#ifndef PRODUCT
  if (PrintC1Statistics) {
    _new_type_array_slowcase_cnt++;
  }
#endif
  // Note: no handle for klass needed since they are not used
  //       anymore after new_typeArray() and no GC can happen before.
  //       (This may have to change if this code changes!)
  assert(klass->is_klass(), "not a class");
  BasicType elt_type = TypeArrayKlass::cast(klass)->element_type();
  oop obj = oopFactory::new_typeArray(elt_type, length, CHECK);
  current->set_vm_result(obj);
  // This is pretty rare but this runtime patch is stressful to deoptimization
  // if we deoptimize here so force a deopt to stress the path.
  if (DeoptimizeALot) {
    deopt_caller(current);
  }

JRT_END


JRT_ENTRY(void, Runtime1::new_object_array(JavaThread* current, Klass* array_klass, jint length))
#ifndef PRODUCT
  if (PrintC1Statistics) {
    _new_object_array_slowcase_cnt++;
  }
#endif
  // Note: no handle for klass needed since they are not used
  //       anymore after new_objArray() and no GC can happen before.
  //       (This may have to change if this code changes!)
  assert(array_klass->is_klass(), "not a class");
  Handle holder(current, array_klass->klass_holder()); // keep the klass alive
  Klass* elem_klass = ObjArrayKlass::cast(array_klass)->element_klass();
  objArrayOop obj = oopFactory::new_objArray(elem_klass, length, CHECK);
  current->set_vm_result(obj);
  // This is pretty rare but this runtime patch is stressful to deoptimization
  // if we deoptimize here so force a deopt to stress the path.
  if (DeoptimizeALot) {
    deopt_caller(current);
  }
JRT_END


JRT_ENTRY(void, Runtime1::new_multi_array(JavaThread* current, Klass* klass, int rank, jint* dims))
#ifndef PRODUCT
  if (PrintC1Statistics) {
    _new_multi_array_slowcase_cnt++;
  }
#endif
  assert(klass->is_klass(), "not a class");
  assert(rank >= 1, "rank must be nonzero");
  Handle holder(current, klass->klass_holder()); // keep the klass alive
  oop obj = ArrayKlass::cast(klass)->multi_allocate(rank, dims, CHECK);
  current->set_vm_result(obj);
JRT_END


JRT_ENTRY(void, Runtime1::unimplemented_entry(JavaThread* current, StubID id))
  tty->print_cr("Runtime1::entry_for(%d) returned unimplemented entry point", id);
JRT_END


JRT_ENTRY(void, Runtime1::throw_array_store_exception(JavaThread* current, oopDesc* obj))
  ResourceMark rm(current);
  const char* klass_name = obj->klass()->external_name();
  SharedRuntime::throw_and_post_jvmti_exception(current, vmSymbols::java_lang_ArrayStoreException(), klass_name);
JRT_END


// counter_overflow() is called from within C1-compiled methods. The enclosing method is the method
// associated with the top activation record. The inlinee (that is possibly included in the enclosing
// method) method is passed as an argument. In order to do that it is embedded in the code as
// a constant.
static nmethod* counter_overflow_helper(JavaThread* current, int branch_bci, Method* m) {
  nmethod* osr_nm = NULL;
  methodHandle method(current, m);

  RegisterMap map(current,
                  RegisterMap::UpdateMap::skip,
                  RegisterMap::ProcessFrames::include,
                  RegisterMap::WalkContinuation::skip);
  frame fr =  current->last_frame().sender(&map);
  nmethod* nm = (nmethod*) fr.cb();
  assert(nm!= NULL && nm->is_nmethod(), "Sanity check");
  methodHandle enclosing_method(current, nm->method());

  CompLevel level = (CompLevel)nm->comp_level();
  int bci = InvocationEntryBci;
  if (branch_bci != InvocationEntryBci) {
    // Compute destination bci
    address pc = method()->code_base() + branch_bci;
    Bytecodes::Code branch = Bytecodes::code_at(method(), pc);
    int offset = 0;
    switch (branch) {
      case Bytecodes::_if_icmplt: case Bytecodes::_iflt:
      case Bytecodes::_if_icmpgt: case Bytecodes::_ifgt:
      case Bytecodes::_if_icmple: case Bytecodes::_ifle:
      case Bytecodes::_if_icmpge: case Bytecodes::_ifge:
      case Bytecodes::_if_icmpeq: case Bytecodes::_if_acmpeq: case Bytecodes::_ifeq:
      case Bytecodes::_if_icmpne: case Bytecodes::_if_acmpne: case Bytecodes::_ifne:
      case Bytecodes::_ifnull: case Bytecodes::_ifnonnull: case Bytecodes::_goto:
        offset = (int16_t)Bytes::get_Java_u2(pc + 1);
        break;
      case Bytecodes::_goto_w:
        offset = Bytes::get_Java_u4(pc + 1);
        break;
      default: ;
    }
    bci = branch_bci + offset;
  }
  osr_nm = CompilationPolicy::event(enclosing_method, method, branch_bci, bci, level, nm, current);
  return osr_nm;
}

JRT_BLOCK_ENTRY(address, Runtime1::counter_overflow(JavaThread* current, int bci, Method* method))
  nmethod* osr_nm;
  JRT_BLOCK
    osr_nm = counter_overflow_helper(current, bci, method);
    if (osr_nm != NULL) {
      RegisterMap map(current,
                      RegisterMap::UpdateMap::skip,
                      RegisterMap::ProcessFrames::include,
                      RegisterMap::WalkContinuation::skip);
      frame fr =  current->last_frame().sender(&map);
      Deoptimization::deoptimize_frame(current, fr.id());
    }
  JRT_BLOCK_END
  return NULL;
JRT_END

extern void vm_exit(int code);

// Enter this method from compiled code handler below. This is where we transition
// to VM mode. This is done as a helper routine so that the method called directly
// from compiled code does not have to transition to VM. This allows the entry
// method to see if the nmethod that we have just looked up a handler for has
// been deoptimized while we were in the vm. This simplifies the assembly code
// cpu directories.
//
// We are entering here from exception stub (via the entry method below)
// If there is a compiled exception handler in this method, we will continue there;
// otherwise we will unwind the stack and continue at the caller of top frame method
// Note: we enter in Java using a special JRT wrapper. This wrapper allows us to
// control the area where we can allow a safepoint. After we exit the safepoint area we can
// check to see if the handler we are going to return is now in a nmethod that has
// been deoptimized. If that is the case we return the deopt blob
// unpack_with_exception entry instead. This makes life for the exception blob easier
// because making that same check and diverting is painful from assembly language.
JRT_ENTRY_NO_ASYNC(static address, exception_handler_for_pc_helper(JavaThread* current, oopDesc* ex, address pc, nmethod*& nm))
  // Reset method handle flag.
  current->set_is_method_handle_return(false);

  Handle exception(current, ex);

  // This function is called when we are about to throw an exception. Therefore,
  // we have to poll the stack watermark barrier to make sure that not yet safe
  // stack frames are made safe before returning into them.
  if (current->last_frame().cb() == Runtime1::blob_for(Runtime1::handle_exception_from_callee_id)) {
    // The Runtime1::handle_exception_from_callee_id handler is invoked after the
    // frame has been unwound. It instead builds its own stub frame, to call the
    // runtime. But the throwing frame has already been unwound here.
    StackWatermarkSet::after_unwind(current);
  }

  nm = CodeCache::find_nmethod(pc);
  assert(nm != NULL, "this is not an nmethod");
  // Adjust the pc as needed/
  if (nm->is_deopt_pc(pc)) {
    RegisterMap map(current,
                    RegisterMap::UpdateMap::skip,
                    RegisterMap::ProcessFrames::include,
                    RegisterMap::WalkContinuation::skip);
    frame exception_frame = current->last_frame().sender(&map);
    // if the frame isn't deopted then pc must not correspond to the caller of last_frame
    assert(exception_frame.is_deoptimized_frame(), "must be deopted");
    pc = exception_frame.pc();
  }
  assert(exception.not_null(), "NULL exceptions should be handled by throw_exception");
  // Check that exception is a subclass of Throwable
  assert(exception->is_a(vmClasses::Throwable_klass()),
         "Exception not subclass of Throwable");

  // debugging support
  // tracing
  if (log_is_enabled(Info, exceptions)) {
    ResourceMark rm;
    stringStream tempst;
    assert(nm->method() != NULL, "Unexpected NULL method()");
    tempst.print("C1 compiled method <%s>\n"
                 " at PC" INTPTR_FORMAT " for thread " INTPTR_FORMAT,
                 nm->method()->print_value_string(), p2i(pc), p2i(current));
    Exceptions::log_exception(exception, tempst.as_string());
  }
  // for AbortVMOnException flag
  Exceptions::debug_check_abort(exception);

  // Check the stack guard pages and re-enable them if necessary and there is
  // enough space on the stack to do so.  Use fast exceptions only if the guard
  // pages are enabled.
  bool guard_pages_enabled = current->stack_overflow_state()->reguard_stack_if_needed();

  if (JvmtiExport::can_post_on_exceptions()) {
    // To ensure correct notification of exception catches and throws
    // we have to deoptimize here.  If we attempted to notify the
    // catches and throws during this exception lookup it's possible
    // we could deoptimize on the way out of the VM and end back in
    // the interpreter at the throw site.  This would result in double
    // notifications since the interpreter would also notify about
    // these same catches and throws as it unwound the frame.

    RegisterMap reg_map(current,
                        RegisterMap::UpdateMap::include,
                        RegisterMap::ProcessFrames::include,
                        RegisterMap::WalkContinuation::skip);
    frame stub_frame = current->last_frame();
    frame caller_frame = stub_frame.sender(&reg_map);

    // We don't really want to deoptimize the nmethod itself since we
    // can actually continue in the exception handler ourselves but I
    // don't see an easy way to have the desired effect.
    Deoptimization::deoptimize_frame(current, caller_frame.id());
    assert(caller_is_deopted(current), "Must be deoptimized");

    return SharedRuntime::deopt_blob()->unpack_with_exception_in_tls();
  }

  // ExceptionCache is used only for exceptions at call sites and not for implicit exceptions
  if (guard_pages_enabled) {
    address fast_continuation = nm->handler_for_exception_and_pc(exception, pc);
    if (fast_continuation != NULL) {
      // Set flag if return address is a method handle call site.
      current->set_is_method_handle_return(nm->is_method_handle_return(pc));
      return fast_continuation;
    }
  }

  // If the stack guard pages are enabled, check whether there is a handler in
  // the current method.  Otherwise (guard pages disabled), force an unwind and
  // skip the exception cache update (i.e., just leave continuation==NULL).
  address continuation = NULL;
  if (guard_pages_enabled) {

    // New exception handling mechanism can support inlined methods
    // with exception handlers since the mappings are from PC to PC

    // Clear out the exception oop and pc since looking up an
    // exception handler can cause class loading, which might throw an
    // exception and those fields are expected to be clear during
    // normal bytecode execution.
    current->clear_exception_oop_and_pc();

    bool recursive_exception = false;
    continuation = SharedRuntime::compute_compiled_exc_handler(nm, pc, exception, false, false, recursive_exception);
    // If an exception was thrown during exception dispatch, the exception oop may have changed
    current->set_exception_oop(exception());
    current->set_exception_pc(pc);

    // the exception cache is used only by non-implicit exceptions
    // Update the exception cache only when there didn't happen
    // another exception during the computation of the compiled
    // exception handler. Checking for exception oop equality is not
    // sufficient because some exceptions are pre-allocated and reused.
    if (continuation != NULL && !recursive_exception) {
      nm->add_handler_for_exception_and_pc(exception, pc, continuation);
    }
  }

  current->set_vm_result(exception());
  // Set flag if return address is a method handle call site.
  current->set_is_method_handle_return(nm->is_method_handle_return(pc));

  if (log_is_enabled(Info, exceptions)) {
    ResourceMark rm;
    log_info(exceptions)("Thread " PTR_FORMAT " continuing at PC " PTR_FORMAT
                         " for exception thrown at PC " PTR_FORMAT,
                         p2i(current), p2i(continuation), p2i(pc));
  }

  return continuation;
JRT_END

// Enter this method from compiled code only if there is a Java exception handler
// in the method handling the exception.
// We are entering here from exception stub. We don't do a normal VM transition here.
// We do it in a helper. This is so we can check to see if the nmethod we have just
// searched for an exception handler has been deoptimized in the meantime.
address Runtime1::exception_handler_for_pc(JavaThread* current) {
  oop exception = current->exception_oop();
  address pc = current->exception_pc();
  // Still in Java mode
  DEBUG_ONLY(NoHandleMark nhm);
  nmethod* nm = NULL;
  address continuation = NULL;
  {
    // Enter VM mode by calling the helper
    ResetNoHandleMark rnhm;
    continuation = exception_handler_for_pc_helper(current, exception, pc, nm);
  }
  // Back in JAVA, use no oops DON'T safepoint

  // Now check to see if the nmethod we were called from is now deoptimized.
  // If so we must return to the deopt blob and deoptimize the nmethod
  if (nm != NULL && caller_is_deopted(current)) {
    continuation = SharedRuntime::deopt_blob()->unpack_with_exception_in_tls();
  }

  assert(continuation != NULL, "no handler found");
  return continuation;
}


JRT_ENTRY(void, Runtime1::throw_range_check_exception(JavaThread* current, int index, arrayOopDesc* a))
#ifndef PRODUCT
  if (PrintC1Statistics) {
    _throw_range_check_exception_count++;
  }
#endif
  const int len = 35;
  assert(len < strlen("Index %d out of bounds for length %d"), "Must allocate more space for message.");
  char message[2 * jintAsStringSize + len];
  sprintf(message, "Index %d out of bounds for length %d", index, a->length());
  SharedRuntime::throw_and_post_jvmti_exception(current, vmSymbols::java_lang_ArrayIndexOutOfBoundsException(), message);
JRT_END


JRT_ENTRY(void, Runtime1::throw_index_exception(JavaThread* current, int index))
#ifndef PRODUCT
  if (PrintC1Statistics) {
    _throw_index_exception_count++;
  }
#endif
  char message[16];
  sprintf(message, "%d", index);
  SharedRuntime::throw_and_post_jvmti_exception(current, vmSymbols::java_lang_IndexOutOfBoundsException(), message);
JRT_END


JRT_ENTRY(void, Runtime1::throw_div0_exception(JavaThread* current))
#ifndef PRODUCT
  if (PrintC1Statistics) {
    _throw_div0_exception_count++;
  }
#endif
  SharedRuntime::throw_and_post_jvmti_exception(current, vmSymbols::java_lang_ArithmeticException(), "/ by zero");
JRT_END


JRT_ENTRY(void, Runtime1::throw_null_pointer_exception(JavaThread* current))
#ifndef PRODUCT
  if (PrintC1Statistics) {
    _throw_null_pointer_exception_count++;
  }
#endif
  SharedRuntime::throw_and_post_jvmti_exception(current, vmSymbols::java_lang_NullPointerException());
JRT_END


JRT_ENTRY(void, Runtime1::throw_class_cast_exception(JavaThread* current, oopDesc* object))
#ifndef PRODUCT
  if (PrintC1Statistics) {
    _throw_class_cast_exception_count++;
  }
#endif
  ResourceMark rm(current);
  char* message = SharedRuntime::generate_class_cast_message(current, object->klass());
  SharedRuntime::throw_and_post_jvmti_exception(current, vmSymbols::java_lang_ClassCastException(), message);
JRT_END


JRT_ENTRY(void, Runtime1::throw_incompatible_class_change_error(JavaThread* current))
#ifndef PRODUCT
  if (PrintC1Statistics) {
    _throw_incompatible_class_change_error_count++;
  }
#endif
  ResourceMark rm(current);
  SharedRuntime::throw_and_post_jvmti_exception(current, vmSymbols::java_lang_IncompatibleClassChangeError());
JRT_END


JRT_BLOCK_ENTRY(void, Runtime1::monitorenter(JavaThread* current, oopDesc* obj))
#ifndef PRODUCT
  if (PrintC1Statistics) {
    _monitorenter_slowcase_cnt++;
  }
#endif
<<<<<<< HEAD
  SharedRuntime::monitor_enter_helper(obj, current);
  current->inc_held_monitor_count();
=======
  if (UseHeavyMonitors) {
    lock->set_obj(obj);
  }
  assert(obj == lock->obj(), "must match");
  SharedRuntime::monitor_enter_helper(obj, lock->lock(), current);
>>>>>>> 18cd16d2
JRT_END


JRT_LEAF(void, Runtime1::monitorexit(JavaThread* current, oopDesc* obj))
#ifndef PRODUCT
  if (PrintC1Statistics) {
    _monitorexit_slowcase_cnt++;
  }
#endif
  assert(current->last_Java_sp(), "last_Java_sp must be set");
  assert(oopDesc::is_oop(oop(obj)), "must be NULL or an object: " PTR_FORMAT, p2i(obj));
  SharedRuntime::monitor_exit_helper(obj, current);
JRT_END

// Cf. OptoRuntime::deoptimize_caller_frame
JRT_ENTRY(void, Runtime1::deoptimize(JavaThread* current, jint trap_request))
  // Called from within the owner thread, so no need for safepoint
  RegisterMap reg_map(current,
                      RegisterMap::UpdateMap::skip,
                      RegisterMap::ProcessFrames::include,
                      RegisterMap::WalkContinuation::skip);
  frame stub_frame = current->last_frame();
  assert(stub_frame.is_runtime_frame(), "Sanity check");
  frame caller_frame = stub_frame.sender(&reg_map);
  nmethod* nm = caller_frame.cb()->as_nmethod_or_null();
  assert(nm != NULL, "Sanity check");
  methodHandle method(current, nm->method());
  assert(nm == CodeCache::find_nmethod(caller_frame.pc()), "Should be the same");
  Deoptimization::DeoptAction action = Deoptimization::trap_request_action(trap_request);
  Deoptimization::DeoptReason reason = Deoptimization::trap_request_reason(trap_request);

  if (action == Deoptimization::Action_make_not_entrant) {
    if (nm->make_not_entrant()) {
      if (reason == Deoptimization::Reason_tenured) {
        MethodData* trap_mdo = Deoptimization::get_method_data(current, method, true /*create_if_missing*/);
        if (trap_mdo != NULL) {
          trap_mdo->inc_tenure_traps();
        }
      }
    }
  }

  // Deoptimize the caller frame.
  Deoptimization::deoptimize_frame(current, caller_frame.id());
  // Return to the now deoptimized frame.
JRT_END


#ifndef DEOPTIMIZE_WHEN_PATCHING

static Klass* resolve_field_return_klass(const methodHandle& caller, int bci, TRAPS) {
  Bytecode_field field_access(caller, bci);
  // This can be static or non-static field access
  Bytecodes::Code code       = field_access.code();

  // We must load class, initialize class and resolve the field
  fieldDescriptor result; // initialize class if needed
  constantPoolHandle constants(THREAD, caller->constants());
  LinkResolver::resolve_field_access(result, constants, field_access.index(), caller, Bytecodes::java_code(code), CHECK_NULL);
  return result.field_holder();
}


//
// This routine patches sites where a class wasn't loaded or
// initialized at the time the code was generated.  It handles
// references to classes, fields and forcing of initialization.  Most
// of the cases are straightforward and involving simply forcing
// resolution of a class, rewriting the instruction stream with the
// needed constant and replacing the call in this function with the
// patched code.  The case for static field is more complicated since
// the thread which is in the process of initializing a class can
// access it's static fields but other threads can't so the code
// either has to deoptimize when this case is detected or execute a
// check that the current thread is the initializing thread.  The
// current
//
// Patches basically look like this:
//
//
// patch_site: jmp patch stub     ;; will be patched
// continue:   ...
//             ...
//             ...
//             ...
//
// They have a stub which looks like this:
//
//             ;; patch body
//             movl <const>, reg           (for class constants)
//        <or> movl [reg1 + <const>], reg  (for field offsets)
//        <or> movl reg, [reg1 + <const>]  (for field offsets)
//             <being_init offset> <bytes to copy> <bytes to skip>
// patch_stub: call Runtime1::patch_code (through a runtime stub)
//             jmp patch_site
//
//
// A normal patch is done by rewriting the patch body, usually a move,
// and then copying it into place over top of the jmp instruction
// being careful to flush caches and doing it in an MP-safe way.  The
// constants following the patch body are used to find various pieces
// of the patch relative to the call site for Runtime1::patch_code.
// The case for getstatic and putstatic is more complicated because
// getstatic and putstatic have special semantics when executing while
// the class is being initialized.  getstatic/putstatic on a class
// which is being_initialized may be executed by the initializing
// thread but other threads have to block when they execute it.  This
// is accomplished in compiled code by executing a test of the current
// thread against the initializing thread of the class.  It's emitted
// as boilerplate in their stub which allows the patched code to be
// executed before it's copied back into the main body of the nmethod.
//
// being_init: get_thread(<tmp reg>
//             cmpl [reg1 + <init_thread_offset>], <tmp reg>
//             jne patch_stub
//             movl [reg1 + <const>], reg  (for field offsets)  <or>
//             movl reg, [reg1 + <const>]  (for field offsets)
//             jmp continue
//             <being_init offset> <bytes to copy> <bytes to skip>
// patch_stub: jmp Runtim1::patch_code (through a runtime stub)
//             jmp patch_site
//
// If the class is being initialized the patch body is rewritten and
// the patch site is rewritten to jump to being_init, instead of
// patch_stub.  Whenever this code is executed it checks the current
// thread against the initializing thread so other threads will enter
// the runtime and end up blocked waiting the class to finish
// initializing inside the calls to resolve_field below.  The
// initializing class will continue on it's way.  Once the class is
// fully_initialized, the intializing_thread of the class becomes
// NULL, so the next thread to execute this code will fail the test,
// call into patch_code and complete the patching process by copying
// the patch body back into the main part of the nmethod and resume
// executing.

// NB:
//
// Patchable instruction sequences inherently exhibit race conditions,
// where thread A is patching an instruction at the same time thread B
// is executing it.  The algorithms we use ensure that any observation
// that B can make on any intermediate states during A's patching will
// always end up with a correct outcome.  This is easiest if there are
// few or no intermediate states.  (Some inline caches have two
// related instructions that must be patched in tandem.  For those,
// intermediate states seem to be unavoidable, but we will get the
// right answer from all possible observation orders.)
//
// When patching the entry instruction at the head of a method, or a
// linkable call instruction inside of a method, we try very hard to
// use a patch sequence which executes as a single memory transaction.
// This means, in practice, that when thread A patches an instruction,
// it should patch a 32-bit or 64-bit word that somehow overlaps the
// instruction or is contained in it.  We believe that memory hardware
// will never break up such a word write, if it is naturally aligned
// for the word being written.  We also know that some CPUs work very
// hard to create atomic updates even of naturally unaligned words,
// but we don't want to bet the farm on this always working.
//
// Therefore, if there is any chance of a race condition, we try to
// patch only naturally aligned words, as single, full-word writes.

JRT_ENTRY(void, Runtime1::patch_code(JavaThread* current, Runtime1::StubID stub_id ))
#ifndef PRODUCT
  if (PrintC1Statistics) {
    _patch_code_slowcase_cnt++;
  }
#endif

  ResourceMark rm(current);
  RegisterMap reg_map(current,
                      RegisterMap::UpdateMap::skip,
                      RegisterMap::ProcessFrames::include,
                      RegisterMap::WalkContinuation::skip);
  frame runtime_frame = current->last_frame();
  frame caller_frame = runtime_frame.sender(&reg_map);

  // last java frame on stack
  vframeStream vfst(current, true);
  assert(!vfst.at_end(), "Java frame must exist");

  methodHandle caller_method(current, vfst.method());
  // Note that caller_method->code() may not be same as caller_code because of OSR's
  // Note also that in the presence of inlining it is not guaranteed
  // that caller_method() == caller_code->method()

  int bci = vfst.bci();
  Bytecodes::Code code = caller_method()->java_code_at(bci);

  // this is used by assertions in the access_field_patching_id
  BasicType patch_field_type = T_ILLEGAL;
  bool deoptimize_for_volatile = false;
  bool deoptimize_for_atomic = false;
  int patch_field_offset = -1;
  Klass* init_klass = NULL; // klass needed by load_klass_patching code
  Klass* load_klass = NULL; // klass needed by load_klass_patching code
  Handle mirror(current, NULL);                    // oop needed by load_mirror_patching code
  Handle appendix(current, NULL);                  // oop needed by appendix_patching code
  bool load_klass_or_mirror_patch_id =
    (stub_id == Runtime1::load_klass_patching_id || stub_id == Runtime1::load_mirror_patching_id);

  if (stub_id == Runtime1::access_field_patching_id) {

    Bytecode_field field_access(caller_method, bci);
    fieldDescriptor result; // initialize class if needed
    Bytecodes::Code code = field_access.code();
    constantPoolHandle constants(current, caller_method->constants());
    LinkResolver::resolve_field_access(result, constants, field_access.index(), caller_method, Bytecodes::java_code(code), CHECK);
    patch_field_offset = result.offset();

    // If we're patching a field which is volatile then at compile it
    // must not have been know to be volatile, so the generated code
    // isn't correct for a volatile reference.  The nmethod has to be
    // deoptimized so that the code can be regenerated correctly.
    // This check is only needed for access_field_patching since this
    // is the path for patching field offsets.  load_klass is only
    // used for patching references to oops which don't need special
    // handling in the volatile case.

    deoptimize_for_volatile = result.access_flags().is_volatile();

    // If we are patching a field which should be atomic, then
    // the generated code is not correct either, force deoptimizing.
    // We need to only cover T_LONG and T_DOUBLE fields, as we can
    // break access atomicity only for them.

    // Strictly speaking, the deoptimization on 64-bit platforms
    // is unnecessary, and T_LONG stores on 32-bit platforms need
    // to be handled by special patching code when AlwaysAtomicAccesses
    // becomes product feature. At this point, we are still going
    // for the deoptimization for consistency against volatile
    // accesses.

    patch_field_type = result.field_type();
    deoptimize_for_atomic = (AlwaysAtomicAccesses && (patch_field_type == T_DOUBLE || patch_field_type == T_LONG));

  } else if (load_klass_or_mirror_patch_id) {
    Klass* k = NULL;
    switch (code) {
      case Bytecodes::_putstatic:
      case Bytecodes::_getstatic:
        { Klass* klass = resolve_field_return_klass(caller_method, bci, CHECK);
          init_klass = klass;
          mirror = Handle(current, klass->java_mirror());
        }
        break;
      case Bytecodes::_new:
        { Bytecode_new bnew(caller_method(), caller_method->bcp_from(bci));
          k = caller_method->constants()->klass_at(bnew.index(), CHECK);
        }
        break;
      case Bytecodes::_multianewarray:
        { Bytecode_multianewarray mna(caller_method(), caller_method->bcp_from(bci));
          k = caller_method->constants()->klass_at(mna.index(), CHECK);
        }
        break;
      case Bytecodes::_instanceof:
        { Bytecode_instanceof io(caller_method(), caller_method->bcp_from(bci));
          k = caller_method->constants()->klass_at(io.index(), CHECK);
        }
        break;
      case Bytecodes::_checkcast:
        { Bytecode_checkcast cc(caller_method(), caller_method->bcp_from(bci));
          k = caller_method->constants()->klass_at(cc.index(), CHECK);
        }
        break;
      case Bytecodes::_anewarray:
        { Bytecode_anewarray anew(caller_method(), caller_method->bcp_from(bci));
          Klass* ek = caller_method->constants()->klass_at(anew.index(), CHECK);
          k = ek->array_klass(CHECK);
        }
        break;
      case Bytecodes::_ldc:
      case Bytecodes::_ldc_w:
      case Bytecodes::_ldc2_w:
        {
          Bytecode_loadconstant cc(caller_method, bci);
          oop m = cc.resolve_constant(CHECK);
          mirror = Handle(current, m);
        }
        break;
      default: fatal("unexpected bytecode for load_klass_or_mirror_patch_id");
    }
    load_klass = k;
  } else if (stub_id == load_appendix_patching_id) {
    Bytecode_invoke bytecode(caller_method, bci);
    Bytecodes::Code bc = bytecode.invoke_code();

    CallInfo info;
    constantPoolHandle pool(current, caller_method->constants());
    int index = bytecode.index();
    LinkResolver::resolve_invoke(info, Handle(), pool, index, bc, CHECK);
    switch (bc) {
      case Bytecodes::_invokehandle: {
        int cache_index = ConstantPool::decode_cpcache_index(index, true);
        assert(cache_index >= 0 && cache_index < pool->cache()->length(), "unexpected cache index");
        ConstantPoolCacheEntry* cpce = pool->cache()->entry_at(cache_index);
        cpce->set_method_handle(pool, info);
        appendix = Handle(current, cpce->appendix_if_resolved(pool)); // just in case somebody already resolved the entry
        break;
      }
      case Bytecodes::_invokedynamic: {
        ConstantPoolCacheEntry* cpce = pool->invokedynamic_cp_cache_entry_at(index);
        cpce->set_dynamic_call(pool, info);
        appendix = Handle(current, cpce->appendix_if_resolved(pool)); // just in case somebody already resolved the entry
        break;
      }
      default: fatal("unexpected bytecode for load_appendix_patching_id");
    }
  } else {
    ShouldNotReachHere();
  }

  if (deoptimize_for_volatile || deoptimize_for_atomic) {
    // At compile time we assumed the field wasn't volatile/atomic but after
    // loading it turns out it was volatile/atomic so we have to throw the
    // compiled code out and let it be regenerated.
    if (TracePatching) {
      if (deoptimize_for_volatile) {
        tty->print_cr("Deoptimizing for patching volatile field reference");
      }
      if (deoptimize_for_atomic) {
        tty->print_cr("Deoptimizing for patching atomic field reference");
      }
    }

    // It's possible the nmethod was invalidated in the last
    // safepoint, but if it's still alive then make it not_entrant.
    nmethod* nm = CodeCache::find_nmethod(caller_frame.pc());
    if (nm != NULL) {
      nm->make_not_entrant();
    }

    Deoptimization::deoptimize_frame(current, caller_frame.id());

    // Return to the now deoptimized frame.
  }

  // Now copy code back

  {
    MutexLocker ml_patch (current, Patching_lock, Mutex::_no_safepoint_check_flag);
    //
    // Deoptimization may have happened while we waited for the lock.
    // In that case we don't bother to do any patching we just return
    // and let the deopt happen
    if (!caller_is_deopted(current)) {
      NativeGeneralJump* jump = nativeGeneralJump_at(caller_frame.pc());
      address instr_pc = jump->jump_destination();
      NativeInstruction* ni = nativeInstruction_at(instr_pc);
      if (ni->is_jump() ) {
        // the jump has not been patched yet
        // The jump destination is slow case and therefore not part of the stubs
        // (stubs are only for StaticCalls)

        // format of buffer
        //    ....
        //    instr byte 0     <-- copy_buff
        //    instr byte 1
        //    ..
        //    instr byte n-1
        //      n
        //    ....             <-- call destination

        address stub_location = caller_frame.pc() + PatchingStub::patch_info_offset();
        unsigned char* byte_count = (unsigned char*) (stub_location - 1);
        unsigned char* byte_skip = (unsigned char*) (stub_location - 2);
        unsigned char* being_initialized_entry_offset = (unsigned char*) (stub_location - 3);
        address copy_buff = stub_location - *byte_skip - *byte_count;
        address being_initialized_entry = stub_location - *being_initialized_entry_offset;
        if (TracePatching) {
          ttyLocker ttyl;
          tty->print_cr(" Patching %s at bci %d at address " INTPTR_FORMAT "  (%s)", Bytecodes::name(code), bci,
                        p2i(instr_pc), (stub_id == Runtime1::access_field_patching_id) ? "field" : "klass");
          nmethod* caller_code = CodeCache::find_nmethod(caller_frame.pc());
          assert(caller_code != NULL, "nmethod not found");

          // NOTE we use pc() not original_pc() because we already know they are
          // identical otherwise we'd have never entered this block of code

          const ImmutableOopMap* map = caller_code->oop_map_for_return_address(caller_frame.pc());
          assert(map != NULL, "null check");
          map->print();
          tty->cr();

          Disassembler::decode(copy_buff, copy_buff + *byte_count, tty);
        }
        // depending on the code below, do_patch says whether to copy the patch body back into the nmethod
        bool do_patch = true;
        if (stub_id == Runtime1::access_field_patching_id) {
          // The offset may not be correct if the class was not loaded at code generation time.
          // Set it now.
          NativeMovRegMem* n_move = nativeMovRegMem_at(copy_buff);
          assert(n_move->offset() == 0 || (n_move->offset() == 4 && (patch_field_type == T_DOUBLE || patch_field_type == T_LONG)), "illegal offset for type");
          assert(patch_field_offset >= 0, "illegal offset");
          n_move->add_offset_in_bytes(patch_field_offset);
        } else if (load_klass_or_mirror_patch_id) {
          // If a getstatic or putstatic is referencing a klass which
          // isn't fully initialized, the patch body isn't copied into
          // place until initialization is complete.  In this case the
          // patch site is setup so that any threads besides the
          // initializing thread are forced to come into the VM and
          // block.
          do_patch = (code != Bytecodes::_getstatic && code != Bytecodes::_putstatic) ||
                     InstanceKlass::cast(init_klass)->is_initialized();
          NativeGeneralJump* jump = nativeGeneralJump_at(instr_pc);
          if (jump->jump_destination() == being_initialized_entry) {
            assert(do_patch == true, "initialization must be complete at this point");
          } else {
            // patch the instruction <move reg, klass>
            NativeMovConstReg* n_copy = nativeMovConstReg_at(copy_buff);

            assert(n_copy->data() == 0 ||
                   n_copy->data() == (intptr_t)Universe::non_oop_word(),
                   "illegal init value");
            if (stub_id == Runtime1::load_klass_patching_id) {
              assert(load_klass != NULL, "klass not set");
              n_copy->set_data((intx) (load_klass));
            } else {
              // Don't need a G1 pre-barrier here since we assert above that data isn't an oop.
              n_copy->set_data(cast_from_oop<intx>(mirror()));
            }

            if (TracePatching) {
              Disassembler::decode(copy_buff, copy_buff + *byte_count, tty);
            }
          }
        } else if (stub_id == Runtime1::load_appendix_patching_id) {
          NativeMovConstReg* n_copy = nativeMovConstReg_at(copy_buff);
          assert(n_copy->data() == 0 ||
                 n_copy->data() == (intptr_t)Universe::non_oop_word(),
                 "illegal init value");
          n_copy->set_data(cast_from_oop<intx>(appendix()));

          if (TracePatching) {
            Disassembler::decode(copy_buff, copy_buff + *byte_count, tty);
          }
        } else {
          ShouldNotReachHere();
        }

        if (do_patch) {
          // replace instructions
          // first replace the tail, then the call
#ifdef ARM
          if((load_klass_or_mirror_patch_id ||
              stub_id == Runtime1::load_appendix_patching_id) &&
              nativeMovConstReg_at(copy_buff)->is_pc_relative()) {
            nmethod* nm = CodeCache::find_nmethod(instr_pc);
            address addr = NULL;
            assert(nm != NULL, "invalid nmethod_pc");
            RelocIterator mds(nm, copy_buff, copy_buff + 1);
            while (mds.next()) {
              if (mds.type() == relocInfo::oop_type) {
                assert(stub_id == Runtime1::load_mirror_patching_id ||
                       stub_id == Runtime1::load_appendix_patching_id, "wrong stub id");
                oop_Relocation* r = mds.oop_reloc();
                addr = (address)r->oop_addr();
                break;
              } else if (mds.type() == relocInfo::metadata_type) {
                assert(stub_id == Runtime1::load_klass_patching_id, "wrong stub id");
                metadata_Relocation* r = mds.metadata_reloc();
                addr = (address)r->metadata_addr();
                break;
              }
            }
            assert(addr != NULL, "metadata relocation must exist");
            copy_buff -= *byte_count;
            NativeMovConstReg* n_copy2 = nativeMovConstReg_at(copy_buff);
            n_copy2->set_pc_relative_offset(addr, instr_pc);
          }
#endif

          for (int i = NativeGeneralJump::instruction_size; i < *byte_count; i++) {
            address ptr = copy_buff + i;
            int a_byte = (*ptr) & 0xFF;
            address dst = instr_pc + i;
            *(unsigned char*)dst = (unsigned char) a_byte;
          }
          ICache::invalidate_range(instr_pc, *byte_count);
          NativeGeneralJump::replace_mt_safe(instr_pc, copy_buff);

          if (load_klass_or_mirror_patch_id ||
              stub_id == Runtime1::load_appendix_patching_id) {
            relocInfo::relocType rtype =
              (stub_id == Runtime1::load_klass_patching_id) ?
                                   relocInfo::metadata_type :
                                   relocInfo::oop_type;
            // update relocInfo to metadata
            nmethod* nm = CodeCache::find_nmethod(instr_pc);
            assert(nm != NULL, "invalid nmethod_pc");

            // The old patch site is now a move instruction so update
            // the reloc info so that it will get updated during
            // future GCs.
            RelocIterator iter(nm, (address)instr_pc, (address)(instr_pc + 1));
            relocInfo::change_reloc_info_for_address(&iter, (address) instr_pc,
                                                     relocInfo::none, rtype);
          }

        } else {
          ICache::invalidate_range(copy_buff, *byte_count);
          NativeGeneralJump::insert_unconditional(instr_pc, being_initialized_entry);
        }
      }
    }
  }

  // If we are patching in a non-perm oop, make sure the nmethod
  // is on the right list.
  {
    MutexLocker ml_code (current, CodeCache_lock, Mutex::_no_safepoint_check_flag);
    nmethod* nm = CodeCache::find_nmethod(caller_frame.pc());
    guarantee(nm != NULL, "only nmethods can contain non-perm oops");

    // Since we've patched some oops in the nmethod,
    // (re)register it with the heap.
    Universe::heap()->register_nmethod(nm);
  }
JRT_END

#else // DEOPTIMIZE_WHEN_PATCHING

void Runtime1::patch_code(JavaThread* current, Runtime1::StubID stub_id) {
#ifndef PRODUCT
  if (PrintC1Statistics) {
    _patch_code_slowcase_cnt++;
  }
#endif

  // Enable WXWrite: the function is called by c1 stub as a runtime function
  // (see another implementation above).
  MACOS_AARCH64_ONLY(ThreadWXEnable wx(WXWrite, current));

  if (TracePatching) {
    tty->print_cr("Deoptimizing because patch is needed");
  }

  RegisterMap reg_map(current,
                      RegisterMap::UpdateMap::skip,
                      RegisterMap::ProcessFrames::include,
                      RegisterMap::WalkContinuation::skip);

  frame runtime_frame = current->last_frame();
  frame caller_frame = runtime_frame.sender(&reg_map);
  assert(caller_frame.is_compiled_frame(), "Wrong frame type");

  // Make sure the nmethod is invalidated, i.e. made not entrant.
  nmethod* nm = CodeCache::find_nmethod(caller_frame.pc());
  if (nm != NULL) {
    nm->make_not_entrant();
  }

  Deoptimization::deoptimize_frame(current, caller_frame.id());
  // Return to the now deoptimized frame.
  postcond(caller_is_deopted(current));
}

#endif // DEOPTIMIZE_WHEN_PATCHING

// Entry point for compiled code. We want to patch a nmethod.
// We don't do a normal VM transition here because we want to
// know after the patching is complete and any safepoint(s) are taken
// if the calling nmethod was deoptimized. We do this by calling a
// helper method which does the normal VM transition and when it
// completes we can check for deoptimization. This simplifies the
// assembly code in the cpu directories.
//
int Runtime1::move_klass_patching(JavaThread* current) {
//
// NOTE: we are still in Java
//
  debug_only(NoHandleMark nhm;)
  {
    // Enter VM mode
    ResetNoHandleMark rnhm;
    patch_code(current, load_klass_patching_id);
  }
  // Back in JAVA, use no oops DON'T safepoint

  // Return true if calling code is deoptimized

  return caller_is_deopted(current);
}

int Runtime1::move_mirror_patching(JavaThread* current) {
//
// NOTE: we are still in Java
//
  debug_only(NoHandleMark nhm;)
  {
    // Enter VM mode
    ResetNoHandleMark rnhm;
    patch_code(current, load_mirror_patching_id);
  }
  // Back in JAVA, use no oops DON'T safepoint

  // Return true if calling code is deoptimized

  return caller_is_deopted(current);
}

int Runtime1::move_appendix_patching(JavaThread* current) {
//
// NOTE: we are still in Java
//
  debug_only(NoHandleMark nhm;)
  {
    // Enter VM mode
    ResetNoHandleMark rnhm;
    patch_code(current, load_appendix_patching_id);
  }
  // Back in JAVA, use no oops DON'T safepoint

  // Return true if calling code is deoptimized

  return caller_is_deopted(current);
}

// Entry point for compiled code. We want to patch a nmethod.
// We don't do a normal VM transition here because we want to
// know after the patching is complete and any safepoint(s) are taken
// if the calling nmethod was deoptimized. We do this by calling a
// helper method which does the normal VM transition and when it
// completes we can check for deoptimization. This simplifies the
// assembly code in the cpu directories.
//
int Runtime1::access_field_patching(JavaThread* current) {
  //
  // NOTE: we are still in Java
  //
  // Handles created in this function will be deleted by the
  // HandleMarkCleaner in the transition to the VM.
  NoHandleMark nhm;
  {
    // Enter VM mode
    ResetNoHandleMark rnhm;
    patch_code(current, access_field_patching_id);
  }
  // Back in JAVA, use no oops DON'T safepoint

  // Return true if calling code is deoptimized

  return caller_is_deopted(current);
}


JRT_LEAF(void, Runtime1::trace_block_entry(jint block_id))
  // for now we just print out the block id
  tty->print("%d ", block_id);
JRT_END


JRT_LEAF(int, Runtime1::is_instance_of(oopDesc* mirror, oopDesc* obj))
  // had to return int instead of bool, otherwise there may be a mismatch
  // between the C calling convention and the Java one.
  // e.g., on x86, GCC may clear only %al when returning a bool false, but
  // JVM takes the whole %eax as the return value, which may misinterpret
  // the return value as a boolean true.

  assert(mirror != NULL, "should null-check on mirror before calling");
  Klass* k = java_lang_Class::as_Klass(mirror);
  return (k != NULL && obj != NULL && obj->is_a(k)) ? 1 : 0;
JRT_END

JRT_ENTRY(void, Runtime1::predicate_failed_trap(JavaThread* current))
  ResourceMark rm;

  RegisterMap reg_map(current,
                      RegisterMap::UpdateMap::skip,
                      RegisterMap::ProcessFrames::include,
                      RegisterMap::WalkContinuation::skip);
  frame runtime_frame = current->last_frame();
  frame caller_frame = runtime_frame.sender(&reg_map);

  nmethod* nm = CodeCache::find_nmethod(caller_frame.pc());
  assert (nm != NULL, "no more nmethod?");
  nm->make_not_entrant();

  methodHandle m(current, nm->method());
  MethodData* mdo = m->method_data();

  if (mdo == NULL && !HAS_PENDING_EXCEPTION) {
    // Build an MDO.  Ignore errors like OutOfMemory;
    // that simply means we won't have an MDO to update.
    Method::build_profiling_method_data(m, THREAD);
    if (HAS_PENDING_EXCEPTION) {
      // Only metaspace OOM is expected. No Java code executed.
      assert((PENDING_EXCEPTION->is_a(vmClasses::OutOfMemoryError_klass())), "we expect only an OOM error here");
      CLEAR_PENDING_EXCEPTION;
    }
    mdo = m->method_data();
  }

  if (mdo != NULL) {
    mdo->inc_trap_count(Deoptimization::Reason_none);
  }

  if (TracePredicateFailedTraps) {
    stringStream ss1, ss2;
    vframeStream vfst(current);
    Method* inlinee = vfst.method();
    inlinee->print_short_name(&ss1);
    m->print_short_name(&ss2);
    tty->print_cr("Predicate failed trap in method %s at bci %d inlined in %s at pc " INTPTR_FORMAT, ss1.as_string(), vfst.bci(), ss2.as_string(), p2i(caller_frame.pc()));
  }


  Deoptimization::deoptimize_frame(current, caller_frame.id());

JRT_END

#ifndef PRODUCT
void Runtime1::print_statistics() {
  tty->print_cr("C1 Runtime statistics:");
  tty->print_cr(" _resolve_invoke_virtual_cnt:     %d", SharedRuntime::_resolve_virtual_ctr);
  tty->print_cr(" _resolve_invoke_opt_virtual_cnt: %d", SharedRuntime::_resolve_opt_virtual_ctr);
  tty->print_cr(" _resolve_invoke_static_cnt:      %d", SharedRuntime::_resolve_static_ctr);
  tty->print_cr(" _handle_wrong_method_cnt:        %d", SharedRuntime::_wrong_method_ctr);
  tty->print_cr(" _ic_miss_cnt:                    %d", SharedRuntime::_ic_miss_ctr);
  tty->print_cr(" _generic_arraycopystub_cnt:      %d", _generic_arraycopystub_cnt);
  tty->print_cr(" _byte_arraycopy_cnt:             %d", _byte_arraycopy_stub_cnt);
  tty->print_cr(" _short_arraycopy_cnt:            %d", _short_arraycopy_stub_cnt);
  tty->print_cr(" _int_arraycopy_cnt:              %d", _int_arraycopy_stub_cnt);
  tty->print_cr(" _long_arraycopy_cnt:             %d", _long_arraycopy_stub_cnt);
  tty->print_cr(" _oop_arraycopy_cnt:              %d", _oop_arraycopy_stub_cnt);
  tty->print_cr(" _arraycopy_slowcase_cnt:         %d", _arraycopy_slowcase_cnt);
  tty->print_cr(" _arraycopy_checkcast_cnt:        %d", _arraycopy_checkcast_cnt);
  tty->print_cr(" _arraycopy_checkcast_attempt_cnt:%d", _arraycopy_checkcast_attempt_cnt);

  tty->print_cr(" _new_type_array_slowcase_cnt:    %d", _new_type_array_slowcase_cnt);
  tty->print_cr(" _new_object_array_slowcase_cnt:  %d", _new_object_array_slowcase_cnt);
  tty->print_cr(" _new_instance_slowcase_cnt:      %d", _new_instance_slowcase_cnt);
  tty->print_cr(" _new_multi_array_slowcase_cnt:   %d", _new_multi_array_slowcase_cnt);
  tty->print_cr(" _monitorenter_slowcase_cnt:      %d", _monitorenter_slowcase_cnt);
  tty->print_cr(" _monitorexit_slowcase_cnt:       %d", _monitorexit_slowcase_cnt);
  tty->print_cr(" _patch_code_slowcase_cnt:        %d", _patch_code_slowcase_cnt);

  tty->print_cr(" _throw_range_check_exception_count:            %d:", _throw_range_check_exception_count);
  tty->print_cr(" _throw_index_exception_count:                  %d:", _throw_index_exception_count);
  tty->print_cr(" _throw_div0_exception_count:                   %d:", _throw_div0_exception_count);
  tty->print_cr(" _throw_null_pointer_exception_count:           %d:", _throw_null_pointer_exception_count);
  tty->print_cr(" _throw_class_cast_exception_count:             %d:", _throw_class_cast_exception_count);
  tty->print_cr(" _throw_incompatible_class_change_error_count:  %d:", _throw_incompatible_class_change_error_count);
  tty->print_cr(" _throw_count:                                  %d:", _throw_count);

  SharedRuntime::print_ic_miss_histogram();
  tty->cr();
}
#endif // PRODUCT<|MERGE_RESOLUTION|>--- conflicted
+++ resolved
@@ -755,16 +755,7 @@
     _monitorenter_slowcase_cnt++;
   }
 #endif
-<<<<<<< HEAD
   SharedRuntime::monitor_enter_helper(obj, current);
-  current->inc_held_monitor_count();
-=======
-  if (UseHeavyMonitors) {
-    lock->set_obj(obj);
-  }
-  assert(obj == lock->obj(), "must match");
-  SharedRuntime::monitor_enter_helper(obj, lock->lock(), current);
->>>>>>> 18cd16d2
 JRT_END
 
 
