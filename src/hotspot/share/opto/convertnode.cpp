/*
 * Copyright (c) 2014, 2019, Oracle and/or its affiliates. All rights reserved.
 * DO NOT ALTER OR REMOVE COPYRIGHT NOTICES OR THIS FILE HEADER.
 *
 * This code is free software; you can redistribute it and/or modify it
 * under the terms of the GNU General Public License version 2 only, as
 * published by the Free Software Foundation.
 *
 * This code is distributed in the hope that it will be useful, but WITHOUT
 * ANY WARRANTY; without even the implied warranty of MERCHANTABILITY or
 * FITNESS FOR A PARTICULAR PURPOSE.  See the GNU General Public License
 * version 2 for more details (a copy is included in the LICENSE file that
 * accompanied this code).
 *
 * You should have received a copy of the GNU General Public License version
 * 2 along with this work; if not, write to the Free Software Foundation,
 * Inc., 51 Franklin St, Fifth Floor, Boston, MA 02110-1301 USA.
 *
 * Please contact Oracle, 500 Oracle Parkway, Redwood Shores, CA 94065 USA
 * or visit www.oracle.com if you need additional information or have any
 * questions.
 *
 */

#include "precompiled.hpp"
#include "opto/addnode.hpp"
#include "opto/castnode.hpp"
#include "opto/convertnode.hpp"
#include "opto/matcher.hpp"
#include "opto/phaseX.hpp"
#include "opto/subnode.hpp"
#include "runtime/sharedRuntime.hpp"

//=============================================================================
//------------------------------Identity---------------------------------------
Node* Conv2BNode::Identity(PhaseGVN* phase) {
  const Type *t = phase->type( in(1) );
  if( t == Type::TOP ) return in(1);
  if( t == TypeInt::ZERO ) return in(1);
  if( t == TypeInt::ONE ) return in(1);
  if( t == TypeInt::BOOL ) return in(1);
  return this;
}

//------------------------------Value------------------------------------------
const Type* Conv2BNode::Value(PhaseGVN* phase) const {
  const Type *t = phase->type( in(1) );
  if( t == Type::TOP ) return Type::TOP;
  if( t == TypeInt::ZERO ) return TypeInt::ZERO;
  if( t == TypePtr::NULL_PTR ) return TypeInt::ZERO;
  const TypePtr *tp = t->isa_ptr();
  if( tp != NULL ) {
    if( tp->ptr() == TypePtr::AnyNull ) return Type::TOP;
    if( tp->ptr() == TypePtr::Constant) return TypeInt::ONE;
    if (tp->ptr() == TypePtr::NotNull)  return TypeInt::ONE;
    return TypeInt::BOOL;
  }
  if (t->base() != Type::Int) return TypeInt::BOOL;
  const TypeInt *ti = t->is_int();
  if( ti->_hi < 0 || ti->_lo > 0 ) return TypeInt::ONE;
  return TypeInt::BOOL;
}


// The conversions operations are all Alpha sorted.  Please keep it that way!
//=============================================================================
//------------------------------Value------------------------------------------
const Type* ConvD2FNode::Value(PhaseGVN* phase) const {
  const Type *t = phase->type( in(1) );
  if( t == Type::TOP ) return Type::TOP;
  if( t == Type::DOUBLE ) return Type::FLOAT;
  const TypeD *td = t->is_double_constant();
  return TypeF::make( (float)td->getd() );
}

//------------------------------Ideal------------------------------------------
// If we see pattern ConvF2D SomeDoubleOp ConvD2F, do operation as float.
Node *ConvD2FNode::Ideal(PhaseGVN *phase, bool can_reshape) {
  if ( in(1)->Opcode() == Op_SqrtD ) {
    Node* sqrtd = in(1);
    if ( sqrtd->in(1)->Opcode() == Op_ConvF2D ) {
      if ( Matcher::match_rule_supported(Op_SqrtF) ) {
        Node* convf2d = sqrtd->in(1);
        return new SqrtFNode(phase->C, sqrtd->in(0), convf2d->in(1));
      }
    }
  }
  return NULL;
}

//------------------------------Identity---------------------------------------
// Float's can be converted to doubles with no loss of bits.  Hence
// converting a float to a double and back to a float is a NOP.
Node* ConvD2FNode::Identity(PhaseGVN* phase) {
  return (in(1)->Opcode() == Op_ConvF2D) ? in(1)->in(1) : this;
}

//=============================================================================
//------------------------------Value------------------------------------------
const Type* ConvD2INode::Value(PhaseGVN* phase) const {
  const Type *t = phase->type( in(1) );
  if( t == Type::TOP ) return Type::TOP;
  if( t == Type::DOUBLE ) return TypeInt::INT;
  const TypeD *td = t->is_double_constant();
  return TypeInt::make( SharedRuntime::d2i( td->getd() ) );
}

//------------------------------Ideal------------------------------------------
// If converting to an int type, skip any rounding nodes
Node *ConvD2INode::Ideal(PhaseGVN *phase, bool can_reshape) {
  if( in(1)->Opcode() == Op_RoundDouble )
  set_req(1,in(1)->in(1));
  return NULL;
}

//------------------------------Identity---------------------------------------
// Int's can be converted to doubles with no loss of bits.  Hence
// converting an integer to a double and back to an integer is a NOP.
Node* ConvD2INode::Identity(PhaseGVN* phase) {
  return (in(1)->Opcode() == Op_ConvI2D) ? in(1)->in(1) : this;
}

//=============================================================================
//------------------------------Value------------------------------------------
const Type* ConvD2LNode::Value(PhaseGVN* phase) const {
  const Type *t = phase->type( in(1) );
  if( t == Type::TOP ) return Type::TOP;
  if( t == Type::DOUBLE ) return TypeLong::LONG;
  const TypeD *td = t->is_double_constant();
  return TypeLong::make( SharedRuntime::d2l( td->getd() ) );
}

//------------------------------Identity---------------------------------------
Node* ConvD2LNode::Identity(PhaseGVN* phase) {
  // Remove ConvD2L->ConvL2D->ConvD2L sequences.
  if( in(1)       ->Opcode() == Op_ConvL2D &&
     in(1)->in(1)->Opcode() == Op_ConvD2L )
  return in(1)->in(1);
  return this;
}

//------------------------------Ideal------------------------------------------
// If converting to an int type, skip any rounding nodes
Node *ConvD2LNode::Ideal(PhaseGVN *phase, bool can_reshape) {
  if( in(1)->Opcode() == Op_RoundDouble )
  set_req(1,in(1)->in(1));
  return NULL;
}

//=============================================================================
//------------------------------Value------------------------------------------
const Type* ConvF2DNode::Value(PhaseGVN* phase) const {
  const Type *t = phase->type( in(1) );
  if( t == Type::TOP ) return Type::TOP;
  if( t == Type::FLOAT ) return Type::DOUBLE;
  const TypeF *tf = t->is_float_constant();
  return TypeD::make( (double)tf->getf() );
}

//=============================================================================
//------------------------------Value------------------------------------------
const Type* ConvF2INode::Value(PhaseGVN* phase) const {
  const Type *t = phase->type( in(1) );
  if( t == Type::TOP )       return Type::TOP;
  if( t == Type::FLOAT ) return TypeInt::INT;
  const TypeF *tf = t->is_float_constant();
  return TypeInt::make( SharedRuntime::f2i( tf->getf() ) );
}

//------------------------------Identity---------------------------------------
Node* ConvF2INode::Identity(PhaseGVN* phase) {
  // Remove ConvF2I->ConvI2F->ConvF2I sequences.
  if( in(1)       ->Opcode() == Op_ConvI2F &&
     in(1)->in(1)->Opcode() == Op_ConvF2I )
  return in(1)->in(1);
  return this;
}

//------------------------------Ideal------------------------------------------
// If converting to an int type, skip any rounding nodes
Node *ConvF2INode::Ideal(PhaseGVN *phase, bool can_reshape) {
  if( in(1)->Opcode() == Op_RoundFloat )
  set_req(1,in(1)->in(1));
  return NULL;
}

//=============================================================================
//------------------------------Value------------------------------------------
const Type* ConvF2LNode::Value(PhaseGVN* phase) const {
  const Type *t = phase->type( in(1) );
  if( t == Type::TOP )       return Type::TOP;
  if( t == Type::FLOAT ) return TypeLong::LONG;
  const TypeF *tf = t->is_float_constant();
  return TypeLong::make( SharedRuntime::f2l( tf->getf() ) );
}

//------------------------------Identity---------------------------------------
Node* ConvF2LNode::Identity(PhaseGVN* phase) {
  // Remove ConvF2L->ConvL2F->ConvF2L sequences.
  if( in(1)       ->Opcode() == Op_ConvL2F &&
     in(1)->in(1)->Opcode() == Op_ConvF2L )
  return in(1)->in(1);
  return this;
}

//------------------------------Ideal------------------------------------------
// If converting to an int type, skip any rounding nodes
Node *ConvF2LNode::Ideal(PhaseGVN *phase, bool can_reshape) {
  if( in(1)->Opcode() == Op_RoundFloat )
  set_req(1,in(1)->in(1));
  return NULL;
}

//=============================================================================
//------------------------------Value------------------------------------------
const Type* ConvI2DNode::Value(PhaseGVN* phase) const {
  const Type *t = phase->type( in(1) );
  if( t == Type::TOP ) return Type::TOP;
  const TypeInt *ti = t->is_int();
  if( ti->is_con() ) return TypeD::make( (double)ti->get_con() );
  return bottom_type();
}

//=============================================================================
//------------------------------Value------------------------------------------
const Type* ConvI2FNode::Value(PhaseGVN* phase) const {
  const Type *t = phase->type( in(1) );
  if( t == Type::TOP ) return Type::TOP;
  const TypeInt *ti = t->is_int();
  if( ti->is_con() ) return TypeF::make( (float)ti->get_con() );
  return bottom_type();
}

//------------------------------Identity---------------------------------------
Node* ConvI2FNode::Identity(PhaseGVN* phase) {
  // Remove ConvI2F->ConvF2I->ConvI2F sequences.
  if( in(1)       ->Opcode() == Op_ConvF2I &&
     in(1)->in(1)->Opcode() == Op_ConvI2F )
  return in(1)->in(1);
  return this;
}

//=============================================================================
//------------------------------Value------------------------------------------
const Type* ConvI2LNode::Value(PhaseGVN* phase) const {
  const Type *t = phase->type( in(1) );
  if( t == Type::TOP ) return Type::TOP;
  const TypeInt *ti = t->is_int();
  const Type* tl = TypeLong::make(ti->_lo, ti->_hi, ti->_widen);
  // Join my declared type against my incoming type.
  tl = tl->filter(_type);
  return tl;
}

#ifdef _LP64
static inline bool long_ranges_overlap(jlong lo1, jlong hi1,
                                       jlong lo2, jlong hi2) {
  // Two ranges overlap iff one range's low point falls in the other range.
  return (lo2 <= lo1 && lo1 <= hi2) || (lo1 <= lo2 && lo2 <= hi1);
}

// If the given node has a ConvI2LNode user of the given type, return it.
// Otherwise, create and return a new one, postponing its optimization to avoid
// an explosion of recursive Ideal() calls when compiling long AddI chains.
static Node* find_or_make_convI2L(PhaseIterGVN* igvn, Node* value,
                                  const TypeLong* ltype) {
  for (DUIterator_Fast imax, i = value->fast_outs(imax); i < imax; i++) {
    Node* n = value->fast_out(i);
    if (n->Opcode() == Op_ConvI2L &&
        static_cast<TypeNode*>(n)->type()->is_long()->eq(ltype)) {
      return n;
    }
  }
  return igvn->register_new_node_with_optimizer(new ConvI2LNode(value, ltype));
}
#endif

//------------------------------Ideal------------------------------------------
Node *ConvI2LNode::Ideal(PhaseGVN *phase, bool can_reshape) {
  PhaseIterGVN *igvn = phase->is_IterGVN();
  const TypeLong* this_type = this->type()->is_long();
  Node* this_changed = NULL;

<<<<<<< HEAD
  // If _major_progress, then more loop optimizations follow.  Do NOT
  // remove this node's type assertion until no more loop ops can happen.
  // The progress bit is set in the major loop optimizations THEN comes the
  // call to IterGVN and any chance of hitting this code.  Cf. Opaque1Node.
  if (igvn != NULL && !phase->C->major_progress()) {
    const TypeInt* in_type = phase->type(in(1))->isa_int();
    if (in_type != NULL && this_type != NULL &&
        (in_type->_lo != this_type->_lo ||
         in_type->_hi != this_type->_hi)) {
          // Although this WORSENS the type, it increases GVN opportunities,
          // because I2L nodes with the same input will common up, regardless
          // of slightly differing type assertions.  Such slight differences
          // arise routinely as a result of loop unrolling, so this is a
          // post-unrolling graph cleanup.  Choose a type which depends only
          // on my input.  (Exception:  Keep a range assertion of >=0 or <0.)
          jlong lo1 = this_type->_lo;
          jlong hi1 = this_type->_hi;
          int   w1  = this_type->_widen;
          if (lo1 != (jint)lo1 ||
              hi1 != (jint)hi1 ||
              lo1 > hi1) {
            // Overflow leads to wraparound, wraparound leads to range saturation.
            lo1 = min_jint; hi1 = max_jint;
          } else if (lo1 >= 0) {
            // Keep a range assertion of >=0.
            lo1 = 0;        hi1 = max_jint;
          } else if (hi1 < 0) {
            // Keep a range assertion of <0.
            lo1 = min_jint; hi1 = -1;
          } else {
            lo1 = min_jint; hi1 = max_jint;
          }
          const TypeLong* wtype = TypeLong::make(MAX2((jlong)in_type->_lo, lo1),
                                                 MIN2((jlong)in_type->_hi, hi1),
                                                 MAX2((int)in_type->_widen, w1));
          if (wtype != type()) {
            set_type(wtype);
            // Note: this_type still has old type value, for the logic below.
            this_changed = this;
          }
=======
  if (can_reshape) {
    // Do NOT remove this node's type assertion until no more loop ops can happen.
    if (phase->C->post_loop_opts_phase()) {
      const TypeInt* in_type = phase->type(in(1))->isa_int();
      if (in_type != NULL && this_type != NULL &&
          (in_type->_lo != this_type->_lo ||
           in_type->_hi != this_type->_hi)) {
        // Although this WORSENS the type, it increases GVN opportunities,
        // because I2L nodes with the same input will common up, regardless
        // of slightly differing type assertions.  Such slight differences
        // arise routinely as a result of loop unrolling, so this is a
        // post-unrolling graph cleanup.  Choose a type which depends only
        // on my input.  (Exception:  Keep a range assertion of >=0 or <0.)
        jlong lo1 = this_type->_lo;
        jlong hi1 = this_type->_hi;
        int   w1  = this_type->_widen;
        if (lo1 != (jint)lo1 ||
            hi1 != (jint)hi1 ||
            lo1 > hi1) {
          // Overflow leads to wraparound, wraparound leads to range saturation.
          lo1 = min_jint; hi1 = max_jint;
        } else if (lo1 >= 0) {
          // Keep a range assertion of >=0.
          lo1 = 0;        hi1 = max_jint;
        } else if (hi1 < 0) {
          // Keep a range assertion of <0.
          lo1 = min_jint; hi1 = -1;
        } else {
          lo1 = min_jint; hi1 = max_jint;
>>>>>>> 7e264043
        }
        const TypeLong* wtype = TypeLong::make(MAX2((jlong)in_type->_lo, lo1),
                                               MIN2((jlong)in_type->_hi, hi1),
                                               MAX2((int)in_type->_widen, w1));
        if (wtype != type()) {
          set_type(wtype);
          // Note: this_type still has old type value, for the logic below.
          this_changed = this;
        }
      }
    } else {
      phase->C->record_for_post_loop_opts_igvn(this);
    }
  }
#ifdef _LP64
  // Convert ConvI2L(AddI(x, y)) to AddL(ConvI2L(x), ConvI2L(y))
  // but only if x and y have subranges that cannot cause 32-bit overflow,
  // under the assumption that x+y is in my own subrange this->type().

  // This assumption is based on a constraint (i.e., type assertion)
  // established in Parse::array_addressing or perhaps elsewhere.
  // This constraint has been adjoined to the "natural" type of
  // the incoming argument in(0).  We know (because of runtime
  // checks) - that the result value I2L(x+y) is in the joined range.
  // Hence we can restrict the incoming terms (x, y) to values such
  // that their sum also lands in that range.

  // This optimization is useful only on 64-bit systems, where we hope
  // the addition will end up subsumed in an addressing mode.
  // It is necessary to do this when optimizing an unrolled array
  // copy loop such as x[i++] = y[i++].

  // On 32-bit systems, it's better to perform as much 32-bit math as
  // possible before the I2L conversion, because 32-bit math is cheaper.
  // There's no common reason to "leak" a constant offset through the I2L.
  // Addressing arithmetic will not absorb it as part of a 64-bit AddL.

  Node* z = in(1);
  int op = z->Opcode();
  if (op == Op_AddI || op == Op_SubI) {
    if (igvn == NULL) {
      // Postpone this optimization to iterative GVN, where we can handle deep
      // AddI chains without an exponential number of recursive Ideal() calls.
      phase->record_for_igvn(this);
      return this_changed;
    }
    Node* x = z->in(1);
    Node* y = z->in(2);
    assert (x != z && y != z, "dead loop in ConvI2LNode::Ideal");
    if (phase->type(x) == Type::TOP)  return this_changed;
    if (phase->type(y) == Type::TOP)  return this_changed;
    const TypeInt*  tx = phase->type(x)->is_int();
    const TypeInt*  ty = phase->type(y)->is_int();
    const TypeLong* tz = this_type;
    jlong xlo = tx->_lo;
    jlong xhi = tx->_hi;
    jlong ylo = ty->_lo;
    jlong yhi = ty->_hi;
    jlong zlo = tz->_lo;
    jlong zhi = tz->_hi;
    jlong vbit = CONST64(1) << BitsPerInt;
    int widen =  MAX2(tx->_widen, ty->_widen);
    if (op == Op_SubI) {
      jlong ylo0 = ylo;
      ylo = -yhi;
      yhi = -ylo0;
    }
    // See if x+y can cause positive overflow into z+2**32
    if (long_ranges_overlap(xlo+ylo, xhi+yhi, zlo+vbit, zhi+vbit)) {
      return this_changed;
    }
    // See if x+y can cause negative overflow into z-2**32
    if (long_ranges_overlap(xlo+ylo, xhi+yhi, zlo-vbit, zhi-vbit)) {
      return this_changed;
    }
    // Now it's always safe to assume x+y does not overflow.
    // This is true even if some pairs x,y might cause overflow, as long
    // as that overflow value cannot fall into [zlo,zhi].

    // Confident that the arithmetic is "as if infinite precision",
    // we can now use z's range to put constraints on those of x and y.
    // The "natural" range of x [xlo,xhi] can perhaps be narrowed to a
    // more "restricted" range by intersecting [xlo,xhi] with the
    // range obtained by subtracting y's range from the asserted range
    // of the I2L conversion.  Here's the interval arithmetic algebra:
    //    x == z-y == [zlo,zhi]-[ylo,yhi] == [zlo,zhi]+[-yhi,-ylo]
    //    => x in [zlo-yhi, zhi-ylo]
    //    => x in [zlo-yhi, zhi-ylo] INTERSECT [xlo,xhi]
    //    => x in [xlo MAX zlo-yhi, xhi MIN zhi-ylo]
    jlong rxlo = MAX2(xlo, zlo - yhi);
    jlong rxhi = MIN2(xhi, zhi - ylo);
    // And similarly, x changing place with y:
    jlong rylo = MAX2(ylo, zlo - xhi);
    jlong ryhi = MIN2(yhi, zhi - xlo);
    if (rxlo > rxhi || rylo > ryhi) {
      return this_changed;  // x or y is dying; don't mess w/ it
    }
    if (op == Op_SubI) {
      jlong rylo0 = rylo;
      rylo = -ryhi;
      ryhi = -rylo0;
    }
    assert(rxlo == (int)rxlo && rxhi == (int)rxhi, "x should not overflow");
    assert(rylo == (int)rylo && ryhi == (int)ryhi, "y should not overflow");
    Node* cx = find_or_make_convI2L(igvn, x, TypeLong::make(rxlo, rxhi, widen));
    Node* cy = find_or_make_convI2L(igvn, y, TypeLong::make(rylo, ryhi, widen));
    switch (op) {
      case Op_AddI:  return new AddLNode(cx, cy);
      case Op_SubI:  return new SubLNode(cx, cy);
      default:       ShouldNotReachHere();
    }
  }
#endif //_LP64

  return this_changed;
}

//=============================================================================
//------------------------------Value------------------------------------------
const Type* ConvL2DNode::Value(PhaseGVN* phase) const {
  const Type *t = phase->type( in(1) );
  if( t == Type::TOP ) return Type::TOP;
  const TypeLong *tl = t->is_long();
  if( tl->is_con() ) return TypeD::make( (double)tl->get_con() );
  return bottom_type();
}

//=============================================================================
//------------------------------Value------------------------------------------
const Type* ConvL2FNode::Value(PhaseGVN* phase) const {
  const Type *t = phase->type( in(1) );
  if( t == Type::TOP ) return Type::TOP;
  const TypeLong *tl = t->is_long();
  if( tl->is_con() ) return TypeF::make( (float)tl->get_con() );
  return bottom_type();
}

//=============================================================================
//----------------------------Identity-----------------------------------------
Node* ConvL2INode::Identity(PhaseGVN* phase) {
  // Convert L2I(I2L(x)) => x
  if (in(1)->Opcode() == Op_ConvI2L)  return in(1)->in(1);
  return this;
}

//------------------------------Value------------------------------------------
const Type* ConvL2INode::Value(PhaseGVN* phase) const {
  const Type *t = phase->type( in(1) );
  if( t == Type::TOP ) return Type::TOP;
  const TypeLong *tl = t->is_long();
  if (tl->is_con()) {
  // Easy case.
  return TypeInt::make((jint)tl->get_con());
  }
  if (tl->_lo >= min_jint && tl->_hi <= max_jint) {
    return TypeInt::make((jint)tl->_lo, (jint)tl->_hi, tl->_widen);
  }
  return bottom_type();
}

//------------------------------Ideal------------------------------------------
// Return a node which is more "ideal" than the current node.
// Blow off prior masking to int
Node *ConvL2INode::Ideal(PhaseGVN *phase, bool can_reshape) {
  Node *andl = in(1);
  uint andl_op = andl->Opcode();
  if( andl_op == Op_AndL ) {
    // Blow off prior masking to int
    if( phase->type(andl->in(2)) == TypeLong::make( 0xFFFFFFFF ) ) {
      set_req(1,andl->in(1));
      return this;
    }
  }

  // Swap with a prior add: convL2I(addL(x,y)) ==> addI(convL2I(x),convL2I(y))
  // This replaces an 'AddL' with an 'AddI'.
  if( andl_op == Op_AddL ) {
    // Don't do this for nodes which have more than one user since
    // we'll end up computing the long add anyway.
    if (andl->outcnt() > 1) return NULL;

    Node* x = andl->in(1);
    Node* y = andl->in(2);
    assert( x != andl && y != andl, "dead loop in ConvL2INode::Ideal" );
    if (phase->type(x) == Type::TOP)  return NULL;
    if (phase->type(y) == Type::TOP)  return NULL;
    Node *add1 = phase->transform(new ConvL2INode(x));
    Node *add2 = phase->transform(new ConvL2INode(y));
    return new AddINode(add1,add2);
  }

  // Disable optimization: LoadL->ConvL2I ==> LoadI.
  // It causes problems (sizes of Load and Store nodes do not match)
  // in objects initialization code and Escape Analysis.
  return NULL;
}



//=============================================================================
//------------------------------Identity---------------------------------------
// Remove redundant roundings
Node* RoundFloatNode::Identity(PhaseGVN* phase) {
  assert(Matcher::strict_fp_requires_explicit_rounding, "should only generate for Intel");
  // Do not round constants
  if (phase->type(in(1))->base() == Type::FloatCon)  return in(1);
  int op = in(1)->Opcode();
  // Redundant rounding
  if( op == Op_RoundFloat ) return in(1);
  // Already rounded
  if( op == Op_Parm ) return in(1);
  if( op == Op_LoadF ) return in(1);
  return this;
}

//------------------------------Value------------------------------------------
const Type* RoundFloatNode::Value(PhaseGVN* phase) const {
  return phase->type( in(1) );
}

//=============================================================================
//------------------------------Identity---------------------------------------
// Remove redundant roundings.  Incoming arguments are already rounded.
Node* RoundDoubleNode::Identity(PhaseGVN* phase) {
  assert(Matcher::strict_fp_requires_explicit_rounding, "should only generate for Intel");
  // Do not round constants
  if (phase->type(in(1))->base() == Type::DoubleCon)  return in(1);
  int op = in(1)->Opcode();
  // Redundant rounding
  if( op == Op_RoundDouble ) return in(1);
  // Already rounded
  if( op == Op_Parm ) return in(1);
  if( op == Op_LoadD ) return in(1);
  if( op == Op_ConvF2D ) return in(1);
  if( op == Op_ConvI2D ) return in(1);
  return this;
}

//------------------------------Value------------------------------------------
const Type* RoundDoubleNode::Value(PhaseGVN* phase) const {
  return phase->type( in(1) );
}

//=============================================================================
RoundDoubleModeNode* RoundDoubleModeNode::make(PhaseGVN& gvn, Node* arg, RoundDoubleModeNode::RoundingMode rmode) {
  ConINode* rm = gvn.intcon(rmode);
  return new RoundDoubleModeNode(arg, (Node *)rm);
}

//------------------------------Identity---------------------------------------
// Remove redundant roundings.
Node* RoundDoubleModeNode::Identity(PhaseGVN* phase) {
  int op = in(1)->Opcode();
  // Redundant rounding e.g. floor(ceil(n)) -> ceil(n)
  if(op == Op_RoundDoubleMode) return in(1);
  return this;
}
const Type* RoundDoubleModeNode::Value(PhaseGVN* phase) const {
  return Type::DOUBLE;
}
//=============================================================================<|MERGE_RESOLUTION|>--- conflicted
+++ resolved
@@ -281,49 +281,7 @@
   const TypeLong* this_type = this->type()->is_long();
   Node* this_changed = NULL;
 
-<<<<<<< HEAD
-  // If _major_progress, then more loop optimizations follow.  Do NOT
-  // remove this node's type assertion until no more loop ops can happen.
-  // The progress bit is set in the major loop optimizations THEN comes the
-  // call to IterGVN and any chance of hitting this code.  Cf. Opaque1Node.
-  if (igvn != NULL && !phase->C->major_progress()) {
-    const TypeInt* in_type = phase->type(in(1))->isa_int();
-    if (in_type != NULL && this_type != NULL &&
-        (in_type->_lo != this_type->_lo ||
-         in_type->_hi != this_type->_hi)) {
-          // Although this WORSENS the type, it increases GVN opportunities,
-          // because I2L nodes with the same input will common up, regardless
-          // of slightly differing type assertions.  Such slight differences
-          // arise routinely as a result of loop unrolling, so this is a
-          // post-unrolling graph cleanup.  Choose a type which depends only
-          // on my input.  (Exception:  Keep a range assertion of >=0 or <0.)
-          jlong lo1 = this_type->_lo;
-          jlong hi1 = this_type->_hi;
-          int   w1  = this_type->_widen;
-          if (lo1 != (jint)lo1 ||
-              hi1 != (jint)hi1 ||
-              lo1 > hi1) {
-            // Overflow leads to wraparound, wraparound leads to range saturation.
-            lo1 = min_jint; hi1 = max_jint;
-          } else if (lo1 >= 0) {
-            // Keep a range assertion of >=0.
-            lo1 = 0;        hi1 = max_jint;
-          } else if (hi1 < 0) {
-            // Keep a range assertion of <0.
-            lo1 = min_jint; hi1 = -1;
-          } else {
-            lo1 = min_jint; hi1 = max_jint;
-          }
-          const TypeLong* wtype = TypeLong::make(MAX2((jlong)in_type->_lo, lo1),
-                                                 MIN2((jlong)in_type->_hi, hi1),
-                                                 MAX2((int)in_type->_widen, w1));
-          if (wtype != type()) {
-            set_type(wtype);
-            // Note: this_type still has old type value, for the logic below.
-            this_changed = this;
-          }
-=======
-  if (can_reshape) {
+  if (igvn != NULL) {
     // Do NOT remove this node's type assertion until no more loop ops can happen.
     if (phase->C->post_loop_opts_phase()) {
       const TypeInt* in_type = phase->type(in(1))->isa_int();
@@ -352,7 +310,6 @@
           lo1 = min_jint; hi1 = -1;
         } else {
           lo1 = min_jint; hi1 = max_jint;
->>>>>>> 7e264043
         }
         const TypeLong* wtype = TypeLong::make(MAX2((jlong)in_type->_lo, lo1),
                                                MIN2((jlong)in_type->_hi, hi1),
