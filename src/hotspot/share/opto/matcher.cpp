--- conflicted
+++ resolved
@@ -391,8 +391,7 @@
 #endif
     }
   }
-<<<<<<< HEAD
-  if (C->top() == NULL || C->root() == NULL) {
+  if (C->top() == nullptr || C->root() == nullptr) {
     // New graph lost. This is due to a compilation failure we encountered earlier.
     stringStream ss;
     if (C->failure_reason() != nullptr) {
@@ -402,10 +401,6 @@
       ss.print("graph lost: reason unknown");
     }
     C->record_method_not_compilable(ss.as_string());
-=======
-  if (C->top() == nullptr || C->root() == nullptr) {
-    C->record_method_not_compilable("graph lost"); // %%% cannot happen?
->>>>>>> 349139b2
   }
   if (C->failing()) {
     // delete old;
