/*
 * Copyright (c) 1998, 2021, Oracle and/or its affiliates. All rights reserved.
 * DO NOT ALTER OR REMOVE COPYRIGHT NOTICES OR THIS FILE HEADER.
 *
 * This code is free software; you can redistribute it and/or modify it
 * under the terms of the GNU General Public License version 2 only, as
 * published by the Free Software Foundation.
 *
 * This code is distributed in the hope that it will be useful, but WITHOUT
 * ANY WARRANTY; without even the implied warranty of MERCHANTABILITY or
 * FITNESS FOR A PARTICULAR PURPOSE.  See the GNU General Public License
 * version 2 for more details (a copy is included in the LICENSE file that
 * accompanied this code).
 *
 * You should have received a copy of the GNU General Public License version
 * 2 along with this work; if not, write to the Free Software Foundation,
 * Inc., 51 Franklin St, Fifth Floor, Boston, MA 02110-1301 USA.
 *
 * Please contact Oracle, 500 Oracle Parkway, Redwood Shores, CA 94065 USA
 * or visit www.oracle.com if you need additional information or have any
 * questions.
 *
 */

#ifndef SHARE_OPTO_LOOPNODE_HPP
#define SHARE_OPTO_LOOPNODE_HPP

#include "opto/cfgnode.hpp"
#include "opto/multnode.hpp"
#include "opto/phaseX.hpp"
#include "opto/subnode.hpp"
#include "opto/type.hpp"

class CmpNode;
class BaseCountedLoopEndNode;
class CountedLoopNode;
class IdealLoopTree;
class LoopNode;
class Node;
class OuterStripMinedLoopEndNode;
class PathFrequency;
class PhaseIdealLoop;
class CountedLoopReserveKit;
class VectorSet;
class Invariance;
struct small_cache;

//
//                  I D E A L I Z E D   L O O P S
//
// Idealized loops are the set of loops I perform more interesting
// transformations on, beyond simple hoisting.

//------------------------------LoopNode---------------------------------------
// Simple loop header.  Fall in path on left, loop-back path on right.
class LoopNode : public RegionNode {
  // Size is bigger to hold the flags.  However, the flags do not change
  // the semantics so it does not appear in the hash & cmp functions.
  virtual uint size_of() const { return sizeof(*this); }
protected:
  uint _loop_flags;
  // Names for flag bitfields
  enum { Normal=0, Pre=1, Main=2, Post=3, PreMainPostFlagsMask=3,
         MainHasNoPreLoop    = 1<<2,
         HasExactTripCount   = 1<<3,
         InnerLoop           = 1<<4,
         PartialPeelLoop     = 1<<5,
         PartialPeelFailed   = 1<<6,
         HasReductions       = 1<<7,
         WasSlpAnalyzed      = 1<<8,
         PassedSlpAnalysis   = 1<<9,
         DoUnrollOnly        = 1<<10,
         VectorizedLoop      = 1<<11,
         HasAtomicPostLoop   = 1<<12,
         HasRangeChecks      = 1<<13,
         IsMultiversioned    = 1<<14,
         StripMined          = 1<<15,
         SubwordLoop         = 1<<16,
         ProfileTripFailed   = 1<<17,
         TransformedLongInnerLoop = 1<<18,
         TransformedLongOuterLoop = 1<<19};
  char _unswitch_count;
  enum { _unswitch_max=3 };
  char _postloop_flags;
  enum { LoopNotRCEChecked = 0, LoopRCEChecked = 1, RCEPostLoop = 2 };

  // Expected trip count from profile data
  float _profile_trip_cnt;

public:
  // Names for edge indices
  enum { Self=0, EntryControl, LoopBackControl };

  bool is_inner_loop() const { return _loop_flags & InnerLoop; }
  void set_inner_loop() { _loop_flags |= InnerLoop; }

  bool range_checks_present() const { return _loop_flags & HasRangeChecks; }
  bool is_multiversioned() const { return _loop_flags & IsMultiversioned; }
  bool is_vectorized_loop() const { return _loop_flags & VectorizedLoop; }
  bool is_partial_peel_loop() const { return _loop_flags & PartialPeelLoop; }
  void set_partial_peel_loop() { _loop_flags |= PartialPeelLoop; }
  bool partial_peel_has_failed() const { return _loop_flags & PartialPeelFailed; }
  bool is_strip_mined() const { return _loop_flags & StripMined; }
  bool is_profile_trip_failed() const { return _loop_flags & ProfileTripFailed; }
  bool is_subword_loop() const { return _loop_flags & SubwordLoop; }
  bool is_transformed_long_inner_loop() const { return _loop_flags & TransformedLongInnerLoop; }
  bool is_transformed_long_outer_loop() const { return _loop_flags & TransformedLongOuterLoop; }

  void mark_partial_peel_failed() { _loop_flags |= PartialPeelFailed; }
  void mark_has_reductions() { _loop_flags |= HasReductions; }
  void mark_was_slp() { _loop_flags |= WasSlpAnalyzed; }
  void mark_passed_slp() { _loop_flags |= PassedSlpAnalysis; }
  void mark_do_unroll_only() { _loop_flags |= DoUnrollOnly; }
  void mark_loop_vectorized() { _loop_flags |= VectorizedLoop; }
  void mark_has_atomic_post_loop() { _loop_flags |= HasAtomicPostLoop; }
  void mark_has_range_checks() { _loop_flags |=  HasRangeChecks; }
  void mark_is_multiversioned() { _loop_flags |= IsMultiversioned; }
  void mark_strip_mined() { _loop_flags |= StripMined; }
  void clear_strip_mined() { _loop_flags &= ~StripMined; }
  void mark_profile_trip_failed() { _loop_flags |= ProfileTripFailed; }
  void mark_subword_loop() { _loop_flags |= SubwordLoop; }
  void mark_transformed_long_inner_loop() { _loop_flags |= TransformedLongInnerLoop; }
  void mark_transformed_long_outer_loop() { _loop_flags |= TransformedLongOuterLoop; }

  int unswitch_max() { return _unswitch_max; }
  int unswitch_count() { return _unswitch_count; }

  int has_been_range_checked() const { return _postloop_flags & LoopRCEChecked; }
  void set_has_been_range_checked() { _postloop_flags |= LoopRCEChecked; }
  int is_rce_post_loop() const { return _postloop_flags & RCEPostLoop; }
  void set_is_rce_post_loop() { _postloop_flags |= RCEPostLoop; }

  void set_unswitch_count(int val) {
    assert (val <= unswitch_max(), "too many unswitches");
    _unswitch_count = val;
  }

  void set_profile_trip_cnt(float ptc) { _profile_trip_cnt = ptc; }
  float profile_trip_cnt()             { return _profile_trip_cnt; }

  LoopNode(Node *entry, Node *backedge)
    : RegionNode(3), _loop_flags(0), _unswitch_count(0),
      _postloop_flags(0), _profile_trip_cnt(COUNT_UNKNOWN)  {
    init_class_id(Class_Loop);
    init_req(EntryControl, entry);
    init_req(LoopBackControl, backedge);
  }

  virtual Node *Ideal(PhaseGVN *phase, bool can_reshape);
  virtual int Opcode() const;
  bool can_be_counted_loop(PhaseTransform* phase) const {
    return req() == 3 && in(0) != NULL &&
      in(1) != NULL && phase->type(in(1)) != Type::TOP &&
      in(2) != NULL && phase->type(in(2)) != Type::TOP;
  }
  bool is_valid_counted_loop(BasicType bt) const;
#ifndef PRODUCT
  virtual void dump_spec(outputStream *st) const;
#endif

  void verify_strip_mined(int expect_skeleton) const NOT_DEBUG_RETURN;
  virtual LoopNode* skip_strip_mined(int expect_skeleton = 1) { return this; }
  virtual IfTrueNode* outer_loop_tail() const { ShouldNotReachHere(); return NULL; }
  virtual OuterStripMinedLoopEndNode* outer_loop_end() const { ShouldNotReachHere(); return NULL; }
  virtual IfFalseNode* outer_loop_exit() const { ShouldNotReachHere(); return NULL; }
  virtual SafePointNode* outer_safepoint() const { ShouldNotReachHere(); return NULL; }
};

//------------------------------Counted Loops----------------------------------
// Counted loops are all trip-counted loops, with exactly 1 trip-counter exit
// path (and maybe some other exit paths).  The trip-counter exit is always
// last in the loop.  The trip-counter have to stride by a constant;
// the exit value is also loop invariant.

// CountedLoopNodes and CountedLoopEndNodes come in matched pairs.  The
// CountedLoopNode has the incoming loop control and the loop-back-control
// which is always the IfTrue before the matching CountedLoopEndNode.  The
// CountedLoopEndNode has an incoming control (possibly not the
// CountedLoopNode if there is control flow in the loop), the post-increment
// trip-counter value, and the limit.  The trip-counter value is always of
// the form (Op old-trip-counter stride).  The old-trip-counter is produced
// by a Phi connected to the CountedLoopNode.  The stride is constant.
// The Op is any commutable opcode, including Add, Mul, Xor.  The
// CountedLoopEndNode also takes in the loop-invariant limit value.

// From a CountedLoopNode I can reach the matching CountedLoopEndNode via the
// loop-back control.  From CountedLoopEndNodes I can reach CountedLoopNodes
// via the old-trip-counter from the Op node.

//------------------------------CountedLoopNode--------------------------------
// CountedLoopNodes head simple counted loops.  CountedLoopNodes have as
// inputs the incoming loop-start control and the loop-back control, so they
// act like RegionNodes.  They also take in the initial trip counter, the
// loop-invariant stride and the loop-invariant limit value.  CountedLoopNodes
// produce a loop-body control and the trip counter value.  Since
// CountedLoopNodes behave like RegionNodes I still have a standard CFG model.

class BaseCountedLoopNode : public LoopNode {
public:
  BaseCountedLoopNode(Node *entry, Node *backedge)
    : LoopNode(entry, backedge) {
  }

  Node *init_control() const { return in(EntryControl); }
  Node *back_control() const { return in(LoopBackControl); }

  Node* init_trip() const;
  Node* stride() const;
  bool stride_is_con() const;
  Node* limit() const;
  Node* incr() const;
  Node* phi() const;

  BaseCountedLoopEndNode* loopexit_or_null() const;
  BaseCountedLoopEndNode* loopexit() const;

  virtual BasicType bt() const = 0;
  virtual bool operates_on(BasicType bt, bool signed_int) const {
    assert(bt == T_INT || bt == T_LONG, "unsupported");
    return false;
  }

  static BaseCountedLoopNode* make(Node* entry, Node* backedge, BasicType bt);
};


class CountedLoopNode : public BaseCountedLoopNode {
  // Size is bigger to hold _main_idx.  However, _main_idx does not change
  // the semantics so it does not appear in the hash & cmp functions.
  virtual uint size_of() const { return sizeof(*this); }

  // For Pre- and Post-loops during debugging ONLY, this holds the index of
  // the Main CountedLoop.  Used to assert that we understand the graph shape.
  node_idx_t _main_idx;

  // Known trip count calculated by compute_exact_trip_count()
  uint  _trip_count;

  // Log2 of original loop bodies in unrolled loop
  int _unrolled_count_log2;

  // Node count prior to last unrolling - used to decide if
  // unroll,optimize,unroll,optimize,... is making progress
  int _node_count_before_unroll;

  // If slp analysis is performed we record the maximum
  // vector mapped unroll factor here
  int _slp_maximum_unroll_factor;

public:
  CountedLoopNode(Node *entry, Node *backedge)
    : BaseCountedLoopNode(entry, backedge), _main_idx(0), _trip_count(max_juint),
      _unrolled_count_log2(0), _node_count_before_unroll(0),
      _slp_maximum_unroll_factor(0) {
    init_class_id(Class_CountedLoop);
    // Initialize _trip_count to the largest possible value.
    // Will be reset (lower) if the loop's trip count is known.
  }

  virtual int Opcode() const;
  virtual Node *Ideal(PhaseGVN *phase, bool can_reshape);

  CountedLoopEndNode* loopexit_or_null() const { return (CountedLoopEndNode*) BaseCountedLoopNode::loopexit_or_null(); }
  CountedLoopEndNode* loopexit() const { return (CountedLoopEndNode*) BaseCountedLoopNode::loopexit(); }
  int   stride_con() const;

  // Match increment with optional truncation
  static Node*
  match_incr_with_optional_truncation(Node* expr, Node** trunc1, Node** trunc2, const TypeInteger** trunc_type,
                                      BasicType bt);

  // A 'main' loop has a pre-loop and a post-loop.  The 'main' loop
  // can run short a few iterations and may start a few iterations in.
  // It will be RCE'd and unrolled and aligned.

  // A following 'post' loop will run any remaining iterations.  Used
  // during Range Check Elimination, the 'post' loop will do any final
  // iterations with full checks.  Also used by Loop Unrolling, where
  // the 'post' loop will do any epilog iterations needed.  Basically,
  // a 'post' loop can not profitably be further unrolled or RCE'd.

  // A preceding 'pre' loop will run at least 1 iteration (to do peeling),
  // it may do under-flow checks for RCE and may do alignment iterations
  // so the following main loop 'knows' that it is striding down cache
  // lines.

  // A 'main' loop that is ONLY unrolled or peeled, never RCE'd or
  // Aligned, may be missing it's pre-loop.
  bool is_normal_loop   () const { return (_loop_flags&PreMainPostFlagsMask) == Normal; }
  bool is_pre_loop      () const { return (_loop_flags&PreMainPostFlagsMask) == Pre;    }
  bool is_main_loop     () const { return (_loop_flags&PreMainPostFlagsMask) == Main;   }
  bool is_post_loop     () const { return (_loop_flags&PreMainPostFlagsMask) == Post;   }
  bool is_reduction_loop() const { return (_loop_flags&HasReductions) == HasReductions; }
  bool was_slp_analyzed () const { return (_loop_flags&WasSlpAnalyzed) == WasSlpAnalyzed; }
  bool has_passed_slp   () const { return (_loop_flags&PassedSlpAnalysis) == PassedSlpAnalysis; }
  bool is_unroll_only   () const { return (_loop_flags&DoUnrollOnly) == DoUnrollOnly; }
  bool is_main_no_pre_loop() const { return _loop_flags & MainHasNoPreLoop; }
  bool has_atomic_post_loop  () const { return (_loop_flags & HasAtomicPostLoop) == HasAtomicPostLoop; }
  void set_main_no_pre_loop() { _loop_flags |= MainHasNoPreLoop; }

  int main_idx() const { return _main_idx; }


  void set_pre_loop  (CountedLoopNode *main) { assert(is_normal_loop(),""); _loop_flags |= Pre ; _main_idx = main->_idx; }
  void set_main_loop (                     ) { assert(is_normal_loop(),""); _loop_flags |= Main;                         }
  void set_post_loop (CountedLoopNode *main) { assert(is_normal_loop(),""); _loop_flags |= Post; _main_idx = main->_idx; }
  void set_normal_loop(                    ) { _loop_flags &= ~PreMainPostFlagsMask; }

  void set_trip_count(uint tc) { _trip_count = tc; }
  uint trip_count()            { return _trip_count; }

  bool has_exact_trip_count() const { return (_loop_flags & HasExactTripCount) != 0; }
  void set_exact_trip_count(uint tc) {
    _trip_count = tc;
    _loop_flags |= HasExactTripCount;
  }
  void set_nonexact_trip_count() {
    _loop_flags &= ~HasExactTripCount;
  }
  void set_notpassed_slp() {
    _loop_flags &= ~PassedSlpAnalysis;
  }

  void double_unrolled_count() { _unrolled_count_log2++; }
  int  unrolled_count()        { return 1 << MIN2(_unrolled_count_log2, BitsPerInt-3); }

  void set_node_count_before_unroll(int ct)  { _node_count_before_unroll = ct; }
  int  node_count_before_unroll()            { return _node_count_before_unroll; }
  void set_slp_max_unroll(int unroll_factor) { _slp_maximum_unroll_factor = unroll_factor; }
  int  slp_max_unroll() const                { return _slp_maximum_unroll_factor; }

  virtual LoopNode* skip_strip_mined(int expect_skeleton = 1);
  OuterStripMinedLoopNode* outer_loop() const;
  virtual IfTrueNode* outer_loop_tail() const;
  virtual OuterStripMinedLoopEndNode* outer_loop_end() const;
  virtual IfFalseNode* outer_loop_exit() const;
  virtual SafePointNode* outer_safepoint() const;

  // If this is a main loop in a pre/main/post loop nest, walk over
  // the predicates that were inserted by
  // duplicate_predicates()/add_range_check_predicate()
  static Node* skip_predicates_from_entry(Node* ctrl);
  Node* skip_predicates();

  virtual bool operates_on(BasicType bt, bool signed_int) const {
    assert(bt == T_INT || bt == T_LONG, "unsupported");
    return bt == T_INT;
  }
  virtual BasicType bt() const {
    return T_INT;
  }

#ifndef PRODUCT
  virtual void dump_spec(outputStream *st) const;
#endif
};

class LongCountedLoopNode : public BaseCountedLoopNode {
public:
  LongCountedLoopNode(Node *entry, Node *backedge)
    : BaseCountedLoopNode(entry, backedge) {
    init_class_id(Class_LongCountedLoop);
  }

  virtual int Opcode() const;

  virtual bool operates_on(BasicType bt, bool signed_int) const {
    assert(bt == T_INT || bt == T_LONG, "unsupported");
    return bt == T_LONG;
  }

  virtual BasicType bt() const {
    return T_LONG;
  }

  LongCountedLoopEndNode* loopexit_or_null() const { return (LongCountedLoopEndNode*) BaseCountedLoopNode::loopexit_or_null(); }
  LongCountedLoopEndNode* loopexit() const { return (LongCountedLoopEndNode*) BaseCountedLoopNode::loopexit(); }
  jlong   stride_con() const;
};


//------------------------------CountedLoopEndNode-----------------------------
// CountedLoopEndNodes end simple trip counted loops.  They act much like
// IfNodes.

class BaseCountedLoopEndNode : public IfNode {
public:
  enum { TestControl, TestValue };
  BaseCountedLoopEndNode(Node *control, Node *test, float prob, float cnt)
    : IfNode(control, test, prob, cnt) {
    init_class_id(Class_BaseCountedLoopEnd);
  }

  Node *cmp_node() const            { return (in(TestValue)->req() >=2) ? in(TestValue)->in(1) : NULL; }
  Node* incr() const                { Node* tmp = cmp_node(); return (tmp && tmp->req() == 3) ? tmp->in(1) : NULL; }
  Node* limit() const               { Node* tmp = cmp_node(); return (tmp && tmp->req() == 3) ? tmp->in(2) : NULL; }
  Node* stride() const              { Node* tmp = incr(); return (tmp && tmp->req() == 3) ? tmp->in(2) : NULL; }
  Node* init_trip() const           { Node* tmp = phi(); return (tmp && tmp->req() == 3) ? tmp->in(1) : NULL; }
  bool stride_is_con() const        { Node *tmp = stride(); return (tmp != NULL && tmp->is_Con()); }

  PhiNode* phi() const {
    Node* tmp = incr();
    if (tmp && tmp->req() == 3) {
      Node* phi = tmp->in(1);
      if (phi->is_Phi()) {
        return phi->as_Phi();
      }
    }
    return NULL;
  }

  BaseCountedLoopNode* loopnode() const {
    // The CountedLoopNode that goes with this CountedLoopEndNode may
    // have been optimized out by the IGVN so be cautious with the
    // pattern matching on the graph
    PhiNode* iv_phi = phi();
    if (iv_phi == NULL) {
      return NULL;
    }
    Node* ln = iv_phi->in(0);
    if (!ln->is_BaseCountedLoop() || ln->as_BaseCountedLoop()->loopexit_or_null() != this) {
      return NULL;
    }
    if (!ln->operates_on(bt(), true)) {
      return NULL;
    }
    return ln->as_BaseCountedLoop();
  }

  BoolTest::mask test_trip() const  { return in(TestValue)->as_Bool()->_test._test; }
  virtual bool operates_on(BasicType bt, bool signed_int) const {
    assert(bt == T_INT || bt == T_LONG, "unsupported");
    return false;
  }

  jlong stride_con() const;
  virtual BasicType bt() const = 0;

  static BaseCountedLoopEndNode* make(Node* control, Node* test, float prob, float cnt, BasicType bt);
};

class CountedLoopEndNode : public BaseCountedLoopEndNode {
public:

  CountedLoopEndNode(Node *control, Node *test, float prob, float cnt)
    : BaseCountedLoopEndNode(control, test, prob, cnt) {
    init_class_id(Class_CountedLoopEnd);
  }
  virtual int Opcode() const;

  CountedLoopNode* loopnode() const {
    return (CountedLoopNode*) BaseCountedLoopEndNode::loopnode();
  }
  virtual bool operates_on(BasicType bt, bool signed_int) const {
    assert(bt == T_INT || bt == T_LONG, "unsupported");
    return bt == T_INT;
  }

  virtual BasicType bt() const {
    return T_INT;
  }

#ifndef PRODUCT
  virtual void dump_spec(outputStream *st) const;
#endif
};

class LongCountedLoopEndNode : public BaseCountedLoopEndNode {
public:
  LongCountedLoopEndNode(Node *control, Node *test, float prob, float cnt)
    : BaseCountedLoopEndNode(control, test, prob, cnt) {
    init_class_id(Class_LongCountedLoopEnd);
  }

  LongCountedLoopNode* loopnode() const {
    return (LongCountedLoopNode*) BaseCountedLoopEndNode::loopnode();
  }
  virtual bool operates_on(BasicType bt, bool signed_int) const {
    assert(bt == T_INT || bt == T_LONG, "unsupported");
    return bt == T_LONG;
  }
  virtual int Opcode() const;

  virtual BasicType bt() const {
    return T_LONG;
  }
};


inline BaseCountedLoopEndNode* BaseCountedLoopNode::loopexit_or_null() const {
  Node* bctrl = back_control();
  if (bctrl == NULL) return NULL;

  Node* lexit = bctrl->in(0);
  if (!lexit->is_BaseCountedLoopEnd()) {
    return NULL;
  }
  BaseCountedLoopEndNode* result = lexit->as_BaseCountedLoopEnd();
  if (!result->operates_on(bt(), true)) {
    return NULL;
  }
  return result;
}

inline BaseCountedLoopEndNode* BaseCountedLoopNode::loopexit() const {
  BaseCountedLoopEndNode* cle = loopexit_or_null();
  assert(cle != NULL, "loopexit is NULL");
  return cle;
}

inline Node* BaseCountedLoopNode::init_trip() const {
  BaseCountedLoopEndNode* cle = loopexit_or_null();
  return cle != NULL ? cle->init_trip() : NULL;
}
inline Node* BaseCountedLoopNode::stride() const {
  BaseCountedLoopEndNode* cle = loopexit_or_null();
  return cle != NULL ? cle->stride() : NULL;
}

inline bool BaseCountedLoopNode::stride_is_con() const {
  BaseCountedLoopEndNode* cle = loopexit_or_null();
  return cle != NULL && cle->stride_is_con();
}
inline Node* BaseCountedLoopNode::limit() const {
  BaseCountedLoopEndNode* cle = loopexit_or_null();
  return cle != NULL ? cle->limit() : NULL;
}
inline Node* BaseCountedLoopNode::incr() const {
  BaseCountedLoopEndNode* cle = loopexit_or_null();
  return cle != NULL ? cle->incr() : NULL;
}
inline Node* BaseCountedLoopNode::phi() const {
  BaseCountedLoopEndNode* cle = loopexit_or_null();
  return cle != NULL ? cle->phi() : NULL;
}

//------------------------------LoopLimitNode-----------------------------
// Counted Loop limit node which represents exact final iterator value:
// trip_count = (limit - init_trip + stride - 1)/stride
// final_value= trip_count * stride + init_trip.
// Use HW instructions to calculate it when it can overflow in integer.
// Note, final_value should fit into integer since counted loop has
// limit check: limit <= max_int-stride.
class LoopLimitNode : public Node {
  enum { Init=1, Limit=2, Stride=3 };
 public:
  LoopLimitNode( Compile* C, Node *init, Node *limit, Node *stride ) : Node(0,init,limit,stride) {
    // Put it on the Macro nodes list to optimize during macro nodes expansion.
    init_flags(Flag_is_macro);
    C->add_macro_node(this);
  }
  virtual int Opcode() const;
  virtual const Type *bottom_type() const { return TypeInt::INT; }
  virtual uint ideal_reg() const { return Op_RegI; }
  virtual const Type* Value(PhaseGVN* phase) const;
  virtual Node *Ideal(PhaseGVN *phase, bool can_reshape);
  virtual Node* Identity(PhaseGVN* phase);
};

// Support for strip mining
class OuterStripMinedLoopNode : public LoopNode {
private:
  CountedLoopNode* inner_loop() const;
public:
  OuterStripMinedLoopNode(Compile* C, Node *entry, Node *backedge)
    : LoopNode(entry, backedge) {
    init_class_id(Class_OuterStripMinedLoop);
    init_flags(Flag_is_macro);
    C->add_macro_node(this);
  }

  virtual int Opcode() const;

  virtual IfTrueNode* outer_loop_tail() const;
  virtual OuterStripMinedLoopEndNode* outer_loop_end() const;
  virtual IfFalseNode* outer_loop_exit() const;
  virtual SafePointNode* outer_safepoint() const;
  void adjust_strip_mined_loop(PhaseIterGVN* igvn);
};

class OuterStripMinedLoopEndNode : public IfNode {
public:
  OuterStripMinedLoopEndNode(Node *control, Node *test, float prob, float cnt)
    : IfNode(control, test, prob, cnt) {
    init_class_id(Class_OuterStripMinedLoopEnd);
  }

  virtual int Opcode() const;

  virtual const Type* Value(PhaseGVN* phase) const;
  virtual Node *Ideal(PhaseGVN *phase, bool can_reshape);

  bool is_expanded(PhaseGVN *phase) const;
};

// -----------------------------IdealLoopTree----------------------------------
class IdealLoopTree : public ResourceObj {
public:
  IdealLoopTree *_parent;       // Parent in loop tree
  IdealLoopTree *_next;         // Next sibling in loop tree
  IdealLoopTree *_child;        // First child in loop tree

  // The head-tail backedge defines the loop.
  // If a loop has multiple backedges, this is addressed during cleanup where
  // we peel off the multiple backedges,  merging all edges at the bottom and
  // ensuring that one proper backedge flow into the loop.
  Node *_head;                  // Head of loop
  Node *_tail;                  // Tail of loop
  inline Node *tail();          // Handle lazy update of _tail field
  inline Node *head();          // Handle lazy update of _head field
  PhaseIdealLoop* _phase;
  int _local_loop_unroll_limit;
  int _local_loop_unroll_factor;

  Node_List _body;              // Loop body for inner loops

  uint16_t _nest;               // Nesting depth
  uint8_t _irreducible:1,       // True if irreducible
          _has_call:1,          // True if has call safepoint
          _has_sfpt:1,          // True if has non-call safepoint
          _rce_candidate:1;     // True if candidate for range check elimination

  Node_List* _safepts;          // List of safepoints in this loop
  Node_List* _required_safept;  // A inner loop cannot delete these safepts;
  bool  _allow_optimizations;   // Allow loop optimizations

  IdealLoopTree( PhaseIdealLoop* phase, Node *head, Node *tail )
    : _parent(0), _next(0), _child(0),
      _head(head), _tail(tail),
      _phase(phase),
      _local_loop_unroll_limit(0), _local_loop_unroll_factor(0),
      _nest(0), _irreducible(0), _has_call(0), _has_sfpt(0), _rce_candidate(0),
      _safepts(NULL),
      _required_safept(NULL),
      _allow_optimizations(true)
  {
    precond(_head != NULL);
    precond(_tail != NULL);
  }

  // Is 'l' a member of 'this'?
  bool is_member(const IdealLoopTree *l) const; // Test for nested membership

  // Set loop nesting depth.  Accumulate has_call bits.
  int set_nest( uint depth );

  // Split out multiple fall-in edges from the loop header.  Move them to a
  // private RegionNode before the loop.  This becomes the loop landing pad.
  void split_fall_in( PhaseIdealLoop *phase, int fall_in_cnt );

  // Split out the outermost loop from this shared header.
  void split_outer_loop( PhaseIdealLoop *phase );

  // Merge all the backedges from the shared header into a private Region.
  // Feed that region as the one backedge to this loop.
  void merge_many_backedges( PhaseIdealLoop *phase );

  // Split shared headers and insert loop landing pads.
  // Insert a LoopNode to replace the RegionNode.
  // Returns TRUE if loop tree is structurally changed.
  bool beautify_loops( PhaseIdealLoop *phase );

  // Perform optimization to use the loop predicates for null checks and range checks.
  // Applies to any loop level (not just the innermost one)
  bool loop_predication( PhaseIdealLoop *phase);

  // Perform iteration-splitting on inner loops.  Split iterations to
  // avoid range checks or one-shot null checks.  Returns false if the
  // current round of loop opts should stop.
  bool iteration_split( PhaseIdealLoop *phase, Node_List &old_new );

  // Driver for various flavors of iteration splitting.  Returns false
  // if the current round of loop opts should stop.
  bool iteration_split_impl( PhaseIdealLoop *phase, Node_List &old_new );

  // Given dominators, try to find loops with calls that must always be
  // executed (call dominates loop tail).  These loops do not need non-call
  // safepoints (ncsfpt).
  void check_safepts(VectorSet &visited, Node_List &stack);

  // Allpaths backwards scan from loop tail, terminating each path at first safepoint
  // encountered.
  void allpaths_check_safepts(VectorSet &visited, Node_List &stack);

  // Remove safepoints from loop. Optionally keeping one.
  void remove_safepoints(PhaseIdealLoop* phase, bool keep_one);

  // Convert to counted loops where possible
  void counted_loop( PhaseIdealLoop *phase );

  // Check for Node being a loop-breaking test
  Node *is_loop_exit(Node *iff) const;

  // Remove simplistic dead code from loop body
  void DCE_loop_body();

  // Look for loop-exit tests with my 50/50 guesses from the Parsing stage.
  // Replace with a 1-in-10 exit guess.
  void adjust_loop_exit_prob( PhaseIdealLoop *phase );

  // Return TRUE or FALSE if the loop should never be RCE'd or aligned.
  // Useful for unrolling loops with NO array accesses.
  bool policy_peel_only( PhaseIdealLoop *phase ) const;

  // Return TRUE or FALSE if the loop should be unswitched -- clone
  // loop with an invariant test
  bool policy_unswitching( PhaseIdealLoop *phase ) const;

  // Micro-benchmark spamming.  Remove empty loops.
  bool do_remove_empty_loop( PhaseIdealLoop *phase );

  // Convert one iteration loop into normal code.
  bool do_one_iteration_loop( PhaseIdealLoop *phase );

  // Return TRUE or FALSE if the loop should be peeled or not. Peel if we can
  // move some loop-invariant test (usually a null-check) before the loop.
  bool policy_peeling(PhaseIdealLoop *phase);

  uint estimate_peeling(PhaseIdealLoop *phase);

  // Return TRUE or FALSE if the loop should be maximally unrolled. Stash any
  // known trip count in the counted loop node.
  bool policy_maximally_unroll(PhaseIdealLoop *phase) const;

  // Return TRUE or FALSE if the loop should be unrolled or not. Apply unroll
  // if the loop is a counted loop and the loop body is small enough.
  bool policy_unroll(PhaseIdealLoop *phase);

  // Loop analyses to map to a maximal superword unrolling for vectorization.
  void policy_unroll_slp_analysis(CountedLoopNode *cl, PhaseIdealLoop *phase, int future_unroll_ct);

  // Return TRUE or FALSE if the loop should be range-check-eliminated.
  // Gather a list of IF tests that are dominated by iteration splitting;
  // also gather the end of the first split and the start of the 2nd split.
  bool policy_range_check(PhaseIdealLoop *phase) const;
  bool may_have_range_check(PhaseIdealLoop *phase) const;

  // Return TRUE if "iff" is a range check.
  bool is_range_check_if(IfNode* iff, PhaseIdealLoop* phase, Invariance& invar) const;
  bool is_range_check_if(IfNode* iff, PhaseIdealLoop* phase, BasicType bt, Node* iv, Node*& range, Node*& offset,
                         jlong& scale) const;

  // Estimate the number of nodes required when cloning a loop (body).
  uint est_loop_clone_sz(uint factor) const;
  // Estimate the number of nodes required when unrolling a loop (body).
  uint est_loop_unroll_sz(uint factor) const;

  // Compute loop trip count if possible
  void compute_trip_count(PhaseIdealLoop* phase);

  // Compute loop trip count from profile data
  float compute_profile_trip_cnt_helper(Node* n);
  void compute_profile_trip_cnt( PhaseIdealLoop *phase );

  // Reassociate invariant expressions.
  void reassociate_invariants(PhaseIdealLoop *phase);
  // Reassociate invariant binary expressions.
  Node* reassociate(Node* n1, PhaseIdealLoop *phase);
  // Reassociate invariant add and subtract expressions.
  Node* reassociate_add_sub(Node* n1, int inv1_idx, int inv2_idx, PhaseIdealLoop *phase);
  // Return nonzero index of invariant operand if invariant and variant
  // are combined with an associative binary. Helper for reassociate_invariants.
  int find_invariant(Node* n, PhaseIdealLoop *phase);
  // Return TRUE if "n" is associative.
  bool is_associative(Node* n, Node* base=NULL);

  // Return true if n is invariant
  bool is_invariant(Node* n) const;

  // Put loop body on igvn work list
  void record_for_igvn();

  bool is_root() { return _parent == NULL; }
  // A proper/reducible loop w/o any (occasional) dead back-edge.
  bool is_loop() { return !_irreducible && !tail()->is_top(); }
  bool is_counted()   { return is_loop() && _head->is_CountedLoop(); }
  bool is_innermost() { return is_loop() && _child == NULL; }

  void remove_main_post_loops(CountedLoopNode *cl, PhaseIdealLoop *phase);

#ifndef PRODUCT
  void dump_head() const;       // Dump loop head only
  void dump() const;            // Dump this loop recursively
  void verify_tree(IdealLoopTree *loop, const IdealLoopTree *parent) const;
#endif

 private:
  enum { EMPTY_LOOP_SIZE = 7 }; // Number of nodes in an empty loop.

  // Estimate the number of nodes resulting from control and data flow merge.
  uint est_loop_flow_merge_sz() const;
};

// -----------------------------PhaseIdealLoop---------------------------------
// Computes the mapping from Nodes to IdealLoopTrees. Organizes IdealLoopTrees
// into a loop tree. Drives the loop-based transformations on the ideal graph.
class PhaseIdealLoop : public PhaseTransform {
  friend class IdealLoopTree;
  friend class SuperWord;
  friend class CountedLoopReserveKit;
  friend class ShenandoahBarrierC2Support;
  friend class AutoNodeBudget;

  // Pre-computed def-use info
  PhaseIterGVN &_igvn;

  // Head of loop tree
  IdealLoopTree* _ltree_root;

  // Array of pre-order numbers, plus post-visited bit.
  // ZERO for not pre-visited.  EVEN for pre-visited but not post-visited.
  // ODD for post-visited.  Other bits are the pre-order number.
  uint *_preorders;
  uint _max_preorder;

  const PhaseIdealLoop* _verify_me;
  bool _verify_only;

  // Allocate _preorders[] array
  void allocate_preorders() {
    _max_preorder = C->unique()+8;
    _preorders = NEW_RESOURCE_ARRAY(uint, _max_preorder);
    memset(_preorders, 0, sizeof(uint) * _max_preorder);
  }

  // Allocate _preorders[] array
  void reallocate_preorders() {
    if ( _max_preorder < C->unique() ) {
      _preorders = REALLOC_RESOURCE_ARRAY(uint, _preorders, _max_preorder, C->unique());
      _max_preorder = C->unique();
    }
    memset(_preorders, 0, sizeof(uint) * _max_preorder);
  }

  // Check to grow _preorders[] array for the case when build_loop_tree_impl()
  // adds new nodes.
  void check_grow_preorders( ) {
    if ( _max_preorder < C->unique() ) {
      uint newsize = _max_preorder<<1;  // double size of array
      _preorders = REALLOC_RESOURCE_ARRAY(uint, _preorders, _max_preorder, newsize);
      memset(&_preorders[_max_preorder],0,sizeof(uint)*(newsize-_max_preorder));
      _max_preorder = newsize;
    }
  }
  // Check for pre-visited.  Zero for NOT visited; non-zero for visited.
  int is_visited( Node *n ) const { return _preorders[n->_idx]; }
  // Pre-order numbers are written to the Nodes array as low-bit-set values.
  void set_preorder_visited( Node *n, int pre_order ) {
    assert( !is_visited( n ), "already set" );
    _preorders[n->_idx] = (pre_order<<1);
  };
  // Return pre-order number.
  int get_preorder( Node *n ) const { assert( is_visited(n), "" ); return _preorders[n->_idx]>>1; }

  // Check for being post-visited.
  // Should be previsited already (checked with assert(is_visited(n))).
  int is_postvisited( Node *n ) const { assert( is_visited(n), "" ); return _preorders[n->_idx]&1; }

  // Mark as post visited
  void set_postvisited( Node *n ) { assert( !is_postvisited( n ), "" ); _preorders[n->_idx] |= 1; }

public:
  // Set/get control node out.  Set lower bit to distinguish from IdealLoopTree
  // Returns true if "n" is a data node, false if it's a control node.
  bool has_ctrl( Node *n ) const { return ((intptr_t)_nodes[n->_idx]) & 1; }

private:
  // clear out dead code after build_loop_late
  Node_List _deadlist;

  // Support for faster execution of get_late_ctrl()/dom_lca()
  // when a node has many uses and dominator depth is deep.
  GrowableArray<jlong> _dom_lca_tags;
  uint _dom_lca_tags_round;
  void   init_dom_lca_tags();

  // Helper for debugging bad dominance relationships
  bool verify_dominance(Node* n, Node* use, Node* LCA, Node* early);

  Node* compute_lca_of_uses(Node* n, Node* early, bool verify = false);

  // Inline wrapper for frequent cases:
  // 1) only one use
  // 2) a use is the same as the current LCA passed as 'n1'
  Node *dom_lca_for_get_late_ctrl( Node *lca, Node *n, Node *tag ) {
    assert( n->is_CFG(), "" );
    // Fast-path NULL lca
    if( lca != NULL && lca != n ) {
      assert( lca->is_CFG(), "" );
      // find LCA of all uses
      n = dom_lca_for_get_late_ctrl_internal( lca, n, tag );
    }
    return find_non_split_ctrl(n);
  }
  Node *dom_lca_for_get_late_ctrl_internal( Node *lca, Node *n, Node *tag );

  // Helper function for directing control inputs away from CFG split points.
  Node *find_non_split_ctrl( Node *ctrl ) const {
    if (ctrl != NULL) {
      if (ctrl->is_MultiBranch()) {
        ctrl = ctrl->in(0);
      }
      assert(ctrl->is_CFG(), "CFG");
    }
    return ctrl;
  }

  Node* cast_incr_before_loop(Node* incr, Node* ctrl, Node* loop);

#ifdef ASSERT
  void ensure_zero_trip_guard_proj(Node* node, bool is_main_loop);
#endif
  void copy_skeleton_predicates_to_main_loop_helper(Node* predicate, Node* init, Node* stride, IdealLoopTree* outer_loop, LoopNode* outer_main_head,
                                                    uint dd_main_head, const uint idx_before_pre_post, const uint idx_after_post_before_pre,
                                                    Node* zero_trip_guard_proj_main, Node* zero_trip_guard_proj_post, const Node_List &old_new);
  void copy_skeleton_predicates_to_main_loop(CountedLoopNode* pre_head, Node* init, Node* stride, IdealLoopTree* outer_loop, LoopNode* outer_main_head,
                                             uint dd_main_head, const uint idx_before_pre_post, const uint idx_after_post_before_pre,
                                             Node* zero_trip_guard_proj_main, Node* zero_trip_guard_proj_post, const Node_List &old_new);
  Node* clone_skeleton_predicate_for_main_loop(Node* iff, Node* new_init, Node* new_stride, Node* predicate, Node* uncommon_proj, Node* control,
                                               IdealLoopTree* outer_loop, Node* input_proj);
  Node* clone_skeleton_predicate_bool(Node* iff, Node* new_init, Node* new_stride, Node* predicate, Node* uncommon_proj, Node* control,
                                      IdealLoopTree* outer_loop);
  static bool skeleton_predicate_has_opaque(IfNode* iff);
  static void get_skeleton_predicates(Node* predicate, Unique_Node_List& list, bool get_opaque = false);
  void update_main_loop_skeleton_predicates(Node* ctrl, CountedLoopNode* loop_head, Node* init, int stride_con);
  void insert_loop_limit_check(ProjNode* limit_check_proj, Node* cmp_limit, Node* bol);
#ifdef ASSERT
  bool only_has_infinite_loops();
#endif

  void log_loop_tree();

public:

  PhaseIterGVN &igvn() const { return _igvn; }

  static bool is_canonical_loop_entry(CountedLoopNode* cl);

  bool has_node( Node* n ) const {
    guarantee(n != NULL, "No Node.");
    return _nodes[n->_idx] != NULL;
  }
  // check if transform created new nodes that need _ctrl recorded
  Node *get_late_ctrl( Node *n, Node *early );
  Node *get_early_ctrl( Node *n );
  Node *get_early_ctrl_for_expensive(Node *n, Node* earliest);
  void set_early_ctrl(Node* n, bool update_body);
  void set_subtree_ctrl(Node* n, bool update_body);
  void set_ctrl( Node *n, Node *ctrl ) {
    assert( !has_node(n) || has_ctrl(n), "" );
    assert( ctrl->in(0), "cannot set dead control node" );
    assert( ctrl == find_non_split_ctrl(ctrl), "must set legal crtl" );
    _nodes.map( n->_idx, (Node*)((intptr_t)ctrl + 1) );
  }
  // Set control and update loop membership
  void set_ctrl_and_loop(Node* n, Node* ctrl) {
    IdealLoopTree* old_loop = get_loop(get_ctrl(n));
    IdealLoopTree* new_loop = get_loop(ctrl);
    if (old_loop != new_loop) {
      if (old_loop->_child == NULL) old_loop->_body.yank(n);
      if (new_loop->_child == NULL) new_loop->_body.push(n);
    }
    set_ctrl(n, ctrl);
  }
  // Control nodes can be replaced or subsumed.  During this pass they
  // get their replacement Node in slot 1.  Instead of updating the block
  // location of all Nodes in the subsumed block, we lazily do it.  As we
  // pull such a subsumed block out of the array, we write back the final
  // correct block.
  Node *get_ctrl( Node *i ) {

    assert(has_node(i), "");
    Node *n = get_ctrl_no_update(i);
    _nodes.map( i->_idx, (Node*)((intptr_t)n + 1) );
    assert(has_node(i) && has_ctrl(i), "");
    assert(n == find_non_split_ctrl(n), "must return legal ctrl" );
    return n;
  }
  // true if CFG node d dominates CFG node n
  bool is_dominator(Node *d, Node *n);
  // return get_ctrl for a data node and self(n) for a CFG node
  Node* ctrl_or_self(Node* n) {
    if (has_ctrl(n))
      return get_ctrl(n);
    else {
      assert (n->is_CFG(), "must be a CFG node");
      return n;
    }
  }

  Node *get_ctrl_no_update_helper(Node *i) const {
    assert(has_ctrl(i), "should be control, not loop");
    return (Node*)(((intptr_t)_nodes[i->_idx]) & ~1);
  }

  Node *get_ctrl_no_update(Node *i) const {
    assert( has_ctrl(i), "" );
    Node *n = get_ctrl_no_update_helper(i);
    if (!n->in(0)) {
      // Skip dead CFG nodes
      do {
        n = get_ctrl_no_update_helper(n);
      } while (!n->in(0));
      n = find_non_split_ctrl(n);
    }
    return n;
  }

  // Check for loop being set
  // "n" must be a control node. Returns true if "n" is known to be in a loop.
  bool has_loop( Node *n ) const {
    assert(!has_node(n) || !has_ctrl(n), "");
    return has_node(n);
  }
  // Set loop
  void set_loop( Node *n, IdealLoopTree *loop ) {
    _nodes.map(n->_idx, (Node*)loop);
  }
  // Lazy-dazy update of 'get_ctrl' and 'idom_at' mechanisms.  Replace
  // the 'old_node' with 'new_node'.  Kill old-node.  Add a reference
  // from old_node to new_node to support the lazy update.  Reference
  // replaces loop reference, since that is not needed for dead node.
  void lazy_update(Node *old_node, Node *new_node) {
    assert(old_node != new_node, "no cycles please");
    // Re-use the side array slot for this node to provide the
    // forwarding pointer.
    _nodes.map(old_node->_idx, (Node*)((intptr_t)new_node + 1));
  }
  void lazy_replace(Node *old_node, Node *new_node) {
    _igvn.replace_node(old_node, new_node);
    lazy_update(old_node, new_node);
  }

private:

  // Place 'n' in some loop nest, where 'n' is a CFG node
  void build_loop_tree();
  int build_loop_tree_impl( Node *n, int pre_order );
  // Insert loop into the existing loop tree.  'innermost' is a leaf of the
  // loop tree, not the root.
  IdealLoopTree *sort( IdealLoopTree *loop, IdealLoopTree *innermost );

  // Place Data nodes in some loop nest
  void build_loop_early( VectorSet &visited, Node_List &worklist, Node_Stack &nstack );
  void build_loop_late ( VectorSet &visited, Node_List &worklist, Node_Stack &nstack );
  void build_loop_late_post_work(Node* n, bool pinned);
  void build_loop_late_post(Node* n);
  void verify_strip_mined_scheduling(Node *n, Node* least);

  // Array of immediate dominance info for each CFG node indexed by node idx
private:
  uint _idom_size;
  Node **_idom;                  // Array of immediate dominators
  uint *_dom_depth;              // Used for fast LCA test
  GrowableArray<uint>* _dom_stk; // For recomputation of dom depth

  // build the loop tree and perform any requested optimizations
  void build_and_optimize(LoopOptsMode mode);

  // Dominators for the sea of nodes
  void Dominators();

  // Compute the Ideal Node to Loop mapping
  PhaseIdealLoop(PhaseIterGVN& igvn, LoopOptsMode mode) :
    PhaseTransform(Ideal_Loop),
    _igvn(igvn),
    _verify_me(nullptr),
    _verify_only(false),
    _nodes_required(UINT_MAX) {
    assert(mode != LoopOptsVerify, "wrong constructor to verify IdealLoop");
    build_and_optimize(mode);
  }

#ifndef PRODUCT
  // Verify that verify_me made the same decisions as a fresh run
  // or only verify that the graph is valid if verify_me is null.
  PhaseIdealLoop(PhaseIterGVN& igvn, const PhaseIdealLoop* verify_me = nullptr) :
    PhaseTransform(Ideal_Loop),
    _igvn(igvn),
    _verify_me(verify_me),
    _verify_only(verify_me == nullptr),
    _nodes_required(UINT_MAX) {
    build_and_optimize(LoopOptsVerify);
  }
#endif

public:
  Node* idom_no_update(Node* d) const {
    return idom_no_update(d->_idx);
  }

  Node* idom_no_update(uint didx) const {
    assert(didx < _idom_size, "oob");
    Node* n = _idom[didx];
    assert(n != NULL,"Bad immediate dominator info.");
    while (n->in(0) == NULL) { // Skip dead CFG nodes
      n = (Node*)(((intptr_t)_nodes[n->_idx]) & ~1);
      assert(n != NULL,"Bad immediate dominator info.");
    }
    return n;
  }

  Node *idom(Node* d) const {
    return idom(d->_idx);
  }

  Node *idom(uint didx) const {
    Node *n = idom_no_update(didx);
    _idom[didx] = n; // Lazily remove dead CFG nodes from table.
    return n;
  }

  uint dom_depth(Node* d) const {
    guarantee(d != NULL, "Null dominator info.");
    guarantee(d->_idx < _idom_size, "");
    return _dom_depth[d->_idx];
  }
  void set_idom(Node* d, Node* n, uint dom_depth);
  // Locally compute IDOM using dom_lca call
  Node *compute_idom( Node *region ) const;
  // Recompute dom_depth
  void recompute_dom_depth();

  // Is safept not required by an outer loop?
  bool is_deleteable_safept(Node* sfpt);

  // Replace parallel induction variable (parallel to trip counter)
  void replace_parallel_iv(IdealLoopTree *loop);

  Node *dom_lca( Node *n1, Node *n2 ) const {
    return find_non_split_ctrl(dom_lca_internal(n1, n2));
  }
  Node *dom_lca_internal( Node *n1, Node *n2 ) const;

  // Build and verify the loop tree without modifying the graph.  This
  // is useful to verify that all inputs properly dominate their uses.
  static void verify(PhaseIterGVN& igvn) {
#ifdef ASSERT
    ResourceMark rm;
    Compile::TracePhase tp("idealLoopVerify", &timers[_t_idealLoopVerify]);
    PhaseIdealLoop v(igvn);
#endif
  }

  // Recommended way to use PhaseIdealLoop.
  // Run PhaseIdealLoop in some mode and allocates a local scope for memory allocations.
  static void optimize(PhaseIterGVN &igvn, LoopOptsMode mode) {
    ResourceMark rm;
    PhaseIdealLoop v(igvn, mode);

    Compile* C = Compile::current();
    if (!C->failing()) {
      // Cleanup any modified bits
      igvn.optimize();

      v.log_loop_tree();
    }
  }

  // True if the method has at least 1 irreducible loop
  bool _has_irreducible_loops;

  // Per-Node transform
  virtual Node* transform(Node* n) { return NULL; }

  Node* loop_exit_control(Node* x, IdealLoopTree* loop);
  Node* loop_exit_test(Node* back_control, IdealLoopTree* loop, Node*& incr, Node*& limit, BoolTest::mask& bt, float& cl_prob);
  Node* loop_iv_incr(Node* incr, Node* x, IdealLoopTree* loop, Node*& phi_incr);
  Node* loop_iv_stride(Node* incr, IdealLoopTree* loop, Node*& xphi);
  PhiNode* loop_iv_phi(Node* xphi, Node* phi_incr, Node* x, IdealLoopTree* loop);

  bool is_counted_loop(Node* x, IdealLoopTree*&loop, BasicType iv_bt);

  Node* long_loop_replace_long_iv(Node* iv_to_replace, Node* inner_iv, Node* outer_phi, Node* inner_head);
  bool transform_long_counted_loop(IdealLoopTree* loop, Node_List &old_new);
#ifdef ASSERT
  bool convert_to_long_loop(Node* cmp, Node* phi, IdealLoopTree* loop);
#endif
  void add_empty_predicate(Deoptimization::DeoptReason reason, Node* inner_head, IdealLoopTree* loop, SafePointNode* sfpt);
  SafePointNode* find_safepoint(Node* back_control, Node* x, IdealLoopTree* loop);
  IdealLoopTree* insert_outer_loop(IdealLoopTree* loop, LoopNode* outer_l, Node* outer_ift);
  IdealLoopTree* create_outer_strip_mined_loop(BoolNode *test, Node *cmp, Node *init_control,
                                               IdealLoopTree* loop, float cl_prob, float le_fcnt,
                                               Node*& entry_control, Node*& iffalse);

  Node* exact_limit( IdealLoopTree *loop );

  // Return a post-walked LoopNode
  IdealLoopTree *get_loop( Node *n ) const {
    // Dead nodes have no loop, so return the top level loop instead
    if (!has_node(n))  return _ltree_root;
    assert(!has_ctrl(n), "");
    return (IdealLoopTree*)_nodes[n->_idx];
  }

  IdealLoopTree* ltree_root() const { return _ltree_root; }

  // Is 'n' a (nested) member of 'loop'?
  int is_member( const IdealLoopTree *loop, Node *n ) const {
    return loop->is_member(get_loop(n)); }

  // This is the basic building block of the loop optimizations.  It clones an
  // entire loop body.  It makes an old_new loop body mapping; with this
  // mapping you can find the new-loop equivalent to an old-loop node.  All
  // new-loop nodes are exactly equal to their old-loop counterparts, all
  // edges are the same.  All exits from the old-loop now have a RegionNode
  // that merges the equivalent new-loop path.  This is true even for the
  // normal "loop-exit" condition.  All uses of loop-invariant old-loop values
  // now come from (one or more) Phis that merge their new-loop equivalents.
  // Parameter side_by_side_idom:
  //   When side_by_size_idom is NULL, the dominator tree is constructed for
  //      the clone loop to dominate the original.  Used in construction of
  //      pre-main-post loop sequence.
  //   When nonnull, the clone and original are side-by-side, both are
  //      dominated by the passed in side_by_side_idom node.  Used in
  //      construction of unswitched loops.
  enum CloneLoopMode {
    IgnoreStripMined = 0,        // Only clone inner strip mined loop
    CloneIncludesStripMined = 1, // clone both inner and outer strip mined loops
    ControlAroundStripMined = 2  // Only clone inner strip mined loop,
                                 // result control flow branches
                                 // either to inner clone or outer
                                 // strip mined loop.
  };
  void clone_loop( IdealLoopTree *loop, Node_List &old_new, int dom_depth,
                  CloneLoopMode mode, Node* side_by_side_idom = NULL);
  void clone_loop_handle_data_uses(Node* old, Node_List &old_new,
                                   IdealLoopTree* loop, IdealLoopTree* companion_loop,
                                   Node_List*& split_if_set, Node_List*& split_bool_set,
                                   Node_List*& split_cex_set, Node_List& worklist,
                                   uint new_counter, CloneLoopMode mode);
  void clone_outer_loop(LoopNode* head, CloneLoopMode mode, IdealLoopTree *loop,
                        IdealLoopTree* outer_loop, int dd, Node_List &old_new,
                        Node_List& extra_data_nodes);

  // If we got the effect of peeling, either by actually peeling or by
  // making a pre-loop which must execute at least once, we can remove
  // all loop-invariant dominated tests in the main body.
  void peeled_dom_test_elim( IdealLoopTree *loop, Node_List &old_new );

  // Generate code to do a loop peel for the given loop (and body).
  // old_new is a temp array.
  void do_peeling( IdealLoopTree *loop, Node_List &old_new );

  // Add pre and post loops around the given loop.  These loops are used
  // during RCE, unrolling and aligning loops.
  void insert_pre_post_loops( IdealLoopTree *loop, Node_List &old_new, bool peel_only );

  // Add post loop after the given loop.
  Node *insert_post_loop(IdealLoopTree *loop, Node_List &old_new,
                         CountedLoopNode *main_head, CountedLoopEndNode *main_end,
                         Node *incr, Node *limit, CountedLoopNode *&post_head);

  // Add an RCE'd post loop which we will multi-version adapt for run time test path usage
  void insert_scalar_rced_post_loop( IdealLoopTree *loop, Node_List &old_new );

  // Add a vector post loop between a vector main loop and the current post loop
  void insert_vector_post_loop(IdealLoopTree *loop, Node_List &old_new);
  // If Node n lives in the back_ctrl block, we clone a private version of n
  // in preheader_ctrl block and return that, otherwise return n.
  Node *clone_up_backedge_goo( Node *back_ctrl, Node *preheader_ctrl, Node *n, VectorSet &visited, Node_Stack &clones );

  // Take steps to maximally unroll the loop.  Peel any odd iterations, then
  // unroll to do double iterations.  The next round of major loop transforms
  // will repeat till the doubled loop body does all remaining iterations in 1
  // pass.
  void do_maximally_unroll( IdealLoopTree *loop, Node_List &old_new );

  // Unroll the loop body one step - make each trip do 2 iterations.
  void do_unroll( IdealLoopTree *loop, Node_List &old_new, bool adjust_min_trip );

  // Mark vector reduction candidates before loop unrolling
  void mark_reductions( IdealLoopTree *loop );

  // Return true if exp is a constant times an induction var
  bool is_scaled_iv(Node* exp, Node* iv, jlong* p_scale, BasicType bt);

  // Return true if exp is a scaled induction var plus (or minus) constant
  bool is_scaled_iv_plus_offset(Node* exp, Node* iv, jlong* p_scale, Node** p_offset, BasicType bt, int depth = 0);
  bool is_scaled_iv_plus_offset(Node* exp, Node* iv, int* p_scale, Node** p_offset) {
    jlong long_scale;
    if (is_scaled_iv_plus_offset(exp, iv, &long_scale, p_offset, T_INT)) {
      int int_scale = checked_cast<int>(long_scale);
      if (p_scale != NULL) {
        *p_scale = int_scale;
      }
      return true;
    }
    return false;
  }

  // Create a new if above the uncommon_trap_if_pattern for the predicate to be promoted
  ProjNode* create_new_if_for_predicate(ProjNode* cont_proj, Node* new_entry, Deoptimization::DeoptReason reason,
                                        int opcode, bool if_cont_is_true_proj = true);

  void register_control(Node* n, IdealLoopTree *loop, Node* pred, bool update_body = true);

  static Node* skip_all_loop_predicates(Node* entry);
  static Node* skip_loop_predicates(Node* entry);

  // Find a good location to insert a predicate
  static ProjNode* find_predicate_insertion_point(Node* start_c, Deoptimization::DeoptReason reason);
  // Find a predicate
  static Node* find_predicate(Node* entry);
  // Construct a range check for a predicate if
  BoolNode* rc_predicate(IdealLoopTree *loop, Node* ctrl,
                         int scale, Node* offset,
                         Node* init, Node* limit, jint stride,
                         Node* range, bool upper, bool &overflow);

  // Implementation of the loop predication to promote checks outside the loop
  bool loop_predication_impl(IdealLoopTree *loop);
  bool loop_predication_impl_helper(IdealLoopTree *loop, ProjNode* proj, ProjNode *predicate_proj,
                                    CountedLoopNode *cl, ConNode* zero, Invariance& invar,
                                    Deoptimization::DeoptReason reason);
  bool loop_predication_should_follow_branches(IdealLoopTree *loop, ProjNode *predicate_proj, float& loop_trip_cnt);
  void loop_predication_follow_branches(Node *c, IdealLoopTree *loop, float loop_trip_cnt,
                                        PathFrequency& pf, Node_Stack& stack, VectorSet& seen,
                                        Node_List& if_proj_list);
  ProjNode* insert_initial_skeleton_predicate(IfNode* iff, IdealLoopTree *loop,
                                              ProjNode* proj, ProjNode *predicate_proj,
                                              ProjNode* upper_bound_proj,
                                              int scale, Node* offset,
                                              Node* init, Node* limit, jint stride,
                                              Node* rng, bool& overflow,
                                              Deoptimization::DeoptReason reason);
  Node* add_range_check_predicate(IdealLoopTree* loop, CountedLoopNode* cl,
                                  Node* predicate_proj, int scale_con, Node* offset,
                                  Node* limit, jint stride_con, Node* value);

  // Helper function to collect predicate for eliminating the useless ones
  void collect_potentially_useful_predicates(IdealLoopTree *loop, Unique_Node_List &predicate_opaque1);
  void eliminate_useless_predicates();

  // Change the control input of expensive nodes to allow commoning by
  // IGVN when it is guaranteed to not result in a more frequent
  // execution of the expensive node. Return true if progress.
  bool process_expensive_nodes();

  // Check whether node has become unreachable
  bool is_node_unreachable(Node *n) const {
    return !has_node(n) || n->is_unreachable(_igvn);
  }

  // Eliminate range-checks and other trip-counter vs loop-invariant tests.
  int do_range_check( IdealLoopTree *loop, Node_List &old_new );

  // Check to see if do_range_check(...) cleaned the main loop of range-checks
  void has_range_checks(IdealLoopTree *loop);

  // Process post loops which have range checks and try to build a multi-version
  // guard to safely determine if we can execute the post loop which was RCE'd.
  bool multi_version_post_loops(IdealLoopTree *rce_loop, IdealLoopTree *legacy_loop);

  // Cause the rce'd post loop to optimized away, this happens if we cannot complete multiverioning
  void poison_rce_post_loop(IdealLoopTree *rce_loop);

  // Create a slow version of the loop by cloning the loop
  // and inserting an if to select fast-slow versions.
  // Return the inserted if.
  IfNode* create_slow_version_of_loop(IdealLoopTree *loop,
                                        Node_List &old_new,
                                        IfNode* unswitch_iff,
                                        CloneLoopMode mode);

  // Clone a loop and return the clone head (clone_loop_head).
  // Added nodes include int(1), int(0) - disconnected, If, IfTrue, IfFalse,
  // This routine was created for usage in CountedLoopReserveKit.
  //
  //    int(1) -> If -> IfTrue -> original_loop_head
  //              |
  //              V
  //           IfFalse -> clone_loop_head (returned by function pointer)
  //
  LoopNode* create_reserve_version_of_loop(IdealLoopTree *loop, CountedLoopReserveKit* lk);
  // Clone loop with an invariant test (that does not exit) and
  // insert a clone of the test that selects which version to
  // execute.
  void do_unswitching (IdealLoopTree *loop, Node_List &old_new);

  // Find candidate "if" for unswitching
  IfNode* find_unswitching_candidate(const IdealLoopTree *loop) const;

  // Range Check Elimination uses this function!
  // Constrain the main loop iterations so the affine function:
  //    low_limit <= scale_con * I + offset  <  upper_limit
  // always holds true.  That is, either increase the number of iterations in
  // the pre-loop or the post-loop until the condition holds true in the main
  // loop.  Scale_con, offset and limit are all loop invariant.
  void add_constraint(jlong stride_con, jlong scale_con, Node* offset, Node* low_limit, Node* upper_limit, Node* pre_ctrl, Node** pre_limit, Node** main_limit);
  // Helper function for add_constraint().
  Node* adjust_limit(bool reduce, Node* scale, Node* offset, Node* rc_limit, Node* old_limit, Node* pre_ctrl, bool round);

  // Partially peel loop up through last_peel node.
  bool partial_peel( IdealLoopTree *loop, Node_List &old_new );

  // Create a scheduled list of nodes control dependent on ctrl set.
  void scheduled_nodelist( IdealLoopTree *loop, VectorSet& ctrl, Node_List &sched );
  // Has a use in the vector set
  bool has_use_in_set( Node* n, VectorSet& vset );
  // Has use internal to the vector set (ie. not in a phi at the loop head)
  bool has_use_internal_to_set( Node* n, VectorSet& vset, IdealLoopTree *loop );
  // clone "n" for uses that are outside of loop
  int  clone_for_use_outside_loop( IdealLoopTree *loop, Node* n, Node_List& worklist );
  // clone "n" for special uses that are in the not_peeled region
  void clone_for_special_use_inside_loop( IdealLoopTree *loop, Node* n,
                                          VectorSet& not_peel, Node_List& sink_list, Node_List& worklist );
  // Insert phi(lp_entry_val, back_edge_val) at use->in(idx) for loop lp if phi does not already exist
  void insert_phi_for_loop( Node* use, uint idx, Node* lp_entry_val, Node* back_edge_val, LoopNode* lp );
#ifdef ASSERT
  // Validate the loop partition sets: peel and not_peel
  bool is_valid_loop_partition( IdealLoopTree *loop, VectorSet& peel, Node_List& peel_list, VectorSet& not_peel );
  // Ensure that uses outside of loop are of the right form
  bool is_valid_clone_loop_form( IdealLoopTree *loop, Node_List& peel_list,
                                 uint orig_exit_idx, uint clone_exit_idx);
  bool is_valid_clone_loop_exit_use( IdealLoopTree *loop, Node* use, uint exit_idx);
#endif

  // Returns nonzero constant stride if-node is a possible iv test (otherwise returns zero.)
  int stride_of_possible_iv( Node* iff );
  bool is_possible_iv_test( Node* iff ) { return stride_of_possible_iv(iff) != 0; }
  // Return the (unique) control output node that's in the loop (if it exists.)
  Node* stay_in_loop( Node* n, IdealLoopTree *loop);
  // Insert a signed compare loop exit cloned from an unsigned compare.
  IfNode* insert_cmpi_loop_exit(IfNode* if_cmpu, IdealLoopTree *loop);
  void remove_cmpi_loop_exit(IfNode* if_cmp, IdealLoopTree *loop);
  // Utility to register node "n" with PhaseIdealLoop
  void register_node(Node* n, IdealLoopTree *loop, Node* pred, int ddepth);
  // Utility to create an if-projection
  ProjNode* proj_clone(ProjNode* p, IfNode* iff);
  // Force the iff control output to be the live_proj
  Node* short_circuit_if(IfNode* iff, ProjNode* live_proj);
  // Insert a region before an if projection
  RegionNode* insert_region_before_proj(ProjNode* proj);
  // Insert a new if before an if projection
  ProjNode* insert_if_before_proj(Node* left, bool Signed, BoolTest::mask relop, Node* right, ProjNode* proj);

  // Passed in a Phi merging (recursively) some nearly equivalent Bool/Cmps.
  // "Nearly" because all Nodes have been cloned from the original in the loop,
  // but the fall-in edges to the Cmp are different.  Clone bool/Cmp pairs
  // through the Phi recursively, and return a Bool.
  Node *clone_iff( PhiNode *phi, IdealLoopTree *loop );
  CmpNode *clone_bool( PhiNode *phi, IdealLoopTree *loop );


  // Rework addressing expressions to get the most loop-invariant stuff
  // moved out.  We'd like to do all associative operators, but it's especially
  // important (common) to do address expressions.
  Node *remix_address_expressions( Node *n );

  // Convert add to muladd to generate MuladdS2I under certain criteria
  Node * convert_add_to_muladd(Node * n);

  // Attempt to use a conditional move instead of a phi/branch
  Node *conditional_move( Node *n );

  // Reorganize offset computations to lower register pressure.
  // Mostly prevent loop-fallout uses of the pre-incremented trip counter
  // (which are then alive with the post-incremented trip counter
  // forcing an extra register move)
  void reorg_offsets( IdealLoopTree *loop );

  // Check for aggressive application of 'split-if' optimization,
  // using basic block level info.
  void  split_if_with_blocks     ( VectorSet &visited, Node_Stack &nstack);
  Node *split_if_with_blocks_pre ( Node *n );
  void  split_if_with_blocks_post( Node *n );
  Node *has_local_phi_input( Node *n );
  // Mark an IfNode as being dominated by a prior test,
  // without actually altering the CFG (and hence IDOM info).
  void dominated_by( Node *prevdom, Node *iff, bool flip = false, bool exclude_loop_predicate = false );

  // Split Node 'n' through merge point
  Node *split_thru_region( Node *n, Node *region );
  // Split Node 'n' through merge point if there is enough win.
  Node *split_thru_phi( Node *n, Node *region, int policy );
  // Found an If getting its condition-code input from a Phi in the
  // same block.  Split thru the Region.
  void do_split_if( Node *iff );

  // Conversion of fill/copy patterns into intrinsic versions
  bool do_intrinsify_fill();
  bool intrinsify_fill(IdealLoopTree* lpt);
  bool match_fill_loop(IdealLoopTree* lpt, Node*& store, Node*& store_value,
                       Node*& shift, Node*& offset);

private:
  // Return a type based on condition control flow
  const TypeInt* filtered_type( Node *n, Node* n_ctrl);
  const TypeInt* filtered_type( Node *n ) { return filtered_type(n, NULL); }
 // Helpers for filtered type
  const TypeInt* filtered_type_from_dominators( Node* val, Node *val_ctrl);

  // Helper functions
  Node *spinup( Node *iff, Node *new_false, Node *new_true, Node *region, Node *phi, small_cache *cache );
  Node *find_use_block( Node *use, Node *def, Node *old_false, Node *new_false, Node *old_true, Node *new_true );
  void handle_use( Node *use, Node *def, small_cache *cache, Node *region_dom, Node *new_false, Node *new_true, Node *old_false, Node *old_true );
  bool split_up( Node *n, Node *blk1, Node *blk2 );
  void sink_use( Node *use, Node *post_loop );
  Node* place_outside_loop(Node* useblock, IdealLoopTree* loop) const;
  Node* try_move_store_before_loop(Node* n, Node *n_ctrl);
  void try_move_store_after_loop(Node* n);
  bool identical_backtoback_ifs(Node *n);
  bool can_split_if(Node *n_ctrl);

  // Determine if a method is too big for a/another round of split-if, based on
  // a magic (approximate) ratio derived from the equally magic constant 35000,
  // previously used for this purpose (but without relating to the node limit).
  bool must_throttle_split_if() {
    uint threshold = C->max_node_limit() * 2 / 5;
    return C->live_nodes() > threshold;
  }

  // A simplistic node request tracking mechanism, where
  //   = UINT_MAX   Request not valid or made final.
  //   < UINT_MAX   Nodes currently requested (estimate).
  uint _nodes_required;

  enum { REQUIRE_MIN = 70 };

  uint nodes_required() const { return _nodes_required; }

  // Given the _currently_  available number of nodes, check  whether there is
  // "room" for an additional request or not, considering the already required
  // number of  nodes.  Return TRUE if  the new request is  exceeding the node
  // budget limit, otherwise return FALSE.  Note that this interpretation will
  // act pessimistic on  additional requests when new nodes  have already been
  // generated since the 'begin'.  This behaviour fits with the intention that
  // node estimates/requests should be made upfront.
  bool exceeding_node_budget(uint required = 0) {
    assert(C->live_nodes() < C->max_node_limit(), "sanity");
    uint available = C->max_node_limit() - C->live_nodes();
    return available < required + _nodes_required + REQUIRE_MIN;
  }

  uint require_nodes(uint require, uint minreq = REQUIRE_MIN) {
    precond(require > 0);
    _nodes_required += MAX2(require, minreq);
    return _nodes_required;
  }

  bool may_require_nodes(uint require, uint minreq = REQUIRE_MIN) {
    return !exceeding_node_budget(require) && require_nodes(require, minreq) > 0;
  }

  uint require_nodes_begin() {
    assert(_nodes_required == UINT_MAX, "Bad state (begin).");
    _nodes_required = 0;
    return C->live_nodes();
  }

  // When a node request is final,  optionally check that the requested number
  // of nodes was  reasonably correct with respect to the  number of new nodes
  // introduced since the last 'begin'. Always check that we have not exceeded
  // the maximum node limit.
  void require_nodes_final(uint live_at_begin, bool check_estimate) {
    assert(_nodes_required < UINT_MAX, "Bad state (final).");

#ifdef ASSERT
    if (check_estimate) {
      // Check that the node budget request was not off by too much (x2).
      // Should this be the case we _surely_ need to improve the estimates
      // used in our budget calculations.
      if (C->live_nodes() - live_at_begin > 2 * _nodes_required) {
        log_info(compilation)("Bad node estimate: actual = %d >> request = %d",
                              C->live_nodes() - live_at_begin, _nodes_required);
      }
    }
#endif
    // Assert that we have stayed within the node budget limit.
    assert(C->live_nodes() < C->max_node_limit(),
           "Exceeding node budget limit: %d + %d > %d (request = %d)",
           C->live_nodes() - live_at_begin, live_at_begin,
           C->max_node_limit(), _nodes_required);

    _nodes_required = UINT_MAX;
  }

  // Clone loop predicates to slow and fast loop when unswitching a loop
  void clone_predicates_to_unswitched_loop(IdealLoopTree* loop, const Node_List& old_new, ProjNode*& iffast_pred, ProjNode*& ifslow_pred);
  ProjNode* clone_predicate_to_unswitched_loop(ProjNode* predicate_proj, Node* new_entry, Deoptimization::DeoptReason reason);
  void clone_skeleton_predicates_to_unswitched_loop(IdealLoopTree* loop, const Node_List& old_new, Deoptimization::DeoptReason reason,
                                                    ProjNode* old_predicate_proj, ProjNode* iffast_pred, ProjNode* ifslow_pred);
  ProjNode* clone_skeleton_predicate_for_unswitched_loops(Node* iff, ProjNode* predicate, Node* uncommon_proj, Deoptimization::DeoptReason reason,
                                                          ProjNode* output_proj, IdealLoopTree* loop);
  void check_created_predicate_for_unswitching(const Node* new_entry) const PRODUCT_RETURN;

  bool _created_loop_node;
#ifdef ASSERT
  void dump_real_LCA(Node* early, Node* wrong_lca);
  bool check_idom_chains_intersection(const Node* n, uint& idom_idx_new, uint& idom_idx_other, const Node_List* nodes_seen) const;
#endif

public:
  void set_created_loop_node() { _created_loop_node = true; }
  bool created_loop_node()     { return _created_loop_node; }
  void register_new_node(Node* n, Node* blk);

#ifdef ASSERT
  void dump_bad_graph(const char* msg, Node* n, Node* early, Node* LCA);
#endif

#ifndef PRODUCT
  void dump() const;
  void dump_idom(Node* n) const;
  void dump(IdealLoopTree* loop, uint rpo_idx, Node_List &rpo_list) const;
  void verify() const;          // Major slow  :-)
  void verify_compare(Node* n, const PhaseIdealLoop* loop_verify, VectorSet &visited) const;
  IdealLoopTree* get_loop_idx(Node* n) const {
    // Dead nodes have no loop, so return the top level loop instead
    return _nodes[n->_idx] ? (IdealLoopTree*)_nodes[n->_idx] : _ltree_root;
  }
  // Print some stats
  static void print_statistics();
  static int _loop_invokes;     // Count of PhaseIdealLoop invokes
  static int _loop_work;        // Sum of PhaseIdealLoop x _unique
  static volatile int _long_loop_candidates;
  static volatile int _long_loop_nests;
  static volatile int _long_loop_counted_loops;
#endif

  void rpo(Node* start, Node_Stack &stk, VectorSet &visited, Node_List &rpo_list) const;

  void check_long_counted_loop(IdealLoopTree* loop, Node* x) NOT_DEBUG_RETURN;

  LoopNode* create_inner_head(IdealLoopTree* loop, LongCountedLoopNode* head, LongCountedLoopEndNode* exit_test);

<<<<<<< HEAD
  int extract_long_range_checks(const IdealLoopTree* loop, jlong stride_con, int iters_limit, PhiNode* phi,
                                      Node_List &range_checks);

  void transform_long_range_checks(jlong stride_con, const Node_List &range_checks, Node* outer_phi,
                                   Node* inner_iters_actual_int, Node* inner_phi,
                                   Node* iv_add, LoopNode* inner_head);
=======
  Node* get_late_ctrl_with_anti_dep(LoadNode* n, Node* early, Node* LCA);

  bool ctrl_of_use_out_of_loop(const Node* n, Node* n_ctrl, IdealLoopTree* n_loop, Node* ctrl);

  bool ctrl_of_all_uses_out_of_loop(const Node* n, Node* n_ctrl, IdealLoopTree* n_loop);

  Node* compute_early_ctrl(Node* n, Node* n_ctrl);

  void try_sink_out_of_loop(Node* n);
>>>>>>> 00c88f79
};


class AutoNodeBudget : public StackObj
{
public:
  enum budget_check_t { BUDGET_CHECK, NO_BUDGET_CHECK };

  AutoNodeBudget(PhaseIdealLoop* phase, budget_check_t chk = BUDGET_CHECK)
    : _phase(phase),
      _check_at_final(chk == BUDGET_CHECK),
      _nodes_at_begin(0)
  {
    precond(_phase != NULL);

    _nodes_at_begin = _phase->require_nodes_begin();
  }

  ~AutoNodeBudget() {
#ifndef PRODUCT
    if (TraceLoopOpts) {
      uint request = _phase->nodes_required();
      uint delta   = _phase->C->live_nodes() - _nodes_at_begin;

      if (request < delta) {
        tty->print_cr("Exceeding node budget: %d < %d", request, delta);
      } else {
        uint const REQUIRE_MIN = PhaseIdealLoop::REQUIRE_MIN;
        // Identify the worst estimates as "poor" ones.
        if (request > REQUIRE_MIN && delta > 0) {
          if ((delta >  REQUIRE_MIN && request >  3 * delta) ||
              (delta <= REQUIRE_MIN && request > 10 * delta)) {
            tty->print_cr("Poor node estimate: %d >> %d", request, delta);
          }
        }
      }
    }
#endif // PRODUCT
    _phase->require_nodes_final(_nodes_at_begin, _check_at_final);
  }

private:
  PhaseIdealLoop* _phase;
  bool _check_at_final;
  uint _nodes_at_begin;
};


// This kit may be used for making of a reserved copy of a loop before this loop
//  goes under non-reversible changes.
//
// Function create_reserve() creates a reserved copy (clone) of the loop.
// The reserved copy is created by calling
// PhaseIdealLoop::create_reserve_version_of_loop - see there how
// the original and reserved loops are connected in the outer graph.
// If create_reserve succeeded, it returns 'true' and _has_reserved is set to 'true'.
//
// By default the reserved copy (clone) of the loop is created as dead code - it is
// dominated in the outer loop by this node chain:
//   intcon(1)->If->IfFalse->reserved_copy.
// The original loop is dominated by the the same node chain but IfTrue projection:
//   intcon(0)->If->IfTrue->original_loop.
//
// In this implementation of CountedLoopReserveKit the ctor includes create_reserve()
// and the dtor, checks _use_new value.
// If _use_new == false, it "switches" control to reserved copy of the loop
// by simple replacing of node intcon(1) with node intcon(0).
//
// Here is a proposed example of usage (see also SuperWord::output in superword.cpp).
//
// void CountedLoopReserveKit_example()
// {
//    CountedLoopReserveKit lrk((phase, lpt, DoReserveCopy = true); // create local object
//    if (DoReserveCopy && !lrk.has_reserved()) {
//      return; //failed to create reserved loop copy
//    }
//    ...
//    //something is wrong, switch to original loop
///   if(something_is_wrong) return; // ~CountedLoopReserveKit makes the switch
//    ...
//    //everything worked ok, return with the newly modified loop
//    lrk.use_new();
//    return; // ~CountedLoopReserveKit does nothing once use_new() was called
//  }
//
// Keep in mind, that by default if create_reserve() is not followed by use_new()
// the dtor will "switch to the original" loop.
// NOTE. You you modify outside of the original loop this class is no help.
//
class CountedLoopReserveKit {
  private:
    PhaseIdealLoop* _phase;
    IdealLoopTree*  _lpt;
    LoopNode*       _lp;
    IfNode*         _iff;
    LoopNode*       _lp_reserved;
    bool            _has_reserved;
    bool            _use_new;
    const bool      _active; //may be set to false in ctor, then the object is dummy

  public:
    CountedLoopReserveKit(PhaseIdealLoop* phase, IdealLoopTree *loop, bool active);
    ~CountedLoopReserveKit();
    void use_new()                {_use_new = true;}
    void set_iff(IfNode* x)       {_iff = x;}
    bool has_reserved()     const { return _active && _has_reserved;}
  private:
    bool create_reserve();
};// class CountedLoopReserveKit

inline Node* IdealLoopTree::tail() {
  // Handle lazy update of _tail field.
  if (_tail->in(0) == NULL) {
    _tail = _phase->get_ctrl(_tail);
  }
  return _tail;
}

inline Node* IdealLoopTree::head() {
  // Handle lazy update of _head field.
  if (_head->in(0) == NULL) {
    _head = _phase->get_ctrl(_head);
  }
  return _head;
}

// Iterate over the loop tree using a preorder, left-to-right traversal.
//
// Example that visits all counted loops from within PhaseIdealLoop
//
//  for (LoopTreeIterator iter(_ltree_root); !iter.done(); iter.next()) {
//   IdealLoopTree* lpt = iter.current();
//   if (!lpt->is_counted()) continue;
//   ...
class LoopTreeIterator : public StackObj {
private:
  IdealLoopTree* _root;
  IdealLoopTree* _curnt;

public:
  LoopTreeIterator(IdealLoopTree* root) : _root(root), _curnt(root) {}

  bool done() { return _curnt == NULL; }       // Finished iterating?

  void next();                                 // Advance to next loop tree

  IdealLoopTree* current() { return _curnt; }  // Return current value of iterator.
};

#endif // SHARE_OPTO_LOOPNODE_HPP<|MERGE_RESOLUTION|>--- conflicted
+++ resolved
@@ -1625,14 +1625,14 @@
 
   LoopNode* create_inner_head(IdealLoopTree* loop, LongCountedLoopNode* head, LongCountedLoopEndNode* exit_test);
 
-<<<<<<< HEAD
+
   int extract_long_range_checks(const IdealLoopTree* loop, jlong stride_con, int iters_limit, PhiNode* phi,
                                       Node_List &range_checks);
 
   void transform_long_range_checks(jlong stride_con, const Node_List &range_checks, Node* outer_phi,
                                    Node* inner_iters_actual_int, Node* inner_phi,
                                    Node* iv_add, LoopNode* inner_head);
-=======
+
   Node* get_late_ctrl_with_anti_dep(LoadNode* n, Node* early, Node* LCA);
 
   bool ctrl_of_use_out_of_loop(const Node* n, Node* n_ctrl, IdealLoopTree* n_loop, Node* ctrl);
@@ -1642,7 +1642,7 @@
   Node* compute_early_ctrl(Node* n, Node* n_ctrl);
 
   void try_sink_out_of_loop(Node* n);
->>>>>>> 00c88f79
+
 };
 
 
