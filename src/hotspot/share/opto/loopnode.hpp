--- conflicted
+++ resolved
@@ -1746,15 +1746,9 @@
 
   bool clone_cmp_down(Node* n, const Node* blk1, const Node* blk2);
 
-<<<<<<< HEAD
-  void process_load_klass_helper(const Node* n, Node* cmp, int i);
-
-  bool process_cmp_loadklass(Node* n, const Node* blk1, const Node* blk2);
-=======
   void clone_loadklass_nodes_at_cmp_index(const Node* n, Node* cmp, int i);
 
   bool clone_cmp_loadklass_down(Node* n, const Node* blk1, const Node* blk2);
->>>>>>> d2827ec8
 
   bool at_relevant_ctrl(Node* n, const Node* blk1, const Node* blk2);
 };
