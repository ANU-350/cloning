/*
 * Copyright (c) 1999, 2020, Oracle and/or its affiliates. All rights reserved.
 * DO NOT ALTER OR REMOVE COPYRIGHT NOTICES OR THIS FILE HEADER.
 *
 * This code is free software; you can redistribute it and/or modify it
 * under the terms of the GNU General Public License version 2 only, as
 * published by the Free Software Foundation.
 *
 * This code is distributed in the hope that it will be useful, but WITHOUT
 * ANY WARRANTY; without even the implied warranty of MERCHANTABILITY or
 * FITNESS FOR A PARTICULAR PURPOSE.  See the GNU General Public License
 * version 2 for more details (a copy is included in the LICENSE file that
 * accompanied this code).
 *
 * You should have received a copy of the GNU General Public License version
 * 2 along with this work; if not, write to the Free Software Foundation,
 * Inc., 51 Franklin St, Fifth Floor, Boston, MA 02110-1301 USA.
 *
 * Please contact Oracle, 500 Oracle Parkway, Redwood Shores, CA 94065 USA
 * or visit www.oracle.com if you need additional information or have any
 * questions.
 *
 */

#include "precompiled.hpp"
#include "runtime/handles.inline.hpp"
#include "jfr/support/jfrIntrinsics.hpp"
#include "opto/c2compiler.hpp"
#include "opto/compile.hpp"
#include "opto/optoreg.hpp"
#include "opto/output.hpp"
#include "opto/runtime.hpp"
#include "utilities/macros.hpp"


// register information defined by ADLC
extern const char register_save_policy[];
extern const int  register_save_type[];

const char* C2Compiler::retry_no_subsuming_loads() {
  return "retry without subsuming loads";
}
const char* C2Compiler::retry_no_escape_analysis() {
  return "retry without escape analysis";
}
const char* C2Compiler::retry_class_loading_during_parsing() {
  return "retry class loading during parsing";
}
bool C2Compiler::init_c2_runtime() {

  // Check assumptions used while running ADLC
  Compile::adlc_verification();
  assert(REG_COUNT <= ConcreteRegisterImpl::number_of_registers, "incompatible register counts");

  for (int i = 0; i < ConcreteRegisterImpl::number_of_registers ; i++ ) {
      OptoReg::vm2opto[i] = OptoReg::Bad;
  }

  for( OptoReg::Name i=OptoReg::Name(0); i<OptoReg::Name(REG_COUNT); i = OptoReg::add(i,1) ) {
    VMReg r = OptoReg::as_VMReg(i);
    if (r->is_valid()) {
      OptoReg::vm2opto[r->value()] = i;
    }
  }

  DEBUG_ONLY( Node::init_NodeProperty(); )

  Compile::pd_compiler2_init();

  CompilerThread* thread = CompilerThread::current();

  HandleMark handle_mark(thread);
  return OptoRuntime::generate(thread->env());
}

void C2Compiler::initialize() {
  assert(!is_c1_or_interpreter_only(), "C2 compiler is launched, it's not c1/interpreter only mode");
  // The first compiler thread that gets here will initialize the
  // small amount of global state (and runtime stubs) that C2 needs.

  // There is a race possible once at startup and then we're fine

  // Note that this is being called from a compiler thread not the
  // main startup thread.
  if (should_perform_init()) {
    bool successful = C2Compiler::init_c2_runtime();
    int new_state = (successful) ? initialized : failed;
    set_state(new_state);
  }
}

void C2Compiler::compile_method(ciEnv* env, ciMethod* target, int entry_bci, bool install_code, DirectiveSet* directive) {
  assert(is_initialized(), "Compiler thread must be initialized");

  bool subsume_loads = SubsumeLoads;
  bool do_escape_analysis = DoEscapeAnalysis;
  bool eliminate_boxing = EliminateAutoBox;

  while (!env->failing()) {
    // Attempt to compile while subsuming loads into machine instructions.
    Compile C(env, target, entry_bci, subsume_loads, do_escape_analysis, eliminate_boxing, install_code, directive);

    // Check result and retry if appropriate.
    if (C.failure_reason() != NULL) {
      if (C.failure_reason_is(retry_class_loading_during_parsing())) {
        env->report_failure(C.failure_reason());
        continue;  // retry
      }
      if (C.failure_reason_is(retry_no_subsuming_loads())) {
        assert(subsume_loads, "must make progress");
        subsume_loads = false;
        env->report_failure(C.failure_reason());
        continue;  // retry
      }
      if (C.failure_reason_is(retry_no_escape_analysis())) {
        assert(do_escape_analysis, "must make progress");
        do_escape_analysis = false;
        env->report_failure(C.failure_reason());
        continue;  // retry
      }
      if (C.has_boxed_value()) {
        // Recompile without boxing elimination regardless failure reason.
        assert(eliminate_boxing, "must make progress");
        eliminate_boxing = false;
        env->report_failure(C.failure_reason());
        continue;  // retry
      }
      // Pass any other failure reason up to the ciEnv.
      // Note that serious, irreversible failures are already logged
      // on the ciEnv via env->record_method_not_compilable().
      env->record_failure(C.failure_reason());
    }
    if (StressRecompilation) {
      if (subsume_loads) {
        subsume_loads = false;
        continue;  // retry
      }
      if (do_escape_analysis) {
        do_escape_analysis = false;
        continue;  // retry
      }
    }
    // print inlining for last compilation only
    C.dump_print_inlining();

    // No retry; just break the loop.
    break;
  }
}

void C2Compiler::print_timers() {
  Compile::print_timers();
}

bool C2Compiler::is_intrinsic_supported(const methodHandle& method, bool is_virtual) {
  vmIntrinsics::ID id = method->intrinsic_id();
  assert(id != vmIntrinsics::_none, "must be a VM intrinsic");

  if (id < vmIntrinsics::FIRST_ID || id > vmIntrinsics::LAST_COMPILER_INLINE) {
    return false;
  }

  // Only Object.hashCode and Object.clone intrinsics implement also a virtual
  // dispatch because calling both methods is expensive but both methods are
  // frequently overridden. All other intrinsics implement only a non-virtual
  // dispatch.
  if (is_virtual) {
    switch (id) {
    case vmIntrinsics::_hashCode:
    case vmIntrinsics::_clone:
      break;
    default:
      return false;
    }
  }

  switch (id) {
  case vmIntrinsics::_compressStringC:
  case vmIntrinsics::_compressStringB:
    if (!Matcher::has_match_rule(Op_StrCompressedCopy)) return false;
    break;
  case vmIntrinsics::_inflateStringC:
  case vmIntrinsics::_inflateStringB:
    if (!Matcher::has_match_rule(Op_StrInflatedCopy)) return false;
    break;
  case vmIntrinsics::_compareToL:
  case vmIntrinsics::_compareToU:
  case vmIntrinsics::_compareToLU:
  case vmIntrinsics::_compareToUL:
    if (!Matcher::match_rule_supported(Op_StrComp)) return false;
    break;
  case vmIntrinsics::_equalsL:
  case vmIntrinsics::_equalsU:
    if (!Matcher::match_rule_supported(Op_StrEquals)) return false;
    break;
  case vmIntrinsics::_equalsB:
  case vmIntrinsics::_equalsC:
    if (!Matcher::match_rule_supported(Op_AryEq)) return false;
    break;
  case vmIntrinsics::_copyMemory:
    if (StubRoutines::unsafe_arraycopy() == NULL) return false;
    break;
  case vmIntrinsics::_encodeISOArray:
  case vmIntrinsics::_encodeByteISOArray:
    if (!Matcher::match_rule_supported(Op_EncodeISOArray)) return false;
    break;
  case vmIntrinsics::_hasNegatives:
    if (!Matcher::match_rule_supported(Op_HasNegatives))  return false;
    break;
  case vmIntrinsics::_bitCount_i:
    if (!Matcher::match_rule_supported(Op_PopCountI)) return false;
    break;
  case vmIntrinsics::_bitCount_l:
    if (!Matcher::match_rule_supported(Op_PopCountL)) return false;
    break;
  case vmIntrinsics::_numberOfLeadingZeros_i:
    if (!Matcher::match_rule_supported(Op_CountLeadingZerosI)) return false;
    break;
  case vmIntrinsics::_numberOfLeadingZeros_l:
    if (!Matcher::match_rule_supported(Op_CountLeadingZerosL)) return false;
    break;
  case vmIntrinsics::_numberOfTrailingZeros_i:
    if (!Matcher::match_rule_supported(Op_CountTrailingZerosI)) return false;
    break;
  case vmIntrinsics::_numberOfTrailingZeros_l:
    if (!Matcher::match_rule_supported(Op_CountTrailingZerosL)) return false;
    break;
  case vmIntrinsics::_reverseBytes_c:
    if (!Matcher::match_rule_supported(Op_ReverseBytesUS)) return false;
    break;
  case vmIntrinsics::_reverseBytes_s:
    if (!Matcher::match_rule_supported(Op_ReverseBytesS)) return false;
    break;
  case vmIntrinsics::_reverseBytes_i:
    if (!Matcher::match_rule_supported(Op_ReverseBytesI)) return false;
    break;
  case vmIntrinsics::_reverseBytes_l:
    if (!Matcher::match_rule_supported(Op_ReverseBytesL)) return false;
    break;

  /* CompareAndSet, Object: */
  case vmIntrinsics::_compareAndSetReference:
#ifdef _LP64
    if ( UseCompressedOops && !Matcher::match_rule_supported(Op_CompareAndSwapN)) return false;
    if (!UseCompressedOops && !Matcher::match_rule_supported(Op_CompareAndSwapP)) return false;
#else
    if (!Matcher::match_rule_supported(Op_CompareAndSwapP)) return false;
#endif
    break;
  case vmIntrinsics::_weakCompareAndSetReferencePlain:
  case vmIntrinsics::_weakCompareAndSetReferenceAcquire:
  case vmIntrinsics::_weakCompareAndSetReferenceRelease:
  case vmIntrinsics::_weakCompareAndSetReference:
#ifdef _LP64
    if ( UseCompressedOops && !Matcher::match_rule_supported(Op_WeakCompareAndSwapN)) return false;
    if (!UseCompressedOops && !Matcher::match_rule_supported(Op_WeakCompareAndSwapP)) return false;
#else
    if (!Matcher::match_rule_supported(Op_WeakCompareAndSwapP)) return false;
#endif
    break;
  /* CompareAndSet, Long: */
  case vmIntrinsics::_compareAndSetLong:
    if (!Matcher::match_rule_supported(Op_CompareAndSwapL)) return false;
    break;
  case vmIntrinsics::_weakCompareAndSetLongPlain:
  case vmIntrinsics::_weakCompareAndSetLongAcquire:
  case vmIntrinsics::_weakCompareAndSetLongRelease:
  case vmIntrinsics::_weakCompareAndSetLong:
    if (!Matcher::match_rule_supported(Op_WeakCompareAndSwapL)) return false;
    break;

  /* CompareAndSet, Int: */
  case vmIntrinsics::_compareAndSetInt:
    if (!Matcher::match_rule_supported(Op_CompareAndSwapI)) return false;
    break;
  case vmIntrinsics::_weakCompareAndSetIntPlain:
  case vmIntrinsics::_weakCompareAndSetIntAcquire:
  case vmIntrinsics::_weakCompareAndSetIntRelease:
  case vmIntrinsics::_weakCompareAndSetInt:
    if (!Matcher::match_rule_supported(Op_WeakCompareAndSwapI)) return false;
    break;

  /* CompareAndSet, Byte: */
  case vmIntrinsics::_compareAndSetByte:
    if (!Matcher::match_rule_supported(Op_CompareAndSwapB)) return false;
    break;
  case vmIntrinsics::_weakCompareAndSetBytePlain:
  case vmIntrinsics::_weakCompareAndSetByteAcquire:
  case vmIntrinsics::_weakCompareAndSetByteRelease:
  case vmIntrinsics::_weakCompareAndSetByte:
    if (!Matcher::match_rule_supported(Op_WeakCompareAndSwapB)) return false;
    break;

  /* CompareAndSet, Short: */
  case vmIntrinsics::_compareAndSetShort:
    if (!Matcher::match_rule_supported(Op_CompareAndSwapS)) return false;
    break;
  case vmIntrinsics::_weakCompareAndSetShortPlain:
  case vmIntrinsics::_weakCompareAndSetShortAcquire:
  case vmIntrinsics::_weakCompareAndSetShortRelease:
  case vmIntrinsics::_weakCompareAndSetShort:
    if (!Matcher::match_rule_supported(Op_WeakCompareAndSwapS)) return false;
    break;

  /* CompareAndExchange, Object: */
  case vmIntrinsics::_compareAndExchangeReference:
  case vmIntrinsics::_compareAndExchangeReferenceAcquire:
  case vmIntrinsics::_compareAndExchangeReferenceRelease:
#ifdef _LP64
    if ( UseCompressedOops && !Matcher::match_rule_supported(Op_CompareAndExchangeN)) return false;
    if (!UseCompressedOops && !Matcher::match_rule_supported(Op_CompareAndExchangeP)) return false;
#else
    if (!Matcher::match_rule_supported(Op_CompareAndExchangeP)) return false;
#endif
    break;

  /* CompareAndExchange, Long: */
  case vmIntrinsics::_compareAndExchangeLong:
  case vmIntrinsics::_compareAndExchangeLongAcquire:
  case vmIntrinsics::_compareAndExchangeLongRelease:
    if (!Matcher::match_rule_supported(Op_CompareAndExchangeL)) return false;
    break;

  /* CompareAndExchange, Int: */
  case vmIntrinsics::_compareAndExchangeInt:
  case vmIntrinsics::_compareAndExchangeIntAcquire:
  case vmIntrinsics::_compareAndExchangeIntRelease:
    if (!Matcher::match_rule_supported(Op_CompareAndExchangeI)) return false;
    break;

  /* CompareAndExchange, Byte: */
  case vmIntrinsics::_compareAndExchangeByte:
  case vmIntrinsics::_compareAndExchangeByteAcquire:
  case vmIntrinsics::_compareAndExchangeByteRelease:
    if (!Matcher::match_rule_supported(Op_CompareAndExchangeB)) return false;
    break;

  /* CompareAndExchange, Short: */
  case vmIntrinsics::_compareAndExchangeShort:
  case vmIntrinsics::_compareAndExchangeShortAcquire:
  case vmIntrinsics::_compareAndExchangeShortRelease:
    if (!Matcher::match_rule_supported(Op_CompareAndExchangeS)) return false;
    break;

  case vmIntrinsics::_getAndAddByte:
    if (!Matcher::match_rule_supported(Op_GetAndAddB)) return false;
    break;
  case vmIntrinsics::_getAndAddShort:
    if (!Matcher::match_rule_supported(Op_GetAndAddS)) return false;
    break;
  case vmIntrinsics::_getAndAddInt:
    if (!Matcher::match_rule_supported(Op_GetAndAddI)) return false;
    break;
  case vmIntrinsics::_getAndAddLong:
    if (!Matcher::match_rule_supported(Op_GetAndAddL)) return false;
    break;

  case vmIntrinsics::_getAndSetByte:
    if (!Matcher::match_rule_supported(Op_GetAndSetB)) return false;
    break;
  case vmIntrinsics::_getAndSetShort:
    if (!Matcher::match_rule_supported(Op_GetAndSetS)) return false;
    break;
  case vmIntrinsics::_getAndSetInt:
    if (!Matcher::match_rule_supported(Op_GetAndSetI)) return false;
    break;
  case vmIntrinsics::_getAndSetLong:
    if (!Matcher::match_rule_supported(Op_GetAndSetL)) return false;
    break;
  case vmIntrinsics::_getAndSetReference:
#ifdef _LP64
    if (!UseCompressedOops && !Matcher::match_rule_supported(Op_GetAndSetP)) return false;
    if (UseCompressedOops && !Matcher::match_rule_supported(Op_GetAndSetN)) return false;
    break;
#else
    if (!Matcher::match_rule_supported(Op_GetAndSetP)) return false;
    break;
#endif
  case vmIntrinsics::_incrementExactI:
  case vmIntrinsics::_addExactI:
    if (!Matcher::match_rule_supported(Op_OverflowAddI)) return false;
    break;
  case vmIntrinsics::_incrementExactL:
  case vmIntrinsics::_addExactL:
    if (!Matcher::match_rule_supported(Op_OverflowAddL)) return false;
    break;
  case vmIntrinsics::_decrementExactI:
  case vmIntrinsics::_subtractExactI:
    if (!Matcher::match_rule_supported(Op_OverflowSubI)) return false;
    break;
  case vmIntrinsics::_decrementExactL:
  case vmIntrinsics::_subtractExactL:
    if (!Matcher::match_rule_supported(Op_OverflowSubL)) return false;
    break;
  case vmIntrinsics::_negateExactI:
    if (!Matcher::match_rule_supported(Op_OverflowSubI)) return false;
    break;
  case vmIntrinsics::_negateExactL:
    if (!Matcher::match_rule_supported(Op_OverflowSubL)) return false;
    break;
  case vmIntrinsics::_multiplyExactI:
    if (!Matcher::match_rule_supported(Op_OverflowMulI)) return false;
    break;
  case vmIntrinsics::_multiplyExactL:
    if (!Matcher::match_rule_supported(Op_OverflowMulL)) return false;
    break;
  case vmIntrinsics::_multiplyHigh:
    if (!Matcher::match_rule_supported(Op_MulHiL)) return false;
    break;
  case vmIntrinsics::_getCallerClass:
    if (SystemDictionary::reflect_CallerSensitive_klass() == NULL) return false;
    break;
  case vmIntrinsics::_onSpinWait:
    if (!Matcher::match_rule_supported(Op_OnSpinWait)) return false;
    break;
  case vmIntrinsics::_fmaD:
    if (!UseFMA || !Matcher::match_rule_supported(Op_FmaD)) return false;
    break;
  case vmIntrinsics::_fmaF:
    if (!UseFMA || !Matcher::match_rule_supported(Op_FmaF)) return false;
    break;
  case vmIntrinsics::_isDigit:
    if (!Matcher::match_rule_supported(Op_Digit)) return false;
    break;
  case vmIntrinsics::_isLowerCase:
    if (!Matcher::match_rule_supported(Op_LowerCase)) return false;
    break;
  case vmIntrinsics::_isUpperCase:
    if (!Matcher::match_rule_supported(Op_UpperCase)) return false;
    break;
  case vmIntrinsics::_isWhitespace:
    if (!Matcher::match_rule_supported(Op_Whitespace)) return false;
    break;
  case vmIntrinsics::_maxF:
    if (!Matcher::match_rule_supported(Op_MaxF)) return false;
    break;
  case vmIntrinsics::_minF:
    if (!Matcher::match_rule_supported(Op_MinF)) return false;
    break;
  case vmIntrinsics::_maxD:
    if (!Matcher::match_rule_supported(Op_MaxD)) return false;
    break;
  case vmIntrinsics::_minD:
    if (!Matcher::match_rule_supported(Op_MinD)) return false;
    break;
  case vmIntrinsics::_writeback0:
    if (!Matcher::match_rule_supported(Op_CacheWB)) return false;
    break;
  case vmIntrinsics::_writebackPreSync0:
    if (!Matcher::match_rule_supported(Op_CacheWBPreSync)) return false;
    break;
  case vmIntrinsics::_writebackPostSync0:
    if (!Matcher::match_rule_supported(Op_CacheWBPostSync)) return false;
    break;
  case vmIntrinsics::_rint:
  case vmIntrinsics::_ceil:
  case vmIntrinsics::_floor:
    if (!Matcher::match_rule_supported(Op_RoundDoubleMode)) return false;
    break;
  case vmIntrinsics::_dcopySign:
    if (!Matcher::match_rule_supported(Op_CopySignD)) return false;
    break;
  case vmIntrinsics::_fcopySign:
    if (!Matcher::match_rule_supported(Op_CopySignF)) return false;
    break;
  case vmIntrinsics::_dsignum:
    if (!Matcher::match_rule_supported(Op_SignumD)) return false;
    break;
  case vmIntrinsics::_fsignum:
    if (!Matcher::match_rule_supported(Op_SignumF)) return false;
    break;
  case vmIntrinsics::_hashCode:
  case vmIntrinsics::_identityHashCode:
  case vmIntrinsics::_getClass:
  case vmIntrinsics::_dsin:
  case vmIntrinsics::_dcos:
  case vmIntrinsics::_dtan:
  case vmIntrinsics::_dabs:
  case vmIntrinsics::_fabs:
  case vmIntrinsics::_iabs:
  case vmIntrinsics::_labs:
  case vmIntrinsics::_datan2:
  case vmIntrinsics::_dsqrt:
  case vmIntrinsics::_dexp:
  case vmIntrinsics::_dlog:
  case vmIntrinsics::_dlog10:
  case vmIntrinsics::_dpow:
  case vmIntrinsics::_min:
  case vmIntrinsics::_max:
  case vmIntrinsics::_arraycopy:
  case vmIntrinsics::_indexOfL:
  case vmIntrinsics::_indexOfU:
  case vmIntrinsics::_indexOfUL:
  case vmIntrinsics::_indexOfIL:
  case vmIntrinsics::_indexOfIU:
  case vmIntrinsics::_indexOfIUL:
  case vmIntrinsics::_indexOfU_char:
  case vmIntrinsics::_indexOfL_char:
  case vmIntrinsics::_toBytesStringU:
  case vmIntrinsics::_getCharsStringU:
  case vmIntrinsics::_getCharStringU:
  case vmIntrinsics::_putCharStringU:
  case vmIntrinsics::_getReference:
  case vmIntrinsics::_getBoolean:
  case vmIntrinsics::_getByte:
  case vmIntrinsics::_getShort:
  case vmIntrinsics::_getChar:
  case vmIntrinsics::_getInt:
  case vmIntrinsics::_getLong:
  case vmIntrinsics::_getFloat:
  case vmIntrinsics::_getDouble:
  case vmIntrinsics::_putReference:
  case vmIntrinsics::_putBoolean:
  case vmIntrinsics::_putByte:
  case vmIntrinsics::_putShort:
  case vmIntrinsics::_putChar:
  case vmIntrinsics::_putInt:
  case vmIntrinsics::_putLong:
  case vmIntrinsics::_putFloat:
  case vmIntrinsics::_putDouble:
  case vmIntrinsics::_getReferenceVolatile:
  case vmIntrinsics::_getBooleanVolatile:
  case vmIntrinsics::_getByteVolatile:
  case vmIntrinsics::_getShortVolatile:
  case vmIntrinsics::_getCharVolatile:
  case vmIntrinsics::_getIntVolatile:
  case vmIntrinsics::_getLongVolatile:
  case vmIntrinsics::_getFloatVolatile:
  case vmIntrinsics::_getDoubleVolatile:
  case vmIntrinsics::_putReferenceVolatile:
  case vmIntrinsics::_putBooleanVolatile:
  case vmIntrinsics::_putByteVolatile:
  case vmIntrinsics::_putShortVolatile:
  case vmIntrinsics::_putCharVolatile:
  case vmIntrinsics::_putIntVolatile:
  case vmIntrinsics::_putLongVolatile:
  case vmIntrinsics::_putFloatVolatile:
  case vmIntrinsics::_putDoubleVolatile:
  case vmIntrinsics::_getReferenceAcquire:
  case vmIntrinsics::_getBooleanAcquire:
  case vmIntrinsics::_getByteAcquire:
  case vmIntrinsics::_getShortAcquire:
  case vmIntrinsics::_getCharAcquire:
  case vmIntrinsics::_getIntAcquire:
  case vmIntrinsics::_getLongAcquire:
  case vmIntrinsics::_getFloatAcquire:
  case vmIntrinsics::_getDoubleAcquire:
  case vmIntrinsics::_putReferenceRelease:
  case vmIntrinsics::_putBooleanRelease:
  case vmIntrinsics::_putByteRelease:
  case vmIntrinsics::_putShortRelease:
  case vmIntrinsics::_putCharRelease:
  case vmIntrinsics::_putIntRelease:
  case vmIntrinsics::_putLongRelease:
  case vmIntrinsics::_putFloatRelease:
  case vmIntrinsics::_putDoubleRelease:
  case vmIntrinsics::_getReferenceOpaque:
  case vmIntrinsics::_getBooleanOpaque:
  case vmIntrinsics::_getByteOpaque:
  case vmIntrinsics::_getShortOpaque:
  case vmIntrinsics::_getCharOpaque:
  case vmIntrinsics::_getIntOpaque:
  case vmIntrinsics::_getLongOpaque:
  case vmIntrinsics::_getFloatOpaque:
  case vmIntrinsics::_getDoubleOpaque:
  case vmIntrinsics::_putReferenceOpaque:
  case vmIntrinsics::_putBooleanOpaque:
  case vmIntrinsics::_putByteOpaque:
  case vmIntrinsics::_putShortOpaque:
  case vmIntrinsics::_putCharOpaque:
  case vmIntrinsics::_putIntOpaque:
  case vmIntrinsics::_putLongOpaque:
  case vmIntrinsics::_putFloatOpaque:
  case vmIntrinsics::_putDoubleOpaque:
  case vmIntrinsics::_getShortUnaligned:
  case vmIntrinsics::_getCharUnaligned:
  case vmIntrinsics::_getIntUnaligned:
  case vmIntrinsics::_getLongUnaligned:
  case vmIntrinsics::_putShortUnaligned:
  case vmIntrinsics::_putCharUnaligned:
  case vmIntrinsics::_putIntUnaligned:
  case vmIntrinsics::_putLongUnaligned:
  case vmIntrinsics::_loadFence:
  case vmIntrinsics::_storeFence:
  case vmIntrinsics::_fullFence:
  case vmIntrinsics::_currentThread:
#ifdef JFR_HAVE_INTRINSICS
  case vmIntrinsics::_counterTime:
  case vmIntrinsics::_getClassId:
  case vmIntrinsics::_getEventWriter:
#endif
  case vmIntrinsics::_currentTimeMillis:
  case vmIntrinsics::_nanoTime:
  case vmIntrinsics::_allocateInstance:
  case vmIntrinsics::_allocateUninitializedArray:
  case vmIntrinsics::_newArray:
  case vmIntrinsics::_getLength:
  case vmIntrinsics::_copyOf:
  case vmIntrinsics::_copyOfRange:
  case vmIntrinsics::_clone:
  case vmIntrinsics::_isAssignableFrom:
  case vmIntrinsics::_isInstance:
  case vmIntrinsics::_getModifiers:
  case vmIntrinsics::_isInterface:
  case vmIntrinsics::_isArray:
  case vmIntrinsics::_isPrimitive:
  case vmIntrinsics::_isHidden:
  case vmIntrinsics::_getSuperclass:
  case vmIntrinsics::_getClassAccessFlags:
  case vmIntrinsics::_floatToRawIntBits:
  case vmIntrinsics::_floatToIntBits:
  case vmIntrinsics::_intBitsToFloat:
  case vmIntrinsics::_doubleToRawLongBits:
  case vmIntrinsics::_doubleToLongBits:
  case vmIntrinsics::_longBitsToDouble:
  case vmIntrinsics::_Reference_get:
  case vmIntrinsics::_Class_cast:
  case vmIntrinsics::_aescrypt_encryptBlock:
  case vmIntrinsics::_aescrypt_decryptBlock:
  case vmIntrinsics::_cipherBlockChaining_encryptAESCrypt:
  case vmIntrinsics::_cipherBlockChaining_decryptAESCrypt:
  case vmIntrinsics::_electronicCodeBook_encryptAESCrypt:
  case vmIntrinsics::_electronicCodeBook_decryptAESCrypt:
  case vmIntrinsics::_counterMode_AESCrypt:
  case vmIntrinsics::_md5_implCompress:
  case vmIntrinsics::_sha_implCompress:
  case vmIntrinsics::_sha2_implCompress:
  case vmIntrinsics::_sha5_implCompress:
  case vmIntrinsics::_sha3_implCompress:
  case vmIntrinsics::_digestBase_implCompressMB:
  case vmIntrinsics::_multiplyToLen:
  case vmIntrinsics::_squareToLen:
  case vmIntrinsics::_mulAdd:
  case vmIntrinsics::_montgomeryMultiply:
  case vmIntrinsics::_montgomerySquare:
  case vmIntrinsics::_bigIntegerRightShiftWorker:
  case vmIntrinsics::_bigIntegerLeftShiftWorker:
  case vmIntrinsics::_vectorizedMismatch:
  case vmIntrinsics::_ghash_processBlocks:
  case vmIntrinsics::_base64_encodeBlock:
  case vmIntrinsics::_base64_decodeBlock:
  case vmIntrinsics::_updateCRC32:
  case vmIntrinsics::_updateBytesCRC32:
  case vmIntrinsics::_updateByteBufferCRC32:
  case vmIntrinsics::_updateBytesCRC32C:
  case vmIntrinsics::_updateDirectByteBufferCRC32C:
  case vmIntrinsics::_updateBytesAdler32:
  case vmIntrinsics::_updateByteBufferAdler32:
  case vmIntrinsics::_profileBoolean:
  case vmIntrinsics::_isCompileConstant:
  case vmIntrinsics::_Preconditions_checkIndex:
<<<<<<< HEAD
  case vmIntrinsics::_Preconditions_checkLongIndex:
=======
  case vmIntrinsics::_getObjectSize:
>>>>>>> b4d01867
    break;

  case vmIntrinsics::_VectorUnaryOp:
  case vmIntrinsics::_VectorBinaryOp:
  case vmIntrinsics::_VectorTernaryOp:
  case vmIntrinsics::_VectorBroadcastCoerced:
  case vmIntrinsics::_VectorShuffleIota:
  case vmIntrinsics::_VectorShuffleToVector:
  case vmIntrinsics::_VectorLoadOp:
  case vmIntrinsics::_VectorStoreOp:
  case vmIntrinsics::_VectorGatherOp:
  case vmIntrinsics::_VectorScatterOp:
  case vmIntrinsics::_VectorReductionCoerced:
  case vmIntrinsics::_VectorTest:
  case vmIntrinsics::_VectorBlend:
  case vmIntrinsics::_VectorRearrange:
  case vmIntrinsics::_VectorCompare:
  case vmIntrinsics::_VectorBroadcastInt:
  case vmIntrinsics::_VectorConvert:
  case vmIntrinsics::_VectorInsert:
  case vmIntrinsics::_VectorExtract:
    return EnableVectorSupport;

  default:
    return false;
  }
  return true;
}

int C2Compiler::initial_code_buffer_size(int const_size) {
  // See Compile::init_scratch_buffer_blob
  int locs_size = sizeof(relocInfo) * PhaseOutput::MAX_locs_size;
  int slop = 2 * CodeSection::end_slop(); // space between sections
  return PhaseOutput::MAX_inst_size + PhaseOutput::MAX_stubs_size + const_size + slop + locs_size;
}<|MERGE_RESOLUTION|>--- conflicted
+++ resolved
@@ -649,11 +649,8 @@
   case vmIntrinsics::_profileBoolean:
   case vmIntrinsics::_isCompileConstant:
   case vmIntrinsics::_Preconditions_checkIndex:
-<<<<<<< HEAD
   case vmIntrinsics::_Preconditions_checkLongIndex:
-=======
   case vmIntrinsics::_getObjectSize:
->>>>>>> b4d01867
     break;
 
   case vmIntrinsics::_VectorUnaryOp:
