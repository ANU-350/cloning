/*
 * Copyright (c) 1997, 2020, Oracle and/or its affiliates. All rights reserved.
 * DO NOT ALTER OR REMOVE COPYRIGHT NOTICES OR THIS FILE HEADER.
 *
 * This code is free software; you can redistribute it and/or modify it
 * under the terms of the GNU General Public License version 2 only, as
 * published by the Free Software Foundation.
 *
 * This code is distributed in the hope that it will be useful, but WITHOUT
 * ANY WARRANTY; without even the implied warranty of MERCHANTABILITY or
 * FITNESS FOR A PARTICULAR PURPOSE.  See the GNU General Public License
 * version 2 for more details (a copy is included in the LICENSE file that
 * accompanied this code).
 *
 * You should have received a copy of the GNU General Public License version
 * 2 along with this work; if not, write to the Free Software Foundation,
 * Inc., 51 Franklin St, Fifth Floor, Boston, MA 02110-1301 USA.
 *
 * Please contact Oracle, 500 Oracle Parkway, Redwood Shores, CA 94065 USA
 * or visit www.oracle.com if you need additional information or have any
 * questions.
 *
 */

#ifndef SHARE_OPTO_COMPILE_HPP
#define SHARE_OPTO_COMPILE_HPP

#include "asm/codeBuffer.hpp"
#include "ci/compilerInterface.hpp"
#include "code/debugInfoRec.hpp"
#include "compiler/compilerOracle.hpp"
#include "compiler/compileBroker.hpp"
#include "compiler/compilerEvent.hpp"
#include "libadt/dict.hpp"
#include "libadt/vectset.hpp"
#include "memory/resourceArea.hpp"
#include "oops/methodData.hpp"
#include "opto/idealGraphPrinter.hpp"
#include "opto/phasetype.hpp"
#include "opto/phase.hpp"
#include "opto/regmask.hpp"
#include "runtime/deoptimization.hpp"
#include "runtime/timerTrace.hpp"
#include "runtime/vmThread.hpp"
#include "utilities/ticks.hpp"

class AddPNode;
class Block;
class Bundle;
class CallGenerator;
class CloneMap;
class ConnectionGraph;
class IdealGraphPrinter;
class InlineTree;
class Int_Array;
class Matcher;
class MachConstantNode;
class MachConstantBaseNode;
class MachNode;
class MachOper;
class MachSafePointNode;
class Node;
class Node_Array;
class Node_Notes;
class NodeCloneInfo;
class OptoReg;
class PhaseCFG;
class PhaseGVN;
class PhaseIterGVN;
class PhaseRegAlloc;
class PhaseCCP;
class PhaseOutput;
class RootNode;
class relocInfo;
class Scope;
class StartNode;
class SafePointNode;
class JVMState;
class Type;
class TypeData;
class TypeInt;
class TypePtr;
class TypeOopPtr;
class TypeFunc;
class TypeVect;
class Unique_Node_List;
class nmethod;
class WarmCallInfo;
class Node_Stack;
struct Final_Reshape_Counts;

enum LoopOptsMode {
  LoopOptsDefault,
  LoopOptsNone,
  LoopOptsMaxUnroll,
  LoopOptsShenandoahExpand,
  LoopOptsShenandoahPostExpand,
  LoopOptsSkipSplitIf,
  LoopOptsVerify
};

typedef unsigned int node_idx_t;
class NodeCloneInfo {
 private:
  uint64_t _idx_clone_orig;
 public:

  void set_idx(node_idx_t idx) {
    _idx_clone_orig = (_idx_clone_orig & CONST64(0xFFFFFFFF00000000)) | idx;
  }
  node_idx_t idx() const { return (node_idx_t)(_idx_clone_orig & 0xFFFFFFFF); }

  void set_gen(int generation) {
    uint64_t g = (uint64_t)generation << 32;
    _idx_clone_orig = (_idx_clone_orig & 0xFFFFFFFF) | g;
  }
  int gen() const { return (int)(_idx_clone_orig >> 32); }

  void set(uint64_t x) { _idx_clone_orig = x; }
  void set(node_idx_t x, int g) { set_idx(x); set_gen(g); }
  uint64_t get() const { return _idx_clone_orig; }

  NodeCloneInfo(uint64_t idx_clone_orig) : _idx_clone_orig(idx_clone_orig) {}
  NodeCloneInfo(node_idx_t x, int g) : _idx_clone_orig(0) { set(x, g); }

  void dump() const;
};

class CloneMap {
  friend class Compile;
 private:
  bool      _debug;
  Dict*     _dict;
  int       _clone_idx;   // current cloning iteration/generation in loop unroll
 public:
  void*     _2p(node_idx_t key)   const          { return (void*)(intptr_t)key; } // 2 conversion functions to make gcc happy
  node_idx_t _2_node_idx_t(const void* k) const  { return (node_idx_t)(intptr_t)k; }
  Dict*     dict()                const          { return _dict; }
  void insert(node_idx_t key, uint64_t val)      { assert(_dict->operator[](_2p(key)) == NULL, "key existed"); _dict->Insert(_2p(key), (void*)val); }
  void insert(node_idx_t key, NodeCloneInfo& ci) { insert(key, ci.get()); }
  void remove(node_idx_t key)                    { _dict->Delete(_2p(key)); }
  uint64_t value(node_idx_t key)  const          { return (uint64_t)_dict->operator[](_2p(key)); }
  node_idx_t idx(node_idx_t key)  const          { return NodeCloneInfo(value(key)).idx(); }
  int gen(node_idx_t key)         const          { return NodeCloneInfo(value(key)).gen(); }
  int gen(const void* k)          const          { return gen(_2_node_idx_t(k)); }
  int max_gen()                   const;
  void clone(Node* old, Node* nnn, int gen);
  void verify_insert_and_clone(Node* old, Node* nnn, int gen);
  void dump(node_idx_t key)       const;

  int  clone_idx() const                         { return _clone_idx; }
  void set_clone_idx(int x)                      { _clone_idx = x; }
  bool is_debug()                 const          { return _debug; }
  void set_debug(bool debug)                     { _debug = debug; }
  static const char* debug_option_name;

  bool same_idx(node_idx_t k1, node_idx_t k2)  const { return idx(k1) == idx(k2); }
  bool same_gen(node_idx_t k1, node_idx_t k2)  const { return gen(k1) == gen(k2); }
};

//------------------------------Compile----------------------------------------
// This class defines a top-level Compiler invocation.

class Compile : public Phase {
  friend class VMStructs;

 public:
  // Fixed alias indexes.  (See also MergeMemNode.)
  enum {
    AliasIdxTop = 1,  // pseudo-index, aliases to nothing (used as sentinel value)
    AliasIdxBot = 2,  // pseudo-index, aliases to everything
    AliasIdxRaw = 3   // hard-wired index for TypeRawPtr::BOTTOM
  };

  // Variant of TraceTime(NULL, &_t_accumulator, CITime);
  // Integrated with logging.  If logging is turned on, and CITimeVerbose is true,
  // then brackets are put into the log, with time stamps and node counts.
  // (The time collection itself is always conditionalized on CITime.)
  class TracePhase : public TraceTime {
   private:
    Compile*    C;
    CompileLog* _log;
    const char* _phase_name;
    bool _dolog;
   public:
    TracePhase(const char* name, elapsedTimer* accumulator);
    ~TracePhase();
  };

  // Information per category of alias (memory slice)
  class AliasType {
   private:
    friend class Compile;

    int             _index;         // unique index, used with MergeMemNode
    const TypePtr*  _adr_type;      // normalized address type
    ciField*        _field;         // relevant instance field, or null if none
    const Type*     _element;       // relevant array element type, or null if none
    bool            _is_rewritable; // false if the memory is write-once only
    int             _general_index; // if this is type is an instance, the general
                                    // type that this is an instance of

    void Init(int i, const TypePtr* at);

   public:
    int             index()         const { return _index; }
    const TypePtr*  adr_type()      const { return _adr_type; }
    ciField*        field()         const { return _field; }
    const Type*     element()       const { return _element; }
    bool            is_rewritable() const { return _is_rewritable; }
    bool            is_volatile()   const { return (_field ? _field->is_volatile() : false); }
    int             general_index() const { return (_general_index != 0) ? _general_index : _index; }

    void set_rewritable(bool z) { _is_rewritable = z; }
    void set_field(ciField* f) {
      assert(!_field,"");
      _field = f;
      if (f->is_final() || f->is_stable()) {
        // In the case of @Stable, multiple writes are possible but may be assumed to be no-ops.
        _is_rewritable = false;
      }
    }
    void set_element(const Type* e) {
      assert(_element == NULL, "");
      _element = e;
    }

    BasicType basic_type() const;

    void print_on(outputStream* st) PRODUCT_RETURN;
  };

  enum {
    logAliasCacheSize = 6,
    AliasCacheSize = (1<<logAliasCacheSize)
  };
  struct AliasCacheEntry { const TypePtr* _adr_type; int _index; };  // simple duple type
  enum {
    trapHistLength = MethodData::_trap_hist_limit
  };

 private:
  // Fixed parameters to this compilation.
  const int             _compile_id;
  const bool            _save_argument_registers; // save/restore arg regs for trampolines
  const bool            _subsume_loads;         // Load can be matched as part of a larger op.
  const bool            _do_escape_analysis;    // Do escape analysis.
  const bool            _install_code;          // Install the code that was compiled
  const bool            _eliminate_boxing;      // Do boxing elimination.
  ciMethod*             _method;                // The method being compiled.
  int                   _entry_bci;             // entry bci for osr methods.
  const TypeFunc*       _tf;                    // My kind of signature
  InlineTree*           _ilt;                   // Ditto (temporary).
  address               _stub_function;         // VM entry for stub being compiled, or NULL
  const char*           _stub_name;             // Name of stub or adapter being compiled, or NULL
  address               _stub_entry_point;      // Compile code entry for generated stub, or NULL

  // Control of this compilation.
  int                   _max_inline_size;       // Max inline size for this compilation
  int                   _freq_inline_size;      // Max hot method inline size for this compilation
  int                   _fixed_slots;           // count of frame slots not allocated by the register
                                                // allocator i.e. locks, original deopt pc, etc.
  uintx                 _max_node_limit;        // Max unique node count during a single compilation.

  bool                  _post_loop_opts_phase;  // Loop opts are finished.

  int                   _major_progress;        // Count of something big happening
  bool                  _inlining_progress;     // progress doing incremental inlining?
  bool                  _inlining_incrementally;// Are we doing incremental inlining (post parse)
  bool                  _do_cleanup;            // Cleanup is needed before proceeding with incremental inlining
  bool                  _has_loops;             // True if the method _may_ have some loops
  bool                  _has_split_ifs;         // True if the method _may_ have some split-if
  bool                  _has_unsafe_access;     // True if the method _may_ produce faults in unsafe loads or stores.
  bool                  _has_stringbuilder;     // True StringBuffers or StringBuilders are allocated
  bool                  _has_boxed_value;       // True if a boxed object is allocated
  bool                  _has_reserved_stack_access; // True if the method or an inlined method is annotated with ReservedStackAccess
  uint                  _max_vector_size;       // Maximum size of generated vectors
  bool                  _clear_upper_avx;       // Clear upper bits of ymm registers using vzeroupper
  uint                  _trap_hist[trapHistLength];  // Cumulative traps
  bool                  _trap_can_recompile;    // Have we emitted a recompiling trap?
  uint                  _decompile_count;       // Cumulative decompilation counts.
  bool                  _do_inlining;           // True if we intend to do inlining
  bool                  _do_scheduling;         // True if we intend to do scheduling
  bool                  _do_freq_based_layout;  // True if we intend to do frequency based block layout
  bool                  _do_count_invocations;  // True if we generate code to count invocations
  bool                  _do_method_data_update; // True if we generate code to update MethodData*s
  bool                  _do_vector_loop;        // True if allowed to execute loop in parallel iterations
  bool                  _use_cmove;             // True if CMove should be used without profitability analysis
  bool                  _age_code;              // True if we need to profile code age (decrement the aging counter)
  int                   _AliasLevel;            // Locally-adjusted version of AliasLevel flag.
  bool                  _print_assembly;        // True if we should dump assembly code for this compilation
  bool                  _print_inlining;        // True if we should print inlining for this compilation
  bool                  _print_intrinsics;      // True if we should print intrinsics for this compilation
#ifndef PRODUCT
  bool                  _trace_opto_output;
  bool                  _print_ideal;
  bool                  _parsed_irreducible_loop; // True if ciTypeFlow detected irreducible loops during parsing
#endif
  bool                  _has_irreducible_loop;  // Found irreducible loops
  // JSR 292
  bool                  _has_method_handle_invokes; // True if this method has MethodHandle invokes.
  RTMState              _rtm_state;             // State of Restricted Transactional Memory usage
  int                   _loop_opts_cnt;         // loop opts round
  bool                  _clinit_barrier_on_entry; // True if clinit barrier is needed on nmethod entry
  uint                  _stress_seed;           // Seed for stress testing

  // Compilation environment.
  Arena                 _comp_arena;            // Arena with lifetime equivalent to Compile
  void*                 _barrier_set_state;     // Potential GC barrier state for Compile
  ciEnv*                _env;                   // CI interface
  DirectiveSet*         _directive;             // Compiler directive
  CompileLog*           _log;                   // from CompilerThread
  const char*           _failure_reason;        // for record_failure/failing pattern
  GrowableArray<CallGenerator*> _intrinsics;    // List of intrinsics.
  GrowableArray<Node*>  _macro_nodes;           // List of nodes which need to be expanded before matching.
  GrowableArray<Node*>  _predicate_opaqs;       // List of Opaque1 nodes for the loop predicates.
  GrowableArray<Node*>  _expensive_nodes;       // List of nodes that are expensive to compute and that we'd better not let the GVN freely common
<<<<<<< HEAD
  GrowableArray<Node*>  _for_post_loop_igvn;    // List of nodes for IGVN after loop opts are over
=======
  GrowableArray<Node*>  _range_check_casts;     // List of CastII nodes with a range check dependency
  GrowableArray<Node*>  _opaque4_nodes;         // List of Opaque4 nodes that have a default value
>>>>>>> 27230fae
  ConnectionGraph*      _congraph;
#ifndef PRODUCT
  IdealGraphPrinter*    _printer;
  static IdealGraphPrinter* _debug_file_printer;
  static IdealGraphPrinter* _debug_network_printer;
#endif


  // Node management
  uint                  _unique;                // Counter for unique Node indices
  VectorSet             _dead_node_list;        // Set of dead nodes
  uint                  _dead_node_count;       // Number of dead nodes; VectorSet::Size() is O(N).
                                                // So use this to keep count and make the call O(1).
  DEBUG_ONLY(Unique_Node_List* _modified_nodes;)   // List of nodes which inputs were modified
  DEBUG_ONLY(bool       _phase_optimize_finished;) // Used for live node verification while creating new nodes

  debug_only(static int _debug_idx;)            // Monotonic counter (not reset), use -XX:BreakAtNode=<idx>
  Arena                 _node_arena;            // Arena for new-space Nodes
  Arena                 _old_arena;             // Arena for old-space Nodes, lifetime during xform
  RootNode*             _root;                  // Unique root of compilation, or NULL after bail-out.
  Node*                 _top;                   // Unique top node.  (Reset by various phases.)

  Node*                 _immutable_memory;      // Initial memory state

  Node*                 _recent_alloc_obj;
  Node*                 _recent_alloc_ctl;

  // Constant table
  MachConstantBaseNode* _mach_constant_base_node;  // Constant table base node singleton.


  // Blocked array of debugging and profiling information,
  // tracked per node.
  enum { _log2_node_notes_block_size = 8,
         _node_notes_block_size = (1<<_log2_node_notes_block_size)
  };
  GrowableArray<Node_Notes*>* _node_note_array;
  Node_Notes*           _default_node_notes;  // default notes for new nodes

  // After parsing and every bulk phase we hang onto the Root instruction.
  // The RootNode instruction is where the whole program begins.  It produces
  // the initial Control and BOTTOM for everybody else.

  // Type management
  Arena                 _Compile_types;         // Arena for all types
  Arena*                _type_arena;            // Alias for _Compile_types except in Initialize_shared()
  Dict*                 _type_dict;             // Intern table
  CloneMap              _clone_map;             // used for recording history of cloned nodes
  size_t                _type_last_size;        // Last allocation size (see Type::operator new/delete)
  ciMethod*             _last_tf_m;             // Cache for
  const TypeFunc*       _last_tf;               //  TypeFunc::make
  AliasType**           _alias_types;           // List of alias types seen so far.
  int                   _num_alias_types;       // Logical length of _alias_types
  int                   _max_alias_types;       // Physical length of _alias_types
  AliasCacheEntry       _alias_cache[AliasCacheSize]; // Gets aliases w/o data structure walking

  // Parsing, optimization
  PhaseGVN*             _initial_gvn;           // Results of parse-time PhaseGVN
  Unique_Node_List*     _for_igvn;              // Initial work-list for next round of Iterative GVN
  WarmCallInfo*         _warm_calls;            // Sorted work-list for heat-based inlining.

  GrowableArray<CallGenerator*> _late_inlines;        // List of CallGenerators to be revisited after main parsing has finished.
  GrowableArray<CallGenerator*> _string_late_inlines; // same but for string operations
  GrowableArray<CallGenerator*> _boxing_late_inlines; // same but for boxing operations

  GrowableArray<CallGenerator*> _vector_reboxing_late_inlines; // same but for vector reboxing operations

  int                           _late_inlines_pos;    // Where in the queue should the next late inlining candidate go (emulate depth first inlining)
  uint                          _number_of_mh_late_inlines; // number of method handle late inlining still pending


  // Inlining may not happen in parse order which would make
  // PrintInlining output confusing. Keep track of PrintInlining
  // pieces in order.
  class PrintInliningBuffer : public ResourceObj {
   private:
    CallGenerator* _cg;
    stringStream* _ss;

   public:
    PrintInliningBuffer()
      : _cg(NULL) { _ss = new stringStream(); }

    void freeStream() { _ss->~stringStream(); _ss = NULL; }

    stringStream* ss() const { return _ss; }
    CallGenerator* cg() const { return _cg; }
    void set_cg(CallGenerator* cg) { _cg = cg; }
  };

  stringStream* _print_inlining_stream;
  GrowableArray<PrintInliningBuffer>* _print_inlining_list;
  int _print_inlining_idx;
  char* _print_inlining_output;

  // Only keep nodes in the expensive node list that need to be optimized
  void cleanup_expensive_nodes(PhaseIterGVN &igvn);
  // Use for sorting expensive nodes to bring similar nodes together
  static int cmp_expensive_nodes(Node** n1, Node** n2);
  // Expensive nodes list already sorted?
  bool expensive_nodes_sorted() const;
  // Remove the speculative part of types and clean up the graph
  void remove_speculative_types(PhaseIterGVN &igvn);

  void* _replay_inline_data; // Pointer to data loaded from file

  void print_inlining_stream_free();
  void print_inlining_init();
  void print_inlining_reinit();
  void print_inlining_commit();
  void print_inlining_push();
  PrintInliningBuffer& print_inlining_current();

  void log_late_inline_failure(CallGenerator* cg, const char* msg);
  DEBUG_ONLY(bool _exception_backedge;)

 public:

  void* barrier_set_state() const { return _barrier_set_state; }

  outputStream* print_inlining_stream() const {
    assert(print_inlining() || print_intrinsics(), "PrintInlining off?");
    return _print_inlining_stream;
  }

  void print_inlining_update(CallGenerator* cg);
  void print_inlining_update_delayed(CallGenerator* cg);
  void print_inlining_move_to(CallGenerator* cg);
  void print_inlining_assert_ready();
  void print_inlining_reset();

  void print_inlining(ciMethod* method, int inline_level, int bci, const char* msg = NULL) {
    stringStream ss;
    CompileTask::print_inlining_inner(&ss, method, inline_level, bci, msg);
    print_inlining_stream()->print("%s", ss.as_string());
  }

#ifndef PRODUCT
  IdealGraphPrinter* printer() { return _printer; }
#endif

  void log_late_inline(CallGenerator* cg);
  void log_inline_id(CallGenerator* cg);
  void log_inline_failure(const char* msg);

  void* replay_inline_data() const { return _replay_inline_data; }

  // Dump inlining replay data to the stream.
  void dump_inline_data(outputStream* out);

 private:
  // Matching, CFG layout, allocation, code generation
  PhaseCFG*             _cfg;                   // Results of CFG finding
  int                   _java_calls;            // Number of java calls in the method
  int                   _inner_loops;           // Number of inner loops in the method
  Matcher*              _matcher;               // Engine to map ideal to machine instructions
  PhaseRegAlloc*        _regalloc;              // Results of register allocation.
  RegMask               _FIRST_STACK_mask;      // All stack slots usable for spills (depends on frame layout)
  Arena*                _indexSet_arena;        // control IndexSet allocation within PhaseChaitin
  void*                 _indexSet_free_block_list; // free list of IndexSet bit blocks
  int                   _interpreter_frame_size;

  PhaseOutput*          _output;

  void reshape_address(AddPNode* n);

 public:
  // Accessors

  // The Compile instance currently active in this (compiler) thread.
  static Compile* current() {
    return (Compile*) ciEnv::current()->compiler_data();
  }

  int interpreter_frame_size() const            { return _interpreter_frame_size; }

  PhaseOutput*      output() const              { return _output; }
  void              set_output(PhaseOutput* o)  { _output = o; }

  // ID for this compilation.  Useful for setting breakpoints in the debugger.
  int               compile_id() const          { return _compile_id; }
  DirectiveSet*     directive() const           { return _directive; }

  // Does this compilation allow instructions to subsume loads?  User
  // instructions that subsume a load may result in an unschedulable
  // instruction sequence.
  bool              subsume_loads() const       { return _subsume_loads; }
  /** Do escape analysis. */
  bool              do_escape_analysis() const  { return _do_escape_analysis; }
  /** Do boxing elimination. */
  bool              eliminate_boxing() const    { return _eliminate_boxing; }
  /** Do aggressive boxing elimination. */
  bool              aggressive_unboxing() const { return _eliminate_boxing && AggressiveUnboxing; }
  bool              save_argument_registers() const { return _save_argument_registers; }
  bool              should_install_code() const { return _install_code; }

  // Other fixed compilation parameters.
  ciMethod*         method() const              { return _method; }
  int               entry_bci() const           { return _entry_bci; }
  bool              is_osr_compilation() const  { return _entry_bci != InvocationEntryBci; }
  bool              is_method_compilation() const { return (_method != NULL && !_method->flags().is_native()); }
  const TypeFunc*   tf() const                  { assert(_tf!=NULL, ""); return _tf; }
  void         init_tf(const TypeFunc* tf)      { assert(_tf==NULL, ""); _tf = tf; }
  InlineTree*       ilt() const                 { return _ilt; }
  address           stub_function() const       { return _stub_function; }
  const char*       stub_name() const           { return _stub_name; }
  address           stub_entry_point() const    { return _stub_entry_point; }
  void          set_stub_entry_point(address z) { _stub_entry_point = z; }

  // Control of this compilation.
  int               fixed_slots() const         { assert(_fixed_slots >= 0, "");         return _fixed_slots; }
  void          set_fixed_slots(int n)          { _fixed_slots = n; }
  int               major_progress() const      { return _major_progress; }
  void          set_inlining_progress(bool z)   { _inlining_progress = z; }
  int               inlining_progress() const   { return _inlining_progress; }
  void          set_inlining_incrementally(bool z) { _inlining_incrementally = z; }
  int               inlining_incrementally() const { return _inlining_incrementally; }
  void          set_do_cleanup(bool z)          { _do_cleanup = z; }
  int               do_cleanup() const          { return _do_cleanup; }
  void          set_major_progress()            { _major_progress++; }
  void          restore_major_progress(int progress) { _major_progress += progress; }
  void        clear_major_progress()            { _major_progress = 0; }
  int               max_inline_size() const     { return _max_inline_size; }
  void          set_freq_inline_size(int n)     { _freq_inline_size = n; }
  int               freq_inline_size() const    { return _freq_inline_size; }
  void          set_max_inline_size(int n)      { _max_inline_size = n; }
  bool              has_loops() const           { return _has_loops; }
  void          set_has_loops(bool z)           { _has_loops = z; }
  bool              has_split_ifs() const       { return _has_split_ifs; }
  void          set_has_split_ifs(bool z)       { _has_split_ifs = z; }
  bool              has_unsafe_access() const   { return _has_unsafe_access; }
  void          set_has_unsafe_access(bool z)   { _has_unsafe_access = z; }
  bool              has_stringbuilder() const   { return _has_stringbuilder; }
  void          set_has_stringbuilder(bool z)   { _has_stringbuilder = z; }
  bool              has_boxed_value() const     { return _has_boxed_value; }
  void          set_has_boxed_value(bool z)     { _has_boxed_value = z; }
  bool              has_reserved_stack_access() const { return _has_reserved_stack_access; }
  void          set_has_reserved_stack_access(bool z) { _has_reserved_stack_access = z; }
  uint              max_vector_size() const     { return _max_vector_size; }
  void          set_max_vector_size(uint s)     { _max_vector_size = s; }
  bool              clear_upper_avx() const     { return _clear_upper_avx; }
  void          set_clear_upper_avx(bool s)     { _clear_upper_avx = s; }
  void          set_trap_count(uint r, uint c)  { assert(r < trapHistLength, "oob");        _trap_hist[r] = c; }
  uint              trap_count(uint r) const    { assert(r < trapHistLength, "oob"); return _trap_hist[r]; }
  bool              trap_can_recompile() const  { return _trap_can_recompile; }
  void          set_trap_can_recompile(bool z)  { _trap_can_recompile = z; }
  uint              decompile_count() const     { return _decompile_count; }
  void          set_decompile_count(uint c)     { _decompile_count = c; }
  bool              allow_range_check_smearing() const;
  bool              do_inlining() const         { return _do_inlining; }
  void          set_do_inlining(bool z)         { _do_inlining = z; }
  bool              do_scheduling() const       { return _do_scheduling; }
  void          set_do_scheduling(bool z)       { _do_scheduling = z; }
  bool              do_freq_based_layout() const{ return _do_freq_based_layout; }
  void          set_do_freq_based_layout(bool z){ _do_freq_based_layout = z; }
  bool              do_count_invocations() const{ return _do_count_invocations; }
  void          set_do_count_invocations(bool z){ _do_count_invocations = z; }
  bool              do_method_data_update() const { return _do_method_data_update; }
  void          set_do_method_data_update(bool z) { _do_method_data_update = z; }
  bool              do_vector_loop() const      { return _do_vector_loop; }
  void          set_do_vector_loop(bool z)      { _do_vector_loop = z; }
  bool              use_cmove() const           { return _use_cmove; }
  void          set_use_cmove(bool z)           { _use_cmove = z; }
  bool              age_code() const             { return _age_code; }
  void          set_age_code(bool z)             { _age_code = z; }
  int               AliasLevel() const           { return _AliasLevel; }
  bool              print_assembly() const       { return _print_assembly; }
  void          set_print_assembly(bool z)       { _print_assembly = z; }
  bool              print_inlining() const       { return _print_inlining; }
  void          set_print_inlining(bool z)       { _print_inlining = z; }
  bool              print_intrinsics() const     { return _print_intrinsics; }
  void          set_print_intrinsics(bool z)     { _print_intrinsics = z; }
  RTMState          rtm_state()  const           { return _rtm_state; }
  void          set_rtm_state(RTMState s)        { _rtm_state = s; }
  bool              use_rtm() const              { return (_rtm_state & NoRTM) == 0; }
  bool          profile_rtm() const              { return _rtm_state == ProfileRTM; }
  uint              max_node_limit() const       { return (uint)_max_node_limit; }
  void          set_max_node_limit(uint n)       { _max_node_limit = n; }
  bool              clinit_barrier_on_entry()       { return _clinit_barrier_on_entry; }
  void          set_clinit_barrier_on_entry(bool z) { _clinit_barrier_on_entry = z; }

  // check the CompilerOracle for special behaviours for this compile
  bool          method_has_option(const char * option) {
    return method() != NULL && method()->has_option(option);
  }

#ifndef PRODUCT
  bool          trace_opto_output() const       { return _trace_opto_output; }
  bool          print_ideal() const             { return _print_ideal; }
  bool              parsed_irreducible_loop() const { return _parsed_irreducible_loop; }
  void          set_parsed_irreducible_loop(bool z) { _parsed_irreducible_loop = z; }
  int _in_dump_cnt;  // Required for dumping ir nodes.
#endif
  bool              has_irreducible_loop() const { return _has_irreducible_loop; }
  void          set_has_irreducible_loop(bool z) { _has_irreducible_loop = z; }

  // JSR 292
  bool              has_method_handle_invokes() const { return _has_method_handle_invokes;     }
  void          set_has_method_handle_invokes(bool z) {        _has_method_handle_invokes = z; }

  Ticks _latest_stage_start_counter;

  void begin_method(int level = 1) {
#ifndef PRODUCT
    if (_method != NULL && should_print(level)) {
      _printer->begin_method();
    }
#endif
    C->_latest_stage_start_counter.stamp();
  }

  bool should_print(int level = 1) {
#ifndef PRODUCT
    if (PrintIdealGraphLevel < 0) { // disabled by the user
      return false;
    }

    bool need = directive()->IGVPrintLevelOption >= level;
    if (need && !_printer) {
      _printer = IdealGraphPrinter::printer();
      assert(_printer != NULL, "_printer is NULL when we need it!");
      _printer->set_compile(this);
    }
    return need;
#else
    return false;
#endif
  }

  void print_method(CompilerPhaseType cpt, const char *name, int level = 1, int idx = 0);
  void print_method(CompilerPhaseType cpt, int level = 1, int idx = 0);
  void print_method(CompilerPhaseType cpt, Node* n, int level = 3);

#ifndef PRODUCT
  void igv_print_method_to_file(const char* phase_name = "Debug", bool append = false);
  void igv_print_method_to_network(const char* phase_name = "Debug");
  static IdealGraphPrinter* debug_file_printer() { return _debug_file_printer; }
  static IdealGraphPrinter* debug_network_printer() { return _debug_network_printer; }
#endif

  void end_method(int level = 1);

  int           macro_count()             const { return _macro_nodes.length(); }
  int           predicate_count()         const { return _predicate_opaqs.length();}
  int           expensive_count()         const { return _expensive_nodes.length(); }
<<<<<<< HEAD

  Node*         macro_node(int idx)       const { return _macro_nodes.at(idx); }
  Node*         predicate_opaque1_node(int idx) const { return _predicate_opaqs.at(idx);}
  Node*         expensive_node(int idx)   const { return _expensive_nodes.at(idx); }

=======
  Node*         macro_node(int idx)       const { return _macro_nodes.at(idx); }
  Node*         predicate_opaque1_node(int idx) const { return _predicate_opaqs.at(idx);}
  Node*         expensive_node(int idx)   const { return _expensive_nodes.at(idx); }
>>>>>>> 27230fae
  ConnectionGraph* congraph()                   { return _congraph;}
  void set_congraph(ConnectionGraph* congraph)  { _congraph = congraph;}
  void add_macro_node(Node * n) {
    //assert(n->is_macro(), "must be a macro node");
    assert(!_macro_nodes.contains(n), "duplicate entry in expand list");
    _macro_nodes.append(n);
  }
  void remove_macro_node(Node* n) {
    // this function may be called twice for a node so we can only remove it
    // if it's still existing.
    _macro_nodes.remove_if_existing(n);
    // remove from _predicate_opaqs list also if it is there
    if (predicate_count() > 0) {
      _predicate_opaqs.remove_if_existing(n);
    }
  }
  void add_expensive_node(Node* n);
  void remove_expensive_node(Node* n) {
    _expensive_nodes.remove_if_existing(n);
  }
  void add_predicate_opaq(Node* n) {
    assert(!_predicate_opaqs.contains(n), "duplicate entry in predicate opaque1");
    assert(_macro_nodes.contains(n), "should have already been in macro list");
    _predicate_opaqs.append(n);
  }

<<<<<<< HEAD
  bool     post_loop_opts_phase() { return _post_loop_opts_phase; }
  void set_post_loop_opts_phase() { _post_loop_opts_phase = true; }

  void record_for_post_loop_opts_igvn(Node* n);

  void remove_from_post_loop_opts_igvn(Node* n);

  void process_for_post_loop_opts_igvn(PhaseIterGVN& igvn);
=======
  // Range check dependent CastII nodes that can be removed after loop optimizations
  void add_range_check_cast(Node* n);
  void remove_range_check_cast(Node* n) {
    _range_check_casts.remove_if_existing(n);
  }
  Node* range_check_cast_node(int idx) const { return _range_check_casts.at(idx);  }
  int   range_check_cast_count()       const { return _range_check_casts.length(); }
  // Remove all range check dependent CastIINodes.
  void  remove_range_check_casts(PhaseIterGVN &igvn);

  void add_opaque4_node(Node* n);
  void remove_opaque4_node(Node* n) {
    _opaque4_nodes.remove_if_existing(n);
  }
  Node* opaque4_node(int idx) const { return _opaque4_nodes.at(idx);  }
  int   opaque4_count()       const { return _opaque4_nodes.length(); }
  void  remove_opaque4_nodes(PhaseIterGVN &igvn);
>>>>>>> 27230fae

  void sort_macro_nodes();

  // remove the opaque nodes that protect the predicates so that the unused checks and
  // uncommon traps will be eliminated from the graph.
  void cleanup_loop_predicates(PhaseIterGVN &igvn);
  bool is_predicate_opaq(Node* n) {
    return _predicate_opaqs.contains(n);
  }

  // Are there candidate expensive nodes for optimization?
  bool should_optimize_expensive_nodes(PhaseIterGVN &igvn);
  // Check whether n1 and n2 are similar
  static int cmp_expensive_nodes(Node* n1, Node* n2);
  // Sort expensive nodes to locate similar expensive nodes
  void sort_expensive_nodes();

  // Compilation environment.
  Arena*      comp_arena()           { return &_comp_arena; }
  ciEnv*      env() const            { return _env; }
  CompileLog* log() const            { return _log; }
  bool        failing() const        { return _env->failing() || _failure_reason != NULL; }
  const char* failure_reason() const { return (_env->failing()) ? _env->failure_reason() : _failure_reason; }

  bool failure_reason_is(const char* r) const {
    return (r == _failure_reason) || (r != NULL && _failure_reason != NULL && strcmp(r, _failure_reason) == 0);
  }

  void record_failure(const char* reason);
  void record_method_not_compilable(const char* reason) {
    // Bailouts cover "all_tiers" when TieredCompilation is off.
    env()->record_method_not_compilable(reason, !TieredCompilation);
    // Record failure reason.
    record_failure(reason);
  }
  bool check_node_count(uint margin, const char* reason) {
    if (live_nodes() + margin > max_node_limit()) {
      record_method_not_compilable(reason);
      return true;
    } else {
      return false;
    }
  }

  // Node management
  uint         unique() const              { return _unique; }
  uint         next_unique()               { return _unique++; }
  void         set_unique(uint i)          { _unique = i; }
  static int   debug_idx()                 { return debug_only(_debug_idx)+0; }
  static void  set_debug_idx(int i)        { debug_only(_debug_idx = i); }
  Arena*       node_arena()                { return &_node_arena; }
  Arena*       old_arena()                 { return &_old_arena; }
  RootNode*    root() const                { return _root; }
  void         set_root(RootNode* r)       { _root = r; }
  StartNode*   start() const;              // (Derived from root.)
  void         init_start(StartNode* s);
  Node*        immutable_memory();

  Node*        recent_alloc_ctl() const    { return _recent_alloc_ctl; }
  Node*        recent_alloc_obj() const    { return _recent_alloc_obj; }
  void         set_recent_alloc(Node* ctl, Node* obj) {
                                                  _recent_alloc_ctl = ctl;
                                                  _recent_alloc_obj = obj;
                                           }
  void         record_dead_node(uint idx)  { if (_dead_node_list.test_set(idx)) return;
                                             _dead_node_count++;
                                           }
  void         reset_dead_node_list()      { _dead_node_list.reset();
                                             _dead_node_count = 0;
                                           }
  uint          live_nodes() const         {
    int  val = _unique - _dead_node_count;
    assert (val >= 0, "number of tracked dead nodes %d more than created nodes %d", _unique, _dead_node_count);
            return (uint) val;
                                           }
#ifdef ASSERT
  void         set_phase_optimize_finished() { _phase_optimize_finished = true; }
  bool         phase_optimize_finished() const { return _phase_optimize_finished; }
  uint         count_live_nodes_by_graph_walk();
  void         print_missing_nodes();
#endif

  // Record modified nodes to check that they are put on IGVN worklist
  void         record_modified_node(Node* n) NOT_DEBUG_RETURN;
  void         remove_modified_node(Node* n) NOT_DEBUG_RETURN;
  DEBUG_ONLY( Unique_Node_List*   modified_nodes() const { return _modified_nodes; } )

  MachConstantBaseNode*     mach_constant_base_node();
  bool                  has_mach_constant_base_node() const { return _mach_constant_base_node != NULL; }
  // Generated by adlc, true if CallNode requires MachConstantBase.
  bool                      needs_clone_jvms();

  // Handy undefined Node
  Node*             top() const                 { return _top; }

  // these are used by guys who need to know about creation and transformation of top:
  Node*             cached_top_node()           { return _top; }
  void          set_cached_top_node(Node* tn);

  GrowableArray<Node_Notes*>* node_note_array() const { return _node_note_array; }
  void set_node_note_array(GrowableArray<Node_Notes*>* arr) { _node_note_array = arr; }
  Node_Notes* default_node_notes() const        { return _default_node_notes; }
  void    set_default_node_notes(Node_Notes* n) { _default_node_notes = n; }

  Node_Notes*       node_notes_at(int idx) {
    return locate_node_notes(_node_note_array, idx, false);
  }
  inline bool   set_node_notes_at(int idx, Node_Notes* value);

  // Copy notes from source to dest, if they exist.
  // Overwrite dest only if source provides something.
  // Return true if information was moved.
  bool copy_node_notes_to(Node* dest, Node* source);

  // Workhorse function to sort out the blocked Node_Notes array:
  inline Node_Notes* locate_node_notes(GrowableArray<Node_Notes*>* arr,
                                       int idx, bool can_grow = false);

  void grow_node_notes(GrowableArray<Node_Notes*>* arr, int grow_by);

  // Type management
  Arena*            type_arena()                { return _type_arena; }
  Dict*             type_dict()                 { return _type_dict; }
  size_t            type_last_size()            { return _type_last_size; }
  int               num_alias_types()           { return _num_alias_types; }

  void          init_type_arena()                       { _type_arena = &_Compile_types; }
  void          set_type_arena(Arena* a)                { _type_arena = a; }
  void          set_type_dict(Dict* d)                  { _type_dict = d; }
  void          set_type_last_size(size_t sz)           { _type_last_size = sz; }

  const TypeFunc* last_tf(ciMethod* m) {
    return (m == _last_tf_m) ? _last_tf : NULL;
  }
  void set_last_tf(ciMethod* m, const TypeFunc* tf) {
    assert(m != NULL || tf == NULL, "");
    _last_tf_m = m;
    _last_tf = tf;
  }

  AliasType*        alias_type(int                idx)  { assert(idx < num_alias_types(), "oob"); return _alias_types[idx]; }
  AliasType*        alias_type(const TypePtr* adr_type, ciField* field = NULL) { return find_alias_type(adr_type, false, field); }
  bool         have_alias_type(const TypePtr* adr_type);
  AliasType*        alias_type(ciField*         field);

  int               get_alias_index(const TypePtr* at)  { return alias_type(at)->index(); }
  const TypePtr*    get_adr_type(uint aidx)             { return alias_type(aidx)->adr_type(); }
  int               get_general_index(uint aidx)        { return alias_type(aidx)->general_index(); }

  // Building nodes
  void              rethrow_exceptions(JVMState* jvms);
  void              return_values(JVMState* jvms);
  JVMState*         build_start_state(StartNode* start, const TypeFunc* tf);

  // Decide how to build a call.
  // The profile factor is a discount to apply to this site's interp. profile.
  CallGenerator*    call_generator(ciMethod* call_method, int vtable_index, bool call_does_dispatch,
                                   JVMState* jvms, bool allow_inline, float profile_factor, ciKlass* speculative_receiver_type = NULL,
                                   bool allow_intrinsics = true);
  bool should_delay_inlining(ciMethod* call_method, JVMState* jvms) {
    return should_delay_string_inlining(call_method, jvms) ||
           should_delay_boxing_inlining(call_method, jvms) ||
           should_delay_vector_inlining(call_method, jvms);
  }
  bool should_delay_string_inlining(ciMethod* call_method, JVMState* jvms);
  bool should_delay_boxing_inlining(ciMethod* call_method, JVMState* jvms);
  bool should_delay_vector_inlining(ciMethod* call_method, JVMState* jvms);
  bool should_delay_vector_reboxing_inlining(ciMethod* call_method, JVMState* jvms);

  // Helper functions to identify inlining potential at call-site
  ciMethod* optimize_virtual_call(ciMethod* caller, int bci, ciInstanceKlass* klass,
                                  ciKlass* holder, ciMethod* callee,
                                  const TypeOopPtr* receiver_type, bool is_virtual,
                                  bool &call_does_dispatch, int &vtable_index,
                                  bool check_access = true);
  ciMethod* optimize_inlining(ciMethod* caller, int bci, ciInstanceKlass* klass,
                              ciMethod* callee, const TypeOopPtr* receiver_type,
                              bool check_access = true);

  // Report if there were too many traps at a current method and bci.
  // Report if a trap was recorded, and/or PerMethodTrapLimit was exceeded.
  // If there is no MDO at all, report no trap unless told to assume it.
  bool too_many_traps(ciMethod* method, int bci, Deoptimization::DeoptReason reason);
  // This version, unspecific to a particular bci, asks if
  // PerMethodTrapLimit was exceeded for all inlined methods seen so far.
  bool too_many_traps(Deoptimization::DeoptReason reason,
                      // Privately used parameter for logging:
                      ciMethodData* logmd = NULL);
  // Report if there were too many recompiles at a method and bci.
  bool too_many_recompiles(ciMethod* method, int bci, Deoptimization::DeoptReason reason);
  // Report if there were too many traps or recompiles at a method and bci.
  bool too_many_traps_or_recompiles(ciMethod* method, int bci, Deoptimization::DeoptReason reason) {
    return too_many_traps(method, bci, reason) ||
           too_many_recompiles(method, bci, reason);
  }
  // Return a bitset with the reasons where deoptimization is allowed,
  // i.e., where there were not too many uncommon traps.
  int _allowed_reasons;
  int      allowed_deopt_reasons() { return _allowed_reasons; }
  void set_allowed_deopt_reasons();

  // Parsing, optimization
  PhaseGVN*         initial_gvn()               { return _initial_gvn; }
  Unique_Node_List* for_igvn()                  { return _for_igvn; }
  inline void       record_for_igvn(Node* n);   // Body is after class Unique_Node_List.
  void          set_initial_gvn(PhaseGVN *gvn)           { _initial_gvn = gvn; }
  void          set_for_igvn(Unique_Node_List *for_igvn) { _for_igvn = for_igvn; }

  // Replace n by nn using initial_gvn, calling hash_delete and
  // record_for_igvn as needed.
  void gvn_replace_by(Node* n, Node* nn);


  void              identify_useful_nodes(Unique_Node_List &useful);
  void              update_dead_node_list(Unique_Node_List &useful);
  void              remove_useless_nodes (Unique_Node_List &useful);

  WarmCallInfo*     warm_calls() const          { return _warm_calls; }
  void          set_warm_calls(WarmCallInfo* l) { _warm_calls = l; }
  WarmCallInfo* pop_warm_call();

  // Record this CallGenerator for inlining at the end of parsing.
  void              add_late_inline(CallGenerator* cg)        {
    _late_inlines.insert_before(_late_inlines_pos, cg);
    _late_inlines_pos++;
  }

  void              prepend_late_inline(CallGenerator* cg)    {
    _late_inlines.insert_before(0, cg);
  }

  void              add_string_late_inline(CallGenerator* cg) {
    _string_late_inlines.push(cg);
  }

  void              add_boxing_late_inline(CallGenerator* cg) {
    _boxing_late_inlines.push(cg);
  }

  void              add_vector_reboxing_late_inline(CallGenerator* cg) {
    _vector_reboxing_late_inlines.push(cg);
  }

  void remove_useless_late_inlines(GrowableArray<CallGenerator*>* inlines, Unique_Node_List &useful);
  void remove_useless_nodes       (GrowableArray<Node*>&        node_list, Unique_Node_List &useful);

  void process_print_inlining();
  void dump_print_inlining();

  bool over_inlining_cutoff() const {
    if (!inlining_incrementally()) {
      return unique() > (uint)NodeCountInliningCutoff;
    } else {
      // Give some room for incremental inlining algorithm to "breathe"
      // and avoid thrashing when live node count is close to the limit.
      // Keep in mind that live_nodes() isn't accurate during inlining until
      // dead node elimination step happens (see Compile::inline_incrementally).
      return live_nodes() > (uint)LiveNodeCountInliningCutoff * 11 / 10;
    }
  }

  void inc_number_of_mh_late_inlines() { _number_of_mh_late_inlines++; }
  void dec_number_of_mh_late_inlines() { assert(_number_of_mh_late_inlines > 0, "_number_of_mh_late_inlines < 0 !"); _number_of_mh_late_inlines--; }
  bool has_mh_late_inlines() const     { return _number_of_mh_late_inlines > 0; }

  bool inline_incrementally_one();
  void inline_incrementally_cleanup(PhaseIterGVN& igvn);
  void inline_incrementally(PhaseIterGVN& igvn);
  void inline_string_calls(bool parse_time);
  void inline_boxing_calls(PhaseIterGVN& igvn);
  bool optimize_loops(PhaseIterGVN& igvn, LoopOptsMode mode);
  void remove_root_to_sfpts_edges(PhaseIterGVN& igvn);

  void inline_vector_reboxing_calls();
  bool has_vbox_nodes();

  // Matching, CFG layout, allocation, code generation
  PhaseCFG*         cfg()                       { return _cfg; }
  bool              has_java_calls() const      { return _java_calls > 0; }
  int               java_calls() const          { return _java_calls; }
  int               inner_loops() const         { return _inner_loops; }
  Matcher*          matcher()                   { return _matcher; }
  PhaseRegAlloc*    regalloc()                  { return _regalloc; }
  RegMask&          FIRST_STACK_mask()          { return _FIRST_STACK_mask; }
  Arena*            indexSet_arena()            { return _indexSet_arena; }
  void*             indexSet_free_block_list()  { return _indexSet_free_block_list; }
  DebugInformationRecorder* debug_info()        { return env()->debug_info(); }

  void  update_interpreter_frame_size(int size) {
    if (_interpreter_frame_size < size) {
      _interpreter_frame_size = size;
    }
  }

  void          set_matcher(Matcher* m)                 { _matcher = m; }
//void          set_regalloc(PhaseRegAlloc* ra)           { _regalloc = ra; }
  void          set_indexSet_arena(Arena* a)            { _indexSet_arena = a; }
  void          set_indexSet_free_block_list(void* p)   { _indexSet_free_block_list = p; }

  void  set_java_calls(int z) { _java_calls  = z; }
  void set_inner_loops(int z) { _inner_loops = z; }

  Dependencies* dependencies() { return env()->dependencies(); }

  // Major entry point.  Given a Scope, compile the associated method.
  // For normal compilations, entry_bci is InvocationEntryBci.  For on stack
  // replacement, entry_bci indicates the bytecode for which to compile a
  // continuation.
  Compile(ciEnv* ci_env, ciMethod* target,
          int entry_bci, bool subsume_loads, bool do_escape_analysis,
          bool eliminate_boxing, bool install_code, DirectiveSet* directive);

  // Second major entry point.  From the TypeFunc signature, generate code
  // to pass arguments from the Java calling convention to the C calling
  // convention.
  Compile(ciEnv* ci_env, const TypeFunc *(*gen)(),
          address stub_function, const char *stub_name,
          int is_fancy_jump, bool pass_tls,
          bool save_arg_registers, bool return_pc, DirectiveSet* directive);

  // Are we compiling a method?
  bool has_method() { return method() != NULL; }

  // Maybe print some information about this compile.
  void print_compile_messages();

  // Final graph reshaping, a post-pass after the regular optimizer is done.
  bool final_graph_reshaping();

  // returns true if adr is completely contained in the given alias category
  bool must_alias(const TypePtr* adr, int alias_idx);

  // returns true if adr overlaps with the given alias category
  bool can_alias(const TypePtr* adr, int alias_idx);

  // If "objs" contains an ObjectValue whose id is "id", returns it, else NULL.
  static ObjectValue* sv_for_node_id(GrowableArray<ScopeValue*> *objs, int id);

  // Stack slots that may be unused by the calling convention but must
  // otherwise be preserved.  On Intel this includes the return address.
  // On PowerPC it includes the 4 words holding the old TOC & LR glue.
  uint in_preserve_stack_slots();

  // "Top of Stack" slots that may be unused by the calling convention but must
  // otherwise be preserved.
  // On Intel these are not necessary and the value can be zero.
  // On Sparc this describes the words reserved for storing a register window
  // when an interrupt occurs.
  static uint out_preserve_stack_slots();

  // Number of outgoing stack slots killed above the out_preserve_stack_slots
  // for calls to C.  Supports the var-args backing area for register parms.
  uint varargs_C_out_slots_killed() const;

  // Number of Stack Slots consumed by a synchronization entry
  int sync_stack_slots() const;

  // Compute the name of old_SP.  See <arch>.ad for frame layout.
  OptoReg::Name compute_old_SP();

 private:
  // Phase control:
  void Init(int aliaslevel);                     // Prepare for a single compilation
  int  Inline_Warm();                            // Find more inlining work.
  void Finish_Warm();                            // Give up on further inlines.
  void Optimize();                               // Given a graph, optimize it
  void Code_Gen();                               // Generate code from a graph

  // Management of the AliasType table.
  void grow_alias_types();
  AliasCacheEntry* probe_alias_cache(const TypePtr* adr_type);
  const TypePtr *flatten_alias_type(const TypePtr* adr_type) const;
  AliasType* find_alias_type(const TypePtr* adr_type, bool no_create, ciField* field);

  void verify_top(Node*) const PRODUCT_RETURN;

  // Intrinsic setup.
  CallGenerator* make_vm_intrinsic(ciMethod* m, bool is_virtual);          // constructor
  int            intrinsic_insertion_index(ciMethod* m, bool is_virtual, bool& found);  // helper
  CallGenerator* find_intrinsic(ciMethod* m, bool is_virtual);             // query fn
  void           register_intrinsic(CallGenerator* cg);                    // update fn

#ifndef PRODUCT
  static juint  _intrinsic_hist_count[vmIntrinsics::ID_LIMIT];
  static jubyte _intrinsic_hist_flags[vmIntrinsics::ID_LIMIT];
#endif
  // Function calls made by the public function final_graph_reshaping.
  // No need to be made public as they are not called elsewhere.
  void final_graph_reshaping_impl( Node *n, Final_Reshape_Counts &frc);
  void final_graph_reshaping_main_switch(Node* n, Final_Reshape_Counts& frc, uint nop);
  void final_graph_reshaping_walk( Node_Stack &nstack, Node *root, Final_Reshape_Counts &frc );
  void eliminate_redundant_card_marks(Node* n);

  // Logic cone optimization.
  void optimize_logic_cones(PhaseIterGVN &igvn);
  void collect_logic_cone_roots(Unique_Node_List& list);
  void process_logic_cone_root(PhaseIterGVN &igvn, Node* n, VectorSet& visited);
  bool compute_logic_cone(Node* n, Unique_Node_List& partition, Unique_Node_List& inputs);
  uint compute_truth_table(Unique_Node_List& partition, Unique_Node_List& inputs);
  uint eval_macro_logic_op(uint func, uint op1, uint op2, uint op3);
  Node* xform_to_MacroLogicV(PhaseIterGVN &igvn, const TypeVect* vt, Unique_Node_List& partitions, Unique_Node_List& inputs);

 public:

  // Note:  Histogram array size is about 1 Kb.
  enum {                        // flag bits:
    _intrinsic_worked = 1,      // succeeded at least once
    _intrinsic_failed = 2,      // tried it but it failed
    _intrinsic_disabled = 4,    // was requested but disabled (e.g., -XX:-InlineUnsafeOps)
    _intrinsic_virtual = 8,     // was seen in the virtual form (rare)
    _intrinsic_both = 16        // was seen in the non-virtual form (usual)
  };
  // Update histogram.  Return boolean if this is a first-time occurrence.
  static bool gather_intrinsic_statistics(vmIntrinsics::ID id,
                                          bool is_virtual, int flags) PRODUCT_RETURN0;
  static void print_intrinsic_statistics() PRODUCT_RETURN;

  // Graph verification code
  // Walk the node list, verifying that there is a one-to-one
  // correspondence between Use-Def edges and Def-Use edges
  // The option no_dead_code enables stronger checks that the
  // graph is strongly connected from root in both directions.
  void verify_graph_edges(bool no_dead_code = false) PRODUCT_RETURN;

  // End-of-run dumps.
  static void print_statistics() PRODUCT_RETURN;

  // Verify ADLC assumptions during startup
  static void adlc_verification() PRODUCT_RETURN;

  // Definitions of pd methods
  static void pd_compiler2_init();

  // Static parse-time type checking logic for gen_subtype_check:
  enum { SSC_always_false, SSC_always_true, SSC_easy_test, SSC_full_test };
  int static_subtype_check(ciKlass* superk, ciKlass* subk);

  static Node* conv_I2X_index(PhaseGVN* phase, Node* offset, const TypeInt* sizetype,
                              // Optional control dependency (for example, on range check)
                              Node* ctrl = NULL);

  // Convert integer value to a narrowed long type dependent on ctrl (for example, a range check)
  static Node* constrained_convI2L(PhaseGVN* phase, Node* value, const TypeInt* itype, Node* ctrl);

  // Auxiliary methods for randomized fuzzing/stressing
  int random();
  bool randomized_select(int count);

  // supporting clone_map
  CloneMap&     clone_map();
  void          set_clone_map(Dict* d);

  bool needs_clinit_barrier(ciField* ik,         ciMethod* accessing_method);
  bool needs_clinit_barrier(ciMethod* ik,        ciMethod* accessing_method);
  bool needs_clinit_barrier(ciInstanceKlass* ik, ciMethod* accessing_method);

#ifdef IA32
 private:
  bool _select_24_bit_instr;   // We selected an instruction with a 24-bit result
  bool _in_24_bit_fp_mode;     // We are emitting instructions with 24-bit results

  // Remember if this compilation changes hardware mode to 24-bit precision.
  void set_24_bit_selection_and_mode(bool selection, bool mode) {
    _select_24_bit_instr = selection;
    _in_24_bit_fp_mode   = mode;
  }

 public:
  bool select_24_bit_instr() const { return _select_24_bit_instr; }
  bool in_24_bit_fp_mode() const   { return _in_24_bit_fp_mode; }
#endif // IA32
#ifdef ASSERT
  bool _type_verify_symmetry;
  void set_exception_backedge() { _exception_backedge = true; }
  bool has_exception_backedge() const { return _exception_backedge; }
#endif
};

#endif // SHARE_OPTO_COMPILE_HPP<|MERGE_RESOLUTION|>--- conflicted
+++ resolved
@@ -315,12 +315,7 @@
   GrowableArray<Node*>  _macro_nodes;           // List of nodes which need to be expanded before matching.
   GrowableArray<Node*>  _predicate_opaqs;       // List of Opaque1 nodes for the loop predicates.
   GrowableArray<Node*>  _expensive_nodes;       // List of nodes that are expensive to compute and that we'd better not let the GVN freely common
-<<<<<<< HEAD
   GrowableArray<Node*>  _for_post_loop_igvn;    // List of nodes for IGVN after loop opts are over
-=======
-  GrowableArray<Node*>  _range_check_casts;     // List of CastII nodes with a range check dependency
-  GrowableArray<Node*>  _opaque4_nodes;         // List of Opaque4 nodes that have a default value
->>>>>>> 27230fae
   ConnectionGraph*      _congraph;
 #ifndef PRODUCT
   IdealGraphPrinter*    _printer;
@@ -666,17 +661,11 @@
   int           macro_count()             const { return _macro_nodes.length(); }
   int           predicate_count()         const { return _predicate_opaqs.length();}
   int           expensive_count()         const { return _expensive_nodes.length(); }
-<<<<<<< HEAD
 
   Node*         macro_node(int idx)       const { return _macro_nodes.at(idx); }
   Node*         predicate_opaque1_node(int idx) const { return _predicate_opaqs.at(idx);}
   Node*         expensive_node(int idx)   const { return _expensive_nodes.at(idx); }
 
-=======
-  Node*         macro_node(int idx)       const { return _macro_nodes.at(idx); }
-  Node*         predicate_opaque1_node(int idx) const { return _predicate_opaqs.at(idx);}
-  Node*         expensive_node(int idx)   const { return _expensive_nodes.at(idx); }
->>>>>>> 27230fae
   ConnectionGraph* congraph()                   { return _congraph;}
   void set_congraph(ConnectionGraph* congraph)  { _congraph = congraph;}
   void add_macro_node(Node * n) {
@@ -703,34 +692,12 @@
     _predicate_opaqs.append(n);
   }
 
-<<<<<<< HEAD
   bool     post_loop_opts_phase() { return _post_loop_opts_phase; }
   void set_post_loop_opts_phase() { _post_loop_opts_phase = true; }
 
   void record_for_post_loop_opts_igvn(Node* n);
-
   void remove_from_post_loop_opts_igvn(Node* n);
-
   void process_for_post_loop_opts_igvn(PhaseIterGVN& igvn);
-=======
-  // Range check dependent CastII nodes that can be removed after loop optimizations
-  void add_range_check_cast(Node* n);
-  void remove_range_check_cast(Node* n) {
-    _range_check_casts.remove_if_existing(n);
-  }
-  Node* range_check_cast_node(int idx) const { return _range_check_casts.at(idx);  }
-  int   range_check_cast_count()       const { return _range_check_casts.length(); }
-  // Remove all range check dependent CastIINodes.
-  void  remove_range_check_casts(PhaseIterGVN &igvn);
-
-  void add_opaque4_node(Node* n);
-  void remove_opaque4_node(Node* n) {
-    _opaque4_nodes.remove_if_existing(n);
-  }
-  Node* opaque4_node(int idx) const { return _opaque4_nodes.at(idx);  }
-  int   opaque4_count()       const { return _opaque4_nodes.length(); }
-  void  remove_opaque4_nodes(PhaseIterGVN &igvn);
->>>>>>> 27230fae
 
   void sort_macro_nodes();
 
