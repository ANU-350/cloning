--- conflicted
+++ resolved
@@ -28,54 +28,6 @@
 #include "utilities/bitMap.inline.hpp"
 
 #define COMPILER_PHASES(flags) \
-<<<<<<< HEAD
-  flags(BEFORE_STRINGOPTS,            "Before StringOpts") \
-  flags(AFTER_STRINGOPTS,             "After StringOpts") \
-  flags(BEFORE_REMOVEUSELESS,         "Before RemoveUseless") \
-  flags(AFTER_PARSING,                "After Parsing") \
-  flags(BEFORE_ITER_GVN,              "Before Iter GVN") \
-  flags(ITER_GVN1,                    "Iter GVN 1") \
-  flags(AFTER_ITER_GVN_STEP,          "After Iter GVN Step") \
-  flags(AFTER_ITER_GVN,               "After Iter GVN") \
-  flags(INCREMENTAL_INLINE_STEP,      "Incremental Inline Step") \
-  flags(INCREMENTAL_INLINE_CLEANUP,   "Incremental Inline Cleanup") \
-  flags(INCREMENTAL_INLINE,           "Incremental Inline") \
-  flags(INCREMENTAL_BOXING_INLINE,    "Incremental Boxing Inline") \
-  flags(INCREMENTAL_SCOPED_VALUE_INLINE, "Incremental Scoped Value Inline") \
-  flags(EXPAND_VUNBOX,                "Expand VectorUnbox") \
-  flags(SCALARIZE_VBOX,               "Scalarize VectorBox") \
-  flags(INLINE_VECTOR_REBOX,          "Inline Vector Rebox Calls") \
-  flags(EXPAND_VBOX,                  "Expand VectorBox") \
-  flags(ELIMINATE_VBOX_ALLOC,         "Eliminate VectorBoxAllocate") \
-  flags(ITER_GVN_BEFORE_EA,           "Iter GVN before EA") \
-  flags(ITER_GVN_AFTER_VECTOR,        "Iter GVN after vector box elimination") \
-  flags(BEFORE_BEAUTIFY_LOOPS,        "Before beautify loops") \
-  flags(AFTER_BEAUTIFY_LOOPS,         "After beautify loops") \
-  flags(BEFORE_CLOOPS,                "Before CountedLoop") \
-  flags(AFTER_CLOOPS,                 "After CountedLoop") \
-  flags(PHASEIDEAL_BEFORE_EA,         "PhaseIdealLoop before EA") \
-  flags(AFTER_EA,                     "After Escape Analysis") \
-  flags(ITER_GVN_AFTER_EA,            "Iter GVN after EA") \
-  flags(ITER_GVN_AFTER_ELIMINATION,   "Iter GVN after eliminating allocations and locks") \
-  flags(PHASEIDEALLOOP1,              "PhaseIdealLoop 1") \
-  flags(PHASEIDEALLOOP2,              "PhaseIdealLoop 2") \
-  flags(PHASEIDEALLOOP3,              "PhaseIdealLoop 3") \
-  flags(CCP1,                         "PhaseCCP 1") \
-  flags(ITER_GVN2,                    "Iter GVN 2") \
-  flags(PHASEIDEALLOOP_ITERATIONS,    "PhaseIdealLoop iterations") \
-  flags(MACRO_EXPANSION,              "Macro expand") \
-  flags(BARRIER_EXPANSION,            "Barrier expand") \
-  flags(OPTIMIZE_FINISHED,            "Optimize finished") \
-  flags(BEFORE_MATCHING,              "Before matching") \
-  flags(MATCHING,                     "After matching") \
-  flags(GLOBAL_CODE_MOTION,           "Global code motion") \
-  flags(MACH_ANALYSIS,                "After mach analysis") \
-  flags(FINAL_CODE,                   "Final Code") \
-  flags(END,                          "End") \
-  flags(FAILURE,                      "Failure") \
-  flags(ALL,                          "All") \
-  flags(DEBUG,                        "Debug")
-=======
   flags(BEFORE_STRINGOPTS,              "Before StringOpts") \
   flags(AFTER_STRINGOPTS,               "After StringOpts") \
   flags(BEFORE_REMOVEUSELESS,           "Before RemoveUseless") \
@@ -88,6 +40,7 @@
   flags(INCREMENTAL_INLINE_CLEANUP,     "Incremental Inline Cleanup") \
   flags(INCREMENTAL_INLINE,             "Incremental Inline") \
   flags(INCREMENTAL_BOXING_INLINE,      "Incremental Boxing Inline") \
+  flags(INCREMENTAL_SCOPED_VALUE_INLINE, "Incremental Scoped Value Inline") \
   flags(EXPAND_VUNBOX,                  "Expand VectorUnbox") \
   flags(SCALARIZE_VBOX,                 "Scalarize VectorBox") \
   flags(INLINE_VECTOR_REBOX,            "Inline Vector Rebox Calls") \
@@ -147,7 +100,6 @@
   flags(FAILURE,                        "Failure") \
   flags(ALL,                            "All") \
   flags(DEBUG,                          "Debug")
->>>>>>> 15519285
 
 #define table_entry(name, description) PHASE_##name,
 enum CompilerPhaseType {
