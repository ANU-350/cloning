/*
 * Copyright (c) 2012, 2024, Oracle and/or its affiliates. All rights reserved.
 * DO NOT ALTER OR REMOVE COPYRIGHT NOTICES OR THIS FILE HEADER.
 *
 * This code is free software; you can redistribute it and/or modify it
 * under the terms of the GNU General Public License version 2 only, as
 * published by the Free Software Foundation.
 *
 * This code is distributed in the hope that it will be useful, but WITHOUT
 * ANY WARRANTY; without even the implied warranty of MERCHANTABILITY or
 * FITNESS FOR A PARTICULAR PURPOSE.  See the GNU General Public License
 * version 2 for more details (a copy is included in the LICENSE file that
 * accompanied this code).
 *
 * You should have received a copy of the GNU General Public License version
 * 2 along with this work; if not, write to the Free Software Foundation,
 * Inc., 51 Franklin St, Fifth Floor, Boston, MA 02110-1301 USA.
 *
 * Please contact Oracle, 500 Oracle Parkway, Redwood Shores, CA 94065 USA
 * or visit www.oracle.com if you need additional information or have any
 * questions.
 *
 */

#ifndef SHARE_OPTO_PHASETYPE_HPP
#define SHARE_OPTO_PHASETYPE_HPP

#include "utilities/bitMap.inline.hpp"
#include "utilities/stringUtils.hpp"

#define COMPILER_PHASES(flags) \
  flags(BEFORE_STRINGOPTS,              "Before StringOpts") \
  flags(AFTER_STRINGOPTS,               "After StringOpts") \
  flags(BEFORE_REMOVEUSELESS,           "Before RemoveUseless") \
  flags(AFTER_PARSING,                  "After Parsing") \
  flags(BEFORE_ITER_GVN,                "Before Iter GVN") \
  flags(ITER_GVN1,                      "Iter GVN 1") \
  flags(AFTER_ITER_GVN_STEP,            "After Iter GVN Step") \
  flags(AFTER_ITER_GVN,                 "After Iter GVN") \
  flags(INCREMENTAL_INLINE_STEP,        "Incremental Inline Step") \
  flags(INCREMENTAL_INLINE_CLEANUP,     "Incremental Inline Cleanup") \
  flags(INCREMENTAL_INLINE,             "Incremental Inline") \
  flags(INCREMENTAL_BOXING_INLINE,      "Incremental Boxing Inline") \
  flags(EXPAND_VUNBOX,                  "Expand VectorUnbox") \
  flags(SCALARIZE_VBOX,                 "Scalarize VectorBox") \
  flags(INLINE_VECTOR_REBOX,            "Inline Vector Rebox Calls") \
  flags(EXPAND_VBOX,                    "Expand VectorBox") \
  flags(ELIMINATE_VBOX_ALLOC,           "Eliminate VectorBoxAllocate") \
  flags(ITER_GVN_BEFORE_EA,             "Iter GVN before EA") \
  flags(ITER_GVN_AFTER_VECTOR,          "Iter GVN after vector box elimination") \
  flags(BEFORE_BEAUTIFY_LOOPS,          "Before beautify loops") \
  flags(AFTER_BEAUTIFY_LOOPS,           "After beautify loops") \
  flags(BEFORE_LOOP_UNROLLING,          "Before Loop Unrolling") \
  flags(AFTER_LOOP_UNROLLING,           "After Loop Unrolling") \
  flags(BEFORE_SPLIT_IF,                "Before Split-If") \
  flags(AFTER_SPLIT_IF,                 "After Split-If") \
  flags(BEFORE_LOOP_PREDICATION_IC,     "Before Loop Predication IC") \
  flags(AFTER_LOOP_PREDICATION_IC,      "After Loop Predication IC") \
  flags(BEFORE_LOOP_PREDICATION_RC,     "Before Loop Predication RC") \
  flags(AFTER_LOOP_PREDICATION_RC,      "After Loop Predication RC") \
  flags(BEFORE_PARTIAL_PEELING,         "Before Partial Peeling") \
  flags(AFTER_PARTIAL_PEELING,          "After Partial Peeling") \
  flags(BEFORE_LOOP_PEELING,            "Before Loop Peeling") \
  flags(AFTER_LOOP_PEELING,             "After Loop Peeling") \
  flags(BEFORE_LOOP_UNSWITCHING,        "Before Loop Unswitching") \
  flags(AFTER_LOOP_UNSWITCHING,         "After Loop Unswitching") \
  flags(BEFORE_RANGE_CHECK_ELIMINATION, "Before Range Check Elimination") \
  flags(AFTER_RANGE_CHECK_ELIMINATION,  "After Range Check Elimination") \
  flags(BEFORE_PRE_MAIN_POST,           "Before Pre/Main/Post Loops") \
  flags(AFTER_PRE_MAIN_POST,            "After Pre/Main/Post Loops") \
<<<<<<< HEAD
  flags(AUTO_VECTORIZE1_BEFORE_APPLY,   "AutoVectorization 1, Before Apply") \
  flags(AUTO_VECTORIZE2_AFTER_REORDER,  "AutoVectorization 2, Before Apply Memop Reordering") \
  flags(AUTO_VECTORIZE3_AFTER_APPLY,    "AutoVectorization 3, After Apply") \
=======
  flags(AUTO_VECTORIZATION1_BEFORE_APPLY,       "AutoVectorization 1, Before Apply") \
  flags(AUTO_VECTORIZATION2_AFTER_REORDER,      "AutoVectorization 2, After Apply Memop Reordering") \
  flags(AUTO_VECTORIZATION3_AFTER_ADJUST_LIMIT, "AutoVectorization 3, After Adjusting Pre-Loop Limit") \
  flags(AUTO_VECTORIZATION4_AFTER_APPLY,        "AutoVectorization 4, After Apply") \
>>>>>>> 5d2a19de
  flags(BEFORE_CLOOPS,                  "Before CountedLoop") \
  flags(AFTER_CLOOPS,                   "After CountedLoop") \
  flags(PHASEIDEAL_BEFORE_EA,           "PhaseIdealLoop before EA") \
  flags(AFTER_EA,                       "After Escape Analysis") \
  flags(ITER_GVN_AFTER_EA,              "Iter GVN after EA") \
  flags(ITER_GVN_AFTER_ELIMINATION,     "Iter GVN after eliminating allocations and locks") \
  flags(PHASEIDEALLOOP1,                "PhaseIdealLoop 1") \
  flags(PHASEIDEALLOOP2,                "PhaseIdealLoop 2") \
  flags(PHASEIDEALLOOP3,                "PhaseIdealLoop 3") \
  flags(BEFORE_CCP1,                    "Before PhaseCCP 1") \
  flags(CCP1,                           "PhaseCCP 1") \
  flags(ITER_GVN2,                      "Iter GVN 2") \
  flags(PHASEIDEALLOOP_ITERATIONS,      "PhaseIdealLoop iterations") \
  flags(BEFORE_MACRO_EXPANSION ,        "Before Macro Expansion") \
  flags(AFTER_MACRO_EXPANSION_STEP,     "After Macro Expansion Step") \
  flags(AFTER_MACRO_EXPANSION,          "After Macro Expansion") \
  flags(BARRIER_EXPANSION,              "Barrier expand") \
  flags(OPTIMIZE_FINISHED,              "Optimize finished") \
  flags(BEFORE_MATCHING,                "Before matching") \
  flags(MATCHING,                       "After matching") \
  flags(GLOBAL_CODE_MOTION,             "Global code motion") \
  flags(REGISTER_ALLOCATION,            "Register Allocation") \
  flags(BLOCK_ORDERING,                 "Block Ordering") \
  flags(PEEPHOLE,                       "Peephole") \
  flags(POSTALLOC_EXPAND,               "Post-Allocation Expand") \
  flags(MACH_ANALYSIS,                  "After mach analysis") \
  flags(FINAL_CODE,                     "Final Code") \
  flags(END,                            "End") \
  flags(FAILURE,                        "Failure") \
  flags(ALL,                            "All") \
  flags(DEBUG,                          "Debug")

#define table_entry(name, description) PHASE_##name,
enum CompilerPhaseType {
  COMPILER_PHASES(table_entry)
  PHASE_NUM_TYPES,
  PHASE_NONE
};
#undef table_entry

static const char* phase_descriptions[] = {
#define array_of_labels(name, description) description,
       COMPILER_PHASES(array_of_labels)
#undef array_of_labels
};

static const char* phase_names[] = {
#define array_of_labels(name, description) #name,
       COMPILER_PHASES(array_of_labels)
#undef array_of_labels
};

class CompilerPhaseTypeHelper {
  public:
  static const char* to_name(CompilerPhaseType cpt) {
    return phase_names[cpt];
  }
  static const char* to_description(CompilerPhaseType cpt) {
    return phase_descriptions[cpt];
  }
};

static CompilerPhaseType find_phase(const char* str) {
  for (int i = 0; i < PHASE_NUM_TYPES; i++) {
    if (strcmp(phase_names[i], str) == 0) {
      return (CompilerPhaseType)i;
    }
  }
  return PHASE_NONE;
}

class PhaseNameValidator {
 private:
  CHeapBitMap _phase_name_set;
  bool _valid;
  char* _bad;

 public:
  PhaseNameValidator(ccstrlist option) :
    _phase_name_set(PHASE_NUM_TYPES, mtCompiler),
    _valid(true),
    _bad(nullptr)
  {
    for (StringUtils::CommaSeparatedStringIterator iter(option); *iter != nullptr && _valid; ++iter) {

      CompilerPhaseType cpt = find_phase(*iter);
      if (PHASE_NONE == cpt) {
        const size_t len = MIN2<size_t>(strlen(*iter), 63) + 1;  // cap len to a value we know is enough for all phase descriptions
        _bad = NEW_C_HEAP_ARRAY(char, len, mtCompiler);
        // strncpy always writes len characters. If the source string is shorter, the function fills the remaining bytes with nulls.
        strncpy(_bad, *iter, len);
        _valid = false;
      } else if (PHASE_ALL == cpt) {
        _phase_name_set.set_range(0, PHASE_NUM_TYPES);
      } else {
        assert(cpt < PHASE_NUM_TYPES, "out of bounds");
        _phase_name_set.set_bit(cpt);
      }
    }
  }

  ~PhaseNameValidator() {
    if (_bad != nullptr) {
      FREE_C_HEAP_ARRAY(char, _bad);
    }
  }

  const BitMap& phase_name_set() const {
    assert(is_valid(), "Use of invalid phase name set");
    return _phase_name_set;
  }

  bool is_valid() const {
    return _valid;
  }

  const char* what() const {
    return _bad;
  }
};

#endif // SHARE_OPTO_PHASETYPE_HPP<|MERGE_RESOLUTION|>--- conflicted
+++ resolved
@@ -68,16 +68,10 @@
   flags(AFTER_RANGE_CHECK_ELIMINATION,  "After Range Check Elimination") \
   flags(BEFORE_PRE_MAIN_POST,           "Before Pre/Main/Post Loops") \
   flags(AFTER_PRE_MAIN_POST,            "After Pre/Main/Post Loops") \
-<<<<<<< HEAD
-  flags(AUTO_VECTORIZE1_BEFORE_APPLY,   "AutoVectorization 1, Before Apply") \
-  flags(AUTO_VECTORIZE2_AFTER_REORDER,  "AutoVectorization 2, Before Apply Memop Reordering") \
-  flags(AUTO_VECTORIZE3_AFTER_APPLY,    "AutoVectorization 3, After Apply") \
-=======
   flags(AUTO_VECTORIZATION1_BEFORE_APPLY,       "AutoVectorization 1, Before Apply") \
   flags(AUTO_VECTORIZATION2_AFTER_REORDER,      "AutoVectorization 2, After Apply Memop Reordering") \
   flags(AUTO_VECTORIZATION3_AFTER_ADJUST_LIMIT, "AutoVectorization 3, After Adjusting Pre-Loop Limit") \
   flags(AUTO_VECTORIZATION4_AFTER_APPLY,        "AutoVectorization 4, After Apply") \
->>>>>>> 5d2a19de
   flags(BEFORE_CLOOPS,                  "Before CountedLoop") \
   flags(AFTER_CLOOPS,                   "After CountedLoop") \
   flags(PHASEIDEAL_BEFORE_EA,           "PhaseIdealLoop before EA") \
