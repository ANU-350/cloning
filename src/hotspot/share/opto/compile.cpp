--- conflicted
+++ resolved
@@ -1939,12 +1939,8 @@
   set_inlining_progress(false);
   set_do_cleanup(false);
 
-<<<<<<< HEAD
-  return (_late_inlines.length() > 0) && !needs_cleanup;
-=======
   bool force_cleanup = directive()->IncrementalInlineForceCleanupOption;
   return (_late_inlines.length() > 0) && !needs_cleanup && !force_cleanup;
->>>>>>> fbdc1877
 }
 
 void Compile::inline_incrementally_cleanup(PhaseIterGVN& igvn) {
