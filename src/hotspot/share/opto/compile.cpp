/*
 * Copyright (c) 1997, 2023, Oracle and/or its affiliates. All rights reserved.
 * DO NOT ALTER OR REMOVE COPYRIGHT NOTICES OR THIS FILE HEADER.
 *
 * This code is free software; you can redistribute it and/or modify it
 * under the terms of the GNU General Public License version 2 only, as
 * published by the Free Software Foundation.
 *
 * This code is distributed in the hope that it will be useful, but WITHOUT
 * ANY WARRANTY; without even the implied warranty of MERCHANTABILITY or
 * FITNESS FOR A PARTICULAR PURPOSE.  See the GNU General Public License
 * version 2 for more details (a copy is included in the LICENSE file that
 * accompanied this code).
 *
 * You should have received a copy of the GNU General Public License version
 * 2 along with this work; if not, write to the Free Software Foundation,
 * Inc., 51 Franklin St, Fifth Floor, Boston, MA 02110-1301 USA.
 *
 * Please contact Oracle, 500 Oracle Parkway, Redwood Shores, CA 94065 USA
 * or visit www.oracle.com if you need additional information or have any
 * questions.
 *
 */

#include "precompiled.hpp"
#include "asm/macroAssembler.hpp"
#include "asm/macroAssembler.inline.hpp"
#include "ci/ciReplay.hpp"
#include "classfile/javaClasses.hpp"
#include "code/exceptionHandlerTable.hpp"
#include "code/nmethod.hpp"
#include "compiler/compileBroker.hpp"
#include "compiler/compileLog.hpp"
#include "compiler/disassembler.hpp"
#include "compiler/oopMap.hpp"
#include "gc/shared/barrierSet.hpp"
#include "gc/shared/c2/barrierSetC2.hpp"
#include "jfr/jfrEvents.hpp"
#include "jvm_io.h"
#include "memory/allocation.hpp"
#include "memory/resourceArea.hpp"
#include "opto/addnode.hpp"
#include "opto/block.hpp"
#include "opto/c2compiler.hpp"
#include "opto/callGenerator.hpp"
#include "opto/callnode.hpp"
#include "opto/castnode.hpp"
#include "opto/cfgnode.hpp"
#include "opto/chaitin.hpp"
#include "opto/compile.hpp"
#include "opto/connode.hpp"
#include "opto/convertnode.hpp"
#include "opto/divnode.hpp"
#include "opto/escape.hpp"
#include "opto/idealGraphPrinter.hpp"
#include "opto/loopnode.hpp"
#include "opto/machnode.hpp"
#include "opto/macro.hpp"
#include "opto/matcher.hpp"
#include "opto/mathexactnode.hpp"
#include "opto/memnode.hpp"
#include "opto/mulnode.hpp"
#include "opto/narrowptrnode.hpp"
#include "opto/node.hpp"
#include "opto/opcodes.hpp"
#include "opto/output.hpp"
#include "opto/parse.hpp"
#include "opto/phaseX.hpp"
#include "opto/rootnode.hpp"
#include "opto/runtime.hpp"
#include "opto/stringopts.hpp"
#include "opto/type.hpp"
#include "opto/vector.hpp"
#include "opto/vectornode.hpp"
#include "runtime/globals_extension.hpp"
#include "runtime/sharedRuntime.hpp"
#include "runtime/signature.hpp"
#include "runtime/stubRoutines.hpp"
#include "runtime/timer.hpp"
#include "utilities/align.hpp"
#include "utilities/copy.hpp"
#include "utilities/macros.hpp"
#include "utilities/resourceHash.hpp"

// -------------------- Compile::mach_constant_base_node -----------------------
// Constant table base node singleton.
MachConstantBaseNode* Compile::mach_constant_base_node() {
  if (_mach_constant_base_node == NULL) {
    _mach_constant_base_node = new MachConstantBaseNode();
    _mach_constant_base_node->add_req(C->root());
  }
  return _mach_constant_base_node;
}


/// Support for intrinsics.

// Return the index at which m must be inserted (or already exists).
// The sort order is by the address of the ciMethod, with is_virtual as minor key.
class IntrinsicDescPair {
 private:
  ciMethod* _m;
  bool _is_virtual;
 public:
  IntrinsicDescPair(ciMethod* m, bool is_virtual) : _m(m), _is_virtual(is_virtual) {}
  static int compare(IntrinsicDescPair* const& key, CallGenerator* const& elt) {
    ciMethod* m= elt->method();
    ciMethod* key_m = key->_m;
    if (key_m < m)      return -1;
    else if (key_m > m) return 1;
    else {
      bool is_virtual = elt->is_virtual();
      bool key_virtual = key->_is_virtual;
      if (key_virtual < is_virtual)      return -1;
      else if (key_virtual > is_virtual) return 1;
      else                               return 0;
    }
  }
};
int Compile::intrinsic_insertion_index(ciMethod* m, bool is_virtual, bool& found) {
#ifdef ASSERT
  for (int i = 1; i < _intrinsics.length(); i++) {
    CallGenerator* cg1 = _intrinsics.at(i-1);
    CallGenerator* cg2 = _intrinsics.at(i);
    assert(cg1->method() != cg2->method()
           ? cg1->method()     < cg2->method()
           : cg1->is_virtual() < cg2->is_virtual(),
           "compiler intrinsics list must stay sorted");
  }
#endif
  IntrinsicDescPair pair(m, is_virtual);
  return _intrinsics.find_sorted<IntrinsicDescPair*, IntrinsicDescPair::compare>(&pair, found);
}

void Compile::register_intrinsic(CallGenerator* cg) {
  bool found = false;
  int index = intrinsic_insertion_index(cg->method(), cg->is_virtual(), found);
  assert(!found, "registering twice");
  _intrinsics.insert_before(index, cg);
  assert(find_intrinsic(cg->method(), cg->is_virtual()) == cg, "registration worked");
}

CallGenerator* Compile::find_intrinsic(ciMethod* m, bool is_virtual) {
  assert(m->is_loaded(), "don't try this on unloaded methods");
  if (_intrinsics.length() > 0) {
    bool found = false;
    int index = intrinsic_insertion_index(m, is_virtual, found);
     if (found) {
      return _intrinsics.at(index);
    }
  }
  // Lazily create intrinsics for intrinsic IDs well-known in the runtime.
  if (m->intrinsic_id() != vmIntrinsics::_none &&
      m->intrinsic_id() <= vmIntrinsics::LAST_COMPILER_INLINE) {
    CallGenerator* cg = make_vm_intrinsic(m, is_virtual);
    if (cg != NULL) {
      // Save it for next time:
      register_intrinsic(cg);
      return cg;
    } else {
      gather_intrinsic_statistics(m->intrinsic_id(), is_virtual, _intrinsic_disabled);
    }
  }
  return NULL;
}

// Compile::make_vm_intrinsic is defined in library_call.cpp.

#ifndef PRODUCT
// statistics gathering...

juint  Compile::_intrinsic_hist_count[vmIntrinsics::number_of_intrinsics()] = {0};
jubyte Compile::_intrinsic_hist_flags[vmIntrinsics::number_of_intrinsics()] = {0};

inline int as_int(vmIntrinsics::ID id) {
  return vmIntrinsics::as_int(id);
}

bool Compile::gather_intrinsic_statistics(vmIntrinsics::ID id, bool is_virtual, int flags) {
  assert(id > vmIntrinsics::_none && id < vmIntrinsics::ID_LIMIT, "oob");
  int oflags = _intrinsic_hist_flags[as_int(id)];
  assert(flags != 0, "what happened?");
  if (is_virtual) {
    flags |= _intrinsic_virtual;
  }
  bool changed = (flags != oflags);
  if ((flags & _intrinsic_worked) != 0) {
    juint count = (_intrinsic_hist_count[as_int(id)] += 1);
    if (count == 1) {
      changed = true;           // first time
    }
    // increment the overall count also:
    _intrinsic_hist_count[as_int(vmIntrinsics::_none)] += 1;
  }
  if (changed) {
    if (((oflags ^ flags) & _intrinsic_virtual) != 0) {
      // Something changed about the intrinsic's virtuality.
      if ((flags & _intrinsic_virtual) != 0) {
        // This is the first use of this intrinsic as a virtual call.
        if (oflags != 0) {
          // We already saw it as a non-virtual, so note both cases.
          flags |= _intrinsic_both;
        }
      } else if ((oflags & _intrinsic_both) == 0) {
        // This is the first use of this intrinsic as a non-virtual
        flags |= _intrinsic_both;
      }
    }
    _intrinsic_hist_flags[as_int(id)] = (jubyte) (oflags | flags);
  }
  // update the overall flags also:
  _intrinsic_hist_flags[as_int(vmIntrinsics::_none)] |= (jubyte) flags;
  return changed;
}

static char* format_flags(int flags, char* buf) {
  buf[0] = 0;
  if ((flags & Compile::_intrinsic_worked) != 0)    strcat(buf, ",worked");
  if ((flags & Compile::_intrinsic_failed) != 0)    strcat(buf, ",failed");
  if ((flags & Compile::_intrinsic_disabled) != 0)  strcat(buf, ",disabled");
  if ((flags & Compile::_intrinsic_virtual) != 0)   strcat(buf, ",virtual");
  if ((flags & Compile::_intrinsic_both) != 0)      strcat(buf, ",nonvirtual");
  if (buf[0] == 0)  strcat(buf, ",");
  assert(buf[0] == ',', "must be");
  return &buf[1];
}

void Compile::print_intrinsic_statistics() {
  char flagsbuf[100];
  ttyLocker ttyl;
  if (xtty != NULL)  xtty->head("statistics type='intrinsic'");
  tty->print_cr("Compiler intrinsic usage:");
  juint total = _intrinsic_hist_count[as_int(vmIntrinsics::_none)];
  if (total == 0)  total = 1;  // avoid div0 in case of no successes
  #define PRINT_STAT_LINE(name, c, f) \
    tty->print_cr("  %4d (%4.1f%%) %s (%s)", (int)(c), ((c) * 100.0) / total, name, f);
  for (auto id : EnumRange<vmIntrinsicID>{}) {
    int   flags = _intrinsic_hist_flags[as_int(id)];
    juint count = _intrinsic_hist_count[as_int(id)];
    if ((flags | count) != 0) {
      PRINT_STAT_LINE(vmIntrinsics::name_at(id), count, format_flags(flags, flagsbuf));
    }
  }
  PRINT_STAT_LINE("total", total, format_flags(_intrinsic_hist_flags[as_int(vmIntrinsics::_none)], flagsbuf));
  if (xtty != NULL)  xtty->tail("statistics");
}

void Compile::print_statistics() {
  { ttyLocker ttyl;
    if (xtty != NULL)  xtty->head("statistics type='opto'");
    Parse::print_statistics();
    PhaseStringOpts::print_statistics();
    PhaseCCP::print_statistics();
    PhaseRegAlloc::print_statistics();
    PhaseOutput::print_statistics();
    PhasePeephole::print_statistics();
    PhaseIdealLoop::print_statistics();
    ConnectionGraph::print_statistics();
    PhaseMacroExpand::print_statistics();
    if (xtty != NULL)  xtty->tail("statistics");
  }
  if (_intrinsic_hist_flags[as_int(vmIntrinsics::_none)] != 0) {
    // put this under its own <statistics> element.
    print_intrinsic_statistics();
  }
}
#endif //PRODUCT

void Compile::gvn_replace_by(Node* n, Node* nn) {
  for (DUIterator_Last imin, i = n->last_outs(imin); i >= imin; ) {
    Node* use = n->last_out(i);
    bool is_in_table = initial_gvn()->hash_delete(use);
    uint uses_found = 0;
    for (uint j = 0; j < use->len(); j++) {
      if (use->in(j) == n) {
        if (j < use->req())
          use->set_req(j, nn);
        else
          use->set_prec(j, nn);
        uses_found++;
      }
    }
    if (is_in_table) {
      // reinsert into table
      initial_gvn()->hash_find_insert(use);
    }
    record_for_igvn(use);
    i -= uses_found;    // we deleted 1 or more copies of this edge
  }
}


// Identify all nodes that are reachable from below, useful.
// Use breadth-first pass that records state in a Unique_Node_List,
// recursive traversal is slower.
void Compile::identify_useful_nodes(Unique_Node_List &useful) {
  int estimated_worklist_size = live_nodes();
  useful.map( estimated_worklist_size, NULL );  // preallocate space

  // Initialize worklist
  if (root() != NULL)     { useful.push(root()); }
  // If 'top' is cached, declare it useful to preserve cached node
  if( cached_top_node() ) { useful.push(cached_top_node()); }

  // Push all useful nodes onto the list, breadthfirst
  for( uint next = 0; next < useful.size(); ++next ) {
    assert( next < unique(), "Unique useful nodes < total nodes");
    Node *n  = useful.at(next);
    uint max = n->len();
    for( uint i = 0; i < max; ++i ) {
      Node *m = n->in(i);
      if (not_a_node(m))  continue;
      useful.push(m);
    }
  }
}

// Update dead_node_list with any missing dead nodes using useful
// list. Consider all non-useful nodes to be useless i.e., dead nodes.
void Compile::update_dead_node_list(Unique_Node_List &useful) {
  uint max_idx = unique();
  VectorSet& useful_node_set = useful.member_set();

  for (uint node_idx = 0; node_idx < max_idx; node_idx++) {
    // If node with index node_idx is not in useful set,
    // mark it as dead in dead node list.
    if (!useful_node_set.test(node_idx)) {
      record_dead_node(node_idx);
    }
  }
}

void Compile::remove_useless_late_inlines(GrowableArray<CallGenerator*>* inlines, Unique_Node_List &useful) {
  int shift = 0;
  for (int i = 0; i < inlines->length(); i++) {
    CallGenerator* cg = inlines->at(i);
    if (useful.member(cg->call_node())) {
      if (shift > 0) {
        inlines->at_put(i - shift, cg);
      }
    } else {
      shift++; // skip over the dead element
    }
  }
  if (shift > 0) {
    inlines->trunc_to(inlines->length() - shift); // remove last elements from compacted array
  }
}

void Compile::remove_useless_late_inlines(GrowableArray<CallGenerator*>* inlines, Node* dead) {
  assert(dead != NULL && dead->is_Call(), "sanity");
  int found = 0;
  for (int i = 0; i < inlines->length(); i++) {
    if (inlines->at(i)->call_node() == dead) {
      inlines->remove_at(i);
      found++;
      NOT_DEBUG( break; ) // elements are unique, so exit early
    }
  }
  assert(found <= 1, "not unique");
}

void Compile::remove_useless_nodes(GrowableArray<Node*>& node_list, Unique_Node_List& useful) {
  for (int i = node_list.length() - 1; i >= 0; i--) {
    Node* n = node_list.at(i);
    if (!useful.member(n)) {
      node_list.delete_at(i); // replaces i-th with last element which is known to be useful (already processed)
    }
  }
}

void Compile::remove_useless_node(Node* dead) {
  remove_modified_node(dead);

  // Constant node that has no out-edges and has only one in-edge from
  // root is usually dead. However, sometimes reshaping walk makes
  // it reachable by adding use edges. So, we will NOT count Con nodes
  // as dead to be conservative about the dead node count at any
  // given time.
  if (!dead->is_Con()) {
    record_dead_node(dead->_idx);
  }
  if (dead->is_macro()) {
    remove_macro_node(dead);
  }
  if (dead->is_expensive()) {
    remove_expensive_node(dead);
  }
  if (dead->Opcode() == Op_Opaque4) {
    remove_skeleton_predicate_opaq(dead);
  }
  if (dead->for_post_loop_opts_igvn()) {
    remove_from_post_loop_opts_igvn(dead);
  }
  if (dead->is_Call()) {
    remove_useless_late_inlines(                &_late_inlines, dead);
    remove_useless_late_inlines(         &_string_late_inlines, dead);
    remove_useless_late_inlines(         &_boxing_late_inlines, dead);
    remove_useless_late_inlines(&_vector_reboxing_late_inlines, dead);

    if (dead->is_CallStaticJava()) {
      remove_unstable_if_trap(dead->as_CallStaticJava(), false);
    }
  }
  BarrierSetC2* bs = BarrierSet::barrier_set()->barrier_set_c2();
  bs->unregister_potential_barrier_node(dead);
}

// Disconnect all useless nodes by disconnecting those at the boundary.
void Compile::disconnect_useless_nodes(Unique_Node_List &useful, Unique_Node_List* worklist) {
  uint next = 0;
  while (next < useful.size()) {
    Node *n = useful.at(next++);
    if (n->is_SafePoint()) {
      // We're done with a parsing phase. Replaced nodes are not valid
      // beyond that point.
      n->as_SafePoint()->delete_replaced_nodes();
    }
    // Use raw traversal of out edges since this code removes out edges
    int max = n->outcnt();
    for (int j = 0; j < max; ++j) {
      Node* child = n->raw_out(j);
      if (!useful.member(child)) {
        assert(!child->is_top() || child != top(),
               "If top is cached in Compile object it is in useful list");
        // Only need to remove this out-edge to the useless node
        n->raw_del_out(j);
        --j;
        --max;
      }
    }
    if (n->outcnt() == 1 && n->has_special_unique_user()) {
      worklist->push(n->unique_out());
    }
  }

  remove_useless_nodes(_macro_nodes,        useful); // remove useless macro nodes
  remove_useless_nodes(_predicate_opaqs,    useful); // remove useless predicate opaque nodes
  remove_useless_nodes(_skeleton_predicate_opaqs, useful);
  remove_useless_nodes(_expensive_nodes,    useful); // remove useless expensive nodes
  remove_useless_nodes(_for_post_loop_igvn, useful); // remove useless node recorded for post loop opts IGVN pass
  remove_useless_unstable_if_traps(useful);          // remove useless unstable_if traps
  remove_useless_coarsened_locks(useful);            // remove useless coarsened locks nodes
#ifdef ASSERT
  if (_modified_nodes != NULL) {
    _modified_nodes->remove_useless_nodes(useful.member_set());
  }
#endif

  BarrierSetC2* bs = BarrierSet::barrier_set()->barrier_set_c2();
  bs->eliminate_useless_gc_barriers(useful, this);
  // clean up the late inline lists
  remove_useless_late_inlines(                &_late_inlines, useful);
  remove_useless_late_inlines(         &_string_late_inlines, useful);
  remove_useless_late_inlines(         &_boxing_late_inlines, useful);
  remove_useless_late_inlines(&_vector_reboxing_late_inlines, useful);
  debug_only(verify_graph_edges(true/*check for no_dead_code*/);)
}

// ============================================================================
//------------------------------CompileWrapper---------------------------------
class CompileWrapper : public StackObj {
  Compile *const _compile;
 public:
  CompileWrapper(Compile* compile);

  ~CompileWrapper();
};

CompileWrapper::CompileWrapper(Compile* compile) : _compile(compile) {
  // the Compile* pointer is stored in the current ciEnv:
  ciEnv* env = compile->env();
  assert(env == ciEnv::current(), "must already be a ciEnv active");
  assert(env->compiler_data() == NULL, "compile already active?");
  env->set_compiler_data(compile);
  assert(compile == Compile::current(), "sanity");

  compile->set_type_dict(NULL);
  compile->set_clone_map(new Dict(cmpkey, hashkey, _compile->comp_arena()));
  compile->clone_map().set_clone_idx(0);
  compile->set_type_last_size(0);
  compile->set_last_tf(NULL, NULL);
  compile->set_indexSet_arena(NULL);
  compile->set_indexSet_free_block_list(NULL);
  compile->init_type_arena();
  Type::Initialize(compile);
  _compile->begin_method();
  _compile->clone_map().set_debug(_compile->has_method() && _compile->directive()->CloneMapDebugOption);
}
CompileWrapper::~CompileWrapper() {
  // simulate crash during compilation
  assert(CICrashAt < 0 || _compile->compile_id() != CICrashAt, "just as planned");

  _compile->end_method();
  _compile->env()->set_compiler_data(NULL);
}


//----------------------------print_compile_messages---------------------------
void Compile::print_compile_messages() {
#ifndef PRODUCT
  // Check if recompiling
  if (!subsume_loads() && PrintOpto) {
    // Recompiling without allowing machine instructions to subsume loads
    tty->print_cr("*********************************************************");
    tty->print_cr("** Bailout: Recompile without subsuming loads          **");
    tty->print_cr("*********************************************************");
  }
  if ((do_escape_analysis() != DoEscapeAnalysis) && PrintOpto) {
    // Recompiling without escape analysis
    tty->print_cr("*********************************************************");
    tty->print_cr("** Bailout: Recompile without escape analysis          **");
    tty->print_cr("*********************************************************");
  }
  if (do_iterative_escape_analysis() != DoEscapeAnalysis && PrintOpto) {
    // Recompiling without iterative escape analysis
    tty->print_cr("*********************************************************");
    tty->print_cr("** Bailout: Recompile without iterative escape analysis**");
    tty->print_cr("*********************************************************");
  }
  if ((eliminate_boxing() != EliminateAutoBox) && PrintOpto) {
    // Recompiling without boxing elimination
    tty->print_cr("*********************************************************");
    tty->print_cr("** Bailout: Recompile without boxing elimination       **");
    tty->print_cr("*********************************************************");
  }
  if ((do_locks_coarsening() != EliminateLocks) && PrintOpto) {
    // Recompiling without locks coarsening
    tty->print_cr("*********************************************************");
    tty->print_cr("** Bailout: Recompile without locks coarsening         **");
    tty->print_cr("*********************************************************");
  }
  if (env()->break_at_compile()) {
    // Open the debugger when compiling this method.
    tty->print("### Breaking when compiling: ");
    method()->print_short_name();
    tty->cr();
    BREAKPOINT;
  }

  if( PrintOpto ) {
    if (is_osr_compilation()) {
      tty->print("[OSR]%3d", _compile_id);
    } else {
      tty->print("%3d", _compile_id);
    }
  }
#endif
}

#ifndef PRODUCT
void Compile::print_ideal_ir(const char* phase_name) {
  ttyLocker ttyl;
  // keep the following output all in one block
  // This output goes directly to the tty, not the compiler log.
  // To enable tools to match it up with the compilation activity,
  // be sure to tag this tty output with the compile ID.
  if (xtty != NULL) {
    xtty->head("ideal compile_id='%d'%s compile_phase='%s'",
               compile_id(),
               is_osr_compilation() ? " compile_kind='osr'" : "",
               phase_name);
  }
  if (_output == nullptr) {
    tty->print_cr("AFTER: %s", phase_name);
    // Print out all nodes in ascending order of index.
    root()->dump_bfs(MaxNodeLimit, nullptr, "+S$");
  } else {
    // Dump the node blockwise if we have a scheduling
    _output->print_scheduling();
  }

  if (xtty != NULL) {
    xtty->tail("ideal");
  }
}
#endif

// ============================================================================
//------------------------------Compile standard-------------------------------
debug_only( int Compile::_debug_idx = 100000; )

// Compile a method.  entry_bci is -1 for normal compilations and indicates
// the continuation bci for on stack replacement.


Compile::Compile( ciEnv* ci_env, ciMethod* target, int osr_bci,
                  Options options, DirectiveSet* directive)
                : Phase(Compiler),
                  _compile_id(ci_env->compile_id()),
                  _options(options),
                  _method(target),
                  _entry_bci(osr_bci),
                  _ilt(NULL),
                  _stub_function(NULL),
                  _stub_name(NULL),
                  _stub_entry_point(NULL),
                  _max_node_limit(MaxNodeLimit),
                  _post_loop_opts_phase(false),
                  _inlining_progress(false),
                  _inlining_incrementally(false),
                  _do_cleanup(false),
                  _has_reserved_stack_access(target->has_reserved_stack_access()),
#ifndef PRODUCT
                  _igv_idx(0),
                  _trace_opto_output(directive->TraceOptoOutputOption),
#endif
                  _has_method_handle_invokes(false),
                  _clinit_barrier_on_entry(false),
                  _stress_seed(0),
                  _comp_arena(mtCompiler),
                  _barrier_set_state(BarrierSet::barrier_set()->barrier_set_c2()->create_barrier_state(comp_arena())),
                  _env(ci_env),
                  _directive(directive),
                  _log(ci_env->log()),
                  _failure_reason(NULL),
                  _intrinsics        (comp_arena(), 0, 0, NULL),
                  _macro_nodes       (comp_arena(), 8, 0, NULL),
                  _predicate_opaqs   (comp_arena(), 8, 0, NULL),
                  _skeleton_predicate_opaqs (comp_arena(), 8, 0, NULL),
                  _expensive_nodes   (comp_arena(), 8, 0, NULL),
                  _for_post_loop_igvn(comp_arena(), 8, 0, NULL),
                  _unstable_if_traps (comp_arena(), 8, 0, NULL),
                  _coarsened_locks   (comp_arena(), 8, 0, NULL),
                  _congraph(NULL),
                  NOT_PRODUCT(_igv_printer(NULL) COMMA)
                  _dead_node_list(comp_arena()),
                  _dead_node_count(0),
                  _node_arena(mtCompiler),
                  _old_arena(mtCompiler),
                  _mach_constant_base_node(NULL),
                  _Compile_types(mtCompiler),
                  _initial_gvn(NULL),
                  _for_igvn(NULL),
                  _late_inlines(comp_arena(), 2, 0, NULL),
                  _string_late_inlines(comp_arena(), 2, 0, NULL),
                  _boxing_late_inlines(comp_arena(), 2, 0, NULL),
                  _vector_reboxing_late_inlines(comp_arena(), 2, 0, NULL),
                  _late_inlines_pos(0),
                  _number_of_mh_late_inlines(0),
                  _print_inlining_stream(new (mtCompiler) stringStream()),
                  _print_inlining_list(NULL),
                  _print_inlining_idx(0),
                  _print_inlining_output(NULL),
                  _replay_inline_data(NULL),
                  _java_calls(0),
                  _inner_loops(0),
                  _interpreter_frame_size(0),
                  _output(NULL)
#ifndef PRODUCT
                  , _in_dump_cnt(0)
#endif
{
  C = this;
  CompileWrapper cw(this);

  if (CITimeVerbose) {
    tty->print(" ");
    target->holder()->name()->print();
    tty->print(".");
    target->print_short_name();
    tty->print("  ");
  }
  TraceTime t1("Total compilation time", &_t_totalCompilation, CITime, CITimeVerbose);
  TraceTime t2(NULL, &_t_methodCompilation, CITime, false);

#if defined(SUPPORT_ASSEMBLY) || defined(SUPPORT_ABSTRACT_ASSEMBLY)
  bool print_opto_assembly = directive->PrintOptoAssemblyOption;
  // We can always print a disassembly, either abstract (hex dump) or
  // with the help of a suitable hsdis library. Thus, we should not
  // couple print_assembly and print_opto_assembly controls.
  // But: always print opto and regular assembly on compile command 'print'.
  bool print_assembly = directive->PrintAssemblyOption;
  set_print_assembly(print_opto_assembly || print_assembly);
#else
  set_print_assembly(false); // must initialize.
#endif

#ifndef PRODUCT
  set_parsed_irreducible_loop(false);

  if (directive->ReplayInlineOption) {
    _replay_inline_data = ciReplay::load_inline_data(method(), entry_bci(), ci_env->comp_level());
  }
#endif
  set_print_inlining(directive->PrintInliningOption || PrintOptoInlining);
  set_print_intrinsics(directive->PrintIntrinsicsOption);
  set_has_irreducible_loop(true); // conservative until build_loop_tree() reset it

  if (ProfileTraps RTM_OPT_ONLY( || UseRTMLocking )) {
    // Make sure the method being compiled gets its own MDO,
    // so we can at least track the decompile_count().
    // Need MDO to record RTM code generation state.
    method()->ensure_method_data();
  }

  Init(/*do_aliasing=*/ true);

  print_compile_messages();

  _ilt = InlineTree::build_inline_tree_root();

  // Even if NO memory addresses are used, MergeMem nodes must have at least 1 slice
  assert(num_alias_types() >= AliasIdxRaw, "");

#define MINIMUM_NODE_HASH  1023
  // Node list that Iterative GVN will start with
  Unique_Node_List for_igvn(comp_arena());
  set_for_igvn(&for_igvn);

  // GVN that will be run immediately on new nodes
  uint estimated_size = method()->code_size()*4+64;
  estimated_size = (estimated_size < MINIMUM_NODE_HASH ? MINIMUM_NODE_HASH : estimated_size);
  PhaseGVN gvn(node_arena(), estimated_size);
  set_initial_gvn(&gvn);

  print_inlining_init();
  { // Scope for timing the parser
    TracePhase tp("parse", &timers[_t_parser]);

    // Put top into the hash table ASAP.
    initial_gvn()->transform_no_reclaim(top());

    // Set up tf(), start(), and find a CallGenerator.
    CallGenerator* cg = NULL;
    if (is_osr_compilation()) {
      const TypeTuple *domain = StartOSRNode::osr_domain();
      const TypeTuple *range = TypeTuple::make_range(method()->signature());
      init_tf(TypeFunc::make(domain, range));
      StartNode* s = new StartOSRNode(root(), domain);
      initial_gvn()->set_type_bottom(s);
      init_start(s);
      cg = CallGenerator::for_osr(method(), entry_bci());
    } else {
      // Normal case.
      init_tf(TypeFunc::make(method()));
      StartNode* s = new StartNode(root(), tf()->domain());
      initial_gvn()->set_type_bottom(s);
      init_start(s);
      if (method()->intrinsic_id() == vmIntrinsics::_Reference_get) {
        // With java.lang.ref.reference.get() we must go through the
        // intrinsic - even when get() is the root
        // method of the compile - so that, if necessary, the value in
        // the referent field of the reference object gets recorded by
        // the pre-barrier code.
        cg = find_intrinsic(method(), false);
      }
      if (cg == NULL) {
        float past_uses = method()->interpreter_invocation_count();
        float expected_uses = past_uses;
        cg = CallGenerator::for_inline(method(), expected_uses);
      }
    }
    if (failing())  return;
    if (cg == NULL) {
      record_method_not_compilable("cannot parse method");
      return;
    }
    JVMState* jvms = build_start_state(start(), tf());
    if ((jvms = cg->generate(jvms)) == NULL) {
      if (!failure_reason_is(C2Compiler::retry_class_loading_during_parsing())) {
        record_method_not_compilable("method parse failed");
      }
      return;
    }
    GraphKit kit(jvms);

    if (!kit.stopped()) {
      // Accept return values, and transfer control we know not where.
      // This is done by a special, unique ReturnNode bound to root.
      return_values(kit.jvms());
    }

    if (kit.has_exceptions()) {
      // Any exceptions that escape from this call must be rethrown
      // to whatever caller is dynamically above us on the stack.
      // This is done by a special, unique RethrowNode bound to root.
      rethrow_exceptions(kit.transfer_exceptions_into_jvms());
    }

    assert(IncrementalInline || (_late_inlines.length() == 0 && !has_mh_late_inlines()), "incremental inlining is off");

    if (_late_inlines.length() == 0 && !has_mh_late_inlines() && !failing() && has_stringbuilder()) {
      inline_string_calls(true);
    }

    if (failing())  return;

    print_method(PHASE_BEFORE_REMOVEUSELESS, 3);

    // Remove clutter produced by parsing.
    if (!failing()) {
      ResourceMark rm;
      PhaseRemoveUseless pru(initial_gvn(), &for_igvn);
    }
  }

  // Note:  Large methods are capped off in do_one_bytecode().
  if (failing())  return;

  // After parsing, node notes are no longer automagic.
  // They must be propagated by register_new_node_with_optimizer(),
  // clone(), or the like.
  set_default_node_notes(NULL);

#ifndef PRODUCT
  if (should_print_igv(1)) {
    _igv_printer->print_inlining();
  }
#endif

  if (failing())  return;
  NOT_PRODUCT( verify_graph_edges(); )

  // If any phase is randomized for stress testing, seed random number
  // generation and log the seed for repeatability.
  if (StressLCM || StressGCM || StressIGVN || StressCCP) {
    if (FLAG_IS_DEFAULT(StressSeed) || (FLAG_IS_ERGO(StressSeed) && RepeatCompilation)) {
      _stress_seed = static_cast<uint>(Ticks::now().nanoseconds());
      FLAG_SET_ERGO(StressSeed, _stress_seed);
    } else {
      _stress_seed = StressSeed;
    }
    if (_log != NULL) {
      _log->elem("stress_test seed='%u'", _stress_seed);
    }
  }

  // Now optimize
  Optimize();
  if (failing())  return;
  NOT_PRODUCT( verify_graph_edges(); )

#ifndef PRODUCT
  if (should_print_ideal()) {
    print_ideal_ir("print_ideal");
  }
#endif

#ifdef ASSERT
  BarrierSetC2* bs = BarrierSet::barrier_set()->barrier_set_c2();
  bs->verify_gc_barriers(this, BarrierSetC2::BeforeCodeGen);
#endif

  // Dump compilation data to replay it.
  if (directive->DumpReplayOption) {
    env()->dump_replay_data(_compile_id);
  }
  if (directive->DumpInlineOption && (ilt() != NULL)) {
    env()->dump_inline_data(_compile_id);
  }

  // Now that we know the size of all the monitors we can add a fixed slot
  // for the original deopt pc.
  int next_slot = fixed_slots() + (sizeof(address) / VMRegImpl::stack_slot_size);
  set_fixed_slots(next_slot);

  // Compute when to use implicit null checks. Used by matching trap based
  // nodes and NullCheck optimization.
  set_allowed_deopt_reasons();

  // Now generate code
  Code_Gen();
}

//------------------------------Compile----------------------------------------
// Compile a runtime stub
Compile::Compile( ciEnv* ci_env,
                  TypeFunc_generator generator,
                  address stub_function,
                  const char *stub_name,
                  int is_fancy_jump,
                  bool pass_tls,
                  bool return_pc,
                  DirectiveSet* directive)
  : Phase(Compiler),
    _compile_id(0),
    _options(Options::for_runtime_stub()),
    _method(NULL),
    _entry_bci(InvocationEntryBci),
    _stub_function(stub_function),
    _stub_name(stub_name),
    _stub_entry_point(NULL),
    _max_node_limit(MaxNodeLimit),
    _post_loop_opts_phase(false),
    _inlining_progress(false),
    _inlining_incrementally(false),
    _has_reserved_stack_access(false),
#ifndef PRODUCT
    _igv_idx(0),
    _trace_opto_output(directive->TraceOptoOutputOption),
#endif
    _has_method_handle_invokes(false),
    _clinit_barrier_on_entry(false),
    _stress_seed(0),
    _comp_arena(mtCompiler),
    _barrier_set_state(BarrierSet::barrier_set()->barrier_set_c2()->create_barrier_state(comp_arena())),
    _env(ci_env),
    _directive(directive),
    _log(ci_env->log()),
    _failure_reason(NULL),
    _congraph(NULL),
    NOT_PRODUCT(_igv_printer(NULL) COMMA)
    _dead_node_list(comp_arena()),
    _dead_node_count(0),
    _node_arena(mtCompiler),
    _old_arena(mtCompiler),
    _mach_constant_base_node(NULL),
    _Compile_types(mtCompiler),
    _initial_gvn(NULL),
    _for_igvn(NULL),
    _number_of_mh_late_inlines(0),
    _print_inlining_stream(new (mtCompiler) stringStream()),
    _print_inlining_list(NULL),
    _print_inlining_idx(0),
    _print_inlining_output(NULL),
    _replay_inline_data(NULL),
    _java_calls(0),
    _inner_loops(0),
    _interpreter_frame_size(0),
    _output(NULL),
#ifndef PRODUCT
    _in_dump_cnt(0),
#endif
    _allowed_reasons(0) {
  C = this;

  TraceTime t1(NULL, &_t_totalCompilation, CITime, false);
  TraceTime t2(NULL, &_t_stubCompilation, CITime, false);

#ifndef PRODUCT
  set_print_assembly(PrintFrameConverterAssembly);
  set_parsed_irreducible_loop(false);
#else
  set_print_assembly(false); // Must initialize.
#endif
  set_has_irreducible_loop(false); // no loops

  CompileWrapper cw(this);
  Init(/*do_aliasing=*/ false);
  init_tf((*generator)());

  {
    // The following is a dummy for the sake of GraphKit::gen_stub
    Unique_Node_List for_igvn(comp_arena());
    set_for_igvn(&for_igvn);  // not used, but some GraphKit guys push on this
    PhaseGVN gvn(Thread::current()->resource_area(),255);
    set_initial_gvn(&gvn);    // not significant, but GraphKit guys use it pervasively
    gvn.transform_no_reclaim(top());

    GraphKit kit;
    kit.gen_stub(stub_function, stub_name, is_fancy_jump, pass_tls, return_pc);
  }

  NOT_PRODUCT( verify_graph_edges(); )

  Code_Gen();
}

//------------------------------Init-------------------------------------------
// Prepare for a single compilation
void Compile::Init(bool aliasing) {
  _do_aliasing = aliasing;
  _unique  = 0;
  _regalloc = NULL;

  _tf      = NULL;  // filled in later
  _top     = NULL;  // cached later
  _matcher = NULL;  // filled in later
  _cfg     = NULL;  // filled in later

  IA32_ONLY( set_24_bit_selection_and_mode(true, false); )

  _node_note_array = NULL;
  _default_node_notes = NULL;
  DEBUG_ONLY( _modified_nodes = NULL; ) // Used in Optimize()

  _immutable_memory = NULL; // filled in at first inquiry

#ifdef ASSERT
  _type_verify_symmetry = true;
  _phase_optimize_finished = false;
  _exception_backedge = false;
#endif

  // Globally visible Nodes
  // First set TOP to NULL to give safe behavior during creation of RootNode
  set_cached_top_node(NULL);
  set_root(new RootNode());
  // Now that you have a Root to point to, create the real TOP
  set_cached_top_node( new ConNode(Type::TOP) );
  set_recent_alloc(NULL, NULL);

  // Create Debug Information Recorder to record scopes, oopmaps, etc.
  env()->set_oop_recorder(new OopRecorder(env()->arena()));
  env()->set_debug_info(new DebugInformationRecorder(env()->oop_recorder()));
  env()->set_dependencies(new Dependencies(env()));

  _fixed_slots = 0;
  set_has_split_ifs(false);
  set_has_loops(false); // first approximation
  set_has_stringbuilder(false);
  set_has_boxed_value(false);
  _trap_can_recompile = false;  // no traps emitted yet
  _major_progress = true; // start out assuming good things will happen
  set_has_unsafe_access(false);
  set_max_vector_size(0);
  set_clear_upper_avx(false);  //false as default for clear upper bits of ymm registers
  Copy::zero_to_bytes(_trap_hist, sizeof(_trap_hist));
  set_decompile_count(0);

  set_do_freq_based_layout(_directive->BlockLayoutByFrequencyOption);
  _loop_opts_cnt = LoopOptsCount;
  set_do_inlining(Inline);
  set_max_inline_size(MaxInlineSize);
  set_freq_inline_size(FreqInlineSize);
  set_do_scheduling(OptoScheduling);

  set_do_vector_loop(false);
  set_has_monitors(false);

  if (AllowVectorizeOnDemand) {
    if (has_method() && (_directive->VectorizeOption || _directive->VectorizeDebugOption)) {
      set_do_vector_loop(true);
      NOT_PRODUCT(if (do_vector_loop() && Verbose) {tty->print("Compile::Init: do vectorized loops (SIMD like) for method %s\n",  method()->name()->as_quoted_ascii());})
    } else if (has_method() && method()->name() != 0 &&
               method()->intrinsic_id() == vmIntrinsics::_forEachRemaining) {
      set_do_vector_loop(true);
    }
  }
  set_use_cmove(UseCMoveUnconditionally /* || do_vector_loop()*/); //TODO: consider do_vector_loop() mandate use_cmove unconditionally
  NOT_PRODUCT(if (use_cmove() && Verbose && has_method()) {tty->print("Compile::Init: use CMove without profitability tests for method %s\n",  method()->name()->as_quoted_ascii());})

  set_rtm_state(NoRTM); // No RTM lock eliding by default
  _max_node_limit = _directive->MaxNodeLimitOption;

#if INCLUDE_RTM_OPT
  if (UseRTMLocking && has_method() && (method()->method_data_or_null() != NULL)) {
    int rtm_state = method()->method_data()->rtm_state();
    if (method_has_option(CompileCommand::NoRTMLockEliding) || ((rtm_state & NoRTM) != 0)) {
      // Don't generate RTM lock eliding code.
      set_rtm_state(NoRTM);
    } else if (method_has_option(CompileCommand::UseRTMLockEliding) || ((rtm_state & UseRTM) != 0) || !UseRTMDeopt) {
      // Generate RTM lock eliding code without abort ratio calculation code.
      set_rtm_state(UseRTM);
    } else if (UseRTMDeopt) {
      // Generate RTM lock eliding code and include abort ratio calculation
      // code if UseRTMDeopt is on.
      set_rtm_state(ProfileRTM);
    }
  }
#endif
  if (VM_Version::supports_fast_class_init_checks() && has_method() && !is_osr_compilation() && method()->needs_clinit_barrier()) {
    set_clinit_barrier_on_entry(true);
  }
  if (debug_info()->recording_non_safepoints()) {
    set_node_note_array(new(comp_arena()) GrowableArray<Node_Notes*>
                        (comp_arena(), 8, 0, NULL));
    set_default_node_notes(Node_Notes::make(this));
  }

  const int grow_ats = 16;
  _max_alias_types = grow_ats;
  _alias_types   = NEW_ARENA_ARRAY(comp_arena(), AliasType*, grow_ats);
  AliasType* ats = NEW_ARENA_ARRAY(comp_arena(), AliasType,  grow_ats);
  Copy::zero_to_bytes(ats, sizeof(AliasType)*grow_ats);
  {
    for (int i = 0; i < grow_ats; i++)  _alias_types[i] = &ats[i];
  }
  // Initialize the first few types.
  _alias_types[AliasIdxTop]->Init(AliasIdxTop, NULL);
  _alias_types[AliasIdxBot]->Init(AliasIdxBot, TypePtr::BOTTOM);
  _alias_types[AliasIdxRaw]->Init(AliasIdxRaw, TypeRawPtr::BOTTOM);
  _num_alias_types = AliasIdxRaw+1;
  // Zero out the alias type cache.
  Copy::zero_to_bytes(_alias_cache, sizeof(_alias_cache));
  // A NULL adr_type hits in the cache right away.  Preload the right answer.
  probe_alias_cache(NULL)->_index = AliasIdxTop;
<<<<<<< HEAD

#ifdef ASSERT
  _phase_optimize_finished = false;
  _exception_backedge = false;
  _type_verify = NULL;
#endif
=======
>>>>>>> cae577a7
}

//---------------------------init_start----------------------------------------
// Install the StartNode on this compile object.
void Compile::init_start(StartNode* s) {
  if (failing())
    return; // already failing
  assert(s == start(), "");
}

/**
 * Return the 'StartNode'. We must not have a pending failure, since the ideal graph
 * can be in an inconsistent state, i.e., we can get segmentation faults when traversing
 * the ideal graph.
 */
StartNode* Compile::start() const {
  assert (!failing(), "Must not have pending failure. Reason is: %s", failure_reason());
  for (DUIterator_Fast imax, i = root()->fast_outs(imax); i < imax; i++) {
    Node* start = root()->fast_out(i);
    if (start->is_Start()) {
      return start->as_Start();
    }
  }
  fatal("Did not find Start node!");
  return NULL;
}

//-------------------------------immutable_memory-------------------------------------
// Access immutable memory
Node* Compile::immutable_memory() {
  if (_immutable_memory != NULL) {
    return _immutable_memory;
  }
  StartNode* s = start();
  for (DUIterator_Fast imax, i = s->fast_outs(imax); true; i++) {
    Node *p = s->fast_out(i);
    if (p != s && p->as_Proj()->_con == TypeFunc::Memory) {
      _immutable_memory = p;
      return _immutable_memory;
    }
  }
  ShouldNotReachHere();
  return NULL;
}

//----------------------set_cached_top_node------------------------------------
// Install the cached top node, and make sure Node::is_top works correctly.
void Compile::set_cached_top_node(Node* tn) {
  if (tn != NULL)  verify_top(tn);
  Node* old_top = _top;
  _top = tn;
  // Calling Node::setup_is_top allows the nodes the chance to adjust
  // their _out arrays.
  if (_top != NULL)     _top->setup_is_top();
  if (old_top != NULL)  old_top->setup_is_top();
  assert(_top == NULL || top()->is_top(), "");
}

#ifdef ASSERT
uint Compile::count_live_nodes_by_graph_walk() {
  Unique_Node_List useful(comp_arena());
  // Get useful node list by walking the graph.
  identify_useful_nodes(useful);
  return useful.size();
}

void Compile::print_missing_nodes() {

  // Return if CompileLog is NULL and PrintIdealNodeCount is false.
  if ((_log == NULL) && (! PrintIdealNodeCount)) {
    return;
  }

  // This is an expensive function. It is executed only when the user
  // specifies VerifyIdealNodeCount option or otherwise knows the
  // additional work that needs to be done to identify reachable nodes
  // by walking the flow graph and find the missing ones using
  // _dead_node_list.

  Unique_Node_List useful(comp_arena());
  // Get useful node list by walking the graph.
  identify_useful_nodes(useful);

  uint l_nodes = C->live_nodes();
  uint l_nodes_by_walk = useful.size();

  if (l_nodes != l_nodes_by_walk) {
    if (_log != NULL) {
      _log->begin_head("mismatched_nodes count='%d'", abs((int) (l_nodes - l_nodes_by_walk)));
      _log->stamp();
      _log->end_head();
    }
    VectorSet& useful_member_set = useful.member_set();
    int last_idx = l_nodes_by_walk;
    for (int i = 0; i < last_idx; i++) {
      if (useful_member_set.test(i)) {
        if (_dead_node_list.test(i)) {
          if (_log != NULL) {
            _log->elem("mismatched_node_info node_idx='%d' type='both live and dead'", i);
          }
          if (PrintIdealNodeCount) {
            // Print the log message to tty
              tty->print_cr("mismatched_node idx='%d' both live and dead'", i);
              useful.at(i)->dump();
          }
        }
      }
      else if (! _dead_node_list.test(i)) {
        if (_log != NULL) {
          _log->elem("mismatched_node_info node_idx='%d' type='neither live nor dead'", i);
        }
        if (PrintIdealNodeCount) {
          // Print the log message to tty
          tty->print_cr("mismatched_node idx='%d' type='neither live nor dead'", i);
        }
      }
    }
    if (_log != NULL) {
      _log->tail("mismatched_nodes");
    }
  }
}
void Compile::record_modified_node(Node* n) {
  if (_modified_nodes != NULL && !_inlining_incrementally && !n->is_Con()) {
    _modified_nodes->push(n);
  }
}

void Compile::remove_modified_node(Node* n) {
  if (_modified_nodes != NULL) {
    _modified_nodes->remove(n);
  }
}
#endif

#ifndef PRODUCT
void Compile::verify_top(Node* tn) const {
  if (tn != NULL) {
    assert(tn->is_Con(), "top node must be a constant");
    assert(((ConNode*)tn)->type() == Type::TOP, "top node must have correct type");
    assert(tn->in(0) != NULL, "must have live top node");
  }
}
#endif


///-------------------Managing Per-Node Debug & Profile Info-------------------

void Compile::grow_node_notes(GrowableArray<Node_Notes*>* arr, int grow_by) {
  guarantee(arr != NULL, "");
  int num_blocks = arr->length();
  if (grow_by < num_blocks)  grow_by = num_blocks;
  int num_notes = grow_by * _node_notes_block_size;
  Node_Notes* notes = NEW_ARENA_ARRAY(node_arena(), Node_Notes, num_notes);
  Copy::zero_to_bytes(notes, num_notes * sizeof(Node_Notes));
  while (num_notes > 0) {
    arr->append(notes);
    notes     += _node_notes_block_size;
    num_notes -= _node_notes_block_size;
  }
  assert(num_notes == 0, "exact multiple, please");
}

bool Compile::copy_node_notes_to(Node* dest, Node* source) {
  if (source == NULL || dest == NULL)  return false;

  if (dest->is_Con())
    return false;               // Do not push debug info onto constants.

#ifdef ASSERT
  // Leave a bread crumb trail pointing to the original node:
  if (dest != NULL && dest != source && dest->debug_orig() == NULL) {
    dest->set_debug_orig(source);
  }
#endif

  if (node_note_array() == NULL)
    return false;               // Not collecting any notes now.

  // This is a copy onto a pre-existing node, which may already have notes.
  // If both nodes have notes, do not overwrite any pre-existing notes.
  Node_Notes* source_notes = node_notes_at(source->_idx);
  if (source_notes == NULL || source_notes->is_clear())  return false;
  Node_Notes* dest_notes   = node_notes_at(dest->_idx);
  if (dest_notes == NULL || dest_notes->is_clear()) {
    return set_node_notes_at(dest->_idx, source_notes);
  }

  Node_Notes merged_notes = (*source_notes);
  // The order of operations here ensures that dest notes will win...
  merged_notes.update_from(dest_notes);
  return set_node_notes_at(dest->_idx, &merged_notes);
}


//--------------------------allow_range_check_smearing-------------------------
// Gating condition for coalescing similar range checks.
// Sometimes we try 'speculatively' replacing a series of a range checks by a
// single covering check that is at least as strong as any of them.
// If the optimization succeeds, the simplified (strengthened) range check
// will always succeed.  If it fails, we will deopt, and then give up
// on the optimization.
bool Compile::allow_range_check_smearing() const {
  // If this method has already thrown a range-check,
  // assume it was because we already tried range smearing
  // and it failed.
  uint already_trapped = trap_count(Deoptimization::Reason_range_check);
  return !already_trapped;
}


//------------------------------flatten_alias_type-----------------------------
const TypePtr *Compile::flatten_alias_type( const TypePtr *tj ) const {
  assert(do_aliasing(), "Aliasing should be enabled");
  int offset = tj->offset();
  TypePtr::PTR ptr = tj->ptr();

  // Known instance (scalarizable allocation) alias only with itself.
  bool is_known_inst = tj->isa_oopptr() != NULL &&
                       tj->is_oopptr()->is_known_instance();

  // Process weird unsafe references.
  if (offset == Type::OffsetBot && (tj->isa_instptr() /*|| tj->isa_klassptr()*/)) {
    assert(InlineUnsafeOps || StressReflectiveCode, "indeterminate pointers come only from unsafe ops");
    assert(!is_known_inst, "scalarizable allocation should not have unsafe references");
    tj = TypeOopPtr::BOTTOM;
    ptr = tj->ptr();
    offset = tj->offset();
  }

  // Array pointers need some flattening
  const TypeAryPtr* ta = tj->isa_aryptr();
  if (ta && ta->is_stable()) {
    // Erase stability property for alias analysis.
    tj = ta = ta->cast_to_stable(false);
  }
  if( ta && is_known_inst ) {
    if ( offset != Type::OffsetBot &&
         offset > arrayOopDesc::length_offset_in_bytes() ) {
      offset = Type::OffsetBot; // Flatten constant access into array body only
      tj = ta = ta->
              remove_speculative()->
              cast_to_ptr_type(ptr)->
              with_offset(offset);
    }
  } else if (ta) {
    // For arrays indexed by constant indices, we flatten the alias
    // space to include all of the array body.  Only the header, klass
    // and array length can be accessed un-aliased.
    if( offset != Type::OffsetBot ) {
      if( ta->const_oop() ) { // MethodData* or Method*
        offset = Type::OffsetBot;   // Flatten constant access into array body
        tj = ta = ta->
                remove_speculative()->
                cast_to_ptr_type(ptr)->
                cast_to_exactness(false)->
                with_offset(offset);
      } else if( offset == arrayOopDesc::length_offset_in_bytes() ) {
        // range is OK as-is.
        tj = ta = TypeAryPtr::RANGE;
      } else if( offset == oopDesc::klass_offset_in_bytes() ) {
        tj = TypeInstPtr::KLASS; // all klass loads look alike
        ta = TypeAryPtr::RANGE; // generic ignored junk
        ptr = TypePtr::BotPTR;
      } else if( offset == oopDesc::mark_offset_in_bytes() ) {
        tj = TypeInstPtr::MARK;
        ta = TypeAryPtr::RANGE; // generic ignored junk
        ptr = TypePtr::BotPTR;
      } else {                  // Random constant offset into array body
        offset = Type::OffsetBot;   // Flatten constant access into array body
        tj = ta = ta->
                remove_speculative()->
                cast_to_ptr_type(ptr)->
                cast_to_exactness(false)->
                with_offset(offset);
      }
    }
    // Arrays of fixed size alias with arrays of unknown size.
    if (ta->size() != TypeInt::POS) {
      const TypeAry *tary = TypeAry::make(ta->elem(), TypeInt::POS);
      tj = ta = ta->
              remove_speculative()->
              cast_to_ptr_type(ptr)->
              with_ary(tary)->
              cast_to_exactness(false);
    }
    // Arrays of known objects become arrays of unknown objects.
    if (ta->elem()->isa_narrowoop() && ta->elem() != TypeNarrowOop::BOTTOM) {
      const TypeAry *tary = TypeAry::make(TypeNarrowOop::BOTTOM, ta->size());
      tj = ta = TypeAryPtr::make(ptr,ta->const_oop(),tary,NULL,false,offset);
    }
    if (ta->elem()->isa_oopptr() && ta->elem() != TypeInstPtr::BOTTOM) {
      const TypeAry *tary = TypeAry::make(TypeInstPtr::BOTTOM, ta->size());
      tj = ta = TypeAryPtr::make(ptr,ta->const_oop(),tary,NULL,false,offset);
    }
    // Arrays of bytes and of booleans both use 'bastore' and 'baload' so
    // cannot be distinguished by bytecode alone.
    if (ta->elem() == TypeInt::BOOL) {
      const TypeAry *tary = TypeAry::make(TypeInt::BYTE, ta->size());
      ciKlass* aklass = ciTypeArrayKlass::make(T_BYTE);
      tj = ta = TypeAryPtr::make(ptr,ta->const_oop(),tary,aklass,false,offset);
    }
    // During the 2nd round of IterGVN, NotNull castings are removed.
    // Make sure the Bottom and NotNull variants alias the same.
    // Also, make sure exact and non-exact variants alias the same.
    if (ptr == TypePtr::NotNull || ta->klass_is_exact() || ta->speculative() != NULL) {
      tj = ta = ta->
              remove_speculative()->
              cast_to_ptr_type(TypePtr::BotPTR)->
              cast_to_exactness(false)->
              with_offset(offset);
    }
  }

  // Oop pointers need some flattening
  const TypeInstPtr *to = tj->isa_instptr();
  if (to && to != TypeOopPtr::BOTTOM) {
    ciInstanceKlass* ik = to->instance_klass();
    if( ptr == TypePtr::Constant ) {
      if (ik != ciEnv::current()->Class_klass() ||
          offset < ik->layout_helper_size_in_bytes()) {
        // No constant oop pointers (such as Strings); they alias with
        // unknown strings.
        assert(!is_known_inst, "not scalarizable allocation");
        tj = to = to->
                cast_to_instance_id(TypeOopPtr::InstanceBot)->
                remove_speculative()->
                cast_to_ptr_type(TypePtr::BotPTR)->
                cast_to_exactness(false);
      }
    } else if( is_known_inst ) {
      tj = to; // Keep NotNull and klass_is_exact for instance type
    } else if( ptr == TypePtr::NotNull || to->klass_is_exact() ) {
      // During the 2nd round of IterGVN, NotNull castings are removed.
      // Make sure the Bottom and NotNull variants alias the same.
      // Also, make sure exact and non-exact variants alias the same.
      tj = to = to->
              remove_speculative()->
              cast_to_instance_id(TypeOopPtr::InstanceBot)->
              cast_to_ptr_type(TypePtr::BotPTR)->
              cast_to_exactness(false);
    }
    if (to->speculative() != NULL) {
      tj = to = to->remove_speculative();
    }
    // Canonicalize the holder of this field
    if (offset >= 0 && offset < instanceOopDesc::base_offset_in_bytes()) {
      // First handle header references such as a LoadKlassNode, even if the
      // object's klass is unloaded at compile time (4965979).
      if (!is_known_inst) { // Do it only for non-instance types
        tj = to = TypeInstPtr::make(TypePtr::BotPTR, env()->Object_klass(), false, NULL, offset);
      }
    } else if (offset < 0 || offset >= ik->layout_helper_size_in_bytes()) {
      // Static fields are in the space above the normal instance
      // fields in the java.lang.Class instance.
      if (ik != ciEnv::current()->Class_klass()) {
        to = NULL;
        tj = TypeOopPtr::BOTTOM;
        offset = tj->offset();
      }
    } else {
      ciInstanceKlass *canonical_holder = ik->get_canonical_holder(offset);
      assert(offset < canonical_holder->layout_helper_size_in_bytes(), "");
      if (!ik->equals(canonical_holder) || tj->offset() != offset) {
        if( is_known_inst ) {
          tj = to = TypeInstPtr::make(to->ptr(), canonical_holder, true, NULL, offset, to->instance_id());
        } else {
          tj = to = TypeInstPtr::make(to->ptr(), canonical_holder, false, NULL, offset);
        }
      }
    }
  }

  // Klass pointers to object array klasses need some flattening
  const TypeKlassPtr *tk = tj->isa_klassptr();
  if( tk ) {
    // If we are referencing a field within a Klass, we need
    // to assume the worst case of an Object.  Both exact and
    // inexact types must flatten to the same alias class so
    // use NotNull as the PTR.
    if ( offset == Type::OffsetBot || (offset >= 0 && (size_t)offset < sizeof(Klass)) ) {
      tj = tk = TypeInstKlassPtr::make(TypePtr::NotNull,
                                       env()->Object_klass(),
                                       offset);
    }

    if (tk->isa_aryklassptr() && tk->is_aryklassptr()->elem()->isa_klassptr()) {
      ciKlass* k = ciObjArrayKlass::make(env()->Object_klass());
      if (!k || !k->is_loaded()) {                  // Only fails for some -Xcomp runs
        tj = tk = TypeInstKlassPtr::make(TypePtr::NotNull, env()->Object_klass(), offset);
      } else {
        tj = tk = TypeAryKlassPtr::make(TypePtr::NotNull, tk->is_aryklassptr()->elem(), k, offset);
      }
    }

    // Check for precise loads from the primary supertype array and force them
    // to the supertype cache alias index.  Check for generic array loads from
    // the primary supertype array and also force them to the supertype cache
    // alias index.  Since the same load can reach both, we need to merge
    // these 2 disparate memories into the same alias class.  Since the
    // primary supertype array is read-only, there's no chance of confusion
    // where we bypass an array load and an array store.
    int primary_supers_offset = in_bytes(Klass::primary_supers_offset());
    if (offset == Type::OffsetBot ||
        (offset >= primary_supers_offset &&
         offset < (int)(primary_supers_offset + Klass::primary_super_limit() * wordSize)) ||
        offset == (int)in_bytes(Klass::secondary_super_cache_offset())) {
      offset = in_bytes(Klass::secondary_super_cache_offset());
      tj = tk = tk->with_offset(offset);
    }
  }

  // Flatten all Raw pointers together.
  if (tj->base() == Type::RawPtr)
    tj = TypeRawPtr::BOTTOM;

  if (tj->base() == Type::AnyPtr)
    tj = TypePtr::BOTTOM;      // An error, which the caller must check for.

  offset = tj->offset();
  assert( offset != Type::OffsetTop, "Offset has fallen from constant" );

  assert( (offset != Type::OffsetBot && tj->base() != Type::AryPtr) ||
          (offset == Type::OffsetBot && tj->base() == Type::AryPtr) ||
          (offset == Type::OffsetBot && tj == TypeOopPtr::BOTTOM) ||
          (offset == Type::OffsetBot && tj == TypePtr::BOTTOM) ||
          (offset == oopDesc::mark_offset_in_bytes() && tj->base() == Type::AryPtr) ||
          (offset == oopDesc::klass_offset_in_bytes() && tj->base() == Type::AryPtr) ||
          (offset == arrayOopDesc::length_offset_in_bytes() && tj->base() == Type::AryPtr),
          "For oops, klasses, raw offset must be constant; for arrays the offset is never known" );
  assert( tj->ptr() != TypePtr::TopPTR &&
          tj->ptr() != TypePtr::AnyNull &&
          tj->ptr() != TypePtr::Null, "No imprecise addresses" );
//    assert( tj->ptr() != TypePtr::Constant ||
//            tj->base() == Type::RawPtr ||
//            tj->base() == Type::KlassPtr, "No constant oop addresses" );

  return tj;
}

void Compile::AliasType::Init(int i, const TypePtr* at) {
  assert(AliasIdxTop <= i && i < Compile::current()->_max_alias_types, "Invalid alias index");
  _index = i;
  _adr_type = at;
  _field = NULL;
  _element = NULL;
  _is_rewritable = true; // default
  const TypeOopPtr *atoop = (at != NULL) ? at->isa_oopptr() : NULL;
  if (atoop != NULL && atoop->is_known_instance()) {
    const TypeOopPtr *gt = atoop->cast_to_instance_id(TypeOopPtr::InstanceBot);
    _general_index = Compile::current()->get_alias_index(gt);
  } else {
    _general_index = 0;
  }
}

BasicType Compile::AliasType::basic_type() const {
  if (element() != NULL) {
    const Type* element = adr_type()->is_aryptr()->elem();
    return element->isa_narrowoop() ? T_OBJECT : element->array_element_basic_type();
  } if (field() != NULL) {
    return field()->layout_type();
  } else {
    return T_ILLEGAL; // unknown
  }
}

//---------------------------------print_on------------------------------------
#ifndef PRODUCT
void Compile::AliasType::print_on(outputStream* st) {
  if (index() < 10)
        st->print("@ <%d> ", index());
  else  st->print("@ <%d>",  index());
  st->print(is_rewritable() ? "   " : " RO");
  int offset = adr_type()->offset();
  if (offset == Type::OffsetBot)
        st->print(" +any");
  else  st->print(" +%-3d", offset);
  st->print(" in ");
  adr_type()->dump_on(st);
  const TypeOopPtr* tjp = adr_type()->isa_oopptr();
  if (field() != NULL && tjp) {
    if (tjp->is_instptr()->instance_klass()  != field()->holder() ||
        tjp->offset() != field()->offset_in_bytes()) {
      st->print(" != ");
      field()->print();
      st->print(" ***");
    }
  }
}

void print_alias_types() {
  Compile* C = Compile::current();
  tty->print_cr("--- Alias types, AliasIdxBot .. %d", C->num_alias_types()-1);
  for (int idx = Compile::AliasIdxBot; idx < C->num_alias_types(); idx++) {
    C->alias_type(idx)->print_on(tty);
    tty->cr();
  }
}
#endif


//----------------------------probe_alias_cache--------------------------------
Compile::AliasCacheEntry* Compile::probe_alias_cache(const TypePtr* adr_type) {
  intptr_t key = (intptr_t) adr_type;
  key ^= key >> logAliasCacheSize;
  return &_alias_cache[key & right_n_bits(logAliasCacheSize)];
}


//-----------------------------grow_alias_types--------------------------------
void Compile::grow_alias_types() {
  const int old_ats  = _max_alias_types; // how many before?
  const int new_ats  = old_ats;          // how many more?
  const int grow_ats = old_ats+new_ats;  // how many now?
  _max_alias_types = grow_ats;
  _alias_types =  REALLOC_ARENA_ARRAY(comp_arena(), AliasType*, _alias_types, old_ats, grow_ats);
  AliasType* ats =    NEW_ARENA_ARRAY(comp_arena(), AliasType, new_ats);
  Copy::zero_to_bytes(ats, sizeof(AliasType)*new_ats);
  for (int i = 0; i < new_ats; i++)  _alias_types[old_ats+i] = &ats[i];
}


//--------------------------------find_alias_type------------------------------
Compile::AliasType* Compile::find_alias_type(const TypePtr* adr_type, bool no_create, ciField* original_field) {
  if (!do_aliasing()) {
    return alias_type(AliasIdxBot);
  }

  AliasCacheEntry* ace = probe_alias_cache(adr_type);
  if (ace->_adr_type == adr_type) {
    return alias_type(ace->_index);
  }

  // Handle special cases.
  if (adr_type == NULL)             return alias_type(AliasIdxTop);
  if (adr_type == TypePtr::BOTTOM)  return alias_type(AliasIdxBot);

  // Do it the slow way.
  const TypePtr* flat = flatten_alias_type(adr_type);

#ifdef ASSERT
  {
    ResourceMark rm;
    assert(flat == flatten_alias_type(flat), "not idempotent: adr_type = %s; flat = %s => %s",
           Type::str(adr_type), Type::str(flat), Type::str(flatten_alias_type(flat)));
    assert(flat != TypePtr::BOTTOM, "cannot alias-analyze an untyped ptr: adr_type = %s",
           Type::str(adr_type));
    if (flat->isa_oopptr() && !flat->isa_klassptr()) {
      const TypeOopPtr* foop = flat->is_oopptr();
      // Scalarizable allocations have exact klass always.
      bool exact = !foop->klass_is_exact() || foop->is_known_instance();
      const TypePtr* xoop = foop->cast_to_exactness(exact)->is_ptr();
      assert(foop == flatten_alias_type(xoop), "exactness must not affect alias type: foop = %s; xoop = %s",
             Type::str(foop), Type::str(xoop));
    }
  }
#endif

  int idx = AliasIdxTop;
  for (int i = 0; i < num_alias_types(); i++) {
    if (alias_type(i)->adr_type() == flat) {
      idx = i;
      break;
    }
  }

  if (idx == AliasIdxTop) {
    if (no_create)  return NULL;
    // Grow the array if necessary.
    if (_num_alias_types == _max_alias_types)  grow_alias_types();
    // Add a new alias type.
    idx = _num_alias_types++;
    _alias_types[idx]->Init(idx, flat);
    if (flat == TypeInstPtr::KLASS)  alias_type(idx)->set_rewritable(false);
    if (flat == TypeAryPtr::RANGE)   alias_type(idx)->set_rewritable(false);
    if (flat->isa_instptr()) {
      if (flat->offset() == java_lang_Class::klass_offset()
          && flat->is_instptr()->instance_klass() == env()->Class_klass())
        alias_type(idx)->set_rewritable(false);
    }
    if (flat->isa_aryptr()) {
#ifdef ASSERT
      const int header_size_min  = arrayOopDesc::base_offset_in_bytes(T_BYTE);
      // (T_BYTE has the weakest alignment and size restrictions...)
      assert(flat->offset() < header_size_min, "array body reference must be OffsetBot");
#endif
      if (flat->offset() == TypePtr::OffsetBot) {
        alias_type(idx)->set_element(flat->is_aryptr()->elem());
      }
    }
    if (flat->isa_klassptr()) {
      if (flat->offset() == in_bytes(Klass::super_check_offset_offset()))
        alias_type(idx)->set_rewritable(false);
      if (flat->offset() == in_bytes(Klass::modifier_flags_offset()))
        alias_type(idx)->set_rewritable(false);
      if (flat->offset() == in_bytes(Klass::access_flags_offset()))
        alias_type(idx)->set_rewritable(false);
      if (flat->offset() == in_bytes(Klass::java_mirror_offset()))
        alias_type(idx)->set_rewritable(false);
      if (flat->offset() == in_bytes(Klass::secondary_super_cache_offset()))
        alias_type(idx)->set_rewritable(false);
    }
    // %%% (We would like to finalize JavaThread::threadObj_offset(),
    // but the base pointer type is not distinctive enough to identify
    // references into JavaThread.)

    // Check for final fields.
    const TypeInstPtr* tinst = flat->isa_instptr();
    if (tinst && tinst->offset() >= instanceOopDesc::base_offset_in_bytes()) {
      ciField* field;
      if (tinst->const_oop() != NULL &&
          tinst->instance_klass() == ciEnv::current()->Class_klass() &&
          tinst->offset() >= (tinst->instance_klass()->layout_helper_size_in_bytes())) {
        // static field
        ciInstanceKlass* k = tinst->const_oop()->as_instance()->java_lang_Class_klass()->as_instance_klass();
        field = k->get_field_by_offset(tinst->offset(), true);
      } else {
        ciInstanceKlass *k = tinst->instance_klass();
        field = k->get_field_by_offset(tinst->offset(), false);
      }
      assert(field == NULL ||
             original_field == NULL ||
             (field->holder() == original_field->holder() &&
              field->offset() == original_field->offset() &&
              field->is_static() == original_field->is_static()), "wrong field?");
      // Set field() and is_rewritable() attributes.
      if (field != NULL)  alias_type(idx)->set_field(field);
    }
  }

  // Fill the cache for next time.
  ace->_adr_type = adr_type;
  ace->_index    = idx;
  assert(alias_type(adr_type) == alias_type(idx),  "type must be installed");

  // Might as well try to fill the cache for the flattened version, too.
  AliasCacheEntry* face = probe_alias_cache(flat);
  if (face->_adr_type == NULL) {
    face->_adr_type = flat;
    face->_index    = idx;
    assert(alias_type(flat) == alias_type(idx), "flat type must work too");
  }

  return alias_type(idx);
}


Compile::AliasType* Compile::alias_type(ciField* field) {
  const TypeOopPtr* t;
  if (field->is_static())
    t = TypeInstPtr::make(field->holder()->java_mirror());
  else
    t = TypeOopPtr::make_from_klass_raw(field->holder());
  AliasType* atp = alias_type(t->add_offset(field->offset_in_bytes()), field);
  assert((field->is_final() || field->is_stable()) == !atp->is_rewritable(), "must get the rewritable bits correct");
  return atp;
}


//------------------------------have_alias_type--------------------------------
bool Compile::have_alias_type(const TypePtr* adr_type) {
  AliasCacheEntry* ace = probe_alias_cache(adr_type);
  if (ace->_adr_type == adr_type) {
    return true;
  }

  // Handle special cases.
  if (adr_type == NULL)             return true;
  if (adr_type == TypePtr::BOTTOM)  return true;

  return find_alias_type(adr_type, true, NULL) != NULL;
}

//-----------------------------must_alias--------------------------------------
// True if all values of the given address type are in the given alias category.
bool Compile::must_alias(const TypePtr* adr_type, int alias_idx) {
  if (alias_idx == AliasIdxBot)         return true;  // the universal category
  if (adr_type == NULL)                 return true;  // NULL serves as TypePtr::TOP
  if (alias_idx == AliasIdxTop)         return false; // the empty category
  if (adr_type->base() == Type::AnyPtr) return false; // TypePtr::BOTTOM or its twins

  // the only remaining possible overlap is identity
  int adr_idx = get_alias_index(adr_type);
  assert(adr_idx != AliasIdxBot && adr_idx != AliasIdxTop, "");
  assert(adr_idx == alias_idx ||
         (alias_type(alias_idx)->adr_type() != TypeOopPtr::BOTTOM
          && adr_type                       != TypeOopPtr::BOTTOM),
         "should not be testing for overlap with an unsafe pointer");
  return adr_idx == alias_idx;
}

//------------------------------can_alias--------------------------------------
// True if any values of the given address type are in the given alias category.
bool Compile::can_alias(const TypePtr* adr_type, int alias_idx) {
  if (alias_idx == AliasIdxTop)         return false; // the empty category
  if (adr_type == NULL)                 return false; // NULL serves as TypePtr::TOP
  // Known instance doesn't alias with bottom memory
  if (alias_idx == AliasIdxBot)         return !adr_type->is_known_instance();                   // the universal category
  if (adr_type->base() == Type::AnyPtr) return !C->get_adr_type(alias_idx)->is_known_instance(); // TypePtr::BOTTOM or its twins

  // the only remaining possible overlap is identity
  int adr_idx = get_alias_index(adr_type);
  assert(adr_idx != AliasIdxBot && adr_idx != AliasIdxTop, "");
  return adr_idx == alias_idx;
}

//---------------------cleanup_loop_predicates-----------------------
// Remove the opaque nodes that protect the predicates so that all unused
// checks and uncommon_traps will be eliminated from the ideal graph
void Compile::cleanup_loop_predicates(PhaseIterGVN &igvn) {
  if (predicate_count()==0) return;
  for (int i = predicate_count(); i > 0; i--) {
    Node * n = predicate_opaque1_node(i-1);
    assert(n->Opcode() == Op_Opaque1, "must be");
    igvn.replace_node(n, n->in(1));
  }
  assert(predicate_count()==0, "should be clean!");
}

void Compile::record_for_post_loop_opts_igvn(Node* n) {
  if (!n->for_post_loop_opts_igvn()) {
    assert(!_for_post_loop_igvn.contains(n), "duplicate");
    n->add_flag(Node::NodeFlags::Flag_for_post_loop_opts_igvn);
    _for_post_loop_igvn.append(n);
  }
}

void Compile::remove_from_post_loop_opts_igvn(Node* n) {
  n->remove_flag(Node::NodeFlags::Flag_for_post_loop_opts_igvn);
  _for_post_loop_igvn.remove(n);
}

void Compile::process_for_post_loop_opts_igvn(PhaseIterGVN& igvn) {
  // Verify that all previous optimizations produced a valid graph
  // at least to this point, even if no loop optimizations were done.
  PhaseIdealLoop::verify(igvn);

  C->set_post_loop_opts_phase(); // no more loop opts allowed

  assert(!C->major_progress(), "not cleared");

  if (_for_post_loop_igvn.length() > 0) {
    while (_for_post_loop_igvn.length() > 0) {
      Node* n = _for_post_loop_igvn.pop();
      n->remove_flag(Node::NodeFlags::Flag_for_post_loop_opts_igvn);
      igvn._worklist.push(n);
    }
    igvn.optimize();
    assert(_for_post_loop_igvn.length() == 0, "no more delayed nodes allowed");

    // Sometimes IGVN sets major progress (e.g., when processing loop nodes).
    if (C->major_progress()) {
      C->clear_major_progress(); // ensure that major progress is now clear
    }
  }
}

void Compile::record_unstable_if_trap(UnstableIfTrap* trap) {
  if (OptimizeUnstableIf) {
    _unstable_if_traps.append(trap);
  }
}

void Compile::remove_useless_unstable_if_traps(Unique_Node_List& useful) {
  for (int i = _unstable_if_traps.length() - 1; i >= 0; i--) {
    UnstableIfTrap* trap = _unstable_if_traps.at(i);
    Node* n = trap->uncommon_trap();
    if (!useful.member(n)) {
      _unstable_if_traps.delete_at(i); // replaces i-th with last element which is known to be useful (already processed)
    }
  }
}

// Remove the unstable if trap associated with 'unc' from candidates. It is either dead
// or fold-compares case. Return true if succeed or not found.
//
// In rare cases, the found trap has been processed. It is too late to delete it. Return
// false and ask fold-compares to yield.
//
// 'fold-compares' may use the uncommon_trap of the dominating IfNode to cover the fused
// IfNode. This breaks the unstable_if trap invariant: control takes the unstable path
// when deoptimization does happen.
bool Compile::remove_unstable_if_trap(CallStaticJavaNode* unc, bool yield) {
  for (int i = 0; i < _unstable_if_traps.length(); ++i) {
    UnstableIfTrap* trap = _unstable_if_traps.at(i);
    if (trap->uncommon_trap() == unc) {
      if (yield && trap->modified()) {
        return false;
      }
      _unstable_if_traps.delete_at(i);
      break;
    }
  }
  return true;
}

// Re-calculate unstable_if traps with the liveness of next_bci, which points to the unlikely path.
// It needs to be done after igvn because fold-compares may fuse uncommon_traps and before renumbering.
void Compile::process_for_unstable_if_traps(PhaseIterGVN& igvn) {
  for (int i = _unstable_if_traps.length() - 1; i >= 0; --i) {
    UnstableIfTrap* trap = _unstable_if_traps.at(i);
    CallStaticJavaNode* unc = trap->uncommon_trap();
    int next_bci = trap->next_bci();
    bool modified = trap->modified();

    if (next_bci != -1 && !modified) {
      assert(!_dead_node_list.test(unc->_idx), "changing a dead node!");
      JVMState* jvms = unc->jvms();
      ciMethod* method = jvms->method();
      ciBytecodeStream iter(method);

      iter.force_bci(jvms->bci());
      assert(next_bci == iter.next_bci() || next_bci == iter.get_dest(), "wrong next_bci at unstable_if");
      Bytecodes::Code c = iter.cur_bc();
      Node* lhs = nullptr;
      Node* rhs = nullptr;
      if (c == Bytecodes::_if_acmpeq || c == Bytecodes::_if_acmpne) {
        lhs = unc->peek_operand(0);
        rhs = unc->peek_operand(1);
      } else if (c == Bytecodes::_ifnull || c == Bytecodes::_ifnonnull) {
        lhs = unc->peek_operand(0);
      }

      ResourceMark rm;
      const MethodLivenessResult& live_locals = method->liveness_at_bci(next_bci);
      assert(live_locals.is_valid(), "broken liveness info");
      int len = (int)live_locals.size();

      for (int i = 0; i < len; i++) {
        Node* local = unc->local(jvms, i);
        // kill local using the liveness of next_bci.
        // give up when the local looks like an operand to secure reexecution.
        if (!live_locals.at(i) && !local->is_top() && local != lhs && local!= rhs) {
          uint idx = jvms->locoff() + i;
#ifdef ASSERT
          if (Verbose) {
            tty->print("[unstable_if] kill local#%d: ", idx);
            local->dump();
            tty->cr();
          }
#endif
          igvn.replace_input_of(unc, idx, top());
          modified = true;
        }
      }
    }

    // keep the mondified trap for late query
    if (modified) {
      trap->set_modified();
    } else {
      _unstable_if_traps.delete_at(i);
    }
  }
  igvn.optimize();
}

// StringOpts and late inlining of string methods
void Compile::inline_string_calls(bool parse_time) {
  {
    // remove useless nodes to make the usage analysis simpler
    ResourceMark rm;
    PhaseRemoveUseless pru(initial_gvn(), for_igvn());
  }

  {
    ResourceMark rm;
    print_method(PHASE_BEFORE_STRINGOPTS, 3);
    PhaseStringOpts pso(initial_gvn());
    print_method(PHASE_AFTER_STRINGOPTS, 3);
  }

  // now inline anything that we skipped the first time around
  if (!parse_time) {
    _late_inlines_pos = _late_inlines.length();
  }

  while (_string_late_inlines.length() > 0) {
    CallGenerator* cg = _string_late_inlines.pop();
    cg->do_late_inline();
    if (failing())  return;
  }
  _string_late_inlines.trunc_to(0);
}

// Late inlining of boxing methods
void Compile::inline_boxing_calls(PhaseIterGVN& igvn) {
  if (_boxing_late_inlines.length() > 0) {
    assert(has_boxed_value(), "inconsistent");

    PhaseGVN* gvn = initial_gvn();
    set_inlining_incrementally(true);

    assert( igvn._worklist.size() == 0, "should be done with igvn" );
    for_igvn()->clear();
    gvn->replace_with(&igvn);

    _late_inlines_pos = _late_inlines.length();

    while (_boxing_late_inlines.length() > 0) {
      CallGenerator* cg = _boxing_late_inlines.pop();
      cg->do_late_inline();
      if (failing())  return;
    }
    _boxing_late_inlines.trunc_to(0);

    inline_incrementally_cleanup(igvn);

    set_inlining_incrementally(false);
  }
}

bool Compile::inline_incrementally_one() {
  assert(IncrementalInline, "incremental inlining should be on");

  TracePhase tp("incrementalInline_inline", &timers[_t_incrInline_inline]);

  set_inlining_progress(false);
  set_do_cleanup(false);

  for (int i = 0; i < _late_inlines.length(); i++) {
    _late_inlines_pos = i+1;
    CallGenerator* cg = _late_inlines.at(i);
    bool does_dispatch = cg->is_virtual_late_inline() || cg->is_mh_late_inline();
    if (inlining_incrementally() || does_dispatch) { // a call can be either inlined or strength-reduced to a direct call
      cg->do_late_inline();
      assert(_late_inlines.at(i) == cg, "no insertions before current position allowed");
      if (failing()) {
        return false;
      } else if (inlining_progress()) {
        _late_inlines_pos = i+1; // restore the position in case new elements were inserted
        print_method(PHASE_INCREMENTAL_INLINE_STEP, 3, cg->call_node());
        break; // process one call site at a time
      }
    } else {
      // Ignore late inline direct calls when inlining is not allowed.
      // They are left in the late inline list when node budget is exhausted until the list is fully drained.
    }
  }
  // Remove processed elements.
  _late_inlines.remove_till(_late_inlines_pos);
  _late_inlines_pos = 0;

  assert(inlining_progress() || _late_inlines.length() == 0, "no progress");

  bool needs_cleanup = do_cleanup() || over_inlining_cutoff();

  set_inlining_progress(false);
  set_do_cleanup(false);

  bool force_cleanup = directive()->IncrementalInlineForceCleanupOption;
  return (_late_inlines.length() > 0) && !needs_cleanup && !force_cleanup;
}

void Compile::inline_incrementally_cleanup(PhaseIterGVN& igvn) {
  {
    TracePhase tp("incrementalInline_pru", &timers[_t_incrInline_pru]);
    ResourceMark rm;
    PhaseRemoveUseless pru(initial_gvn(), for_igvn());
  }
  {
    TracePhase tp("incrementalInline_igvn", &timers[_t_incrInline_igvn]);
    igvn = PhaseIterGVN(initial_gvn());
    igvn.optimize();
  }
  print_method(PHASE_INCREMENTAL_INLINE_CLEANUP, 3);
}

// Perform incremental inlining until bound on number of live nodes is reached
void Compile::inline_incrementally(PhaseIterGVN& igvn) {
  TracePhase tp("incrementalInline", &timers[_t_incrInline]);

  set_inlining_incrementally(true);
  uint low_live_nodes = 0;

  while (_late_inlines.length() > 0) {
    if (live_nodes() > (uint)LiveNodeCountInliningCutoff) {
      if (low_live_nodes < (uint)LiveNodeCountInliningCutoff * 8 / 10) {
        TracePhase tp("incrementalInline_ideal", &timers[_t_incrInline_ideal]);
        // PhaseIdealLoop is expensive so we only try it once we are
        // out of live nodes and we only try it again if the previous
        // helped got the number of nodes down significantly
        PhaseIdealLoop::optimize(igvn, LoopOptsNone);
        if (failing())  return;
        low_live_nodes = live_nodes();
        _major_progress = true;
      }

      if (live_nodes() > (uint)LiveNodeCountInliningCutoff) {
        bool do_print_inlining = print_inlining() || print_intrinsics();
        if (do_print_inlining || log() != NULL) {
          // Print inlining message for candidates that we couldn't inline for lack of space.
          for (int i = 0; i < _late_inlines.length(); i++) {
            CallGenerator* cg = _late_inlines.at(i);
            const char* msg = "live nodes > LiveNodeCountInliningCutoff";
            if (do_print_inlining) {
              cg->print_inlining_late(msg);
            }
            log_late_inline_failure(cg, msg);
          }
        }
        break; // finish
      }
    }

    for_igvn()->clear();
    initial_gvn()->replace_with(&igvn);

    while (inline_incrementally_one()) {
      assert(!failing(), "inconsistent");
    }
    if (failing())  return;

    inline_incrementally_cleanup(igvn);

    print_method(PHASE_INCREMENTAL_INLINE_STEP, 3);

    if (failing())  return;

    if (_late_inlines.length() == 0) {
      break; // no more progress
    }
  }
  assert( igvn._worklist.size() == 0, "should be done with igvn" );

  if (_string_late_inlines.length() > 0) {
    assert(has_stringbuilder(), "inconsistent");
    for_igvn()->clear();
    initial_gvn()->replace_with(&igvn);

    inline_string_calls(false);

    if (failing())  return;

    inline_incrementally_cleanup(igvn);
  }

  set_inlining_incrementally(false);
}

void Compile::process_late_inline_calls_no_inline(PhaseIterGVN& igvn) {
  // "inlining_incrementally() == false" is used to signal that no inlining is allowed
  // (see LateInlineVirtualCallGenerator::do_late_inline_check() for details).
  // Tracking and verification of modified nodes is disabled by setting "_modified_nodes == NULL"
  // as if "inlining_incrementally() == true" were set.
  assert(inlining_incrementally() == false, "not allowed");
  assert(_modified_nodes == NULL, "not allowed");
  assert(_late_inlines.length() > 0, "sanity");

  while (_late_inlines.length() > 0) {
    for_igvn()->clear();
    initial_gvn()->replace_with(&igvn);

    while (inline_incrementally_one()) {
      assert(!failing(), "inconsistent");
    }
    if (failing())  return;

    inline_incrementally_cleanup(igvn);
  }
}

bool Compile::optimize_loops(PhaseIterGVN& igvn, LoopOptsMode mode) {
  if (_loop_opts_cnt > 0) {
    while (major_progress() && (_loop_opts_cnt > 0)) {
      TracePhase tp("idealLoop", &timers[_t_idealLoop]);
      PhaseIdealLoop::optimize(igvn, mode);
      _loop_opts_cnt--;
      if (failing())  return false;
      if (major_progress()) print_method(PHASE_PHASEIDEALLOOP_ITERATIONS, 2);
    }
  }
  return true;
}

// Remove edges from "root" to each SafePoint at a backward branch.
// They were inserted during parsing (see add_safepoint()) to make
// infinite loops without calls or exceptions visible to root, i.e.,
// useful.
void Compile::remove_root_to_sfpts_edges(PhaseIterGVN& igvn) {
  Node *r = root();
  if (r != NULL) {
    for (uint i = r->req(); i < r->len(); ++i) {
      Node *n = r->in(i);
      if (n != NULL && n->is_SafePoint()) {
        r->rm_prec(i);
        if (n->outcnt() == 0) {
          igvn.remove_dead_node(n);
        }
        --i;
      }
    }
    // Parsing may have added top inputs to the root node (Path
    // leading to the Halt node proven dead). Make sure we get a
    // chance to clean them up.
    igvn._worklist.push(r);
    igvn.optimize();
  }
}

//------------------------------Optimize---------------------------------------
// Given a graph, optimize it.
void Compile::Optimize() {
  TracePhase tp("optimizer", &timers[_t_optimizer]);

#ifndef PRODUCT
  if (env()->break_at_compile()) {
    BREAKPOINT;
  }

#endif

  BarrierSetC2* bs = BarrierSet::barrier_set()->barrier_set_c2();
#ifdef ASSERT
  bs->verify_gc_barriers(this, BarrierSetC2::BeforeOptimize);
#endif

  ResourceMark rm;

  print_inlining_reinit();

  NOT_PRODUCT( verify_graph_edges(); )

  print_method(PHASE_AFTER_PARSING, 1);

 {
  // Iterative Global Value Numbering, including ideal transforms
  // Initialize IterGVN with types and values from parse-time GVN
  PhaseIterGVN igvn(initial_gvn());
#ifdef ASSERT
  _modified_nodes = new (comp_arena()) Unique_Node_List(comp_arena());
#endif
  {
    TracePhase tp("iterGVN", &timers[_t_iterGVN]);
    igvn.optimize();
  }

  if (failing())  return;

  print_method(PHASE_ITER_GVN1, 2);

  process_for_unstable_if_traps(igvn);

  inline_incrementally(igvn);

  print_method(PHASE_INCREMENTAL_INLINE, 2);

  if (failing())  return;

  if (eliminate_boxing()) {
    // Inline valueOf() methods now.
    inline_boxing_calls(igvn);

    if (AlwaysIncrementalInline) {
      inline_incrementally(igvn);
    }

    print_method(PHASE_INCREMENTAL_BOXING_INLINE, 2);

    if (failing())  return;
  }

  // Remove the speculative part of types and clean up the graph from
  // the extra CastPP nodes whose only purpose is to carry them. Do
  // that early so that optimizations are not disrupted by the extra
  // CastPP nodes.
  remove_speculative_types(igvn);

  // No more new expensive nodes will be added to the list from here
  // so keep only the actual candidates for optimizations.
  cleanup_expensive_nodes(igvn);

  assert(EnableVectorSupport || !has_vbox_nodes(), "sanity");
  if (EnableVectorSupport && has_vbox_nodes()) {
    TracePhase tp("", &timers[_t_vector]);
    PhaseVector pv(igvn);
    pv.optimize_vector_boxes();

    print_method(PHASE_ITER_GVN_AFTER_VECTOR, 2);
  }
  assert(!has_vbox_nodes(), "sanity");

  if (!failing() && RenumberLiveNodes && live_nodes() + NodeLimitFudgeFactor < unique()) {
    Compile::TracePhase tp("", &timers[_t_renumberLive]);
    initial_gvn()->replace_with(&igvn);
    Unique_Node_List* old_worklist = for_igvn();
    old_worklist->clear();
    Unique_Node_List new_worklist(C->comp_arena());
    {
      ResourceMark rm;
      PhaseRenumberLive prl = PhaseRenumberLive(initial_gvn(), for_igvn(), &new_worklist);
    }
    Unique_Node_List* save_for_igvn = for_igvn();
    set_for_igvn(&new_worklist);
    igvn = PhaseIterGVN(initial_gvn());
    igvn.optimize();
    set_for_igvn(old_worklist); // new_worklist is dead beyond this point
  }

  // Now that all inlining is over and no PhaseRemoveUseless will run, cut edge from root to loop
  // safepoints
  remove_root_to_sfpts_edges(igvn);

  // Perform escape analysis
  if (do_escape_analysis() && ConnectionGraph::has_candidates(this)) {
    if (has_loops()) {
      // Cleanup graph (remove dead nodes).
      TracePhase tp("idealLoop", &timers[_t_idealLoop]);
      PhaseIdealLoop::optimize(igvn, LoopOptsMaxUnroll);
      if (major_progress()) print_method(PHASE_PHASEIDEAL_BEFORE_EA, 2);
      if (failing())  return;
    }
    bool progress;
    do {
      ConnectionGraph::do_analysis(this, &igvn);

      if (failing())  return;

      int mcount = macro_count(); // Record number of allocations and locks before IGVN

      // Optimize out fields loads from scalar replaceable allocations.
      igvn.optimize();
      print_method(PHASE_ITER_GVN_AFTER_EA, 2);

      if (failing())  return;

      if (congraph() != NULL && macro_count() > 0) {
        TracePhase tp("macroEliminate", &timers[_t_macroEliminate]);
        PhaseMacroExpand mexp(igvn);
        mexp.eliminate_macro_nodes();
        igvn.set_delay_transform(false);

        igvn.optimize();
        print_method(PHASE_ITER_GVN_AFTER_ELIMINATION, 2);

        if (failing())  return;
      }
      progress = do_iterative_escape_analysis() &&
                 (macro_count() < mcount) &&
                 ConnectionGraph::has_candidates(this);
      // Try again if candidates exist and made progress
      // by removing some allocations and/or locks.
    } while (progress);
  }

  // Loop transforms on the ideal graph.  Range Check Elimination,
  // peeling, unrolling, etc.

  // Set loop opts counter
  if((_loop_opts_cnt > 0) && (has_loops() || has_split_ifs())) {
    {
      TracePhase tp("idealLoop", &timers[_t_idealLoop]);
      PhaseIdealLoop::optimize(igvn, LoopOptsDefault);
      _loop_opts_cnt--;
      if (major_progress()) print_method(PHASE_PHASEIDEALLOOP1, 2);
      if (failing())  return;
    }
    // Loop opts pass if partial peeling occurred in previous pass
    if(PartialPeelLoop && major_progress() && (_loop_opts_cnt > 0)) {
      TracePhase tp("idealLoop", &timers[_t_idealLoop]);
      PhaseIdealLoop::optimize(igvn, LoopOptsSkipSplitIf);
      _loop_opts_cnt--;
      if (major_progress()) print_method(PHASE_PHASEIDEALLOOP2, 2);
      if (failing())  return;
    }
    // Loop opts pass for loop-unrolling before CCP
    if(major_progress() && (_loop_opts_cnt > 0)) {
      TracePhase tp("idealLoop", &timers[_t_idealLoop]);
      PhaseIdealLoop::optimize(igvn, LoopOptsSkipSplitIf);
      _loop_opts_cnt--;
      if (major_progress()) print_method(PHASE_PHASEIDEALLOOP3, 2);
    }
    if (!failing()) {
      // Verify that last round of loop opts produced a valid graph
      PhaseIdealLoop::verify(igvn);
    }
  }
  if (failing())  return;

  // Conditional Constant Propagation;
  PhaseCCP ccp( &igvn );
  assert( true, "Break here to ccp.dump_nodes_and_types(_root,999,1)");
  {
    TracePhase tp("ccp", &timers[_t_ccp]);
    ccp.do_transform();
  }
  print_method(PHASE_CCP1, 2);

  assert( true, "Break here to ccp.dump_old2new_map()");

  // Iterative Global Value Numbering, including ideal transforms
  {
    TracePhase tp("iterGVN2", &timers[_t_iterGVN2]);
    igvn = ccp;
    igvn.optimize();
  }
  print_method(PHASE_ITER_GVN2, 2);

  if (failing())  return;

  // Loop transforms on the ideal graph.  Range Check Elimination,
  // peeling, unrolling, etc.
  if (!optimize_loops(igvn, LoopOptsDefault)) {
    return;
  }

  if (failing())  return;

  C->clear_major_progress(); // ensure that major progress is now clear

  process_for_post_loop_opts_igvn(igvn);

#ifdef ASSERT
  bs->verify_gc_barriers(this, BarrierSetC2::BeforeMacroExpand);
#endif

  {
    TracePhase tp("macroExpand", &timers[_t_macroExpand]);
    PhaseMacroExpand  mex(igvn);
    if (mex.expand_macro_nodes()) {
      assert(failing(), "must bail out w/ explicit message");
      return;
    }
    print_method(PHASE_MACRO_EXPANSION, 2);
  }

  {
    TracePhase tp("barrierExpand", &timers[_t_barrierExpand]);
    if (bs->expand_barriers(this, igvn)) {
      assert(failing(), "must bail out w/ explicit message");
      return;
    }
    print_method(PHASE_BARRIER_EXPANSION, 2);
  }

  if (C->max_vector_size() > 0) {
    C->optimize_logic_cones(igvn);
    igvn.optimize();
  }

  DEBUG_ONLY( _modified_nodes = NULL; )

  assert(igvn._worklist.size() == 0, "not empty");

  assert(_late_inlines.length() == 0 || IncrementalInlineMH || IncrementalInlineVirtual, "not empty");

  if (_late_inlines.length() > 0) {
    // More opportunities to optimize virtual and MH calls.
    // Though it's maybe too late to perform inlining, strength-reducing them to direct calls is still an option.
    process_late_inline_calls_no_inline(igvn);
  }
 } // (End scope of igvn; run destructor if necessary for asserts.)

 check_no_dead_use();

 process_print_inlining();

 // A method with only infinite loops has no edges entering loops from root
 {
   TracePhase tp("graphReshape", &timers[_t_graphReshaping]);
   if (final_graph_reshaping()) {
     assert(failing(), "must bail out w/ explicit message");
     return;
   }
 }

 print_method(PHASE_OPTIMIZE_FINISHED, 2);
 DEBUG_ONLY(set_phase_optimize_finished();)
}

#ifdef ASSERT
void Compile::check_no_dead_use() const {
  ResourceMark rm;
  Unique_Node_List wq;
  wq.push(root());
  for (uint i = 0; i < wq.size(); ++i) {
    Node* n = wq.at(i);
    for (DUIterator_Fast jmax, j = n->fast_outs(jmax); j < jmax; j++) {
      Node* u = n->fast_out(j);
      if (u->outcnt() == 0 && !u->is_Con()) {
        u->dump();
        fatal("no reachable node should have no use");
      }
      wq.push(u);
    }
  }
}
#endif

void Compile::inline_vector_reboxing_calls() {
  if (C->_vector_reboxing_late_inlines.length() > 0) {
    _late_inlines_pos = C->_late_inlines.length();
    while (_vector_reboxing_late_inlines.length() > 0) {
      CallGenerator* cg = _vector_reboxing_late_inlines.pop();
      cg->do_late_inline();
      if (failing())  return;
      print_method(PHASE_INLINE_VECTOR_REBOX, 3, cg->call_node());
    }
    _vector_reboxing_late_inlines.trunc_to(0);
  }
}

bool Compile::has_vbox_nodes() {
  if (C->_vector_reboxing_late_inlines.length() > 0) {
    return true;
  }
  for (int macro_idx = C->macro_count() - 1; macro_idx >= 0; macro_idx--) {
    Node * n = C->macro_node(macro_idx);
    assert(n->is_macro(), "only macro nodes expected here");
    if (n->Opcode() == Op_VectorUnbox || n->Opcode() == Op_VectorBox || n->Opcode() == Op_VectorBoxAllocate) {
      return true;
    }
  }
  return false;
}

//---------------------------- Bitwise operation packing optimization ---------------------------

static bool is_vector_unary_bitwise_op(Node* n) {
  return n->Opcode() == Op_XorV &&
         VectorNode::is_vector_bitwise_not_pattern(n);
}

static bool is_vector_binary_bitwise_op(Node* n) {
  switch (n->Opcode()) {
    case Op_AndV:
    case Op_OrV:
      return true;

    case Op_XorV:
      return !is_vector_unary_bitwise_op(n);

    default:
      return false;
  }
}

static bool is_vector_ternary_bitwise_op(Node* n) {
  return n->Opcode() == Op_MacroLogicV;
}

static bool is_vector_bitwise_op(Node* n) {
  return is_vector_unary_bitwise_op(n)  ||
         is_vector_binary_bitwise_op(n) ||
         is_vector_ternary_bitwise_op(n);
}

static bool is_vector_bitwise_cone_root(Node* n) {
  if (n->bottom_type()->isa_vectmask() || !is_vector_bitwise_op(n)) {
    return false;
  }
  for (DUIterator_Fast imax, i = n->fast_outs(imax); i < imax; i++) {
    if (is_vector_bitwise_op(n->fast_out(i))) {
      return false;
    }
  }
  return true;
}

static uint collect_unique_inputs(Node* n, Unique_Node_List& inputs) {
  uint cnt = 0;
  if (is_vector_bitwise_op(n)) {
    uint inp_cnt = n->is_predicated_vector() ? n->req()-1 : n->req();
    if (VectorNode::is_vector_bitwise_not_pattern(n)) {
      for (uint i = 1; i < inp_cnt; i++) {
        Node* in = n->in(i);
        bool skip = VectorNode::is_all_ones_vector(in);
        if (!skip && !inputs.member(in)) {
          inputs.push(in);
          cnt++;
        }
      }
      assert(cnt <= 1, "not unary");
    } else {
      uint last_req = inp_cnt;
      if (is_vector_ternary_bitwise_op(n)) {
        last_req = inp_cnt - 1; // skip last input
      }
      for (uint i = 1; i < last_req; i++) {
        Node* def = n->in(i);
        if (!inputs.member(def)) {
          inputs.push(def);
          cnt++;
        }
      }
    }
  } else { // not a bitwise operations
    if (!inputs.member(n)) {
      inputs.push(n);
      cnt++;
    }
  }
  return cnt;
}

void Compile::collect_logic_cone_roots(Unique_Node_List& list) {
  Unique_Node_List useful_nodes;
  C->identify_useful_nodes(useful_nodes);

  for (uint i = 0; i < useful_nodes.size(); i++) {
    Node* n = useful_nodes.at(i);
    if (is_vector_bitwise_cone_root(n)) {
      list.push(n);
    }
  }
}

Node* Compile::xform_to_MacroLogicV(PhaseIterGVN& igvn,
                                    const TypeVect* vt,
                                    Unique_Node_List& partition,
                                    Unique_Node_List& inputs) {
  assert(partition.size() == 2 || partition.size() == 3, "not supported");
  assert(inputs.size()    == 2 || inputs.size()    == 3, "not supported");
  assert(Matcher::match_rule_supported_vector(Op_MacroLogicV, vt->length(), vt->element_basic_type()), "not supported");

  Node* in1 = inputs.at(0);
  Node* in2 = inputs.at(1);
  Node* in3 = (inputs.size() == 3 ? inputs.at(2) : in2);

  uint func = compute_truth_table(partition, inputs);

  Node* pn = partition.at(partition.size() - 1);
  Node* mask = pn->is_predicated_vector() ? pn->in(pn->req()-1) : NULL;
  return igvn.transform(MacroLogicVNode::make(igvn, in1, in2, in3, mask, func, vt));
}

static uint extract_bit(uint func, uint pos) {
  return (func & (1 << pos)) >> pos;
}

//
//  A macro logic node represents a truth table. It has 4 inputs,
//  First three inputs corresponds to 3 columns of a truth table
//  and fourth input captures the logic function.
//
//  eg.  fn = (in1 AND in2) OR in3;
//
//      MacroNode(in1,in2,in3,fn)
//
//  -----------------
//  in1 in2 in3  fn
//  -----------------
//  0    0   0    0
//  0    0   1    1
//  0    1   0    0
//  0    1   1    1
//  1    0   0    0
//  1    0   1    1
//  1    1   0    1
//  1    1   1    1
//

uint Compile::eval_macro_logic_op(uint func, uint in1 , uint in2, uint in3) {
  int res = 0;
  for (int i = 0; i < 8; i++) {
    int bit1 = extract_bit(in1, i);
    int bit2 = extract_bit(in2, i);
    int bit3 = extract_bit(in3, i);

    int func_bit_pos = (bit1 << 2 | bit2 << 1 | bit3);
    int func_bit = extract_bit(func, func_bit_pos);

    res |= func_bit << i;
  }
  return res;
}

static uint eval_operand(Node* n, ResourceHashtable<Node*,uint>& eval_map) {
  assert(n != NULL, "");
  assert(eval_map.contains(n), "absent");
  return *(eval_map.get(n));
}

static void eval_operands(Node* n,
                          uint& func1, uint& func2, uint& func3,
                          ResourceHashtable<Node*,uint>& eval_map) {
  assert(is_vector_bitwise_op(n), "");

  if (is_vector_unary_bitwise_op(n)) {
    Node* opnd = n->in(1);
    if (VectorNode::is_vector_bitwise_not_pattern(n) && VectorNode::is_all_ones_vector(opnd)) {
      opnd = n->in(2);
    }
    func1 = eval_operand(opnd, eval_map);
  } else if (is_vector_binary_bitwise_op(n)) {
    func1 = eval_operand(n->in(1), eval_map);
    func2 = eval_operand(n->in(2), eval_map);
  } else {
    assert(is_vector_ternary_bitwise_op(n), "unknown operation");
    func1 = eval_operand(n->in(1), eval_map);
    func2 = eval_operand(n->in(2), eval_map);
    func3 = eval_operand(n->in(3), eval_map);
  }
}

uint Compile::compute_truth_table(Unique_Node_List& partition, Unique_Node_List& inputs) {
  assert(inputs.size() <= 3, "sanity");
  ResourceMark rm;
  uint res = 0;
  ResourceHashtable<Node*,uint> eval_map;

  // Populate precomputed functions for inputs.
  // Each input corresponds to one column of 3 input truth-table.
  uint input_funcs[] = { 0xAA,   // (_, _, c) -> c
                         0xCC,   // (_, b, _) -> b
                         0xF0 }; // (a, _, _) -> a
  for (uint i = 0; i < inputs.size(); i++) {
    eval_map.put(inputs.at(i), input_funcs[2-i]);
  }

  for (uint i = 0; i < partition.size(); i++) {
    Node* n = partition.at(i);

    uint func1 = 0, func2 = 0, func3 = 0;
    eval_operands(n, func1, func2, func3, eval_map);

    switch (n->Opcode()) {
      case Op_OrV:
        assert(func3 == 0, "not binary");
        res = func1 | func2;
        break;
      case Op_AndV:
        assert(func3 == 0, "not binary");
        res = func1 & func2;
        break;
      case Op_XorV:
        if (VectorNode::is_vector_bitwise_not_pattern(n)) {
          assert(func2 == 0 && func3 == 0, "not unary");
          res = (~func1) & 0xFF;
        } else {
          assert(func3 == 0, "not binary");
          res = func1 ^ func2;
        }
        break;
      case Op_MacroLogicV:
        // Ordering of inputs may change during evaluation of sub-tree
        // containing MacroLogic node as a child node, thus a re-evaluation
        // makes sure that function is evaluated in context of current
        // inputs.
        res = eval_macro_logic_op(n->in(4)->get_int(), func1, func2, func3);
        break;

      default: assert(false, "not supported: %s", n->Name());
    }
    assert(res <= 0xFF, "invalid");
    eval_map.put(n, res);
  }
  return res;
}

// Criteria under which nodes gets packed into a macro logic node:-
//  1) Parent and both child nodes are all unmasked or masked with
//     same predicates.
//  2) Masked parent can be packed with left child if it is predicated
//     and both have same predicates.
//  3) Masked parent can be packed with right child if its un-predicated
//     or has matching predication condition.
//  4) An unmasked parent can be packed with an unmasked child.
bool Compile::compute_logic_cone(Node* n, Unique_Node_List& partition, Unique_Node_List& inputs) {
  assert(partition.size() == 0, "not empty");
  assert(inputs.size() == 0, "not empty");
  if (is_vector_ternary_bitwise_op(n)) {
    return false;
  }

  bool is_unary_op = is_vector_unary_bitwise_op(n);
  if (is_unary_op) {
    assert(collect_unique_inputs(n, inputs) == 1, "not unary");
    return false; // too few inputs
  }

  bool pack_left_child = true;
  bool pack_right_child = true;

  bool left_child_LOP = is_vector_bitwise_op(n->in(1));
  bool right_child_LOP = is_vector_bitwise_op(n->in(2));

  int left_child_input_cnt = 0;
  int right_child_input_cnt = 0;

  bool parent_is_predicated = n->is_predicated_vector();
  bool left_child_predicated = n->in(1)->is_predicated_vector();
  bool right_child_predicated = n->in(2)->is_predicated_vector();

  Node* parent_pred = parent_is_predicated ? n->in(n->req()-1) : NULL;
  Node* left_child_pred = left_child_predicated ? n->in(1)->in(n->in(1)->req()-1) : NULL;
  Node* right_child_pred = right_child_predicated ? n->in(1)->in(n->in(1)->req()-1) : NULL;

  do {
    if (pack_left_child && left_child_LOP &&
        ((!parent_is_predicated && !left_child_predicated) ||
        ((parent_is_predicated && left_child_predicated &&
          parent_pred == left_child_pred)))) {
       partition.push(n->in(1));
       left_child_input_cnt = collect_unique_inputs(n->in(1), inputs);
    } else {
       inputs.push(n->in(1));
       left_child_input_cnt = 1;
    }

    if (pack_right_child && right_child_LOP &&
        (!right_child_predicated ||
         (right_child_predicated && parent_is_predicated &&
          parent_pred == right_child_pred))) {
       partition.push(n->in(2));
       right_child_input_cnt = collect_unique_inputs(n->in(2), inputs);
    } else {
       inputs.push(n->in(2));
       right_child_input_cnt = 1;
    }

    if (inputs.size() > 3) {
      assert(partition.size() > 0, "");
      inputs.clear();
      partition.clear();
      if (left_child_input_cnt > right_child_input_cnt) {
        pack_left_child = false;
      } else {
        pack_right_child = false;
      }
    } else {
      break;
    }
  } while(true);

  if(partition.size()) {
    partition.push(n);
  }

  return (partition.size() == 2 || partition.size() == 3) &&
         (inputs.size()    == 2 || inputs.size()    == 3);
}

void Compile::process_logic_cone_root(PhaseIterGVN &igvn, Node *n, VectorSet &visited) {
  assert(is_vector_bitwise_op(n), "not a root");

  visited.set(n->_idx);

  // 1) Do a DFS walk over the logic cone.
  for (uint i = 1; i < n->req(); i++) {
    Node* in = n->in(i);
    if (!visited.test(in->_idx) && is_vector_bitwise_op(in)) {
      process_logic_cone_root(igvn, in, visited);
    }
  }

  // 2) Bottom up traversal: Merge node[s] with
  // the parent to form macro logic node.
  Unique_Node_List partition;
  Unique_Node_List inputs;
  if (compute_logic_cone(n, partition, inputs)) {
    const TypeVect* vt = n->bottom_type()->is_vect();
    Node* pn = partition.at(partition.size() - 1);
    Node* mask = pn->is_predicated_vector() ? pn->in(pn->req()-1) : NULL;
    if (mask == NULL ||
        Matcher::match_rule_supported_vector_masked(Op_MacroLogicV, vt->length(), vt->element_basic_type())) {
      Node* macro_logic = xform_to_MacroLogicV(igvn, vt, partition, inputs);
#ifdef ASSERT
      if (TraceNewVectors) {
        tty->print("new Vector node: ");
        macro_logic->dump();
      }
#endif
      igvn.replace_node(n, macro_logic);
    }
  }
}

void Compile::optimize_logic_cones(PhaseIterGVN &igvn) {
  ResourceMark rm;
  if (Matcher::match_rule_supported(Op_MacroLogicV)) {
    Unique_Node_List list;
    collect_logic_cone_roots(list);

    while (list.size() > 0) {
      Node* n = list.pop();
      const TypeVect* vt = n->bottom_type()->is_vect();
      bool supported = Matcher::match_rule_supported_vector(Op_MacroLogicV, vt->length(), vt->element_basic_type());
      if (supported) {
        VectorSet visited(comp_arena());
        process_logic_cone_root(igvn, n, visited);
      }
    }
  }
}

//------------------------------Code_Gen---------------------------------------
// Given a graph, generate code for it
void Compile::Code_Gen() {
  if (failing()) {
    return;
  }

  // Perform instruction selection.  You might think we could reclaim Matcher
  // memory PDQ, but actually the Matcher is used in generating spill code.
  // Internals of the Matcher (including some VectorSets) must remain live
  // for awhile - thus I cannot reclaim Matcher memory lest a VectorSet usage
  // set a bit in reclaimed memory.

  // In debug mode can dump m._nodes.dump() for mapping of ideal to machine
  // nodes.  Mapping is only valid at the root of each matched subtree.
  NOT_PRODUCT( verify_graph_edges(); )

  Matcher matcher;
  _matcher = &matcher;
  {
    TracePhase tp("matcher", &timers[_t_matcher]);
    matcher.match();
    if (failing()) {
      return;
    }
  }
  // In debug mode can dump m._nodes.dump() for mapping of ideal to machine
  // nodes.  Mapping is only valid at the root of each matched subtree.
  NOT_PRODUCT( verify_graph_edges(); )

  // If you have too many nodes, or if matching has failed, bail out
  check_node_count(0, "out of nodes matching instructions");
  if (failing()) {
    return;
  }

  print_method(PHASE_MATCHING, 2);

  // Build a proper-looking CFG
  PhaseCFG cfg(node_arena(), root(), matcher);
  _cfg = &cfg;
  {
    TracePhase tp("scheduler", &timers[_t_scheduler]);
    bool success = cfg.do_global_code_motion();
    if (!success) {
      return;
    }

    print_method(PHASE_GLOBAL_CODE_MOTION, 2);
    NOT_PRODUCT( verify_graph_edges(); )
    cfg.verify();
  }

  PhaseChaitin regalloc(unique(), cfg, matcher, false);
  _regalloc = &regalloc;
  {
    TracePhase tp("regalloc", &timers[_t_registerAllocation]);
    // Perform register allocation.  After Chaitin, use-def chains are
    // no longer accurate (at spill code) and so must be ignored.
    // Node->LRG->reg mappings are still accurate.
    _regalloc->Register_Allocate();

    // Bail out if the allocator builds too many nodes
    if (failing()) {
      return;
    }
  }

  // Prior to register allocation we kept empty basic blocks in case the
  // the allocator needed a place to spill.  After register allocation we
  // are not adding any new instructions.  If any basic block is empty, we
  // can now safely remove it.
  {
    TracePhase tp("blockOrdering", &timers[_t_blockOrdering]);
    cfg.remove_empty_blocks();
    if (do_freq_based_layout()) {
      PhaseBlockLayout layout(cfg);
    } else {
      cfg.set_loop_alignment();
    }
    cfg.fixup_flow();
    cfg.remove_unreachable_blocks();
    cfg.verify_dominator_tree();
  }

  // Apply peephole optimizations
  if( OptoPeephole ) {
    TracePhase tp("peephole", &timers[_t_peephole]);
    PhasePeephole peep( _regalloc, cfg);
    peep.do_transform();
  }

  // Do late expand if CPU requires this.
  if (Matcher::require_postalloc_expand) {
    TracePhase tp("postalloc_expand", &timers[_t_postalloc_expand]);
    cfg.postalloc_expand(_regalloc);
  }

  // Convert Nodes to instruction bits in a buffer
  {
    TracePhase tp("output", &timers[_t_output]);
    PhaseOutput output;
    output.Output();
    if (failing())  return;
    output.install();
  }

  print_method(PHASE_FINAL_CODE, 1);

  // He's dead, Jim.
  _cfg     = (PhaseCFG*)((intptr_t)0xdeadbeef);
  _regalloc = (PhaseChaitin*)((intptr_t)0xdeadbeef);
}

//------------------------------Final_Reshape_Counts---------------------------
// This class defines counters to help identify when a method
// may/must be executed using hardware with only 24-bit precision.
struct Final_Reshape_Counts : public StackObj {
  int  _call_count;             // count non-inlined 'common' calls
  int  _float_count;            // count float ops requiring 24-bit precision
  int  _double_count;           // count double ops requiring more precision
  int  _java_call_count;        // count non-inlined 'java' calls
  int  _inner_loop_count;       // count loops which need alignment
  VectorSet _visited;           // Visitation flags
  Node_List _tests;             // Set of IfNodes & PCTableNodes

  Final_Reshape_Counts() :
    _call_count(0), _float_count(0), _double_count(0),
    _java_call_count(0), _inner_loop_count(0) { }

  void inc_call_count  () { _call_count  ++; }
  void inc_float_count () { _float_count ++; }
  void inc_double_count() { _double_count++; }
  void inc_java_call_count() { _java_call_count++; }
  void inc_inner_loop_count() { _inner_loop_count++; }

  int  get_call_count  () const { return _call_count  ; }
  int  get_float_count () const { return _float_count ; }
  int  get_double_count() const { return _double_count; }
  int  get_java_call_count() const { return _java_call_count; }
  int  get_inner_loop_count() const { return _inner_loop_count; }
};

// Eliminate trivially redundant StoreCMs and accumulate their
// precedence edges.
void Compile::eliminate_redundant_card_marks(Node* n) {
  assert(n->Opcode() == Op_StoreCM, "expected StoreCM");
  if (n->in(MemNode::Address)->outcnt() > 1) {
    // There are multiple users of the same address so it might be
    // possible to eliminate some of the StoreCMs
    Node* mem = n->in(MemNode::Memory);
    Node* adr = n->in(MemNode::Address);
    Node* val = n->in(MemNode::ValueIn);
    Node* prev = n;
    bool done = false;
    // Walk the chain of StoreCMs eliminating ones that match.  As
    // long as it's a chain of single users then the optimization is
    // safe.  Eliminating partially redundant StoreCMs would require
    // cloning copies down the other paths.
    while (mem->Opcode() == Op_StoreCM && mem->outcnt() == 1 && !done) {
      if (adr == mem->in(MemNode::Address) &&
          val == mem->in(MemNode::ValueIn)) {
        // redundant StoreCM
        if (mem->req() > MemNode::OopStore) {
          // Hasn't been processed by this code yet.
          n->add_prec(mem->in(MemNode::OopStore));
        } else {
          // Already converted to precedence edge
          for (uint i = mem->req(); i < mem->len(); i++) {
            // Accumulate any precedence edges
            if (mem->in(i) != NULL) {
              n->add_prec(mem->in(i));
            }
          }
          // Everything above this point has been processed.
          done = true;
        }
        // Eliminate the previous StoreCM
        prev->set_req(MemNode::Memory, mem->in(MemNode::Memory));
        assert(mem->outcnt() == 0, "should be dead");
        mem->disconnect_inputs(this);
      } else {
        prev = mem;
      }
      mem = prev->in(MemNode::Memory);
    }
  }
}

//------------------------------final_graph_reshaping_impl----------------------
// Implement items 1-5 from final_graph_reshaping below.
void Compile::final_graph_reshaping_impl(Node *n, Final_Reshape_Counts& frc, Unique_Node_List& dead_nodes) {

  if ( n->outcnt() == 0 ) return; // dead node
  uint nop = n->Opcode();

  // Check for 2-input instruction with "last use" on right input.
  // Swap to left input.  Implements item (2).
  if( n->req() == 3 &&          // two-input instruction
      n->in(1)->outcnt() > 1 && // left use is NOT a last use
      (!n->in(1)->is_Phi() || n->in(1)->in(2) != n) && // it is not data loop
      n->in(2)->outcnt() == 1 &&// right use IS a last use
      !n->in(2)->is_Con() ) {   // right use is not a constant
    // Check for commutative opcode
    switch( nop ) {
    case Op_AddI:  case Op_AddF:  case Op_AddD:  case Op_AddL:
    case Op_MaxI:  case Op_MaxL:  case Op_MaxF:  case Op_MaxD:
    case Op_MinI:  case Op_MinL:  case Op_MinF:  case Op_MinD:
    case Op_MulI:  case Op_MulF:  case Op_MulD:  case Op_MulL:
    case Op_AndL:  case Op_XorL:  case Op_OrL:
    case Op_AndI:  case Op_XorI:  case Op_OrI: {
      // Move "last use" input to left by swapping inputs
      n->swap_edges(1, 2);
      break;
    }
    default:
      break;
    }
  }

#ifdef ASSERT
  if( n->is_Mem() ) {
    int alias_idx = get_alias_index(n->as_Mem()->adr_type());
    assert( n->in(0) != NULL || alias_idx != Compile::AliasIdxRaw ||
            // oop will be recorded in oop map if load crosses safepoint
            n->is_Load() && (n->as_Load()->bottom_type()->isa_oopptr() ||
                             LoadNode::is_immutable_value(n->in(MemNode::Address))),
            "raw memory operations should have control edge");
  }
  if (n->is_MemBar()) {
    MemBarNode* mb = n->as_MemBar();
    if (mb->trailing_store() || mb->trailing_load_store()) {
      assert(mb->leading_membar()->trailing_membar() == mb, "bad membar pair");
      Node* mem = BarrierSet::barrier_set()->barrier_set_c2()->step_over_gc_barrier(mb->in(MemBarNode::Precedent));
      assert((mb->trailing_store() && mem->is_Store() && mem->as_Store()->is_release()) ||
             (mb->trailing_load_store() && mem->is_LoadStore()), "missing mem op");
    } else if (mb->leading()) {
      assert(mb->trailing_membar()->leading_membar() == mb, "bad membar pair");
    }
  }
#endif
  // Count FPU ops and common calls, implements item (3)
  bool gc_handled = BarrierSet::barrier_set()->barrier_set_c2()->final_graph_reshaping(this, n, nop, dead_nodes);
  if (!gc_handled) {
    final_graph_reshaping_main_switch(n, frc, nop, dead_nodes);
  }

  // Collect CFG split points
  if (n->is_MultiBranch() && !n->is_RangeCheck()) {
    frc._tests.push(n);
  }
}

void Compile::final_graph_reshaping_main_switch(Node* n, Final_Reshape_Counts& frc, uint nop, Unique_Node_List& dead_nodes) {
  switch( nop ) {
  // Count all float operations that may use FPU
  case Op_AddF:
  case Op_SubF:
  case Op_MulF:
  case Op_DivF:
  case Op_NegF:
  case Op_ModF:
  case Op_ConvI2F:
  case Op_ConF:
  case Op_CmpF:
  case Op_CmpF3:
  case Op_StoreF:
  case Op_LoadF:
  // case Op_ConvL2F: // longs are split into 32-bit halves
    frc.inc_float_count();
    break;

  case Op_ConvF2D:
  case Op_ConvD2F:
    frc.inc_float_count();
    frc.inc_double_count();
    break;

  // Count all double operations that may use FPU
  case Op_AddD:
  case Op_SubD:
  case Op_MulD:
  case Op_DivD:
  case Op_NegD:
  case Op_ModD:
  case Op_ConvI2D:
  case Op_ConvD2I:
  // case Op_ConvL2D: // handled by leaf call
  // case Op_ConvD2L: // handled by leaf call
  case Op_ConD:
  case Op_CmpD:
  case Op_CmpD3:
  case Op_StoreD:
  case Op_LoadD:
  case Op_LoadD_unaligned:
    frc.inc_double_count();
    break;
  case Op_Opaque1:              // Remove Opaque Nodes before matching
  case Op_Opaque3:
    n->subsume_by(n->in(1), this);
    break;
  case Op_CallStaticJava:
  case Op_CallJava:
  case Op_CallDynamicJava:
    frc.inc_java_call_count(); // Count java call site;
  case Op_CallRuntime:
  case Op_CallLeaf:
  case Op_CallLeafVector:
  case Op_CallLeafNoFP: {
    assert (n->is_Call(), "");
    CallNode *call = n->as_Call();
    // Count call sites where the FP mode bit would have to be flipped.
    // Do not count uncommon runtime calls:
    // uncommon_trap, _complete_monitor_locking, _complete_monitor_unlocking,
    // _new_Java, _new_typeArray, _new_objArray, _rethrow_Java, ...
    if (!call->is_CallStaticJava() || !call->as_CallStaticJava()->_name) {
      frc.inc_call_count();   // Count the call site
    } else {                  // See if uncommon argument is shared
      Node *n = call->in(TypeFunc::Parms);
      int nop = n->Opcode();
      // Clone shared simple arguments to uncommon calls, item (1).
      if (n->outcnt() > 1 &&
          !n->is_Proj() &&
          nop != Op_CreateEx &&
          nop != Op_CheckCastPP &&
          nop != Op_DecodeN &&
          nop != Op_DecodeNKlass &&
          !n->is_Mem() &&
          !n->is_Phi()) {
        Node *x = n->clone();
        call->set_req(TypeFunc::Parms, x);
      }
    }
    break;
  }

  case Op_StoreCM:
    {
      // Convert OopStore dependence into precedence edge
      Node* prec = n->in(MemNode::OopStore);
      n->del_req(MemNode::OopStore);
      n->add_prec(prec);
      eliminate_redundant_card_marks(n);
    }

    // fall through

  case Op_StoreB:
  case Op_StoreC:
  case Op_StoreI:
  case Op_StoreL:
  case Op_CompareAndSwapB:
  case Op_CompareAndSwapS:
  case Op_CompareAndSwapI:
  case Op_CompareAndSwapL:
  case Op_CompareAndSwapP:
  case Op_CompareAndSwapN:
  case Op_WeakCompareAndSwapB:
  case Op_WeakCompareAndSwapS:
  case Op_WeakCompareAndSwapI:
  case Op_WeakCompareAndSwapL:
  case Op_WeakCompareAndSwapP:
  case Op_WeakCompareAndSwapN:
  case Op_CompareAndExchangeB:
  case Op_CompareAndExchangeS:
  case Op_CompareAndExchangeI:
  case Op_CompareAndExchangeL:
  case Op_CompareAndExchangeP:
  case Op_CompareAndExchangeN:
  case Op_GetAndAddS:
  case Op_GetAndAddB:
  case Op_GetAndAddI:
  case Op_GetAndAddL:
  case Op_GetAndSetS:
  case Op_GetAndSetB:
  case Op_GetAndSetI:
  case Op_GetAndSetL:
  case Op_GetAndSetP:
  case Op_GetAndSetN:
  case Op_StoreP:
  case Op_StoreN:
  case Op_StoreNKlass:
  case Op_LoadB:
  case Op_LoadUB:
  case Op_LoadUS:
  case Op_LoadI:
  case Op_LoadKlass:
  case Op_LoadNKlass:
  case Op_LoadL:
  case Op_LoadL_unaligned:
  case Op_LoadP:
  case Op_LoadN:
  case Op_LoadRange:
  case Op_LoadS:
    break;

  case Op_AddP: {               // Assert sane base pointers
    Node *addp = n->in(AddPNode::Address);
    assert( !addp->is_AddP() ||
            addp->in(AddPNode::Base)->is_top() || // Top OK for allocation
            addp->in(AddPNode::Base) == n->in(AddPNode::Base),
            "Base pointers must match (addp %u)", addp->_idx );
#ifdef _LP64
    if ((UseCompressedOops || UseCompressedClassPointers) &&
        addp->Opcode() == Op_ConP &&
        addp == n->in(AddPNode::Base) &&
        n->in(AddPNode::Offset)->is_Con()) {
      // If the transformation of ConP to ConN+DecodeN is beneficial depends
      // on the platform and on the compressed oops mode.
      // Use addressing with narrow klass to load with offset on x86.
      // Some platforms can use the constant pool to load ConP.
      // Do this transformation here since IGVN will convert ConN back to ConP.
      const Type* t = addp->bottom_type();
      bool is_oop   = t->isa_oopptr() != NULL;
      bool is_klass = t->isa_klassptr() != NULL;

      if ((is_oop   && Matcher::const_oop_prefer_decode()  ) ||
          (is_klass && Matcher::const_klass_prefer_decode())) {
        Node* nn = NULL;

        int op = is_oop ? Op_ConN : Op_ConNKlass;

        // Look for existing ConN node of the same exact type.
        Node* r  = root();
        uint cnt = r->outcnt();
        for (uint i = 0; i < cnt; i++) {
          Node* m = r->raw_out(i);
          if (m!= NULL && m->Opcode() == op &&
              m->bottom_type()->make_ptr() == t) {
            nn = m;
            break;
          }
        }
        if (nn != NULL) {
          // Decode a narrow oop to match address
          // [R12 + narrow_oop_reg<<3 + offset]
          if (is_oop) {
            nn = new DecodeNNode(nn, t);
          } else {
            nn = new DecodeNKlassNode(nn, t);
          }
          // Check for succeeding AddP which uses the same Base.
          // Otherwise we will run into the assertion above when visiting that guy.
          for (uint i = 0; i < n->outcnt(); ++i) {
            Node *out_i = n->raw_out(i);
            if (out_i && out_i->is_AddP() && out_i->in(AddPNode::Base) == addp) {
              out_i->set_req(AddPNode::Base, nn);
#ifdef ASSERT
              for (uint j = 0; j < out_i->outcnt(); ++j) {
                Node *out_j = out_i->raw_out(j);
                assert(out_j == NULL || !out_j->is_AddP() || out_j->in(AddPNode::Base) != addp,
                       "more than 2 AddP nodes in a chain (out_j %u)", out_j->_idx);
              }
#endif
            }
          }
          n->set_req(AddPNode::Base, nn);
          n->set_req(AddPNode::Address, nn);
          if (addp->outcnt() == 0) {
            addp->disconnect_inputs(this);
          }
        }
      }
    }
#endif
    break;
  }

  case Op_CastPP: {
    // Remove CastPP nodes to gain more freedom during scheduling but
    // keep the dependency they encode as control or precedence edges
    // (if control is set already) on memory operations. Some CastPP
    // nodes don't have a control (don't carry a dependency): skip
    // those.
    if (n->in(0) != NULL) {
      ResourceMark rm;
      Unique_Node_List wq;
      wq.push(n);
      for (uint next = 0; next < wq.size(); ++next) {
        Node *m = wq.at(next);
        for (DUIterator_Fast imax, i = m->fast_outs(imax); i < imax; i++) {
          Node* use = m->fast_out(i);
          if (use->is_Mem() || use->is_EncodeNarrowPtr()) {
            use->ensure_control_or_add_prec(n->in(0));
          } else {
            switch(use->Opcode()) {
            case Op_AddP:
            case Op_DecodeN:
            case Op_DecodeNKlass:
            case Op_CheckCastPP:
            case Op_CastPP:
              wq.push(use);
              break;
            }
          }
        }
      }
    }
    const bool is_LP64 = LP64_ONLY(true) NOT_LP64(false);
    if (is_LP64 && n->in(1)->is_DecodeN() && Matcher::gen_narrow_oop_implicit_null_checks()) {
      Node* in1 = n->in(1);
      const Type* t = n->bottom_type();
      Node* new_in1 = in1->clone();
      new_in1->as_DecodeN()->set_type(t);

      if (!Matcher::narrow_oop_use_complex_address()) {
        //
        // x86, ARM and friends can handle 2 adds in addressing mode
        // and Matcher can fold a DecodeN node into address by using
        // a narrow oop directly and do implicit NULL check in address:
        //
        // [R12 + narrow_oop_reg<<3 + offset]
        // NullCheck narrow_oop_reg
        //
        // On other platforms (Sparc) we have to keep new DecodeN node and
        // use it to do implicit NULL check in address:
        //
        // decode_not_null narrow_oop_reg, base_reg
        // [base_reg + offset]
        // NullCheck base_reg
        //
        // Pin the new DecodeN node to non-null path on these platform (Sparc)
        // to keep the information to which NULL check the new DecodeN node
        // corresponds to use it as value in implicit_null_check().
        //
        new_in1->set_req(0, n->in(0));
      }

      n->subsume_by(new_in1, this);
      if (in1->outcnt() == 0) {
        in1->disconnect_inputs(this);
      }
    } else {
      n->subsume_by(n->in(1), this);
      if (n->outcnt() == 0) {
        n->disconnect_inputs(this);
      }
    }
    break;
  }
#ifdef _LP64
  case Op_CmpP:
    // Do this transformation here to preserve CmpPNode::sub() and
    // other TypePtr related Ideal optimizations (for example, ptr nullness).
    if (n->in(1)->is_DecodeNarrowPtr() || n->in(2)->is_DecodeNarrowPtr()) {
      Node* in1 = n->in(1);
      Node* in2 = n->in(2);
      if (!in1->is_DecodeNarrowPtr()) {
        in2 = in1;
        in1 = n->in(2);
      }
      assert(in1->is_DecodeNarrowPtr(), "sanity");

      Node* new_in2 = NULL;
      if (in2->is_DecodeNarrowPtr()) {
        assert(in2->Opcode() == in1->Opcode(), "must be same node type");
        new_in2 = in2->in(1);
      } else if (in2->Opcode() == Op_ConP) {
        const Type* t = in2->bottom_type();
        if (t == TypePtr::NULL_PTR) {
          assert(in1->is_DecodeN(), "compare klass to null?");
          // Don't convert CmpP null check into CmpN if compressed
          // oops implicit null check is not generated.
          // This will allow to generate normal oop implicit null check.
          if (Matcher::gen_narrow_oop_implicit_null_checks())
            new_in2 = ConNode::make(TypeNarrowOop::NULL_PTR);
          //
          // This transformation together with CastPP transformation above
          // will generated code for implicit NULL checks for compressed oops.
          //
          // The original code after Optimize()
          //
          //    LoadN memory, narrow_oop_reg
          //    decode narrow_oop_reg, base_reg
          //    CmpP base_reg, NULL
          //    CastPP base_reg // NotNull
          //    Load [base_reg + offset], val_reg
          //
          // after these transformations will be
          //
          //    LoadN memory, narrow_oop_reg
          //    CmpN narrow_oop_reg, NULL
          //    decode_not_null narrow_oop_reg, base_reg
          //    Load [base_reg + offset], val_reg
          //
          // and the uncommon path (== NULL) will use narrow_oop_reg directly
          // since narrow oops can be used in debug info now (see the code in
          // final_graph_reshaping_walk()).
          //
          // At the end the code will be matched to
          // on x86:
          //
          //    Load_narrow_oop memory, narrow_oop_reg
          //    Load [R12 + narrow_oop_reg<<3 + offset], val_reg
          //    NullCheck narrow_oop_reg
          //
          // and on sparc:
          //
          //    Load_narrow_oop memory, narrow_oop_reg
          //    decode_not_null narrow_oop_reg, base_reg
          //    Load [base_reg + offset], val_reg
          //    NullCheck base_reg
          //
        } else if (t->isa_oopptr()) {
          new_in2 = ConNode::make(t->make_narrowoop());
        } else if (t->isa_klassptr()) {
          new_in2 = ConNode::make(t->make_narrowklass());
        }
      }
      if (new_in2 != NULL) {
        Node* cmpN = new CmpNNode(in1->in(1), new_in2);
        n->subsume_by(cmpN, this);
        if (in1->outcnt() == 0) {
          in1->disconnect_inputs(this);
        }
        if (in2->outcnt() == 0) {
          in2->disconnect_inputs(this);
        }
      }
    }
    break;

  case Op_DecodeN:
  case Op_DecodeNKlass:
    assert(!n->in(1)->is_EncodeNarrowPtr(), "should be optimized out");
    // DecodeN could be pinned when it can't be fold into
    // an address expression, see the code for Op_CastPP above.
    assert(n->in(0) == NULL || (UseCompressedOops && !Matcher::narrow_oop_use_complex_address()), "no control");
    break;

  case Op_EncodeP:
  case Op_EncodePKlass: {
    Node* in1 = n->in(1);
    if (in1->is_DecodeNarrowPtr()) {
      n->subsume_by(in1->in(1), this);
    } else if (in1->Opcode() == Op_ConP) {
      const Type* t = in1->bottom_type();
      if (t == TypePtr::NULL_PTR) {
        assert(t->isa_oopptr(), "null klass?");
        n->subsume_by(ConNode::make(TypeNarrowOop::NULL_PTR), this);
      } else if (t->isa_oopptr()) {
        n->subsume_by(ConNode::make(t->make_narrowoop()), this);
      } else if (t->isa_klassptr()) {
        n->subsume_by(ConNode::make(t->make_narrowklass()), this);
      }
    }
    if (in1->outcnt() == 0) {
      in1->disconnect_inputs(this);
    }
    break;
  }

  case Op_Proj: {
    if (OptimizeStringConcat || IncrementalInline) {
      ProjNode* proj = n->as_Proj();
      if (proj->_is_io_use) {
        assert(proj->_con == TypeFunc::I_O || proj->_con == TypeFunc::Memory, "");
        // Separate projections were used for the exception path which
        // are normally removed by a late inline.  If it wasn't inlined
        // then they will hang around and should just be replaced with
        // the original one. Merge them.
        Node* non_io_proj = proj->in(0)->as_Multi()->proj_out_or_null(proj->_con, false /*is_io_use*/);
        if (non_io_proj  != NULL) {
          proj->subsume_by(non_io_proj , this);
        }
      }
    }
    break;
  }

  case Op_Phi:
    if (n->as_Phi()->bottom_type()->isa_narrowoop() || n->as_Phi()->bottom_type()->isa_narrowklass()) {
      // The EncodeP optimization may create Phi with the same edges
      // for all paths. It is not handled well by Register Allocator.
      Node* unique_in = n->in(1);
      assert(unique_in != NULL, "");
      uint cnt = n->req();
      for (uint i = 2; i < cnt; i++) {
        Node* m = n->in(i);
        assert(m != NULL, "");
        if (unique_in != m)
          unique_in = NULL;
      }
      if (unique_in != NULL) {
        n->subsume_by(unique_in, this);
      }
    }
    break;

#endif

#ifdef ASSERT
  case Op_CastII:
    // Verify that all range check dependent CastII nodes were removed.
    if (n->isa_CastII()->has_range_check()) {
      n->dump(3);
      assert(false, "Range check dependent CastII node was not removed");
    }
    break;
#endif

  case Op_ModI:
    if (UseDivMod) {
      // Check if a%b and a/b both exist
      Node* d = n->find_similar(Op_DivI);
      if (d) {
        // Replace them with a fused divmod if supported
        if (Matcher::has_match_rule(Op_DivModI)) {
          DivModINode* divmod = DivModINode::make(n);
          d->subsume_by(divmod->div_proj(), this);
          n->subsume_by(divmod->mod_proj(), this);
        } else {
          // replace a%b with a-((a/b)*b)
          Node* mult = new MulINode(d, d->in(2));
          Node* sub  = new SubINode(d->in(1), mult);
          n->subsume_by(sub, this);
        }
      }
    }
    break;

  case Op_ModL:
    if (UseDivMod) {
      // Check if a%b and a/b both exist
      Node* d = n->find_similar(Op_DivL);
      if (d) {
        // Replace them with a fused divmod if supported
        if (Matcher::has_match_rule(Op_DivModL)) {
          DivModLNode* divmod = DivModLNode::make(n);
          d->subsume_by(divmod->div_proj(), this);
          n->subsume_by(divmod->mod_proj(), this);
        } else {
          // replace a%b with a-((a/b)*b)
          Node* mult = new MulLNode(d, d->in(2));
          Node* sub  = new SubLNode(d->in(1), mult);
          n->subsume_by(sub, this);
        }
      }
    }
    break;

  case Op_UModI:
    if (UseDivMod) {
      // Check if a%b and a/b both exist
      Node* d = n->find_similar(Op_UDivI);
      if (d) {
        // Replace them with a fused unsigned divmod if supported
        if (Matcher::has_match_rule(Op_UDivModI)) {
          UDivModINode* divmod = UDivModINode::make(n);
          d->subsume_by(divmod->div_proj(), this);
          n->subsume_by(divmod->mod_proj(), this);
        } else {
          // replace a%b with a-((a/b)*b)
          Node* mult = new MulINode(d, d->in(2));
          Node* sub  = new SubINode(d->in(1), mult);
          n->subsume_by(sub, this);
        }
      }
    }
    break;

  case Op_UModL:
    if (UseDivMod) {
      // Check if a%b and a/b both exist
      Node* d = n->find_similar(Op_UDivL);
      if (d) {
        // Replace them with a fused unsigned divmod if supported
        if (Matcher::has_match_rule(Op_UDivModL)) {
          UDivModLNode* divmod = UDivModLNode::make(n);
          d->subsume_by(divmod->div_proj(), this);
          n->subsume_by(divmod->mod_proj(), this);
        } else {
          // replace a%b with a-((a/b)*b)
          Node* mult = new MulLNode(d, d->in(2));
          Node* sub  = new SubLNode(d->in(1), mult);
          n->subsume_by(sub, this);
        }
      }
    }
    break;

  case Op_LoadVector:
  case Op_StoreVector:
  case Op_LoadVectorGather:
  case Op_StoreVectorScatter:
  case Op_LoadVectorGatherMasked:
  case Op_StoreVectorScatterMasked:
  case Op_VectorCmpMasked:
  case Op_VectorMaskGen:
  case Op_LoadVectorMasked:
  case Op_StoreVectorMasked:
    break;

  case Op_AddReductionVI:
  case Op_AddReductionVL:
  case Op_AddReductionVF:
  case Op_AddReductionVD:
  case Op_MulReductionVI:
  case Op_MulReductionVL:
  case Op_MulReductionVF:
  case Op_MulReductionVD:
  case Op_MinReductionV:
  case Op_MaxReductionV:
  case Op_AndReductionV:
  case Op_OrReductionV:
  case Op_XorReductionV:
    break;

  case Op_PackB:
  case Op_PackS:
  case Op_PackI:
  case Op_PackF:
  case Op_PackL:
  case Op_PackD:
    if (n->req()-1 > 2) {
      // Replace many operand PackNodes with a binary tree for matching
      PackNode* p = (PackNode*) n;
      Node* btp = p->binary_tree_pack(1, n->req());
      n->subsume_by(btp, this);
    }
    break;
  case Op_Loop:
    assert(!n->as_Loop()->is_loop_nest_inner_loop() || _loop_opts_cnt == 0, "should have been turned into a counted loop");
  case Op_CountedLoop:
  case Op_LongCountedLoop:
  case Op_OuterStripMinedLoop:
    if (n->as_Loop()->is_inner_loop()) {
      frc.inc_inner_loop_count();
    }
    n->as_Loop()->verify_strip_mined(0);
    break;
  case Op_LShiftI:
  case Op_RShiftI:
  case Op_URShiftI:
  case Op_LShiftL:
  case Op_RShiftL:
  case Op_URShiftL:
    if (Matcher::need_masked_shift_count) {
      // The cpu's shift instructions don't restrict the count to the
      // lower 5/6 bits. We need to do the masking ourselves.
      Node* in2 = n->in(2);
      juint mask = (n->bottom_type() == TypeInt::INT) ? (BitsPerInt - 1) : (BitsPerLong - 1);
      const TypeInt* t = in2->find_int_type();
      if (t != NULL && t->is_con()) {
        juint shift = t->get_con();
        if (shift > mask) { // Unsigned cmp
          n->set_req(2, ConNode::make(TypeInt::make(shift & mask)));
        }
      } else {
        if (t == NULL || t->_lo < 0 || t->_hi > (int)mask) {
          Node* shift = new AndINode(in2, ConNode::make(TypeInt::make(mask)));
          n->set_req(2, shift);
        }
      }
      if (in2->outcnt() == 0) { // Remove dead node
        in2->disconnect_inputs(this);
      }
    }
    break;
  case Op_MemBarStoreStore:
  case Op_MemBarRelease:
    // Break the link with AllocateNode: it is no longer useful and
    // confuses register allocation.
    if (n->req() > MemBarNode::Precedent) {
      n->set_req(MemBarNode::Precedent, top());
    }
    break;
  case Op_MemBarAcquire: {
    if (n->as_MemBar()->trailing_load() && n->req() > MemBarNode::Precedent) {
      // At parse time, the trailing MemBarAcquire for a volatile load
      // is created with an edge to the load. After optimizations,
      // that input may be a chain of Phis. If those phis have no
      // other use, then the MemBarAcquire keeps them alive and
      // register allocation can be confused.
      dead_nodes.push(n->in(MemBarNode::Precedent));
      n->set_req(MemBarNode::Precedent, top());
    }
    break;
  }
  case Op_Blackhole:
    break;
  case Op_RangeCheck: {
    RangeCheckNode* rc = n->as_RangeCheck();
    Node* iff = new IfNode(rc->in(0), rc->in(1), rc->_prob, rc->_fcnt);
    n->subsume_by(iff, this);
    frc._tests.push(iff);
    break;
  }
  case Op_ConvI2L: {
    if (!Matcher::convi2l_type_required) {
      // Code generation on some platforms doesn't need accurate
      // ConvI2L types. Widening the type can help remove redundant
      // address computations.
      n->as_Type()->set_type(TypeLong::INT);
      ResourceMark rm;
      Unique_Node_List wq;
      wq.push(n);
      for (uint next = 0; next < wq.size(); next++) {
        Node *m = wq.at(next);

        for(;;) {
          // Loop over all nodes with identical inputs edges as m
          Node* k = m->find_similar(m->Opcode());
          if (k == NULL) {
            break;
          }
          // Push their uses so we get a chance to remove node made
          // redundant
          for (DUIterator_Fast imax, i = k->fast_outs(imax); i < imax; i++) {
            Node* u = k->fast_out(i);
            if (u->Opcode() == Op_LShiftL ||
                u->Opcode() == Op_AddL ||
                u->Opcode() == Op_SubL ||
                u->Opcode() == Op_AddP) {
              wq.push(u);
            }
          }
          // Replace all nodes with identical edges as m with m
          k->subsume_by(m, this);
        }
      }
    }
    break;
  }
  case Op_CmpUL: {
    if (!Matcher::has_match_rule(Op_CmpUL)) {
      // No support for unsigned long comparisons
      ConINode* sign_pos = new ConINode(TypeInt::make(BitsPerLong - 1));
      Node* sign_bit_mask = new RShiftLNode(n->in(1), sign_pos);
      Node* orl = new OrLNode(n->in(1), sign_bit_mask);
      ConLNode* remove_sign_mask = new ConLNode(TypeLong::make(max_jlong));
      Node* andl = new AndLNode(orl, remove_sign_mask);
      Node* cmp = new CmpLNode(andl, n->in(2));
      n->subsume_by(cmp, this);
    }
    break;
  }
  default:
    assert(!n->is_Call(), "");
    assert(!n->is_Mem(), "");
    assert(nop != Op_ProfileBoolean, "should be eliminated during IGVN");
    break;
  }
}

//------------------------------final_graph_reshaping_walk---------------------
// Replacing Opaque nodes with their input in final_graph_reshaping_impl(),
// requires that the walk visits a node's inputs before visiting the node.
void Compile::final_graph_reshaping_walk(Node_Stack& nstack, Node* root, Final_Reshape_Counts& frc, Unique_Node_List& dead_nodes) {
  Unique_Node_List sfpt;

  frc._visited.set(root->_idx); // first, mark node as visited
  uint cnt = root->req();
  Node *n = root;
  uint  i = 0;
  while (true) {
    if (i < cnt) {
      // Place all non-visited non-null inputs onto stack
      Node* m = n->in(i);
      ++i;
      if (m != NULL && !frc._visited.test_set(m->_idx)) {
        if (m->is_SafePoint() && m->as_SafePoint()->jvms() != NULL) {
          // compute worst case interpreter size in case of a deoptimization
          update_interpreter_frame_size(m->as_SafePoint()->jvms()->interpreter_frame_size());

          sfpt.push(m);
        }
        cnt = m->req();
        nstack.push(n, i); // put on stack parent and next input's index
        n = m;
        i = 0;
      }
    } else {
      // Now do post-visit work
      final_graph_reshaping_impl(n, frc, dead_nodes);
      if (nstack.is_empty())
        break;             // finished
      n = nstack.node();   // Get node from stack
      cnt = n->req();
      i = nstack.index();
      nstack.pop();        // Shift to the next node on stack
    }
  }

  // Skip next transformation if compressed oops are not used.
  if ((UseCompressedOops && !Matcher::gen_narrow_oop_implicit_null_checks()) ||
      (!UseCompressedOops && !UseCompressedClassPointers))
    return;

  // Go over safepoints nodes to skip DecodeN/DecodeNKlass nodes for debug edges.
  // It could be done for an uncommon traps or any safepoints/calls
  // if the DecodeN/DecodeNKlass node is referenced only in a debug info.
  while (sfpt.size() > 0) {
    n = sfpt.pop();
    JVMState *jvms = n->as_SafePoint()->jvms();
    assert(jvms != NULL, "sanity");
    int start = jvms->debug_start();
    int end   = n->req();
    bool is_uncommon = (n->is_CallStaticJava() &&
                        n->as_CallStaticJava()->uncommon_trap_request() != 0);
    for (int j = start; j < end; j++) {
      Node* in = n->in(j);
      if (in->is_DecodeNarrowPtr()) {
        bool safe_to_skip = true;
        if (!is_uncommon ) {
          // Is it safe to skip?
          for (uint i = 0; i < in->outcnt(); i++) {
            Node* u = in->raw_out(i);
            if (!u->is_SafePoint() ||
                (u->is_Call() && u->as_Call()->has_non_debug_use(n))) {
              safe_to_skip = false;
            }
          }
        }
        if (safe_to_skip) {
          n->set_req(j, in->in(1));
        }
        if (in->outcnt() == 0) {
          in->disconnect_inputs(this);
        }
      }
    }
  }
}

//------------------------------final_graph_reshaping--------------------------
// Final Graph Reshaping.
//
// (1) Clone simple inputs to uncommon calls, so they can be scheduled late
//     and not commoned up and forced early.  Must come after regular
//     optimizations to avoid GVN undoing the cloning.  Clone constant
//     inputs to Loop Phis; these will be split by the allocator anyways.
//     Remove Opaque nodes.
// (2) Move last-uses by commutative operations to the left input to encourage
//     Intel update-in-place two-address operations and better register usage
//     on RISCs.  Must come after regular optimizations to avoid GVN Ideal
//     calls canonicalizing them back.
// (3) Count the number of double-precision FP ops, single-precision FP ops
//     and call sites.  On Intel, we can get correct rounding either by
//     forcing singles to memory (requires extra stores and loads after each
//     FP bytecode) or we can set a rounding mode bit (requires setting and
//     clearing the mode bit around call sites).  The mode bit is only used
//     if the relative frequency of single FP ops to calls is low enough.
//     This is a key transform for SPEC mpeg_audio.
// (4) Detect infinite loops; blobs of code reachable from above but not
//     below.  Several of the Code_Gen algorithms fail on such code shapes,
//     so we simply bail out.  Happens a lot in ZKM.jar, but also happens
//     from time to time in other codes (such as -Xcomp finalizer loops, etc).
//     Detection is by looking for IfNodes where only 1 projection is
//     reachable from below or CatchNodes missing some targets.
// (5) Assert for insane oop offsets in debug mode.

bool Compile::final_graph_reshaping() {
  // an infinite loop may have been eliminated by the optimizer,
  // in which case the graph will be empty.
  if (root()->req() == 1) {
    record_method_not_compilable("trivial infinite loop");
    return true;
  }

  // Expensive nodes have their control input set to prevent the GVN
  // from freely commoning them. There's no GVN beyond this point so
  // no need to keep the control input. We want the expensive nodes to
  // be freely moved to the least frequent code path by gcm.
  assert(OptimizeExpensiveOps || expensive_count() == 0, "optimization off but list non empty?");
  for (int i = 0; i < expensive_count(); i++) {
    _expensive_nodes.at(i)->set_req(0, NULL);
  }

  Final_Reshape_Counts frc;

  // Visit everybody reachable!
  // Allocate stack of size C->live_nodes()/2 to avoid frequent realloc
  Node_Stack nstack(live_nodes() >> 1);
  Unique_Node_List dead_nodes;
  final_graph_reshaping_walk(nstack, root(), frc, dead_nodes);

  // Check for unreachable (from below) code (i.e., infinite loops).
  for( uint i = 0; i < frc._tests.size(); i++ ) {
    MultiBranchNode *n = frc._tests[i]->as_MultiBranch();
    // Get number of CFG targets.
    // Note that PCTables include exception targets after calls.
    uint required_outcnt = n->required_outcnt();
    if (n->outcnt() != required_outcnt) {
      // Check for a few special cases.  Rethrow Nodes never take the
      // 'fall-thru' path, so expected kids is 1 less.
      if (n->is_PCTable() && n->in(0) && n->in(0)->in(0)) {
        if (n->in(0)->in(0)->is_Call()) {
          CallNode* call = n->in(0)->in(0)->as_Call();
          if (call->entry_point() == OptoRuntime::rethrow_stub()) {
            required_outcnt--;      // Rethrow always has 1 less kid
          } else if (call->req() > TypeFunc::Parms &&
                     call->is_CallDynamicJava()) {
            // Check for null receiver. In such case, the optimizer has
            // detected that the virtual call will always result in a null
            // pointer exception. The fall-through projection of this CatchNode
            // will not be populated.
            Node* arg0 = call->in(TypeFunc::Parms);
            if (arg0->is_Type() &&
                arg0->as_Type()->type()->higher_equal(TypePtr::NULL_PTR)) {
              required_outcnt--;
            }
          } else if (call->entry_point() == OptoRuntime::new_array_Java() ||
                     call->entry_point() == OptoRuntime::new_array_nozero_Java()) {
            // Check for illegal array length. In such case, the optimizer has
            // detected that the allocation attempt will always result in an
            // exception. There is no fall-through projection of this CatchNode .
            assert(call->is_CallStaticJava(), "static call expected");
            assert(call->req() == call->jvms()->endoff() + 1, "missing extra input");
            uint valid_length_test_input = call->req() - 1;
            Node* valid_length_test = call->in(valid_length_test_input);
            call->del_req(valid_length_test_input);
            if (valid_length_test->find_int_con(1) == 0) {
              required_outcnt--;
            }
            dead_nodes.push(valid_length_test);
            assert(n->outcnt() == required_outcnt, "malformed control flow");
            continue;
          }
        }
      }
      // Recheck with a better notion of 'required_outcnt'
      if (n->outcnt() != required_outcnt) {
        record_method_not_compilable("malformed control flow");
        return true;            // Not all targets reachable!
      }
    } else if (n->is_PCTable() && n->in(0) && n->in(0)->in(0) && n->in(0)->in(0)->is_Call()) {
      CallNode* call = n->in(0)->in(0)->as_Call();
      if (call->entry_point() == OptoRuntime::new_array_Java() ||
          call->entry_point() == OptoRuntime::new_array_nozero_Java()) {
        assert(call->is_CallStaticJava(), "static call expected");
        assert(call->req() == call->jvms()->endoff() + 1, "missing extra input");
        uint valid_length_test_input = call->req() - 1;
        dead_nodes.push(call->in(valid_length_test_input));
        call->del_req(valid_length_test_input); // valid length test useless now
      }
    }
    // Check that I actually visited all kids.  Unreached kids
    // must be infinite loops.
    for (DUIterator_Fast jmax, j = n->fast_outs(jmax); j < jmax; j++)
      if (!frc._visited.test(n->fast_out(j)->_idx)) {
        record_method_not_compilable("infinite loop");
        return true;            // Found unvisited kid; must be unreach
      }

    // Here so verification code in final_graph_reshaping_walk()
    // always see an OuterStripMinedLoopEnd
    if (n->is_OuterStripMinedLoopEnd() || n->is_LongCountedLoopEnd()) {
      IfNode* init_iff = n->as_If();
      Node* iff = new IfNode(init_iff->in(0), init_iff->in(1), init_iff->_prob, init_iff->_fcnt);
      n->subsume_by(iff, this);
    }
  }

  while (dead_nodes.size() > 0) {
    Node* m = dead_nodes.pop();
    if (m->outcnt() == 0 && m != top()) {
      for (uint j = 0; j < m->req(); j++) {
        Node* in = m->in(j);
        if (in != NULL) {
          dead_nodes.push(in);
        }
      }
      m->disconnect_inputs(this);
    }
  }

#ifdef IA32
  // If original bytecodes contained a mixture of floats and doubles
  // check if the optimizer has made it homogeneous, item (3).
  if (UseSSE == 0 &&
      frc.get_float_count() > 32 &&
      frc.get_double_count() == 0 &&
      (10 * frc.get_call_count() < frc.get_float_count()) ) {
    set_24_bit_selection_and_mode(false, true);
  }
#endif // IA32

  set_java_calls(frc.get_java_call_count());
  set_inner_loops(frc.get_inner_loop_count());

  // No infinite loops, no reason to bail out.
  return false;
}

//-----------------------------too_many_traps----------------------------------
// Report if there are too many traps at the current method and bci.
// Return true if there was a trap, and/or PerMethodTrapLimit is exceeded.
bool Compile::too_many_traps(ciMethod* method,
                             int bci,
                             Deoptimization::DeoptReason reason) {
  ciMethodData* md = method->method_data();
  if (md->is_empty()) {
    // Assume the trap has not occurred, or that it occurred only
    // because of a transient condition during start-up in the interpreter.
    return false;
  }
  ciMethod* m = Deoptimization::reason_is_speculate(reason) ? this->method() : NULL;
  if (md->has_trap_at(bci, m, reason) != 0) {
    // Assume PerBytecodeTrapLimit==0, for a more conservative heuristic.
    // Also, if there are multiple reasons, or if there is no per-BCI record,
    // assume the worst.
    if (log())
      log()->elem("observe trap='%s' count='%d'",
                  Deoptimization::trap_reason_name(reason),
                  md->trap_count(reason));
    return true;
  } else {
    // Ignore method/bci and see if there have been too many globally.
    return too_many_traps(reason, md);
  }
}

// Less-accurate variant which does not require a method and bci.
bool Compile::too_many_traps(Deoptimization::DeoptReason reason,
                             ciMethodData* logmd) {
  if (trap_count(reason) >= Deoptimization::per_method_trap_limit(reason)) {
    // Too many traps globally.
    // Note that we use cumulative trap_count, not just md->trap_count.
    if (log()) {
      int mcount = (logmd == NULL)? -1: (int)logmd->trap_count(reason);
      log()->elem("observe trap='%s' count='0' mcount='%d' ccount='%d'",
                  Deoptimization::trap_reason_name(reason),
                  mcount, trap_count(reason));
    }
    return true;
  } else {
    // The coast is clear.
    return false;
  }
}

//--------------------------too_many_recompiles--------------------------------
// Report if there are too many recompiles at the current method and bci.
// Consults PerBytecodeRecompilationCutoff and PerMethodRecompilationCutoff.
// Is not eager to return true, since this will cause the compiler to use
// Action_none for a trap point, to avoid too many recompilations.
bool Compile::too_many_recompiles(ciMethod* method,
                                  int bci,
                                  Deoptimization::DeoptReason reason) {
  ciMethodData* md = method->method_data();
  if (md->is_empty()) {
    // Assume the trap has not occurred, or that it occurred only
    // because of a transient condition during start-up in the interpreter.
    return false;
  }
  // Pick a cutoff point well within PerBytecodeRecompilationCutoff.
  uint bc_cutoff = (uint) PerBytecodeRecompilationCutoff / 8;
  uint m_cutoff  = (uint) PerMethodRecompilationCutoff / 2 + 1;  // not zero
  Deoptimization::DeoptReason per_bc_reason
    = Deoptimization::reason_recorded_per_bytecode_if_any(reason);
  ciMethod* m = Deoptimization::reason_is_speculate(reason) ? this->method() : NULL;
  if ((per_bc_reason == Deoptimization::Reason_none
       || md->has_trap_at(bci, m, reason) != 0)
      // The trap frequency measure we care about is the recompile count:
      && md->trap_recompiled_at(bci, m)
      && md->overflow_recompile_count() >= bc_cutoff) {
    // Do not emit a trap here if it has already caused recompilations.
    // Also, if there are multiple reasons, or if there is no per-BCI record,
    // assume the worst.
    if (log())
      log()->elem("observe trap='%s recompiled' count='%d' recompiles2='%d'",
                  Deoptimization::trap_reason_name(reason),
                  md->trap_count(reason),
                  md->overflow_recompile_count());
    return true;
  } else if (trap_count(reason) != 0
             && decompile_count() >= m_cutoff) {
    // Too many recompiles globally, and we have seen this sort of trap.
    // Use cumulative decompile_count, not just md->decompile_count.
    if (log())
      log()->elem("observe trap='%s' count='%d' mcount='%d' decompiles='%d' mdecompiles='%d'",
                  Deoptimization::trap_reason_name(reason),
                  md->trap_count(reason), trap_count(reason),
                  md->decompile_count(), decompile_count());
    return true;
  } else {
    // The coast is clear.
    return false;
  }
}

// Compute when not to trap. Used by matching trap based nodes and
// NullCheck optimization.
void Compile::set_allowed_deopt_reasons() {
  _allowed_reasons = 0;
  if (is_method_compilation()) {
    for (int rs = (int)Deoptimization::Reason_none+1; rs < Compile::trapHistLength; rs++) {
      assert(rs < BitsPerInt, "recode bit map");
      if (!too_many_traps((Deoptimization::DeoptReason) rs)) {
        _allowed_reasons |= nth_bit(rs);
      }
    }
  }
}

bool Compile::needs_clinit_barrier(ciMethod* method, ciMethod* accessing_method) {
  return method->is_static() && needs_clinit_barrier(method->holder(), accessing_method);
}

bool Compile::needs_clinit_barrier(ciField* field, ciMethod* accessing_method) {
  return field->is_static() && needs_clinit_barrier(field->holder(), accessing_method);
}

bool Compile::needs_clinit_barrier(ciInstanceKlass* holder, ciMethod* accessing_method) {
  if (holder->is_initialized()) {
    return false;
  }
  if (holder->is_being_initialized()) {
    if (accessing_method->holder() == holder) {
      // Access inside a class. The barrier can be elided when access happens in <clinit>,
      // <init>, or a static method. In all those cases, there was an initialization
      // barrier on the holder klass passed.
      if (accessing_method->is_static_initializer() ||
          accessing_method->is_object_initializer() ||
          accessing_method->is_static()) {
        return false;
      }
    } else if (accessing_method->holder()->is_subclass_of(holder)) {
      // Access from a subclass. The barrier can be elided only when access happens in <clinit>.
      // In case of <init> or a static method, the barrier is on the subclass is not enough:
      // child class can become fully initialized while its parent class is still being initialized.
      if (accessing_method->is_static_initializer()) {
        return false;
      }
    }
    ciMethod* root = method(); // the root method of compilation
    if (root != accessing_method) {
      return needs_clinit_barrier(holder, root); // check access in the context of compilation root
    }
  }
  return true;
}

#ifndef PRODUCT
//------------------------------verify_bidirectional_edges---------------------
// For each input edge to a node (ie - for each Use-Def edge), verify that
// there is a corresponding Def-Use edge.
void Compile::verify_bidirectional_edges(Unique_Node_List &visited) {
  // Allocate stack of size C->live_nodes()/16 to avoid frequent realloc
  uint stack_size = live_nodes() >> 4;
  Node_List nstack(MAX2(stack_size, (uint)OptoNodeListSize));
  nstack.push(_root);

  while (nstack.size() > 0) {
    Node* n = nstack.pop();
    if (visited.member(n)) {
      continue;
    }
    visited.push(n);

    // Walk over all input edges, checking for correspondence
    uint length = n->len();
    for (uint i = 0; i < length; i++) {
      Node* in = n->in(i);
      if (in != NULL && !visited.member(in)) {
        nstack.push(in); // Put it on stack
      }
      if (in != NULL && !in->is_top()) {
        // Count instances of `next`
        int cnt = 0;
        for (uint idx = 0; idx < in->_outcnt; idx++) {
          if (in->_out[idx] == n) {
            cnt++;
          }
        }
        assert(cnt > 0, "Failed to find Def-Use edge.");
        // Check for duplicate edges
        // walk the input array downcounting the input edges to n
        for (uint j = 0; j < length; j++) {
          if (n->in(j) == in) {
            cnt--;
          }
        }
        assert(cnt == 0, "Mismatched edge count.");
      } else if (in == NULL) {
        assert(i == 0 || i >= n->req() ||
               n->is_Region() || n->is_Phi() || n->is_ArrayCopy() ||
               (n->is_Unlock() && i == (n->req() - 1)) ||
               (n->is_MemBar() && i == 5), // the precedence edge to a membar can be removed during macro node expansion
              "only region, phi, arraycopy, unlock or membar nodes have null data edges");
      } else {
        assert(in->is_top(), "sanity");
        // Nothing to check.
      }
    }
  }
}

//------------------------------verify_graph_edges---------------------------
// Walk the Graph and verify that there is a one-to-one correspondence
// between Use-Def edges and Def-Use edges in the graph.
void Compile::verify_graph_edges(bool no_dead_code) {
  if (VerifyGraphEdges) {
    Unique_Node_List visited;

    // Call graph walk to check edges
    verify_bidirectional_edges(visited);
    if (no_dead_code) {
      // Now make sure that no visited node is used by an unvisited node.
      bool dead_nodes = false;
      Unique_Node_List checked;
      while (visited.size() > 0) {
        Node* n = visited.pop();
        checked.push(n);
        for (uint i = 0; i < n->outcnt(); i++) {
          Node* use = n->raw_out(i);
          if (checked.member(use))  continue;  // already checked
          if (visited.member(use))  continue;  // already in the graph
          if (use->is_Con())        continue;  // a dead ConNode is OK
          // At this point, we have found a dead node which is DU-reachable.
          if (!dead_nodes) {
            tty->print_cr("*** Dead nodes reachable via DU edges:");
            dead_nodes = true;
          }
          use->dump(2);
          tty->print_cr("---");
          checked.push(use);  // No repeats; pretend it is now checked.
        }
      }
      assert(!dead_nodes, "using nodes must be reachable from root");
    }
  }
}
#endif

// The Compile object keeps track of failure reasons separately from the ciEnv.
// This is required because there is not quite a 1-1 relation between the
// ciEnv and its compilation task and the Compile object.  Note that one
// ciEnv might use two Compile objects, if C2Compiler::compile_method decides
// to backtrack and retry without subsuming loads.  Other than this backtracking
// behavior, the Compile's failure reason is quietly copied up to the ciEnv
// by the logic in C2Compiler.
void Compile::record_failure(const char* reason) {
  if (log() != NULL) {
    log()->elem("failure reason='%s' phase='compile'", reason);
  }
  if (_failure_reason == NULL) {
    // Record the first failure reason.
    _failure_reason = reason;
  }

  if (!C->failure_reason_is(C2Compiler::retry_no_subsuming_loads())) {
    C->print_method(PHASE_FAILURE, 1);
  }
  _root = NULL;  // flush the graph, too
}

Compile::TracePhase::TracePhase(const char* name, elapsedTimer* accumulator)
  : TraceTime(name, accumulator, CITime, CITimeVerbose),
    _phase_name(name), _dolog(CITimeVerbose)
{
  if (_dolog) {
    C = Compile::current();
    _log = C->log();
  } else {
    C = NULL;
    _log = NULL;
  }
  if (_log != NULL) {
    _log->begin_head("phase name='%s' nodes='%d' live='%d'", _phase_name, C->unique(), C->live_nodes());
    _log->stamp();
    _log->end_head();
  }
}

Compile::TracePhase::~TracePhase() {

  C = Compile::current();
  if (_dolog) {
    _log = C->log();
  } else {
    _log = NULL;
  }

#ifdef ASSERT
  if (PrintIdealNodeCount) {
    tty->print_cr("phase name='%s' nodes='%d' live='%d' live_graph_walk='%d'",
                  _phase_name, C->unique(), C->live_nodes(), C->count_live_nodes_by_graph_walk());
  }

  if (VerifyIdealNodeCount) {
    Compile::current()->print_missing_nodes();
  }
#endif

  if (_log != NULL) {
    _log->done("phase name='%s' nodes='%d' live='%d'", _phase_name, C->unique(), C->live_nodes());
  }
}

//----------------------------static_subtype_check-----------------------------
// Shortcut important common cases when superklass is exact:
// (0) superklass is java.lang.Object (can occur in reflective code)
// (1) subklass is already limited to a subtype of superklass => always ok
// (2) subklass does not overlap with superklass => always fail
// (3) superklass has NO subtypes and we can check with a simple compare.
Compile::SubTypeCheckResult Compile::static_subtype_check(const TypeKlassPtr* superk, const TypeKlassPtr* subk, bool skip) {
  if (skip) {
    return SSC_full_test;       // Let caller generate the general case.
  }

  if (subk->is_java_subtype_of(superk)) {
    return SSC_always_true; // (0) and (1)  this test cannot fail
  }

  if (!subk->maybe_java_subtype_of(superk)) {
    return SSC_always_false; // (2) true path dead; no dynamic test needed
  }

  const Type* superelem = superk;
  if (superk->isa_aryklassptr()) {
    int ignored;
    superelem = superk->is_aryklassptr()->base_element_type(ignored);
  }

  if (superelem->isa_instklassptr()) {
    ciInstanceKlass* ik = superelem->is_instklassptr()->instance_klass();
    if (!ik->has_subklass()) {
      if (!ik->is_final()) {
        // Add a dependency if there is a chance of a later subclass.
        dependencies()->assert_leaf_type(ik);
      }
      if (!superk->maybe_java_subtype_of(subk)) {
        return SSC_always_false;
      }
      return SSC_easy_test;     // (3) caller can do a simple ptr comparison
    }
  } else {
    // A primitive array type has no subtypes.
    return SSC_easy_test;       // (3) caller can do a simple ptr comparison
  }

  return SSC_full_test;
}

Node* Compile::conv_I2X_index(PhaseGVN* phase, Node* idx, const TypeInt* sizetype, Node* ctrl) {
#ifdef _LP64
  // The scaled index operand to AddP must be a clean 64-bit value.
  // Java allows a 32-bit int to be incremented to a negative
  // value, which appears in a 64-bit register as a large
  // positive number.  Using that large positive number as an
  // operand in pointer arithmetic has bad consequences.
  // On the other hand, 32-bit overflow is rare, and the possibility
  // can often be excluded, if we annotate the ConvI2L node with
  // a type assertion that its value is known to be a small positive
  // number.  (The prior range check has ensured this.)
  // This assertion is used by ConvI2LNode::Ideal.
  int index_max = max_jint - 1;  // array size is max_jint, index is one less
  if (sizetype != NULL) index_max = sizetype->_hi - 1;
  const TypeInt* iidxtype = TypeInt::make(0, index_max, Type::WidenMax);
  idx = constrained_convI2L(phase, idx, iidxtype, ctrl);
#endif
  return idx;
}

// Convert integer value to a narrowed long type dependent on ctrl (for example, a range check)
Node* Compile::constrained_convI2L(PhaseGVN* phase, Node* value, const TypeInt* itype, Node* ctrl, bool carry_dependency) {
  if (ctrl != NULL) {
    // Express control dependency by a CastII node with a narrow type.
    value = new CastIINode(value, itype, carry_dependency ? ConstraintCastNode::StrongDependency : ConstraintCastNode::RegularDependency, true /* range check dependency */);
    // Make the CastII node dependent on the control input to prevent the narrowed ConvI2L
    // node from floating above the range check during loop optimizations. Otherwise, the
    // ConvI2L node may be eliminated independently of the range check, causing the data path
    // to become TOP while the control path is still there (although it's unreachable).
    value->set_req(0, ctrl);
    value = phase->transform(value);
  }
  const TypeLong* ltype = TypeLong::make(itype->_lo, itype->_hi, itype->_widen);
  return phase->transform(new ConvI2LNode(value, ltype));
}

// The message about the current inlining is accumulated in
// _print_inlining_stream and transferred into the _print_inlining_list
// once we know whether inlining succeeds or not. For regular
// inlining, messages are appended to the buffer pointed by
// _print_inlining_idx in the _print_inlining_list. For late inlining,
// a new buffer is added after _print_inlining_idx in the list. This
// way we can update the inlining message for late inlining call site
// when the inlining is attempted again.
void Compile::print_inlining_init() {
  if (print_inlining() || print_intrinsics()) {
    // print_inlining_init is actually called several times.
    print_inlining_reset();
    _print_inlining_list = new (comp_arena())GrowableArray<PrintInliningBuffer*>(comp_arena(), 1, 1, new PrintInliningBuffer());
  }
}

void Compile::print_inlining_reinit() {
  if (print_inlining() || print_intrinsics()) {
    print_inlining_reset();
  }
}

void Compile::print_inlining_reset() {
  _print_inlining_stream->reset();
}

void Compile::print_inlining_commit() {
  assert(print_inlining() || print_intrinsics(), "PrintInlining off?");
  // Transfer the message from _print_inlining_stream to the current
  // _print_inlining_list buffer and clear _print_inlining_stream.
  _print_inlining_list->at(_print_inlining_idx)->ss()->write(_print_inlining_stream->base(), _print_inlining_stream->size());
  print_inlining_reset();
}

void Compile::print_inlining_push() {
  // Add new buffer to the _print_inlining_list at current position
  _print_inlining_idx++;
  _print_inlining_list->insert_before(_print_inlining_idx, new PrintInliningBuffer());
}

Compile::PrintInliningBuffer* Compile::print_inlining_current() {
  return _print_inlining_list->at(_print_inlining_idx);
}

void Compile::print_inlining_update(CallGenerator* cg) {
  if (print_inlining() || print_intrinsics()) {
    if (cg->is_late_inline()) {
      if (print_inlining_current()->cg() != cg &&
          (print_inlining_current()->cg() != NULL ||
           print_inlining_current()->ss()->size() != 0)) {
        print_inlining_push();
      }
      print_inlining_commit();
      print_inlining_current()->set_cg(cg);
    } else {
      if (print_inlining_current()->cg() != NULL) {
        print_inlining_push();
      }
      print_inlining_commit();
    }
  }
}

void Compile::print_inlining_move_to(CallGenerator* cg) {
  // We resume inlining at a late inlining call site. Locate the
  // corresponding inlining buffer so that we can update it.
  if (print_inlining() || print_intrinsics()) {
    for (int i = 0; i < _print_inlining_list->length(); i++) {
      if (_print_inlining_list->at(i)->cg() == cg) {
        _print_inlining_idx = i;
        return;
      }
    }
    ShouldNotReachHere();
  }
}

void Compile::print_inlining_update_delayed(CallGenerator* cg) {
  if (print_inlining() || print_intrinsics()) {
    assert(_print_inlining_stream->size() > 0, "missing inlining msg");
    assert(print_inlining_current()->cg() == cg, "wrong entry");
    // replace message with new message
    _print_inlining_list->at_put(_print_inlining_idx, new PrintInliningBuffer());
    print_inlining_commit();
    print_inlining_current()->set_cg(cg);
  }
}

void Compile::print_inlining_assert_ready() {
  assert(!_print_inlining || _print_inlining_stream->size() == 0, "losing data");
}

void Compile::process_print_inlining() {
  assert(_late_inlines.length() == 0, "not drained yet");
  if (print_inlining() || print_intrinsics()) {
    ResourceMark rm;
    stringStream ss;
    assert(_print_inlining_list != NULL, "process_print_inlining should be called only once.");
    for (int i = 0; i < _print_inlining_list->length(); i++) {
      PrintInliningBuffer* pib = _print_inlining_list->at(i);
      ss.print("%s", pib->ss()->freeze());
      delete pib;
      DEBUG_ONLY(_print_inlining_list->at_put(i, NULL));
    }
    // Reset _print_inlining_list, it only contains destructed objects.
    // It is on the arena, so it will be freed when the arena is reset.
    _print_inlining_list = NULL;
    // _print_inlining_stream won't be used anymore, either.
    print_inlining_reset();
    size_t end = ss.size();
    _print_inlining_output = NEW_ARENA_ARRAY(comp_arena(), char, end+1);
    strncpy(_print_inlining_output, ss.freeze(), end+1);
    _print_inlining_output[end] = 0;
  }
}

void Compile::dump_print_inlining() {
  if (_print_inlining_output != NULL) {
    tty->print_raw(_print_inlining_output);
  }
}

void Compile::log_late_inline(CallGenerator* cg) {
  if (log() != NULL) {
    log()->head("late_inline method='%d'  inline_id='" JLONG_FORMAT "'", log()->identify(cg->method()),
                cg->unique_id());
    JVMState* p = cg->call_node()->jvms();
    while (p != NULL) {
      log()->elem("jvms bci='%d' method='%d'", p->bci(), log()->identify(p->method()));
      p = p->caller();
    }
    log()->tail("late_inline");
  }
}

void Compile::log_late_inline_failure(CallGenerator* cg, const char* msg) {
  log_late_inline(cg);
  if (log() != NULL) {
    log()->inline_fail(msg);
  }
}

void Compile::log_inline_id(CallGenerator* cg) {
  if (log() != NULL) {
    // The LogCompilation tool needs a unique way to identify late
    // inline call sites. This id must be unique for this call site in
    // this compilation. Try to have it unique across compilations as
    // well because it can be convenient when grepping through the log
    // file.
    // Distinguish OSR compilations from others in case CICountOSR is
    // on.
    jlong id = ((jlong)unique()) + (((jlong)compile_id()) << 33) + (CICountOSR && is_osr_compilation() ? ((jlong)1) << 32 : 0);
    cg->set_unique_id(id);
    log()->elem("inline_id id='" JLONG_FORMAT "'", id);
  }
}

void Compile::log_inline_failure(const char* msg) {
  if (C->log() != NULL) {
    C->log()->inline_fail(msg);
  }
}


// Dump inlining replay data to the stream.
// Don't change thread state and acquire any locks.
void Compile::dump_inline_data(outputStream* out) {
  InlineTree* inl_tree = ilt();
  if (inl_tree != NULL) {
    out->print(" inline %d", inl_tree->count());
    inl_tree->dump_replay_data(out);
  }
}

void Compile::dump_inline_data_reduced(outputStream* out) {
  assert(ReplayReduce, "");

  InlineTree* inl_tree = ilt();
  if (inl_tree == NULL) {
    return;
  }
  // Enable iterative replay file reduction
  // Output "compile" lines for depth 1 subtrees,
  // simulating that those trees were compiled
  // instead of inlined.
  for (int i = 0; i < inl_tree->subtrees().length(); ++i) {
    InlineTree* sub = inl_tree->subtrees().at(i);
    if (sub->inline_level() != 1) {
      continue;
    }

    ciMethod* method = sub->method();
    int entry_bci = -1;
    int comp_level = env()->task()->comp_level();
    out->print("compile ");
    method->dump_name_as_ascii(out);
    out->print(" %d %d", entry_bci, comp_level);
    out->print(" inline %d", sub->count());
    sub->dump_replay_data(out, -1);
    out->cr();
  }
}

int Compile::cmp_expensive_nodes(Node* n1, Node* n2) {
  if (n1->Opcode() < n2->Opcode())      return -1;
  else if (n1->Opcode() > n2->Opcode()) return 1;

  assert(n1->req() == n2->req(), "can't compare %s nodes: n1->req() = %d, n2->req() = %d", NodeClassNames[n1->Opcode()], n1->req(), n2->req());
  for (uint i = 1; i < n1->req(); i++) {
    if (n1->in(i) < n2->in(i))      return -1;
    else if (n1->in(i) > n2->in(i)) return 1;
  }

  return 0;
}

int Compile::cmp_expensive_nodes(Node** n1p, Node** n2p) {
  Node* n1 = *n1p;
  Node* n2 = *n2p;

  return cmp_expensive_nodes(n1, n2);
}

void Compile::sort_expensive_nodes() {
  if (!expensive_nodes_sorted()) {
    _expensive_nodes.sort(cmp_expensive_nodes);
  }
}

bool Compile::expensive_nodes_sorted() const {
  for (int i = 1; i < _expensive_nodes.length(); i++) {
    if (cmp_expensive_nodes(_expensive_nodes.adr_at(i), _expensive_nodes.adr_at(i-1)) < 0) {
      return false;
    }
  }
  return true;
}

bool Compile::should_optimize_expensive_nodes(PhaseIterGVN &igvn) {
  if (_expensive_nodes.length() == 0) {
    return false;
  }

  assert(OptimizeExpensiveOps, "optimization off?");

  // Take this opportunity to remove dead nodes from the list
  int j = 0;
  for (int i = 0; i < _expensive_nodes.length(); i++) {
    Node* n = _expensive_nodes.at(i);
    if (!n->is_unreachable(igvn)) {
      assert(n->is_expensive(), "should be expensive");
      _expensive_nodes.at_put(j, n);
      j++;
    }
  }
  _expensive_nodes.trunc_to(j);

  // Then sort the list so that similar nodes are next to each other
  // and check for at least two nodes of identical kind with same data
  // inputs.
  sort_expensive_nodes();

  for (int i = 0; i < _expensive_nodes.length()-1; i++) {
    if (cmp_expensive_nodes(_expensive_nodes.adr_at(i), _expensive_nodes.adr_at(i+1)) == 0) {
      return true;
    }
  }

  return false;
}

void Compile::cleanup_expensive_nodes(PhaseIterGVN &igvn) {
  if (_expensive_nodes.length() == 0) {
    return;
  }

  assert(OptimizeExpensiveOps, "optimization off?");

  // Sort to bring similar nodes next to each other and clear the
  // control input of nodes for which there's only a single copy.
  sort_expensive_nodes();

  int j = 0;
  int identical = 0;
  int i = 0;
  bool modified = false;
  for (; i < _expensive_nodes.length()-1; i++) {
    assert(j <= i, "can't write beyond current index");
    if (_expensive_nodes.at(i)->Opcode() == _expensive_nodes.at(i+1)->Opcode()) {
      identical++;
      _expensive_nodes.at_put(j++, _expensive_nodes.at(i));
      continue;
    }
    if (identical > 0) {
      _expensive_nodes.at_put(j++, _expensive_nodes.at(i));
      identical = 0;
    } else {
      Node* n = _expensive_nodes.at(i);
      igvn.replace_input_of(n, 0, NULL);
      igvn.hash_insert(n);
      modified = true;
    }
  }
  if (identical > 0) {
    _expensive_nodes.at_put(j++, _expensive_nodes.at(i));
  } else if (_expensive_nodes.length() >= 1) {
    Node* n = _expensive_nodes.at(i);
    igvn.replace_input_of(n, 0, NULL);
    igvn.hash_insert(n);
    modified = true;
  }
  _expensive_nodes.trunc_to(j);
  if (modified) {
    igvn.optimize();
  }
}

void Compile::add_expensive_node(Node * n) {
  assert(!_expensive_nodes.contains(n), "duplicate entry in expensive list");
  assert(n->is_expensive(), "expensive nodes with non-null control here only");
  assert(!n->is_CFG() && !n->is_Mem(), "no cfg or memory nodes here");
  if (OptimizeExpensiveOps) {
    _expensive_nodes.append(n);
  } else {
    // Clear control input and let IGVN optimize expensive nodes if
    // OptimizeExpensiveOps is off.
    n->set_req(0, NULL);
  }
}

/**
 * Track coarsened Lock and Unlock nodes.
 */

class Lock_List : public Node_List {
  uint _origin_cnt;
public:
  Lock_List(Arena *a, uint cnt) : Node_List(a), _origin_cnt(cnt) {}
  uint origin_cnt() const { return _origin_cnt; }
};

void Compile::add_coarsened_locks(GrowableArray<AbstractLockNode*>& locks) {
  int length = locks.length();
  if (length > 0) {
    // Have to keep this list until locks elimination during Macro nodes elimination.
    Lock_List* locks_list = new (comp_arena()) Lock_List(comp_arena(), length);
    for (int i = 0; i < length; i++) {
      AbstractLockNode* lock = locks.at(i);
      assert(lock->is_coarsened(), "expecting only coarsened AbstractLock nodes, but got '%s'[%d] node", lock->Name(), lock->_idx);
      locks_list->push(lock);
    }
    _coarsened_locks.append(locks_list);
  }
}

void Compile::remove_useless_coarsened_locks(Unique_Node_List& useful) {
  int count = coarsened_count();
  for (int i = 0; i < count; i++) {
    Node_List* locks_list = _coarsened_locks.at(i);
    for (uint j = 0; j < locks_list->size(); j++) {
      Node* lock = locks_list->at(j);
      assert(lock->is_AbstractLock(), "sanity");
      if (!useful.member(lock)) {
        locks_list->yank(lock);
      }
    }
  }
}

void Compile::remove_coarsened_lock(Node* n) {
  if (n->is_AbstractLock()) {
    int count = coarsened_count();
    for (int i = 0; i < count; i++) {
      Node_List* locks_list = _coarsened_locks.at(i);
      locks_list->yank(n);
    }
  }
}

bool Compile::coarsened_locks_consistent() {
  int count = coarsened_count();
  for (int i = 0; i < count; i++) {
    bool unbalanced = false;
    bool modified = false; // track locks kind modifications
    Lock_List* locks_list = (Lock_List*)_coarsened_locks.at(i);
    uint size = locks_list->size();
    if (size == 0) {
      unbalanced = false; // All locks were eliminated - good
    } else if (size != locks_list->origin_cnt()) {
      unbalanced = true; // Some locks were removed from list
    } else {
      for (uint j = 0; j < size; j++) {
        Node* lock = locks_list->at(j);
        // All nodes in group should have the same state (modified or not)
        if (!lock->as_AbstractLock()->is_coarsened()) {
          if (j == 0) {
            // first on list was modified, the rest should be too for consistency
            modified = true;
          } else if (!modified) {
            // this lock was modified but previous locks on the list were not
            unbalanced = true;
            break;
          }
        } else if (modified) {
          // previous locks on list were modified but not this lock
          unbalanced = true;
          break;
        }
      }
    }
    if (unbalanced) {
      // unbalanced monitor enter/exit - only some [un]lock nodes were removed or modified
#ifdef ASSERT
      if (PrintEliminateLocks) {
        tty->print_cr("=== unbalanced coarsened locks ===");
        for (uint l = 0; l < size; l++) {
          locks_list->at(l)->dump();
        }
      }
#endif
      record_failure(C2Compiler::retry_no_locks_coarsening());
      return false;
    }
  }
  return true;
}

/**
 * Remove the speculative part of types and clean up the graph
 */
void Compile::remove_speculative_types(PhaseIterGVN &igvn) {
  if (UseTypeSpeculation) {
    Unique_Node_List worklist;
    worklist.push(root());
    int modified = 0;
    // Go over all type nodes that carry a speculative type, drop the
    // speculative part of the type and enqueue the node for an igvn
    // which may optimize it out.
    for (uint next = 0; next < worklist.size(); ++next) {
      Node *n  = worklist.at(next);
      if (n->is_Type()) {
        TypeNode* tn = n->as_Type();
        const Type* t = tn->type();
        const Type* t_no_spec = t->remove_speculative();
        if (t_no_spec != t) {
          bool in_hash = igvn.hash_delete(n);
          assert(in_hash, "node should be in igvn hash table");
          tn->set_type(t_no_spec);
          igvn.hash_insert(n);
          igvn._worklist.push(n); // give it a chance to go away
          modified++;
        }
      }
      // Iterate over outs - endless loops is unreachable from below
      for (DUIterator_Fast imax, i = n->fast_outs(imax); i < imax; i++) {
        Node *m = n->fast_out(i);
        if (not_a_node(m)) {
          continue;
        }
        worklist.push(m);
      }
    }
    // Drop the speculative part of all types in the igvn's type table
    igvn.remove_speculative_types();
    if (modified > 0) {
      igvn.optimize();
    }
#ifdef ASSERT
    // Verify that after the IGVN is over no speculative type has resurfaced
    worklist.clear();
    worklist.push(root());
    for (uint next = 0; next < worklist.size(); ++next) {
      Node *n  = worklist.at(next);
      const Type* t = igvn.type_or_null(n);
      assert((t == NULL) || (t == t->remove_speculative()), "no more speculative types");
      if (n->is_Type()) {
        t = n->as_Type()->type();
        assert(t == t->remove_speculative(), "no more speculative types");
      }
      // Iterate over outs - endless loops is unreachable from below
      for (DUIterator_Fast imax, i = n->fast_outs(imax); i < imax; i++) {
        Node *m = n->fast_out(i);
        if (not_a_node(m)) {
          continue;
        }
        worklist.push(m);
      }
    }
    igvn.check_no_speculative_types();
#endif
  }
}

// Auxiliary methods to support randomized stressing/fuzzing.

int Compile::random() {
  _stress_seed = os::next_random(_stress_seed);
  return static_cast<int>(_stress_seed);
}

// This method can be called the arbitrary number of times, with current count
// as the argument. The logic allows selecting a single candidate from the
// running list of candidates as follows:
//    int count = 0;
//    Cand* selected = null;
//    while(cand = cand->next()) {
//      if (randomized_select(++count)) {
//        selected = cand;
//      }
//    }
//
// Including count equalizes the chances any candidate is "selected".
// This is useful when we don't have the complete list of candidates to choose
// from uniformly. In this case, we need to adjust the randomicity of the
// selection, or else we will end up biasing the selection towards the latter
// candidates.
//
// Quick back-envelope calculation shows that for the list of n candidates
// the equal probability for the candidate to persist as "best" can be
// achieved by replacing it with "next" k-th candidate with the probability
// of 1/k. It can be easily shown that by the end of the run, the
// probability for any candidate is converged to 1/n, thus giving the
// uniform distribution among all the candidates.
//
// We don't care about the domain size as long as (RANDOMIZED_DOMAIN / count) is large.
#define RANDOMIZED_DOMAIN_POW 29
#define RANDOMIZED_DOMAIN (1 << RANDOMIZED_DOMAIN_POW)
#define RANDOMIZED_DOMAIN_MASK ((1 << (RANDOMIZED_DOMAIN_POW + 1)) - 1)
bool Compile::randomized_select(int count) {
  assert(count > 0, "only positive");
  return (random() & RANDOMIZED_DOMAIN_MASK) < (RANDOMIZED_DOMAIN / count);
}

CloneMap&     Compile::clone_map()                 { return _clone_map; }
void          Compile::set_clone_map(Dict* d)      { _clone_map._dict = d; }

void NodeCloneInfo::dump() const {
  tty->print(" {%d:%d} ", idx(), gen());
}

void CloneMap::clone(Node* old, Node* nnn, int gen) {
  uint64_t val = value(old->_idx);
  NodeCloneInfo cio(val);
  assert(val != 0, "old node should be in the map");
  NodeCloneInfo cin(cio.idx(), gen + cio.gen());
  insert(nnn->_idx, cin.get());
#ifndef PRODUCT
  if (is_debug()) {
    tty->print_cr("CloneMap::clone inserted node %d info {%d:%d} into CloneMap", nnn->_idx, cin.idx(), cin.gen());
  }
#endif
}

void CloneMap::verify_insert_and_clone(Node* old, Node* nnn, int gen) {
  NodeCloneInfo cio(value(old->_idx));
  if (cio.get() == 0) {
    cio.set(old->_idx, 0);
    insert(old->_idx, cio.get());
#ifndef PRODUCT
    if (is_debug()) {
      tty->print_cr("CloneMap::verify_insert_and_clone inserted node %d info {%d:%d} into CloneMap", old->_idx, cio.idx(), cio.gen());
    }
#endif
  }
  clone(old, nnn, gen);
}

int CloneMap::max_gen() const {
  int g = 0;
  DictI di(_dict);
  for(; di.test(); ++di) {
    int t = gen(di._key);
    if (g < t) {
      g = t;
#ifndef PRODUCT
      if (is_debug()) {
        tty->print_cr("CloneMap::max_gen() update max=%d from %d", g, _2_node_idx_t(di._key));
      }
#endif
    }
  }
  return g;
}

void CloneMap::dump(node_idx_t key) const {
  uint64_t val = value(key);
  if (val != 0) {
    NodeCloneInfo ni(val);
    ni.dump();
  }
}

// Move Allocate nodes to the start of the list
void Compile::sort_macro_nodes() {
  int count = macro_count();
  int allocates = 0;
  for (int i = 0; i < count; i++) {
    Node* n = macro_node(i);
    if (n->is_Allocate()) {
      if (i != allocates) {
        Node* tmp = macro_node(allocates);
        _macro_nodes.at_put(allocates, n);
        _macro_nodes.at_put(i, tmp);
      }
      allocates++;
    }
  }
}

void Compile::print_method(CompilerPhaseType cpt, int level, Node* n) {
  EventCompilerPhase event;
  if (event.should_commit()) {
    CompilerEvent::PhaseEvent::post(event, C->_latest_stage_start_counter, cpt, C->_compile_id, level);
  }
#ifndef PRODUCT
  ResourceMark rm;
  stringStream ss;
  ss.print_raw(CompilerPhaseTypeHelper::to_description(cpt));
  if (n != nullptr) {
    ss.print(": %d %s ", n->_idx, NodeClassNames[n->Opcode()]);
  }

  const char* name = ss.as_string();
  if (should_print_igv(level)) {
    _igv_printer->print_method(name, level);
  }
  if (should_print_phase(cpt)) {
    print_ideal_ir(CompilerPhaseTypeHelper::to_name(cpt));
  }
#endif
  C->_latest_stage_start_counter.stamp();
}

// Only used from CompileWrapper
void Compile::begin_method() {
#ifndef PRODUCT
  if (_method != NULL && should_print_igv(1)) {
    _igv_printer->begin_method();
  }
#endif
  C->_latest_stage_start_counter.stamp();
}

// Only used from CompileWrapper
void Compile::end_method() {
  EventCompilerPhase event;
  if (event.should_commit()) {
    CompilerEvent::PhaseEvent::post(event, C->_latest_stage_start_counter, PHASE_END, C->_compile_id, 1);
  }

#ifndef PRODUCT
  if (_method != NULL && should_print_igv(1)) {
    _igv_printer->end_method();
  }
#endif
}

bool Compile::should_print_phase(CompilerPhaseType cpt) {
#ifndef PRODUCT
  if ((_directive->ideal_phase_mask() & CompilerPhaseTypeHelper::to_bitmask(cpt)) != 0) {
    return true;
  }
#endif
  return false;
}

bool Compile::should_print_igv(int level) {
#ifndef PRODUCT
  if (PrintIdealGraphLevel < 0) { // disabled by the user
    return false;
  }

  bool need = directive()->IGVPrintLevelOption >= level;
  if (need && !_igv_printer) {
    _igv_printer = IdealGraphPrinter::printer();
    _igv_printer->set_compile(this);
  }
  return need;
#else
  return false;
#endif
}

#ifndef PRODUCT
IdealGraphPrinter* Compile::_debug_file_printer = NULL;
IdealGraphPrinter* Compile::_debug_network_printer = NULL;

// Called from debugger. Prints method to the default file with the default phase name.
// This works regardless of any Ideal Graph Visualizer flags set or not.
void igv_print() {
  Compile::current()->igv_print_method_to_file();
}

// Same as igv_print() above but with a specified phase name.
void igv_print(const char* phase_name) {
  Compile::current()->igv_print_method_to_file(phase_name);
}

// Called from debugger. Prints method with the default phase name to the default network or the one specified with
// the network flags for the Ideal Graph Visualizer, or to the default file depending on the 'network' argument.
// This works regardless of any Ideal Graph Visualizer flags set or not.
void igv_print(bool network) {
  if (network) {
    Compile::current()->igv_print_method_to_network();
  } else {
    Compile::current()->igv_print_method_to_file();
  }
}

// Same as igv_print(bool network) above but with a specified phase name.
void igv_print(bool network, const char* phase_name) {
  if (network) {
    Compile::current()->igv_print_method_to_network(phase_name);
  } else {
    Compile::current()->igv_print_method_to_file(phase_name);
  }
}

// Called from debugger. Normal write to the default _printer. Only works if Ideal Graph Visualizer printing flags are set.
void igv_print_default() {
  Compile::current()->print_method(PHASE_DEBUG, 0);
}

// Called from debugger, especially when replaying a trace in which the program state cannot be altered like with rr replay.
// A method is appended to an existing default file with the default phase name. This means that igv_append() must follow
// an earlier igv_print(*) call which sets up the file. This works regardless of any Ideal Graph Visualizer flags set or not.
void igv_append() {
  Compile::current()->igv_print_method_to_file("Debug", true);
}

// Same as igv_append() above but with a specified phase name.
void igv_append(const char* phase_name) {
  Compile::current()->igv_print_method_to_file(phase_name, true);
}

void Compile::igv_print_method_to_file(const char* phase_name, bool append) {
  const char* file_name = "custom_debug.xml";
  if (_debug_file_printer == NULL) {
    _debug_file_printer = new IdealGraphPrinter(C, file_name, append);
  } else {
    _debug_file_printer->update_compiled_method(C->method());
  }
  tty->print_cr("Method %s to %s", append ? "appended" : "printed", file_name);
  _debug_file_printer->print(phase_name, (Node*)C->root());
}

void Compile::igv_print_method_to_network(const char* phase_name) {
  if (_debug_network_printer == NULL) {
    _debug_network_printer = new IdealGraphPrinter(C);
  } else {
    _debug_network_printer->update_compiled_method(C->method());
  }
  tty->print_cr("Method printed over network stream to IGV");
  _debug_network_printer->print(phase_name, (Node*)C->root());
}
#endif

Node* Compile::narrow_value(BasicType bt, Node* value, const Type* type, PhaseGVN* phase, bool transform_res) {
  if (type != NULL && phase->type(value)->higher_equal(type)) {
    return value;
  }
  Node* result = NULL;
  if (bt == T_BYTE) {
    result = phase->transform(new LShiftINode(value, phase->intcon(24)));
    result = new RShiftINode(result, phase->intcon(24));
  } else if (bt == T_BOOLEAN) {
    result = new AndINode(value, phase->intcon(0xFF));
  } else if (bt == T_CHAR) {
    result = new AndINode(value,phase->intcon(0xFFFF));
  } else {
    assert(bt == T_SHORT, "unexpected narrow type");
    result = phase->transform(new LShiftINode(value, phase->intcon(16)));
    result = new RShiftINode(result, phase->intcon(16));
  }
  if (transform_res) {
    result = phase->transform(result);
  }
  return result;
}
<|MERGE_RESOLUTION|>--- conflicted
+++ resolved
@@ -1076,15 +1076,12 @@
   Copy::zero_to_bytes(_alias_cache, sizeof(_alias_cache));
   // A NULL adr_type hits in the cache right away.  Preload the right answer.
   probe_alias_cache(NULL)->_index = AliasIdxTop;
-<<<<<<< HEAD
 
 #ifdef ASSERT
   _phase_optimize_finished = false;
   _exception_backedge = false;
   _type_verify = NULL;
 #endif
-=======
->>>>>>> cae577a7
 }
 
 //---------------------------init_start----------------------------------------
