/*
 * Copyright (c) 1999, 2023, Oracle and/or its affiliates. All rights reserved.
 * DO NOT ALTER OR REMOVE COPYRIGHT NOTICES OR THIS FILE HEADER.
 *
 * This code is free software; you can redistribute it and/or modify it
 * under the terms of the GNU General Public License version 2 only, as
 * published by the Free Software Foundation.
 *
 * This code is distributed in the hope that it will be useful, but WITHOUT
 * ANY WARRANTY; without even the implied warranty of MERCHANTABILITY or
 * FITNESS FOR A PARTICULAR PURPOSE.  See the GNU General Public License
 * version 2 for more details (a copy is included in the LICENSE file that
 * accompanied this code).
 *
 * You should have received a copy of the GNU General Public License version
 * 2 along with this work; if not, write to the Free Software Foundation,
 * Inc., 51 Franklin St, Fifth Floor, Boston, MA 02110-1301 USA.
 *
 * Please contact Oracle, 500 Oracle Parkway, Redwood Shores, CA 94065 USA
 * or visit www.oracle.com if you need additional information or have any
 * questions.
 *
 */

#include "precompiled.hpp"
#include "opto/locknode.hpp"
#include "opto/parse.hpp"
#include "opto/rootnode.hpp"
#include "opto/runtime.hpp"

//=============================================================================
const RegMask &BoxLockNode::in_RegMask(uint i) const {
  return _inmask;
}

const RegMask &BoxLockNode::out_RegMask() const {
  return *Matcher::idealreg2regmask[Op_RegP];
}

uint BoxLockNode::size_of() const { return sizeof(*this); }

BoxLockNode::BoxLockNode( int slot ) : Node( Compile::current()->root() ),
                                       _slot(slot), _is_eliminated(false) {
  init_class_id(Class_BoxLock);
  init_flags(Flag_rematerialize);
  OptoReg::Name reg = OptoReg::stack2reg(_slot);
  _inmask.Insert(reg);
}

//-----------------------------hash--------------------------------------------
uint BoxLockNode::hash() const {
  if (EliminateNestedLocks)
    return NO_HASH; // Each locked region has own BoxLock node
  return Node::hash() + _slot + (_is_eliminated ? Compile::current()->fixed_slots() : 0);
}

//------------------------------cmp--------------------------------------------
bool BoxLockNode::cmp( const Node &n ) const {
  if (EliminateNestedLocks)
    return (&n == this); // Always fail except on self
  const BoxLockNode &bn = (const BoxLockNode &)n;
  return bn._slot == _slot && bn._is_eliminated == _is_eliminated;
}

BoxLockNode* BoxLockNode::box_node(Node* box) {
  // Chase down the BoxNode after RA which may spill box nodes.
  while (!box->is_BoxLock()) {
    //    if (box_node->is_SpillCopy()) {
    //      Node *m = box_node->in(1);
    //      if (m->is_Mach() && m->as_Mach()->ideal_Opcode() == Op_StoreP) {
    //        box_node = m->in(m->as_Mach()->operand_index(2));
    //        continue;
    //      }
    //    }
    assert(box->is_SpillCopy() || box->is_Phi(), "Bad spill of Lock.");
    // Only BoxLock nodes with the same stack slot are merged.
    // So it is enough to trace one path to find the slot value.
    box = box->in(1);
  }
  return box->as_BoxLock();
}

OptoReg::Name BoxLockNode::reg(Node* box) {
  return box_node(box)->in_RegMask(0).find_first_elem();
}

// Is BoxLock node used for one simple lock region (same box and obj)?
bool BoxLockNode::is_simple_lock_region(LockNode** unique_lock, Node* obj, Node** bad_lock) {
  LockNode* lock = nullptr;
  bool has_one_lock = false;
  for (uint i = 0; i < this->outcnt(); i++) {
    Node* n = this->raw_out(i);
    assert(!n->is_Phi(), "should not merge BoxLock nodes");
    if (n->is_AbstractLock()) {
      AbstractLockNode* alock = n->as_AbstractLock();
      // Check lock's box since box could be referenced by Lock's debug info.
      if (alock->box_node() == this) {
        if (alock->obj_node()->eqv_uncast(obj)) {
          if ((unique_lock != nullptr) && alock->is_Lock()) {
            if (lock == nullptr) {
              lock = alock->as_Lock();
              has_one_lock = true;
            } else if (lock != alock->as_Lock()) {
              has_one_lock = false;
              if (bad_lock != nullptr) {
                *bad_lock = alock;
              }
            }
          }
        } else {
          if (bad_lock != nullptr) {
            *bad_lock = alock;
          }
          return false; // Different objects
        }
      }
    }
  }
#ifdef ASSERT
  // Verify that FastLock and Safepoint reference only this lock region.
  for (uint i = 0; i < this->outcnt(); i++) {
    Node* n = this->raw_out(i);
    if (n->is_FastLock()) {
      FastLockNode* flock = n->as_FastLock();
      assert((flock->box_node() == this) && flock->obj_node()->eqv_uncast(obj),"");
    }
    // Don't check monitor info in safepoints since the referenced object could
    // be different from the locked object. It could be Phi node of different
    // cast nodes which point to this locked object.
    // We assume that no other objects could be referenced in monitor info
    // associated with this BoxLock node because all associated locks and
    // unlocks are reference only this one object.
  }
#endif
  if (unique_lock != nullptr && has_one_lock) {
    *unique_lock = lock;
  }
  return true;
}

//=============================================================================
//-----------------------------hash--------------------------------------------
uint FastLockNode::hash() const { return NO_HASH; }

uint FastLockNode::size_of() const { return sizeof(*this); }

//------------------------------cmp--------------------------------------------
bool FastLockNode::cmp( const Node &n ) const {
  return (&n == this);                // Always fail except on self
}

//=============================================================================
//-----------------------------hash--------------------------------------------
uint FastUnlockNode::hash() const { return NO_HASH; }

//------------------------------cmp--------------------------------------------
bool FastUnlockNode::cmp( const Node &n ) const {
  return (&n == this);                // Always fail except on self
}

void FastLockNode::create_rtm_lock_counter(JVMState* state) {
#if INCLUDE_RTM_OPT
  Compile* C = Compile::current();
  if (C->profile_rtm() || (PrintPreciseRTMLockingStatistics && C->use_rtm())) {
    RTMLockingNamedCounter* rlnc = (RTMLockingNamedCounter*)
           OptoRuntime::new_named_counter(state, NamedCounter::RTMLockingCounter);
    _rtm_counters = rlnc->counters();
    if (UseRTMForStackLocks) {
      rlnc = (RTMLockingNamedCounter*)
           OptoRuntime::new_named_counter(state, NamedCounter::RTMLockingCounter);
      _stack_rtm_counters = rlnc->counters();
    }
  }
#endif
}

//=============================================================================
//------------------------------do_monitor_enter-------------------------------
void Parse::do_monitor_enter() {
  kill_dead_locals();

  // Null check; get casted pointer.
  Node* obj = null_check(peek());
  // Check for locking null object
  if (stopped()) return;

  // the monitor object is not part of debug info expression stack
  pop();

  if (DoPartialEscapeAnalysis) {
    PEAState& state = jvms()->alloc_state();
    VirtualState* vs = state.as_virtual(PEA(), obj);

    if (vs != nullptr) {
      vs->lock_inc();
    }
  }

  // Insert a FastLockNode which takes as arguments the current thread pointer,
  // the obj pointer & the address of the stack slot pair used for the lock.
  shared_lock(obj);
}

//------------------------------do_monitor_exit--------------------------------
void Parse::do_monitor_exit() {
  kill_dead_locals();

<<<<<<< HEAD
  // need to set it for monitor exit as well.
  // OSR compiled methods can start with lock taken
  C->set_has_monitors(true);
  Node* obj = map()->peek_monitor_obj();

  if (DoPartialEscapeAnalysis) {
    PEAState& state = jvms()->alloc_state();
    ObjID id = PEA()->is_alias(obj); //
    if (id != nullptr && state.contains(id)) {
      ObjectState* os = state.get_object_state(id);
      if (os->is_virtual()) {
        static_cast<VirtualState*>(os)->lock_dec();
      } else {
        auto materialized = state.get_materialized_value(id);
        if (materialized != nullptr) {
          obj = materialized;

          if (obj->is_Phi()) {
            pop();

            // We need to split Phi + Unlock like this:
            // +------+   +-----+ +------+
            // |Region|   | obj | | obj' | (PEA materialized object)
            // +------+   +-----+ +------+
            //        \     |    /
            //        +------------+
            //        |phi|        |
            //        +------------+
            //               |P0
            //           +--------------+
            //           | UnlockNode   |
            //           +--------------+
            //
            // split this phi because it helps EA and ME eliminate Unlock nodes.
            // bytecode monitor_exit post-dominates the object, so PhiNode has been finalized.
            // for GraphKit::shared_unlock(), the only side-effect is ctrl + abio + memory.
            //
            //
            // +------+          +-----+                      +------+
            // |Region|          | obj |                      | obj' |
            // +------+          +-----+                      +------+
            //                      |                         /
            //                      |P0                      |P0
            //                  +--------------+         +--------------+
            //                  | UnlockNode   |         | UnlockNode   |
            //                  +--------------+         +--------------+
            //                    |   |abio |memory        |  |abio |memory
            //                    |                 /-----/
            //                    | ctrl           / ctrl
            //                 +--------------------+
            //                 | new_rgn            | ( new_rgn merges abio and memory as well)
            //                 +--------------------+
            //                    |ctrl |abio |memory
            //                   +--------------------+
            //                   | sfpt (map)         |
            //                   +--------------------+
            //
            RegionNode* region = obj->in(0)->as_Region();
            BoxLockNode* box = map()->peek_monitor_box()->as_BoxLock();

            Node* new_rgn = new RegionNode(region->req());
            gvn().set_type(new_rgn, Type::CONTROL);

            bool merged = false;
            GraphKit saved_ctx = {clone_map()->jvms()};

            // reverse i to simulate merging normal paths.
            // merge_memory_edges() will do GVN when i == 1
            for (uint i = region->req()-1; i > 0; --i) {
              Node* ctrl  = region->in(i);
              Node* abio = nullptr;
              MergeMemNode* mem = nullptr;

              if (ctrl != nullptr && ctrl != C->top()) {
                SafePointNode* curr = saved_ctx.clone_map();
                GraphKit kit = { curr->jvms() };

                kit.set_control(ctrl);
                // We need to resume SafePointNode to the state as if it was the predecessor controlled by region->in(i).
                for (uint j = 1; j < curr->req(); ++j) {
                  Node* m = curr->in(j);

                  if (j == TypeFunc::Memory) {
                    if (m->is_Phi() && m->in(0) == region) {
                      m = m->in(i);
                    } else if (m->is_MergeMem()) {
                      // a blank memory
                      MergeMemNode* new_all_mem = MergeMemNode::make(MergeMemNode::make_empty_memory());
                      new_all_mem->grow_to_match(m->as_MergeMem());
                      for (MergeMemStream mms(m->as_MergeMem()); mms.next_non_empty(); ) {
                        Node* p = mms.memory();
                        if (p->is_Phi() && p->in(0) == region) {
                          new_all_mem->set_req(mms.alias_idx(), p->in(i));
                        } else {
                          new_all_mem->set_req(mms.alias_idx(), p);
                        }
                      }
                      m = new_all_mem;
                    }
                    curr->set_memory(m);
                  } else if (m != nullptr && m->is_Phi() && m->in(0) == region) {
                    curr->set_req(j, m->in(i));
                  }
                }

                kit.shared_unlock(box, obj->in(i), true);

                ctrl = kit.control();
                mem = kit.merged_memory();
                abio = kit.i_o();
              } else {
                assert(false, "impossible! monitorExit must post-dominate the PhiNode.");
              }

              new_rgn->init_req(i, ctrl);

              if (!merged) {
                merged = true;
                set_control(new_rgn); // merge_memory_edges() requires that ctrl() is a RegionNode.
                set_all_memory(mem);
                set_i_o(abio);
              } else {
                merge_memory_edges(mem, i, false);
                Node* phi = i_o();
                if (!(phi->is_Phi() && phi->in(0) != new_rgn)) {
                  phi = PhiNode::make(new_rgn, phi);
                  gvn().set_type(phi, Type::ABIO);
                  record_for_igvn(phi);
                }
                phi->set_req(i, abio);
                set_i_o(phi);
              }
            }

            new_rgn = _gvn.transform(new_rgn);
            set_control(new_rgn);
            record_for_igvn(new_rgn);

            map()->pop_monitor();
            return ;
          }
        }
      }
    }
  }

=======
>>>>>>> 1007618f
  pop();                        // Pop oop to unlock
  // Because monitors are guaranteed paired (else we bail out), we know
  // the matching Lock for this Unlock.  Hence we know there is no need
  // for a null check on Unlock.
  shared_unlock(map()->peek_monitor_box(), obj);
}<|MERGE_RESOLUTION|>--- conflicted
+++ resolved
@@ -205,7 +205,6 @@
 void Parse::do_monitor_exit() {
   kill_dead_locals();
 
-<<<<<<< HEAD
   // need to set it for monitor exit as well.
   // OSR compiled methods can start with lock taken
   C->set_has_monitors(true);
@@ -352,8 +351,6 @@
     }
   }
 
-=======
->>>>>>> 1007618f
   pop();                        // Pop oop to unlock
   // Because monitors are guaranteed paired (else we bail out), we know
   // the matching Lock for this Unlock.  Hence we know there is no need
