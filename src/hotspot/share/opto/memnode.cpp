/*
 * Copyright (c) 1997, 2023, Oracle and/or its affiliates. All rights reserved.
 * DO NOT ALTER OR REMOVE COPYRIGHT NOTICES OR THIS FILE HEADER.
 *
 * This code is free software; you can redistribute it and/or modify it
 * under the terms of the GNU General Public License version 2 only, as
 * published by the Free Software Foundation.
 *
 * This code is distributed in the hope that it will be useful, but WITHOUT
 * ANY WARRANTY; without even the implied warranty of MERCHANTABILITY or
 * FITNESS FOR A PARTICULAR PURPOSE.  See the GNU General Public License
 * version 2 for more details (a copy is included in the LICENSE file that
 * accompanied this code).
 *
 * You should have received a copy of the GNU General Public License version
 * 2 along with this work; if not, write to the Free Software Foundation,
 * Inc., 51 Franklin St, Fifth Floor, Boston, MA 02110-1301 USA.
 *
 * Please contact Oracle, 500 Oracle Parkway, Redwood Shores, CA 94065 USA
 * or visit www.oracle.com if you need additional information or have any
 * questions.
 *
 */

#include "precompiled.hpp"
#include "classfile/javaClasses.hpp"
#include "compiler/compileLog.hpp"
#include "gc/shared/barrierSet.hpp"
#include "gc/shared/c2/barrierSetC2.hpp"
#include "gc/shared/tlab_globals.hpp"
#include "memory/allocation.inline.hpp"
#include "memory/resourceArea.hpp"
#include "oops/objArrayKlass.hpp"
#include "opto/addnode.hpp"
#include "opto/arraycopynode.hpp"
#include "opto/cfgnode.hpp"
#include "opto/regalloc.hpp"
#include "opto/compile.hpp"
#include "opto/connode.hpp"
#include "opto/convertnode.hpp"
#include "opto/loopnode.hpp"
#include "opto/machnode.hpp"
#include "opto/matcher.hpp"
#include "opto/memnode.hpp"
#include "opto/mulnode.hpp"
#include "opto/narrowptrnode.hpp"
#include "opto/phaseX.hpp"
#include "opto/regmask.hpp"
#include "opto/rootnode.hpp"
#include "opto/vectornode.hpp"
#include "utilities/align.hpp"
#include "utilities/copy.hpp"
#include "utilities/macros.hpp"
#include "utilities/powerOfTwo.hpp"
#include "utilities/vmError.hpp"

// Portions of code courtesy of Clifford Click

// Optimization - Graph Style

static Node *step_through_mergemem(PhaseGVN *phase, MergeMemNode *mmem,  const TypePtr *tp, const TypePtr *adr_check, outputStream *st);

//=============================================================================
uint MemNode::size_of() const { return sizeof(*this); }

const TypePtr *MemNode::adr_type() const {
  Node* adr = in(Address);
  if (adr == nullptr)  return nullptr; // node is dead
  const TypePtr* cross_check = nullptr;
  DEBUG_ONLY(cross_check = _adr_type);
  return calculate_adr_type(adr->bottom_type(), cross_check);
}

bool MemNode::check_if_adr_maybe_raw(Node* adr) {
  if (adr != nullptr) {
    if (adr->bottom_type()->base() == Type::RawPtr || adr->bottom_type()->base() == Type::AnyPtr) {
      return true;
    }
  }
  return false;
}

#ifndef PRODUCT
void MemNode::dump_spec(outputStream *st) const {
  if (in(Address) == nullptr)  return; // node is dead
#ifndef ASSERT
  // fake the missing field
  const TypePtr* _adr_type = nullptr;
  if (in(Address) != nullptr)
    _adr_type = in(Address)->bottom_type()->isa_ptr();
#endif
  dump_adr_type(this, _adr_type, st);

  Compile* C = Compile::current();
  if (C->alias_type(_adr_type)->is_volatile()) {
    st->print(" Volatile!");
  }
  if (_unaligned_access) {
    st->print(" unaligned");
  }
  if (_mismatched_access) {
    st->print(" mismatched");
  }
  if (_unsafe_access) {
    st->print(" unsafe");
  }
}

void MemNode::dump_adr_type(const Node* mem, const TypePtr* adr_type, outputStream *st) {
  st->print(" @");
  if (adr_type == nullptr) {
    st->print("null");
  } else {
    adr_type->dump_on(st);
    Compile* C = Compile::current();
    Compile::AliasType* atp = nullptr;
    if (C->have_alias_type(adr_type))  atp = C->alias_type(adr_type);
    if (atp == nullptr)
      st->print(", idx=?\?;");
    else if (atp->index() == Compile::AliasIdxBot)
      st->print(", idx=Bot;");
    else if (atp->index() == Compile::AliasIdxTop)
      st->print(", idx=Top;");
    else if (atp->index() == Compile::AliasIdxRaw)
      st->print(", idx=Raw;");
    else {
      ciField* field = atp->field();
      if (field) {
        st->print(", name=");
        field->print_name_on(st);
      }
      st->print(", idx=%d;", atp->index());
    }
  }
}

extern void print_alias_types();

#endif

Node *MemNode::optimize_simple_memory_chain(Node *mchain, const TypeOopPtr *t_oop, Node *load, PhaseGVN *phase) {
  assert((t_oop != nullptr), "sanity");
  bool is_instance = t_oop->is_known_instance_field();
  bool is_boxed_value_load = t_oop->is_ptr_to_boxed_value() &&
                             (load != nullptr) && load->is_Load() &&
                             (phase->is_IterGVN() != nullptr);
  if (!(is_instance || is_boxed_value_load))
    return mchain;  // don't try to optimize non-instance types
  uint instance_id = t_oop->instance_id();
  Node *start_mem = phase->C->start()->proj_out_or_null(TypeFunc::Memory);
  Node *prev = nullptr;
  Node *result = mchain;
  while (prev != result) {
    prev = result;
    if (result == start_mem)
      break;  // hit one of our sentinels
    // skip over a call which does not affect this memory slice
    if (result->is_Proj() && result->as_Proj()->_con == TypeFunc::Memory) {
      Node *proj_in = result->in(0);
      if (proj_in->is_Allocate() && proj_in->_idx == instance_id) {
        break;  // hit one of our sentinels
      } else if (proj_in->is_Call()) {
        // ArrayCopyNodes processed here as well
        CallNode *call = proj_in->as_Call();
        if (!call->may_modify(t_oop, phase)) { // returns false for instances
          result = call->in(TypeFunc::Memory);
        }
      } else if (proj_in->is_Initialize()) {
        AllocateNode* alloc = proj_in->as_Initialize()->allocation();
        // Stop if this is the initialization for the object instance which
        // contains this memory slice, otherwise skip over it.
        if ((alloc == nullptr) || (alloc->_idx == instance_id)) {
          break;
        }
        if (is_instance) {
          result = proj_in->in(TypeFunc::Memory);
        } else if (is_boxed_value_load) {
          Node* klass = alloc->in(AllocateNode::KlassNode);
          const TypeKlassPtr* tklass = phase->type(klass)->is_klassptr();
          if (tklass->klass_is_exact() && !tklass->exact_klass()->equals(t_oop->is_instptr()->exact_klass())) {
            result = proj_in->in(TypeFunc::Memory); // not related allocation
          }
        }
      } else if (proj_in->is_MemBar()) {
        ArrayCopyNode* ac = nullptr;
        if (ArrayCopyNode::may_modify(t_oop, proj_in->as_MemBar(), phase, ac)) {
          break;
        }
        result = proj_in->in(TypeFunc::Memory);
      } else if (proj_in->is_top()) {
        break; // dead code
      } else {
        assert(false, "unexpected projection");
      }
    } else if (result->is_ClearArray()) {
      if (!is_instance || !ClearArrayNode::step_through(&result, instance_id, phase)) {
        // Can not bypass initialization of the instance
        // we are looking for.
        break;
      }
      // Otherwise skip it (the call updated 'result' value).
    } else if (result->is_MergeMem()) {
      result = step_through_mergemem(phase, result->as_MergeMem(), t_oop, nullptr, tty);
    }
  }
  return result;
}

Node *MemNode::optimize_memory_chain(Node *mchain, const TypePtr *t_adr, Node *load, PhaseGVN *phase) {
  const TypeOopPtr* t_oop = t_adr->isa_oopptr();
  if (t_oop == nullptr)
    return mchain;  // don't try to optimize non-oop types
  Node* result = optimize_simple_memory_chain(mchain, t_oop, load, phase);
  bool is_instance = t_oop->is_known_instance_field();
  PhaseIterGVN *igvn = phase->is_IterGVN();
  if (is_instance && igvn != nullptr && result->is_Phi()) {
    PhiNode *mphi = result->as_Phi();
    assert(mphi->bottom_type() == Type::MEMORY, "memory phi required");
    const TypePtr *t = mphi->adr_type();
    bool do_split = false;
    // In the following cases, Load memory input can be further optimized based on
    // its precise address type
    if (t == TypePtr::BOTTOM || t == TypeRawPtr::BOTTOM ) {
      do_split = true;
    } else if (t->isa_oopptr() && !t->is_oopptr()->is_known_instance()) {
      const TypeOopPtr* mem_t =
        t->is_oopptr()->cast_to_exactness(true)
        ->is_oopptr()->cast_to_ptr_type(t_oop->ptr())
        ->is_oopptr()->cast_to_instance_id(t_oop->instance_id());
      if (t_oop->is_aryptr()) {
        mem_t = mem_t->is_aryptr()
                     ->cast_to_stable(t_oop->is_aryptr()->is_stable())
                     ->cast_to_size(t_oop->is_aryptr()->size())
                     ->with_offset(t_oop->is_aryptr()->offset())
                     ->is_aryptr();
      }
      do_split = mem_t == t_oop;
    }
    if (do_split) {
      // clone the Phi with our address type
      result = mphi->split_out_instance(t_adr, igvn);
    } else {
      assert(phase->C->get_alias_index(t) == phase->C->get_alias_index(t_adr), "correct memory chain");
    }
  }
  return result;
}

static Node *step_through_mergemem(PhaseGVN *phase, MergeMemNode *mmem,  const TypePtr *tp, const TypePtr *adr_check, outputStream *st) {
  uint alias_idx = phase->C->get_alias_index(tp);
  Node *mem = mmem;
#ifdef ASSERT
  {
    // Check that current type is consistent with the alias index used during graph construction
    assert(alias_idx >= Compile::AliasIdxRaw, "must not be a bad alias_idx");
    bool consistent =  adr_check == nullptr || adr_check->empty() ||
                       phase->C->must_alias(adr_check, alias_idx );
    // Sometimes dead array references collapse to a[-1], a[-2], or a[-3]
    if( !consistent && adr_check != nullptr && !adr_check->empty() &&
               tp->isa_aryptr() &&        tp->offset() == Type::OffsetBot &&
        adr_check->isa_aryptr() && adr_check->offset() != Type::OffsetBot &&
        ( adr_check->offset() == arrayOopDesc::length_offset_in_bytes() ||
          adr_check->offset() == TypeOopPtr::klass_offset_in_bytes() ||
          adr_check->offset() == oopDesc::mark_offset_in_bytes() ) ) {
      // don't assert if it is dead code.
      consistent = true;
    }
    if( !consistent ) {
      st->print("alias_idx==%d, adr_check==", alias_idx);
      if( adr_check == nullptr ) {
        st->print("null");
      } else {
        adr_check->dump();
      }
      st->cr();
      print_alias_types();
      assert(consistent, "adr_check must match alias idx");
    }
  }
#endif
  // TypeOopPtr::NOTNULL+any is an OOP with unknown offset - generally
  // means an array I have not precisely typed yet.  Do not do any
  // alias stuff with it any time soon.
  const TypeOopPtr *toop = tp->isa_oopptr();
  if (tp->base() != Type::AnyPtr &&
      !(toop &&
        toop->isa_instptr() &&
        toop->is_instptr()->instance_klass()->is_java_lang_Object() &&
        toop->offset() == Type::OffsetBot)) {
    // compress paths and change unreachable cycles to TOP
    // If not, we can update the input infinitely along a MergeMem cycle
    // Equivalent code in PhiNode::Ideal
    Node* m  = phase->transform(mmem);
    // If transformed to a MergeMem, get the desired slice
    // Otherwise the returned node represents memory for every slice
    mem = (m->is_MergeMem())? m->as_MergeMem()->memory_at(alias_idx) : m;
    // Update input if it is progress over what we have now
  }
  return mem;
}

//--------------------------Ideal_common---------------------------------------
// Look for degenerate control and memory inputs.  Bypass MergeMem inputs.
// Unhook non-raw memories from complete (macro-expanded) initializations.
Node *MemNode::Ideal_common(PhaseGVN *phase, bool can_reshape) {
  // If our control input is a dead region, kill all below the region
  Node *ctl = in(MemNode::Control);
  if (ctl && remove_dead_region(phase, can_reshape))
    return this;
  ctl = in(MemNode::Control);
  // Don't bother trying to transform a dead node
  if (ctl && ctl->is_top())  return NodeSentinel;

  PhaseIterGVN *igvn = phase->is_IterGVN();
  // Wait if control on the worklist.
  if (ctl && can_reshape && igvn != nullptr) {
    Node* bol = nullptr;
    Node* cmp = nullptr;
    if (ctl->in(0)->is_If()) {
      assert(ctl->is_IfTrue() || ctl->is_IfFalse(), "sanity");
      bol = ctl->in(0)->in(1);
      if (bol->is_Bool())
        cmp = ctl->in(0)->in(1)->in(1);
    }
    if (igvn->_worklist.member(ctl) ||
        (bol != nullptr && igvn->_worklist.member(bol)) ||
        (cmp != nullptr && igvn->_worklist.member(cmp)) ) {
      // This control path may be dead.
      // Delay this memory node transformation until the control is processed.
      igvn->_worklist.push(this);
      return NodeSentinel; // caller will return null
    }
  }
  // Ignore if memory is dead, or self-loop
  Node *mem = in(MemNode::Memory);
  if (phase->type( mem ) == Type::TOP) return NodeSentinel; // caller will return null
  assert(mem != this, "dead loop in MemNode::Ideal");

  if (can_reshape && igvn != nullptr && igvn->_worklist.member(mem)) {
    // This memory slice may be dead.
    // Delay this mem node transformation until the memory is processed.
    igvn->_worklist.push(this);
    return NodeSentinel; // caller will return null
  }

  Node *address = in(MemNode::Address);
  const Type *t_adr = phase->type(address);
  if (t_adr == Type::TOP)              return NodeSentinel; // caller will return null

  if (can_reshape && is_unsafe_access() && (t_adr == TypePtr::NULL_PTR)) {
    // Unsafe off-heap access with zero address. Remove access and other control users
    // to not confuse optimizations and add a HaltNode to fail if this is ever executed.
    assert(ctl != nullptr, "unsafe accesses should be control dependent");
    for (DUIterator_Fast imax, i = ctl->fast_outs(imax); i < imax; i++) {
      Node* u = ctl->fast_out(i);
      if (u != ctl) {
        igvn->rehash_node_delayed(u);
        int nb = u->replace_edge(ctl, phase->C->top(), igvn);
        --i, imax -= nb;
      }
    }
    Node* frame = igvn->transform(new ParmNode(phase->C->start(), TypeFunc::FramePtr));
    Node* halt = igvn->transform(new HaltNode(ctl, frame, "unsafe off-heap access with zero address"));
    phase->C->root()->add_req(halt);
    return this;
  }

  if (can_reshape && igvn != nullptr &&
      (igvn->_worklist.member(address) ||
       (igvn->_worklist.size() > 0 && t_adr != adr_type())) ) {
    // The address's base and type may change when the address is processed.
    // Delay this mem node transformation until the address is processed.
    igvn->_worklist.push(this);
    return NodeSentinel; // caller will return null
  }

  // Do NOT remove or optimize the next lines: ensure a new alias index
  // is allocated for an oop pointer type before Escape Analysis.
  // Note: C++ will not remove it since the call has side effect.
  if (t_adr->isa_oopptr()) {
    int alias_idx = phase->C->get_alias_index(t_adr->is_ptr());
  }

  Node* base = nullptr;
  if (address->is_AddP()) {
    base = address->in(AddPNode::Base);
  }
  if (base != nullptr && phase->type(base)->higher_equal(TypePtr::NULL_PTR) &&
      !t_adr->isa_rawptr()) {
    // Note: raw address has TOP base and top->higher_equal(TypePtr::NULL_PTR) is true.
    // Skip this node optimization if its address has TOP base.
    return NodeSentinel; // caller will return null
  }

  // Avoid independent memory operations
  Node* old_mem = mem;

  // The code which unhooks non-raw memories from complete (macro-expanded)
  // initializations was removed. After macro-expansion all stores caught
  // by Initialize node became raw stores and there is no information
  // which memory slices they modify. So it is unsafe to move any memory
  // operation above these stores. Also in most cases hooked non-raw memories
  // were already unhooked by using information from detect_ptr_independence()
  // and find_previous_store().

  if (mem->is_MergeMem()) {
    MergeMemNode* mmem = mem->as_MergeMem();
    const TypePtr *tp = t_adr->is_ptr();

    mem = step_through_mergemem(phase, mmem, tp, adr_type(), tty);
  }

  if (mem != old_mem) {
    set_req_X(MemNode::Memory, mem, phase);
    if (phase->type(mem) == Type::TOP) return NodeSentinel;
    return this;
  }

  // let the subclass continue analyzing...
  return nullptr;
}

// Helper function for proving some simple control dominations.
// Attempt to prove that all control inputs of 'dom' dominate 'sub'.
// Already assumes that 'dom' is available at 'sub', and that 'sub'
// is not a constant (dominated by the method's StartNode).
// Used by MemNode::find_previous_store to prove that the
// control input of a memory operation predates (dominates)
// an allocation it wants to look past.
bool MemNode::all_controls_dominate(Node* dom, Node* sub) {
  if (dom == nullptr || dom->is_top() || sub == nullptr || sub->is_top())
    return false; // Conservative answer for dead code

  // Check 'dom'. Skip Proj and CatchProj nodes.
  dom = dom->find_exact_control(dom);
  if (dom == nullptr || dom->is_top())
    return false; // Conservative answer for dead code

  if (dom == sub) {
    // For the case when, for example, 'sub' is Initialize and the original
    // 'dom' is Proj node of the 'sub'.
    return false;
  }

  if (dom->is_Con() || dom->is_Start() || dom->is_Root() || dom == sub)
    return true;

  // 'dom' dominates 'sub' if its control edge and control edges
  // of all its inputs dominate or equal to sub's control edge.

  // Currently 'sub' is either Allocate, Initialize or Start nodes.
  // Or Region for the check in LoadNode::Ideal();
  // 'sub' should have sub->in(0) != nullptr.
  assert(sub->is_Allocate() || sub->is_Initialize() || sub->is_Start() ||
         sub->is_Region() || sub->is_Call(), "expecting only these nodes");

  // Get control edge of 'sub'.
  Node* orig_sub = sub;
  sub = sub->find_exact_control(sub->in(0));
  if (sub == nullptr || sub->is_top())
    return false; // Conservative answer for dead code

  assert(sub->is_CFG(), "expecting control");

  if (sub == dom)
    return true;

  if (sub->is_Start() || sub->is_Root())
    return false;

  {
    // Check all control edges of 'dom'.

    ResourceMark rm;
    Node_List nlist;
    Unique_Node_List dom_list;

    dom_list.push(dom);
    bool only_dominating_controls = false;

    for (uint next = 0; next < dom_list.size(); next++) {
      Node* n = dom_list.at(next);
      if (n == orig_sub)
        return false; // One of dom's inputs dominated by sub.
      if (!n->is_CFG() && n->pinned()) {
        // Check only own control edge for pinned non-control nodes.
        n = n->find_exact_control(n->in(0));
        if (n == nullptr || n->is_top())
          return false; // Conservative answer for dead code
        assert(n->is_CFG(), "expecting control");
        dom_list.push(n);
      } else if (n->is_Con() || n->is_Start() || n->is_Root()) {
        only_dominating_controls = true;
      } else if (n->is_CFG()) {
        if (n->dominates(sub, nlist))
          only_dominating_controls = true;
        else
          return false;
      } else {
        // First, own control edge.
        Node* m = n->find_exact_control(n->in(0));
        if (m != nullptr) {
          if (m->is_top())
            return false; // Conservative answer for dead code
          dom_list.push(m);
        }
        // Now, the rest of edges.
        uint cnt = n->req();
        for (uint i = 1; i < cnt; i++) {
          m = n->find_exact_control(n->in(i));
          if (m == nullptr || m->is_top())
            continue;
          dom_list.push(m);
        }
      }
    }
    return only_dominating_controls;
  }
}

//---------------------detect_ptr_independence---------------------------------
// Used by MemNode::find_previous_store to prove that two base
// pointers are never equal.
// The pointers are accompanied by their associated allocations,
// if any, which have been previously discovered by the caller.
bool MemNode::detect_ptr_independence(Node* p1, AllocateNode* a1,
                                      Node* p2, AllocateNode* a2,
                                      PhaseTransform* phase) {
  // Attempt to prove that these two pointers cannot be aliased.
  // They may both manifestly be allocations, and they should differ.
  // Or, if they are not both allocations, they can be distinct constants.
  // Otherwise, one is an allocation and the other a pre-existing value.
  if (a1 == nullptr && a2 == nullptr) {           // neither an allocation
    return (p1 != p2) && p1->is_Con() && p2->is_Con();
  } else if (a1 != nullptr && a2 != nullptr) {    // both allocations
    return (a1 != a2);
  } else if (a1 != nullptr) {                  // one allocation a1
    // (Note:  p2->is_Con implies p2->in(0)->is_Root, which dominates.)
    return all_controls_dominate(p2, a1);
  } else { //(a2 != null)                   // one allocation a2
    return all_controls_dominate(p1, a2);
  }
  return false;
}


// Find an arraycopy ac that produces the memory state represented by parameter mem.
// Return ac if
// (a) can_see_stored_value=true  and ac must have set the value for this load or if
// (b) can_see_stored_value=false and ac could have set the value for this load or if
// (c) can_see_stored_value=false and ac cannot have set the value for this load.
// In case (c) change the parameter mem to the memory input of ac to skip it
// when searching stored value.
// Otherwise return null.
Node* LoadNode::find_previous_arraycopy(PhaseValues* phase, Node* ld_alloc, Node*& mem, bool can_see_stored_value) const {
  ArrayCopyNode* ac = find_array_copy_clone(phase, ld_alloc, mem);
  if (ac != nullptr) {
    Node* ld_addp = in(MemNode::Address);
    Node* src = ac->in(ArrayCopyNode::Src);
    const TypeAryPtr* ary_t = phase->type(src)->isa_aryptr();

    // This is a load from a cloned array. The corresponding arraycopy ac must
    // have set the value for the load and we can return ac but only if the load
    // is known to be within bounds. This is checked below.
    if (ary_t != nullptr && ld_addp->is_AddP()) {
      Node* ld_offs = ld_addp->in(AddPNode::Offset);
      BasicType ary_elem = ary_t->elem()->array_element_basic_type();
      jlong header = arrayOopDesc::base_offset_in_bytes(ary_elem);
      jlong elemsize = type2aelembytes(ary_elem);

      const TypeX*   ld_offs_t = phase->type(ld_offs)->isa_intptr_t();
      const TypeInt* sizetype  = ary_t->size();

      if (ld_offs_t->_lo >= header && ld_offs_t->_hi < (sizetype->_lo * elemsize + header)) {
        // The load is known to be within bounds. It receives its value from ac.
        return ac;
      }
      // The load is known to be out-of-bounds.
    }
    // The load could be out-of-bounds. It must not be hoisted but must remain
    // dependent on the runtime range check. This is achieved by returning null.
  } else if (mem->is_Proj() && mem->in(0) != nullptr && mem->in(0)->is_ArrayCopy()) {
    ArrayCopyNode* ac = mem->in(0)->as_ArrayCopy();

    if (ac->is_arraycopy_validated() ||
        ac->is_copyof_validated() ||
        ac->is_copyofrange_validated()) {
      Node* ld_addp = in(MemNode::Address);
      if (ld_addp->is_AddP()) {
        Node* ld_base = ld_addp->in(AddPNode::Address);
        Node* ld_offs = ld_addp->in(AddPNode::Offset);

        Node* dest = ac->in(ArrayCopyNode::Dest);

        if (dest == ld_base) {
          const TypeX *ld_offs_t = phase->type(ld_offs)->isa_intptr_t();
          if (ac->modifies(ld_offs_t->_lo, ld_offs_t->_hi, phase, can_see_stored_value)) {
            return ac;
          }
          if (!can_see_stored_value) {
            mem = ac->in(TypeFunc::Memory);
            return ac;
          }
        }
      }
    }
  }
  return nullptr;
}

ArrayCopyNode* MemNode::find_array_copy_clone(PhaseValues* phase, Node* ld_alloc, Node* mem) const {
  if (mem->is_Proj() && mem->in(0) != nullptr && (mem->in(0)->Opcode() == Op_MemBarStoreStore ||
                                               mem->in(0)->Opcode() == Op_MemBarCPUOrder)) {
    if (ld_alloc != nullptr) {
      // Check if there is an array copy for a clone
      Node* mb = mem->in(0);
      ArrayCopyNode* ac = nullptr;
      if (mb->in(0) != nullptr && mb->in(0)->is_Proj() &&
          mb->in(0)->in(0) != nullptr && mb->in(0)->in(0)->is_ArrayCopy()) {
        ac = mb->in(0)->in(0)->as_ArrayCopy();
      } else {
        // Step over GC barrier when ReduceInitialCardMarks is disabled
        BarrierSetC2* bs = BarrierSet::barrier_set()->barrier_set_c2();
        Node* control_proj_ac = bs->step_over_gc_barrier(mb->in(0));

        if (control_proj_ac->is_Proj() && control_proj_ac->in(0)->is_ArrayCopy()) {
          ac = control_proj_ac->in(0)->as_ArrayCopy();
        }
      }

      if (ac != nullptr && ac->is_clonebasic()) {
        AllocateNode* alloc = AllocateNode::Ideal_allocation(ac->in(ArrayCopyNode::Dest), phase);
        if (alloc != nullptr && alloc == ld_alloc) {
          return ac;
        }
      }
    }
  }
  return nullptr;
}

// The logic for reordering loads and stores uses four steps:
// (a) Walk carefully past stores and initializations which we
//     can prove are independent of this load.
// (b) Observe that the next memory state makes an exact match
//     with self (load or store), and locate the relevant store.
// (c) Ensure that, if we were to wire self directly to the store,
//     the optimizer would fold it up somehow.
// (d) Do the rewiring, and return, depending on some other part of
//     the optimizer to fold up the load.
// This routine handles steps (a) and (b).  Steps (c) and (d) are
// specific to loads and stores, so they are handled by the callers.
// (Currently, only LoadNode::Ideal has steps (c), (d).  More later.)
//
Node* MemNode::find_previous_store(PhaseValues* phase) {
  Node*         ctrl   = in(MemNode::Control);
  Node*         adr    = in(MemNode::Address);
  intptr_t      offset = 0;
  Node*         base   = AddPNode::Ideal_base_and_offset(adr, phase, offset);
  AllocateNode* alloc  = AllocateNode::Ideal_allocation(base, phase);

  if (offset == Type::OffsetBot)
    return nullptr;            // cannot unalias unless there are precise offsets

  const bool adr_maybe_raw = check_if_adr_maybe_raw(adr);
  const TypeOopPtr *addr_t = adr->bottom_type()->isa_oopptr();

  intptr_t size_in_bytes = memory_size();

  Node* mem = in(MemNode::Memory);   // start searching here...

  int cnt = 50;             // Cycle limiter
  for (;;) {                // While we can dance past unrelated stores...
    if (--cnt < 0)  break;  // Caught in cycle or a complicated dance?

    Node* prev = mem;
    if (mem->is_Store()) {
      Node* st_adr = mem->in(MemNode::Address);
      intptr_t st_offset = 0;
      Node* st_base = AddPNode::Ideal_base_and_offset(st_adr, phase, st_offset);
      if (st_base == nullptr)
        break;              // inscrutable pointer

      // For raw accesses it's not enough to prove that constant offsets don't intersect.
      // We need the bases to be the equal in order for the offset check to make sense.
      if ((adr_maybe_raw || check_if_adr_maybe_raw(st_adr)) && st_base != base) {
        break;
      }

      if (st_offset != offset && st_offset != Type::OffsetBot) {
        const int MAX_STORE = MAX2(BytesPerLong, (int)MaxVectorSize);
        assert(mem->as_Store()->memory_size() <= MAX_STORE, "");
        if (st_offset >= offset + size_in_bytes ||
            st_offset <= offset - MAX_STORE ||
            st_offset <= offset - mem->as_Store()->memory_size()) {
          // Success:  The offsets are provably independent.
          // (You may ask, why not just test st_offset != offset and be done?
          // The answer is that stores of different sizes can co-exist
          // in the same sequence of RawMem effects.  We sometimes initialize
          // a whole 'tile' of array elements with a single jint or jlong.)
          mem = mem->in(MemNode::Memory);
          continue;           // (a) advance through independent store memory
        }
      }
      if (st_base != base &&
          detect_ptr_independence(base, alloc,
                                  st_base,
                                  AllocateNode::Ideal_allocation(st_base, phase),
                                  phase)) {
        // Success:  The bases are provably independent.
        mem = mem->in(MemNode::Memory);
        continue;           // (a) advance through independent store memory
      }

      // (b) At this point, if the bases or offsets do not agree, we lose,
      // since we have not managed to prove 'this' and 'mem' independent.
      if (st_base == base && st_offset == offset) {
        return mem;         // let caller handle steps (c), (d)
      }

    } else if (mem->is_Proj() && mem->in(0)->is_Initialize()) {
      InitializeNode* st_init = mem->in(0)->as_Initialize();
      AllocateNode*  st_alloc = st_init->allocation();
      if (st_alloc == nullptr)
        break;              // something degenerated
      bool known_identical = false;
      bool known_independent = false;
      if (alloc == st_alloc)
        known_identical = true;
      else if (alloc != nullptr)
        known_independent = true;
      else if (all_controls_dominate(this, st_alloc))
        known_independent = true;

      if (known_independent) {
        // The bases are provably independent: Either they are
        // manifestly distinct allocations, or else the control
        // of this load dominates the store's allocation.
        int alias_idx = phase->C->get_alias_index(adr_type());
        if (alias_idx == Compile::AliasIdxRaw) {
          mem = st_alloc->in(TypeFunc::Memory);
        } else {
          mem = st_init->memory(alias_idx);
        }
        continue;           // (a) advance through independent store memory
      }

      // (b) at this point, if we are not looking at a store initializing
      // the same allocation we are loading from, we lose.
      if (known_identical) {
        // From caller, can_see_stored_value will consult find_captured_store.
        return mem;         // let caller handle steps (c), (d)
      }

    } else if (find_previous_arraycopy(phase, alloc, mem, false) != nullptr) {
      if (prev != mem) {
        // Found an arraycopy but it doesn't affect that load
        continue;
      }
      // Found an arraycopy that may affect that load
      return mem;
    } else if (addr_t != nullptr && addr_t->is_known_instance_field()) {
      // Can't use optimize_simple_memory_chain() since it needs PhaseGVN.
      if (mem->is_Proj() && mem->in(0)->is_Call()) {
        // ArrayCopyNodes processed here as well.
        CallNode *call = mem->in(0)->as_Call();
        if (!call->may_modify(addr_t, phase)) {
          mem = call->in(TypeFunc::Memory);
          continue;         // (a) advance through independent call memory
        }
      } else if (mem->is_Proj() && mem->in(0)->is_MemBar()) {
        ArrayCopyNode* ac = nullptr;
        if (ArrayCopyNode::may_modify(addr_t, mem->in(0)->as_MemBar(), phase, ac)) {
          break;
        }
        mem = mem->in(0)->in(TypeFunc::Memory);
        continue;           // (a) advance through independent MemBar memory
      } else if (mem->is_ClearArray()) {
        if (ClearArrayNode::step_through(&mem, (uint)addr_t->instance_id(), phase)) {
          // (the call updated 'mem' value)
          continue;         // (a) advance through independent allocation memory
        } else {
          // Can not bypass initialization of the instance
          // we are looking for.
          return mem;
        }
      } else if (mem->is_MergeMem()) {
        int alias_idx = phase->C->get_alias_index(adr_type());
        mem = mem->as_MergeMem()->memory_at(alias_idx);
        continue;           // (a) advance through independent MergeMem memory
      }
    }

    // Unless there is an explicit 'continue', we must bail out here,
    // because 'mem' is an inscrutable memory state (e.g., a call).
    break;
  }

  return nullptr;              // bail out
}

//----------------------calculate_adr_type-------------------------------------
// Helper function.  Notices when the given type of address hits top or bottom.
// Also, asserts a cross-check of the type against the expected address type.
const TypePtr* MemNode::calculate_adr_type(const Type* t, const TypePtr* cross_check) {
  if (t == Type::TOP)  return nullptr; // does not touch memory any more?
  #ifdef ASSERT
  if (!VerifyAliases || VMError::is_error_reported() || Node::in_dump())  cross_check = nullptr;
  #endif
  const TypePtr* tp = t->isa_ptr();
  if (tp == nullptr) {
    assert(cross_check == nullptr || cross_check == TypePtr::BOTTOM, "expected memory type must be wide");
    return TypePtr::BOTTOM;           // touches lots of memory
  } else {
    #ifdef ASSERT
    // %%%% [phh] We don't check the alias index if cross_check is
    //            TypeRawPtr::BOTTOM.  Needs to be investigated.
    if (cross_check != nullptr &&
        cross_check != TypePtr::BOTTOM &&
        cross_check != TypeRawPtr::BOTTOM) {
      // Recheck the alias index, to see if it has changed (due to a bug).
      Compile* C = Compile::current();
      assert(C->get_alias_index(cross_check) == C->get_alias_index(tp),
             "must stay in the original alias category");
      // The type of the address must be contained in the adr_type,
      // disregarding "null"-ness.
      // (We make an exception for TypeRawPtr::BOTTOM, which is a bit bucket.)
      const TypePtr* tp_notnull = tp->join(TypePtr::NOTNULL)->is_ptr();
      assert(cross_check->meet(tp_notnull) == cross_check->remove_speculative(),
             "real address must not escape from expected memory type");
    }
    #endif
    return tp;
  }
}

//=============================================================================
// Should LoadNode::Ideal() attempt to remove control edges?
bool LoadNode::can_remove_control() const {
  return !has_pinned_control_dependency();
}
uint LoadNode::size_of() const { return sizeof(*this); }
bool LoadNode::cmp( const Node &n ) const
{ return !Type::cmp( _type, ((LoadNode&)n)._type ); }
const Type *LoadNode::bottom_type() const { return _type; }
uint LoadNode::ideal_reg() const {
  return _type->ideal_reg();
}

#ifndef PRODUCT
void LoadNode::dump_spec(outputStream *st) const {
  MemNode::dump_spec(st);
  if( !Verbose && !WizardMode ) {
    // standard dump does this in Verbose and WizardMode
    st->print(" #"); _type->dump_on(st);
  }
  if (!depends_only_on_test()) {
    st->print(" (does not depend only on test, ");
    if (control_dependency() == UnknownControl) {
      st->print("unknown control");
    } else if (control_dependency() == Pinned) {
      st->print("pinned");
    } else if (adr_type() == TypeRawPtr::BOTTOM) {
      st->print("raw access");
    } else {
      st->print("unknown reason");
    }
    st->print(")");
  }
}
#endif

#ifdef ASSERT
//----------------------------is_immutable_value-------------------------------
// Helper function to allow a raw load without control edge for some cases
bool LoadNode::is_immutable_value(Node* adr) {
  if (adr->is_AddP() && adr->in(AddPNode::Base)->is_top() &&
      adr->in(AddPNode::Address)->Opcode() == Op_ThreadLocal) {

    jlong offset = adr->in(AddPNode::Offset)->find_intptr_t_con(-1);
    int offsets[] = {
      in_bytes(JavaThread::osthread_offset()),
      in_bytes(JavaThread::threadObj_offset()),
      in_bytes(JavaThread::vthread_offset()),
      in_bytes(JavaThread::scopedValueCache_offset()),
    };

    for (size_t i = 0; i < sizeof offsets / sizeof offsets[0]; i++) {
      if (offset == offsets[i]) {
        return true;
      }
    }
  }

  return false;
}
#endif

//----------------------------LoadNode::make-----------------------------------
// Polymorphic factory method:
Node* LoadNode::make(PhaseGVN& gvn, Node* ctl, Node* mem, Node* adr, const TypePtr* adr_type, const Type* rt, BasicType bt, MemOrd mo,
                     ControlDependency control_dependency, bool require_atomic_access, bool unaligned, bool mismatched, bool unsafe, uint8_t barrier_data) {
  Compile* C = gvn.C;

  // sanity check the alias category against the created node type
  assert(!(adr_type->isa_oopptr() &&
           adr_type->offset() == TypeOopPtr::klass_offset_in_bytes()),
         "use LoadKlassNode instead");
  assert(!(adr_type->isa_aryptr() &&
           adr_type->offset() == arrayOopDesc::length_offset_in_bytes()),
         "use LoadRangeNode instead");
  // Check control edge of raw loads
  assert( ctl != nullptr || C->get_alias_index(adr_type) != Compile::AliasIdxRaw ||
          // oop will be recorded in oop map if load crosses safepoint
          rt->isa_oopptr() || is_immutable_value(adr),
          "raw memory operations should have control edge");
  LoadNode* load = nullptr;
  switch (bt) {
  case T_BOOLEAN: load = new LoadUBNode(ctl, mem, adr, adr_type, rt->is_int(),  mo, control_dependency); break;
  case T_BYTE:    load = new LoadBNode (ctl, mem, adr, adr_type, rt->is_int(),  mo, control_dependency); break;
  case T_INT:     load = new LoadINode (ctl, mem, adr, adr_type, rt->is_int(),  mo, control_dependency); break;
  case T_CHAR:    load = new LoadUSNode(ctl, mem, adr, adr_type, rt->is_int(),  mo, control_dependency); break;
  case T_SHORT:   load = new LoadSNode (ctl, mem, adr, adr_type, rt->is_int(),  mo, control_dependency); break;
  case T_LONG:    load = new LoadLNode (ctl, mem, adr, adr_type, rt->is_long(), mo, control_dependency, require_atomic_access); break;
  case T_FLOAT:   load = new LoadFNode (ctl, mem, adr, adr_type, rt,            mo, control_dependency); break;
  case T_DOUBLE:  load = new LoadDNode (ctl, mem, adr, adr_type, rt,            mo, control_dependency, require_atomic_access); break;
  case T_ADDRESS: load = new LoadPNode (ctl, mem, adr, adr_type, rt->is_ptr(),  mo, control_dependency); break;
  case T_OBJECT:
#ifdef _LP64
    if (adr->bottom_type()->is_ptr_to_narrowoop()) {
      load = new LoadNNode(ctl, mem, adr, adr_type, rt->make_narrowoop(), mo, control_dependency);
    } else
#endif
    {
      assert(!adr->bottom_type()->is_ptr_to_narrowoop() && !adr->bottom_type()->is_ptr_to_narrowklass(), "should have got back a narrow oop");
      load = new LoadPNode(ctl, mem, adr, adr_type, rt->is_ptr(), mo, control_dependency);
    }
    break;
  default:
    ShouldNotReachHere();
    break;
  }
  assert(load != nullptr, "LoadNode should have been created");
  if (unaligned) {
    load->set_unaligned_access();
  }
  if (mismatched) {
    load->set_mismatched_access();
  }
  if (unsafe) {
    load->set_unsafe_access();
  }
  load->set_barrier_data(barrier_data);
  if (load->Opcode() == Op_LoadN) {
    Node* ld = gvn.transform(load);
    return new DecodeNNode(ld, ld->bottom_type()->make_ptr());
  }

  return load;
}

//------------------------------hash-------------------------------------------
uint LoadNode::hash() const {
  // unroll addition of interesting fields
  return (uintptr_t)in(Control) + (uintptr_t)in(Memory) + (uintptr_t)in(Address);
}

static bool skip_through_membars(Compile::AliasType* atp, const TypeInstPtr* tp, bool eliminate_boxing) {
  if ((atp != nullptr) && (atp->index() >= Compile::AliasIdxRaw)) {
    bool non_volatile = (atp->field() != nullptr) && !atp->field()->is_volatile();
    bool is_stable_ary = FoldStableValues &&
                         (tp != nullptr) && (tp->isa_aryptr() != nullptr) &&
                         tp->isa_aryptr()->is_stable();

    return (eliminate_boxing && non_volatile) || is_stable_ary;
  }

  return false;
}

// Is the value loaded previously stored by an arraycopy? If so return
// a load node that reads from the source array so we may be able to
// optimize out the ArrayCopy node later.
Node* LoadNode::can_see_arraycopy_value(Node* st, PhaseGVN* phase) const {
  Node* ld_adr = in(MemNode::Address);
  intptr_t ld_off = 0;
  AllocateNode* ld_alloc = AllocateNode::Ideal_allocation(ld_adr, phase, ld_off);
  Node* ac = find_previous_arraycopy(phase, ld_alloc, st, true);
  if (ac != nullptr) {
    assert(ac->is_ArrayCopy(), "what kind of node can this be?");

    Node* mem = ac->in(TypeFunc::Memory);
    Node* ctl = ac->in(0);
    Node* src = ac->in(ArrayCopyNode::Src);

    if (!ac->as_ArrayCopy()->is_clonebasic() && !phase->type(src)->isa_aryptr()) {
      return nullptr;
    }

    LoadNode* ld = clone()->as_Load();
    Node* addp = in(MemNode::Address)->clone();
    if (ac->as_ArrayCopy()->is_clonebasic()) {
      assert(ld_alloc != nullptr, "need an alloc");
      assert(addp->is_AddP(), "address must be addp");
      BarrierSetC2* bs = BarrierSet::barrier_set()->barrier_set_c2();
      assert(bs->step_over_gc_barrier(addp->in(AddPNode::Base)) == bs->step_over_gc_barrier(ac->in(ArrayCopyNode::Dest)), "strange pattern");
      assert(bs->step_over_gc_barrier(addp->in(AddPNode::Address)) == bs->step_over_gc_barrier(ac->in(ArrayCopyNode::Dest)), "strange pattern");
      addp->set_req(AddPNode::Base, src);
      addp->set_req(AddPNode::Address, src);
    } else {
      assert(ac->as_ArrayCopy()->is_arraycopy_validated() ||
             ac->as_ArrayCopy()->is_copyof_validated() ||
             ac->as_ArrayCopy()->is_copyofrange_validated(), "only supported cases");
      assert(addp->in(AddPNode::Base) == addp->in(AddPNode::Address), "should be");
      addp->set_req(AddPNode::Base, src);
      addp->set_req(AddPNode::Address, src);

      const TypeAryPtr* ary_t = phase->type(in(MemNode::Address))->isa_aryptr();
      BasicType ary_elem = ary_t->isa_aryptr()->elem()->array_element_basic_type();
      if (is_reference_type(ary_elem, true)) ary_elem = T_OBJECT;

      uint header = arrayOopDesc::base_offset_in_bytes(ary_elem);
      uint shift  = exact_log2(type2aelembytes(ary_elem));

      Node* diff = phase->transform(new SubINode(ac->in(ArrayCopyNode::SrcPos), ac->in(ArrayCopyNode::DestPos)));
#ifdef _LP64
      diff = phase->transform(new ConvI2LNode(diff));
#endif
      diff = phase->transform(new LShiftXNode(diff, phase->intcon(shift)));

      Node* offset = phase->transform(new AddXNode(addp->in(AddPNode::Offset), diff));
      addp->set_req(AddPNode::Offset, offset);
    }
    addp = phase->transform(addp);
#ifdef ASSERT
    const TypePtr* adr_type = phase->type(addp)->is_ptr();
    ld->_adr_type = adr_type;
#endif
    ld->set_req(MemNode::Address, addp);
    ld->set_req(0, ctl);
    ld->set_req(MemNode::Memory, mem);
    // load depends on the tests that validate the arraycopy
    ld->_control_dependency = UnknownControl;
    return ld;
  }
  return nullptr;
}


//---------------------------can_see_stored_value------------------------------
// This routine exists to make sure this set of tests is done the same
// everywhere.  We need to make a coordinated change: first LoadNode::Ideal
// will change the graph shape in a way which makes memory alive twice at the
// same time (uses the Oracle model of aliasing), then some
// LoadXNode::Identity will fold things back to the equivalence-class model
// of aliasing.
Node* MemNode::can_see_stored_value(Node* st, PhaseValues* phase) const {
  Node* ld_adr = in(MemNode::Address);
  intptr_t ld_off = 0;
  Node* ld_base = AddPNode::Ideal_base_and_offset(ld_adr, phase, ld_off);
  Node* ld_alloc = AllocateNode::Ideal_allocation(ld_base, phase);
  const TypeInstPtr* tp = phase->type(ld_adr)->isa_instptr();
  Compile::AliasType* atp = (tp != nullptr) ? phase->C->alias_type(tp) : nullptr;
  // This is more general than load from boxing objects.
  if (skip_through_membars(atp, tp, phase->C->eliminate_boxing())) {
    uint alias_idx = atp->index();
    Node* result = nullptr;
    Node* current = st;
    // Skip through chains of MemBarNodes checking the MergeMems for
    // new states for the slice of this load.  Stop once any other
    // kind of node is encountered.  Loads from final memory can skip
    // through any kind of MemBar but normal loads shouldn't skip
    // through MemBarAcquire since the could allow them to move out of
    // a synchronized region. It is not safe to step over MemBarCPUOrder,
    // because alias info above them may be inaccurate (e.g., due to
    // mixed/mismatched unsafe accesses).
    bool is_final_mem = !atp->is_rewritable();
    while (current->is_Proj()) {
      int opc = current->in(0)->Opcode();
      if ((is_final_mem && (opc == Op_MemBarAcquire ||
                            opc == Op_MemBarAcquireLock ||
                            opc == Op_LoadFence)) ||
          opc == Op_MemBarRelease ||
          opc == Op_StoreFence ||
          opc == Op_MemBarReleaseLock ||
          opc == Op_MemBarStoreStore ||
          opc == Op_StoreStoreFence) {
        Node* mem = current->in(0)->in(TypeFunc::Memory);
        if (mem->is_MergeMem()) {
          MergeMemNode* merge = mem->as_MergeMem();
          Node* new_st = merge->memory_at(alias_idx);
          if (new_st == merge->base_memory()) {
            // Keep searching
            current = new_st;
            continue;
          }
          // Save the new memory state for the slice and fall through
          // to exit.
          result = new_st;
        }
      }
      break;
    }
    if (result != nullptr) {
      st = result;
    }
  }

  // Loop around twice in the case Load -> Initialize -> Store.
  // (See PhaseIterGVN::add_users_to_worklist, which knows about this case.)
  for (int trip = 0; trip <= 1; trip++) {

    if (st->is_Store()) {
      Node* st_adr = st->in(MemNode::Address);
      if (st_adr != ld_adr) {
        // Try harder before giving up. Unify base pointers with casts (e.g., raw/non-raw pointers).
        intptr_t st_off = 0;
        Node* st_base = AddPNode::Ideal_base_and_offset(st_adr, phase, st_off);
        if (ld_base == nullptr)                                return nullptr;
        if (st_base == nullptr)                                return nullptr;
        if (!ld_base->eqv_uncast(st_base, /*keep_deps=*/true)) return nullptr;
        if (ld_off != st_off)                                  return nullptr;
        if (ld_off == Type::OffsetBot)                         return nullptr;
        // Same base, same offset.
        // Possible improvement for arrays: check index value instead of absolute offset.

        // At this point we have proven something like this setup:
        //   B = << base >>
        //   L =  LoadQ(AddP(Check/CastPP(B), #Off))
        //   S = StoreQ(AddP(             B , #Off), V)
        // (Actually, we haven't yet proven the Q's are the same.)
        // In other words, we are loading from a casted version of
        // the same pointer-and-offset that we stored to.
        // Casted version may carry a dependency and it is respected.
        // Thus, we are able to replace L by V.
      }
      // Now prove that we have a LoadQ matched to a StoreQ, for some Q.
      if (store_Opcode() != st->Opcode()) {
        return nullptr;
      }
      // LoadVector/StoreVector needs additional check to ensure the types match.
      if (st->is_StoreVector()) {
        const TypeVect*  in_vt = st->as_StoreVector()->vect_type();
        const TypeVect* out_vt = as_LoadVector()->vect_type();
        if (in_vt != out_vt) {
          return nullptr;
        }
      }
      return st->in(MemNode::ValueIn);
    }

    // A load from a freshly-created object always returns zero.
    // (This can happen after LoadNode::Ideal resets the load's memory input
    // to find_captured_store, which returned InitializeNode::zero_memory.)
    if (st->is_Proj() && st->in(0)->is_Allocate() &&
        (st->in(0) == ld_alloc) &&
        (ld_off >= st->in(0)->as_Allocate()->minimum_header_size())) {
      // return a zero value for the load's basic type
      // (This is one of the few places where a generic PhaseTransform
      // can create new nodes.  Think of it as lazily manifesting
      // virtually pre-existing constants.)
      if (memory_type() != T_VOID) {
        if (ReduceBulkZeroing || find_array_copy_clone(phase, ld_alloc, in(MemNode::Memory)) == nullptr) {
          // If ReduceBulkZeroing is disabled, we need to check if the allocation does not belong to an
          // ArrayCopyNode clone. If it does, then we cannot assume zero since the initialization is done
          // by the ArrayCopyNode.
          return phase->zerocon(memory_type());
        }
      } else {
        // TODO: materialize all-zero vector constant
        assert(!isa_Load() || as_Load()->type()->isa_vect(), "");
      }
    }

    // A load from an initialization barrier can match a captured store.
    if (st->is_Proj() && st->in(0)->is_Initialize()) {
      InitializeNode* init = st->in(0)->as_Initialize();
      AllocateNode* alloc = init->allocation();
      if ((alloc != nullptr) && (alloc == ld_alloc)) {
        // examine a captured store value
        st = init->find_captured_store(ld_off, memory_size(), phase);
        if (st != nullptr) {
          continue;             // take one more trip around
        }
      }
    }

    // Load boxed value from result of valueOf() call is input parameter.
    if (this->is_Load() && ld_adr->is_AddP() &&
        (tp != nullptr) && tp->is_ptr_to_boxed_value()) {
      intptr_t ignore = 0;
      Node* base = AddPNode::Ideal_base_and_offset(ld_adr, phase, ignore);
      BarrierSetC2* bs = BarrierSet::barrier_set()->barrier_set_c2();
      base = bs->step_over_gc_barrier(base);
      if (base != nullptr && base->is_Proj() &&
          base->as_Proj()->_con == TypeFunc::Parms &&
          base->in(0)->is_CallStaticJava() &&
          base->in(0)->as_CallStaticJava()->is_boxing_method()) {
        return base->in(0)->in(TypeFunc::Parms);
      }
    }

    break;
  }

  return nullptr;
}

//----------------------is_instance_field_load_with_local_phi------------------
bool LoadNode::is_instance_field_load_with_local_phi(Node* ctrl) {
  if( in(Memory)->is_Phi() && in(Memory)->in(0) == ctrl &&
      in(Address)->is_AddP() ) {
    const TypeOopPtr* t_oop = in(Address)->bottom_type()->isa_oopptr();
    // Only instances and boxed values.
    if( t_oop != nullptr &&
        (t_oop->is_ptr_to_boxed_value() ||
         t_oop->is_known_instance_field()) &&
        t_oop->offset() != Type::OffsetBot &&
        t_oop->offset() != Type::OffsetTop) {
      return true;
    }
  }
  return false;
}

//------------------------------Identity---------------------------------------
// Loads are identity if previous store is to same address
Node* LoadNode::Identity(PhaseGVN* phase) {
  // If the previous store-maker is the right kind of Store, and the store is
  // to the same address, then we are equal to the value stored.
  Node* mem = in(Memory);
  Node* value = can_see_stored_value(mem, phase);
  if( value ) {
    // byte, short & char stores truncate naturally.
    // A load has to load the truncated value which requires
    // some sort of masking operation and that requires an
    // Ideal call instead of an Identity call.
    if (memory_size() < BytesPerInt) {
      // If the input to the store does not fit with the load's result type,
      // it must be truncated via an Ideal call.
      if (!phase->type(value)->higher_equal(phase->type(this)))
        return this;
    }
    // (This works even when value is a Con, but LoadNode::Value
    // usually runs first, producing the singleton type of the Con.)
    if (!has_pinned_control_dependency() || value->is_Con()) {
      return value;
    } else {
      return this;
    }
  }

  if (has_pinned_control_dependency()) {
    return this;
  }
  // Search for an existing data phi which was generated before for the same
  // instance's field to avoid infinite generation of phis in a loop.
  Node *region = mem->in(0);
  if (is_instance_field_load_with_local_phi(region)) {
    const TypeOopPtr *addr_t = in(Address)->bottom_type()->isa_oopptr();
    int this_index  = phase->C->get_alias_index(addr_t);
    int this_offset = addr_t->offset();
    int this_iid    = addr_t->instance_id();
    if (!addr_t->is_known_instance() &&
         addr_t->is_ptr_to_boxed_value()) {
      // Use _idx of address base (could be Phi node) for boxed values.
      intptr_t   ignore = 0;
      Node*      base = AddPNode::Ideal_base_and_offset(in(Address), phase, ignore);
      if (base == nullptr) {
        return this;
      }
      this_iid = base->_idx;
    }
    const Type* this_type = bottom_type();
    for (DUIterator_Fast imax, i = region->fast_outs(imax); i < imax; i++) {
      Node* phi = region->fast_out(i);
      if (phi->is_Phi() && phi != mem &&
          phi->as_Phi()->is_same_inst_field(this_type, (int)mem->_idx, this_iid, this_index, this_offset)) {
        return phi;
      }
    }
  }

  return this;
}

// Construct an equivalent unsigned load.
Node* LoadNode::convert_to_unsigned_load(PhaseGVN& gvn) {
  BasicType bt = T_ILLEGAL;
  const Type* rt = nullptr;
  switch (Opcode()) {
    case Op_LoadUB: return this;
    case Op_LoadUS: return this;
    case Op_LoadB: bt = T_BOOLEAN; rt = TypeInt::UBYTE; break;
    case Op_LoadS: bt = T_CHAR;    rt = TypeInt::CHAR;  break;
    default:
      assert(false, "no unsigned variant: %s", Name());
      return nullptr;
  }
  return LoadNode::make(gvn, in(MemNode::Control), in(MemNode::Memory), in(MemNode::Address),
                        raw_adr_type(), rt, bt, _mo, _control_dependency,
                        false /*require_atomic_access*/, is_unaligned_access(), is_mismatched_access());
}

// Construct an equivalent signed load.
Node* LoadNode::convert_to_signed_load(PhaseGVN& gvn) {
  BasicType bt = T_ILLEGAL;
  const Type* rt = nullptr;
  switch (Opcode()) {
    case Op_LoadUB: bt = T_BYTE;  rt = TypeInt::BYTE;  break;
    case Op_LoadUS: bt = T_SHORT; rt = TypeInt::SHORT; break;
    case Op_LoadB: // fall through
    case Op_LoadS: // fall through
    case Op_LoadI: // fall through
    case Op_LoadL: return this;
    default:
      assert(false, "no signed variant: %s", Name());
      return nullptr;
  }
  return LoadNode::make(gvn, in(MemNode::Control), in(MemNode::Memory), in(MemNode::Address),
                        raw_adr_type(), rt, bt, _mo, _control_dependency,
                        false /*require_atomic_access*/, is_unaligned_access(), is_mismatched_access());
}

bool LoadNode::has_reinterpret_variant(const Type* rt) {
  BasicType bt = rt->basic_type();
  switch (Opcode()) {
    case Op_LoadI: return (bt == T_FLOAT);
    case Op_LoadL: return (bt == T_DOUBLE);
    case Op_LoadF: return (bt == T_INT);
    case Op_LoadD: return (bt == T_LONG);

    default: return false;
  }
}

Node* LoadNode::convert_to_reinterpret_load(PhaseGVN& gvn, const Type* rt) {
  BasicType bt = rt->basic_type();
  assert(has_reinterpret_variant(rt), "no reinterpret variant: %s %s", Name(), type2name(bt));
  bool is_mismatched = is_mismatched_access();
  const TypeRawPtr* raw_type = gvn.type(in(MemNode::Memory))->isa_rawptr();
  if (raw_type == nullptr) {
    is_mismatched = true; // conservatively match all non-raw accesses as mismatched
  }
  const int op = Opcode();
  bool require_atomic_access = (op == Op_LoadL && ((LoadLNode*)this)->require_atomic_access()) ||
                               (op == Op_LoadD && ((LoadDNode*)this)->require_atomic_access());
  return LoadNode::make(gvn, in(MemNode::Control), in(MemNode::Memory), in(MemNode::Address),
                        raw_adr_type(), rt, bt, _mo, _control_dependency,
                        require_atomic_access, is_unaligned_access(), is_mismatched);
}

bool StoreNode::has_reinterpret_variant(const Type* vt) {
  BasicType bt = vt->basic_type();
  switch (Opcode()) {
    case Op_StoreI: return (bt == T_FLOAT);
    case Op_StoreL: return (bt == T_DOUBLE);
    case Op_StoreF: return (bt == T_INT);
    case Op_StoreD: return (bt == T_LONG);

    default: return false;
  }
}

Node* StoreNode::convert_to_reinterpret_store(PhaseGVN& gvn, Node* val, const Type* vt) {
  BasicType bt = vt->basic_type();
  assert(has_reinterpret_variant(vt), "no reinterpret variant: %s %s", Name(), type2name(bt));
  const int op = Opcode();
  bool require_atomic_access = (op == Op_StoreL && ((StoreLNode*)this)->require_atomic_access()) ||
                               (op == Op_StoreD && ((StoreDNode*)this)->require_atomic_access());
  StoreNode* st = StoreNode::make(gvn, in(MemNode::Control), in(MemNode::Memory), in(MemNode::Address),
                                  raw_adr_type(), val, bt, _mo, require_atomic_access);

  bool is_mismatched = is_mismatched_access();
  const TypeRawPtr* raw_type = gvn.type(in(MemNode::Memory))->isa_rawptr();
  if (raw_type == nullptr) {
    is_mismatched = true; // conservatively match all non-raw accesses as mismatched
  }
  if (is_mismatched) {
    st->set_mismatched_access();
  }
  return st;
}

// We're loading from an object which has autobox behaviour.
// If this object is result of a valueOf call we'll have a phi
// merging a newly allocated object and a load from the cache.
// We want to replace this load with the original incoming
// argument to the valueOf call.
Node* LoadNode::eliminate_autobox(PhaseIterGVN* igvn) {
  assert(igvn->C->eliminate_boxing(), "sanity");
  intptr_t ignore = 0;
  Node* base = AddPNode::Ideal_base_and_offset(in(Address), igvn, ignore);
  if ((base == nullptr) || base->is_Phi()) {
    // Push the loads from the phi that comes from valueOf up
    // through it to allow elimination of the loads and the recovery
    // of the original value. It is done in split_through_phi().
    return nullptr;
  } else if (base->is_Load() ||
             (base->is_DecodeN() && base->in(1)->is_Load())) {
    // Eliminate the load of boxed value for integer types from the cache
    // array by deriving the value from the index into the array.
    // Capture the offset of the load and then reverse the computation.

    // Get LoadN node which loads a boxing object from 'cache' array.
    if (base->is_DecodeN()) {
      base = base->in(1);
    }
    if (!base->in(Address)->is_AddP()) {
      return nullptr; // Complex address
    }
    AddPNode* address = base->in(Address)->as_AddP();
    Node* cache_base = address->in(AddPNode::Base);
    if ((cache_base != nullptr) && cache_base->is_DecodeN()) {
      // Get ConP node which is static 'cache' field.
      cache_base = cache_base->in(1);
    }
    if ((cache_base != nullptr) && cache_base->is_Con()) {
      const TypeAryPtr* base_type = cache_base->bottom_type()->isa_aryptr();
      if ((base_type != nullptr) && base_type->is_autobox_cache()) {
        Node* elements[4];
        int shift = exact_log2(type2aelembytes(T_OBJECT));
        int count = address->unpack_offsets(elements, ARRAY_SIZE(elements));
        if (count > 0 && elements[0]->is_Con() &&
            (count == 1 ||
             (count == 2 && elements[1]->Opcode() == Op_LShiftX &&
                            elements[1]->in(2) == igvn->intcon(shift)))) {
          ciObjArray* array = base_type->const_oop()->as_obj_array();
          // Fetch the box object cache[0] at the base of the array and get its value
          ciInstance* box = array->obj_at(0)->as_instance();
          ciInstanceKlass* ik = box->klass()->as_instance_klass();
          assert(ik->is_box_klass(), "sanity");
          assert(ik->nof_nonstatic_fields() == 1, "change following code");
          if (ik->nof_nonstatic_fields() == 1) {
            // This should be true nonstatic_field_at requires calling
            // nof_nonstatic_fields so check it anyway
            ciConstant c = box->field_value(ik->nonstatic_field_at(0));
            BasicType bt = c.basic_type();
            // Only integer types have boxing cache.
            assert(bt == T_BOOLEAN || bt == T_CHAR  ||
                   bt == T_BYTE    || bt == T_SHORT ||
                   bt == T_INT     || bt == T_LONG, "wrong type = %s", type2name(bt));
            jlong cache_low = (bt == T_LONG) ? c.as_long() : c.as_int();
            if (cache_low != (int)cache_low) {
              return nullptr; // should not happen since cache is array indexed by value
            }
            jlong offset = arrayOopDesc::base_offset_in_bytes(T_OBJECT) - (cache_low << shift);
            if (offset != (int)offset) {
              return nullptr; // should not happen since cache is array indexed by value
            }
           // Add up all the offsets making of the address of the load
            Node* result = elements[0];
            for (int i = 1; i < count; i++) {
              result = igvn->transform(new AddXNode(result, elements[i]));
            }
            // Remove the constant offset from the address and then
            result = igvn->transform(new AddXNode(result, igvn->MakeConX(-(int)offset)));
            // remove the scaling of the offset to recover the original index.
            if (result->Opcode() == Op_LShiftX && result->in(2) == igvn->intcon(shift)) {
              // Peel the shift off directly but wrap it in a dummy node
              // since Ideal can't return existing nodes
              igvn->_worklist.push(result); // remove dead node later
              result = new RShiftXNode(result->in(1), igvn->intcon(0));
            } else if (result->is_Add() && result->in(2)->is_Con() &&
                       result->in(1)->Opcode() == Op_LShiftX &&
                       result->in(1)->in(2) == igvn->intcon(shift)) {
              // We can't do general optimization: ((X<<Z) + Y) >> Z ==> X + (Y>>Z)
              // but for boxing cache access we know that X<<Z will not overflow
              // (there is range check) so we do this optimizatrion by hand here.
              igvn->_worklist.push(result); // remove dead node later
              Node* add_con = new RShiftXNode(result->in(2), igvn->intcon(shift));
              result = new AddXNode(result->in(1)->in(1), igvn->transform(add_con));
            } else {
              result = new RShiftXNode(result, igvn->intcon(shift));
            }
#ifdef _LP64
            if (bt != T_LONG) {
              result = new ConvL2INode(igvn->transform(result));
            }
#else
            if (bt == T_LONG) {
              result = new ConvI2LNode(igvn->transform(result));
            }
#endif
            // Boxing/unboxing can be done from signed & unsigned loads (e.g. LoadUB -> ... -> LoadB pair).
            // Need to preserve unboxing load type if it is unsigned.
            switch(this->Opcode()) {
              case Op_LoadUB:
                result = new AndINode(igvn->transform(result), igvn->intcon(0xFF));
                break;
              case Op_LoadUS:
                result = new AndINode(igvn->transform(result), igvn->intcon(0xFFFF));
                break;
            }
            return result;
          }
        }
      }
    }
  }
  return nullptr;
}

static bool stable_phi(PhiNode* phi, PhaseGVN *phase) {
  Node* region = phi->in(0);
  if (region == nullptr) {
    return false; // Wait stable graph
  }
  uint cnt = phi->req();
  for (uint i = 1; i < cnt; i++) {
    Node* rc = region->in(i);
    if (rc == nullptr || phase->type(rc) == Type::TOP)
      return false; // Wait stable graph
    Node* in = phi->in(i);
    if (in == nullptr || phase->type(in) == Type::TOP)
      return false; // Wait stable graph
  }
  return true;
}
//------------------------------split_through_phi------------------------------
// Split instance or boxed field load through Phi.
Node* LoadNode::split_through_phi(PhaseGVN* phase) {
  if (req() > 3) {
    assert(is_LoadVector() && Opcode() != Op_LoadVector, "load has too many inputs");
    // LoadVector subclasses such as LoadVectorMasked have extra inputs that the logic below doesn't take into account
    return nullptr;
  }
  Node* mem     = in(Memory);
  Node* address = in(Address);
  const TypeOopPtr *t_oop = phase->type(address)->isa_oopptr();

  assert((t_oop != nullptr) &&
         (t_oop->is_known_instance_field() ||
          t_oop->is_ptr_to_boxed_value()), "invalid conditions");

  Compile* C = phase->C;
  intptr_t ignore = 0;
  Node*    base = AddPNode::Ideal_base_and_offset(address, phase, ignore);
  bool base_is_phi = (base != nullptr) && base->is_Phi();
  bool load_boxed_values = t_oop->is_ptr_to_boxed_value() && C->aggressive_unboxing() &&
                           (base != nullptr) && (base == address->in(AddPNode::Base)) &&
                           phase->type(base)->higher_equal(TypePtr::NOTNULL);

  if (!((mem->is_Phi() || base_is_phi) &&
        (load_boxed_values || t_oop->is_known_instance_field()))) {
    return nullptr; // memory is not Phi
  }

  if (mem->is_Phi()) {
    if (!stable_phi(mem->as_Phi(), phase)) {
      return nullptr; // Wait stable graph
    }
    uint cnt = mem->req();
    // Check for loop invariant memory.
    if (cnt == 3) {
      for (uint i = 1; i < cnt; i++) {
        Node* in = mem->in(i);
        Node*  m = optimize_memory_chain(in, t_oop, this, phase);
        if (m == mem) {
          if (i == 1) {
            // if the first edge was a loop, check second edge too.
            // If both are replaceable - we are in an infinite loop
            Node *n = optimize_memory_chain(mem->in(2), t_oop, this, phase);
            if (n == mem) {
              break;
            }
          }
          set_req(Memory, mem->in(cnt - i));
          return this; // made change
        }
      }
    }
  }
  if (base_is_phi) {
    if (!stable_phi(base->as_Phi(), phase)) {
      return nullptr; // Wait stable graph
    }
    uint cnt = base->req();
    // Check for loop invariant memory.
    if (cnt == 3) {
      for (uint i = 1; i < cnt; i++) {
        if (base->in(i) == base) {
          return nullptr; // Wait stable graph
        }
      }
    }
  }

  // Split through Phi (see original code in loopopts.cpp).
  assert(C->have_alias_type(t_oop), "instance should have alias type");

  // Do nothing here if Identity will find a value
  // (to avoid infinite chain of value phis generation).
  if (this != Identity(phase)) {
    return nullptr;
  }

  // Select Region to split through.
  Node* region;
  if (!base_is_phi) {
    assert(mem->is_Phi(), "sanity");
    region = mem->in(0);
    // Skip if the region dominates some control edge of the address.
    if (!MemNode::all_controls_dominate(address, region))
      return nullptr;
  } else if (!mem->is_Phi()) {
    assert(base_is_phi, "sanity");
    region = base->in(0);
    // Skip if the region dominates some control edge of the memory.
    if (!MemNode::all_controls_dominate(mem, region))
      return nullptr;
  } else if (base->in(0) != mem->in(0)) {
    assert(base_is_phi && mem->is_Phi(), "sanity");
    if (MemNode::all_controls_dominate(mem, base->in(0))) {
      region = base->in(0);
    } else if (MemNode::all_controls_dominate(address, mem->in(0))) {
      region = mem->in(0);
    } else {
      return nullptr; // complex graph
    }
  } else {
    assert(base->in(0) == mem->in(0), "sanity");
    region = mem->in(0);
  }

  const Type* this_type = this->bottom_type();
  int this_index  = C->get_alias_index(t_oop);
  int this_offset = t_oop->offset();
  int this_iid    = t_oop->instance_id();
  if (!t_oop->is_known_instance() && load_boxed_values) {
    // Use _idx of address base for boxed values.
    this_iid = base->_idx;
  }
  PhaseIterGVN* igvn = phase->is_IterGVN();
  Node* phi = new PhiNode(region, this_type, nullptr, mem->_idx, this_iid, this_index, this_offset);
  for (uint i = 1; i < region->req(); i++) {
    Node* x;
    Node* the_clone = nullptr;
    Node* in = region->in(i);
    if (region->is_CountedLoop() && region->as_Loop()->is_strip_mined() && i == LoopNode::EntryControl &&
        in != nullptr && in->is_OuterStripMinedLoop()) {
      // No node should go in the outer strip mined loop
      in = in->in(LoopNode::EntryControl);
    }
    if (in == nullptr || in == C->top()) {
      x = C->top();      // Dead path?  Use a dead data op
    } else {
      x = this->clone();        // Else clone up the data op
      the_clone = x;            // Remember for possible deletion.
      // Alter data node to use pre-phi inputs
      if (this->in(0) == region) {
        x->set_req(0, in);
      } else {
        x->set_req(0, nullptr);
      }
      if (mem->is_Phi() && (mem->in(0) == region)) {
        x->set_req(Memory, mem->in(i)); // Use pre-Phi input for the clone.
      }
      if (address->is_Phi() && address->in(0) == region) {
        x->set_req(Address, address->in(i)); // Use pre-Phi input for the clone
      }
      if (base_is_phi && (base->in(0) == region)) {
        Node* base_x = base->in(i); // Clone address for loads from boxed objects.
        Node* adr_x = phase->transform(new AddPNode(base_x,base_x,address->in(AddPNode::Offset)));
        x->set_req(Address, adr_x);
      }
    }
    // Check for a 'win' on some paths
    const Type *t = x->Value(igvn);

    bool singleton = t->singleton();

    // See comments in PhaseIdealLoop::split_thru_phi().
    if (singleton && t == Type::TOP) {
      singleton &= region->is_Loop() && (i != LoopNode::EntryControl);
    }

    if (singleton) {
      x = igvn->makecon(t);
    } else {
      // We now call Identity to try to simplify the cloned node.
      // Note that some Identity methods call phase->type(this).
      // Make sure that the type array is big enough for
      // our new node, even though we may throw the node away.
      // (This tweaking with igvn only works because x is a new node.)
      igvn->set_type(x, t);
      // If x is a TypeNode, capture any more-precise type permanently into Node
      // otherwise it will be not updated during igvn->transform since
      // igvn->type(x) is set to x->Value() already.
      x->raise_bottom_type(t);
      Node* y = x->Identity(igvn);
      if (y != x) {
        x = y;
      } else {
        y = igvn->hash_find_insert(x);
        if (y) {
          x = y;
        } else {
          // Else x is a new node we are keeping
          // We do not need register_new_node_with_optimizer
          // because set_type has already been called.
          igvn->_worklist.push(x);
        }
      }
    }
    if (x != the_clone && the_clone != nullptr) {
      igvn->remove_dead_node(the_clone);
    }
    phi->set_req(i, x);
  }
  // Record Phi
  igvn->register_new_node_with_optimizer(phi);
  return phi;
}

AllocateNode* LoadNode::is_new_object_mark_load(PhaseGVN *phase) const {
  if (Opcode() == Op_LoadX) {
    Node* address = in(MemNode::Address);
    AllocateNode* alloc = AllocateNode::Ideal_allocation(address, phase);
    Node* mem = in(MemNode::Memory);
    if (alloc != nullptr && mem->is_Proj() &&
        mem->in(0) != nullptr &&
        mem->in(0) == alloc->initialization() &&
        alloc->initialization()->proj_out_or_null(0) != nullptr) {
      return alloc;
    }
  }
  return nullptr;
}


//------------------------------Ideal------------------------------------------
// If the load is from Field memory and the pointer is non-null, it might be possible to
// zero out the control input.
// If the offset is constant and the base is an object allocation,
// try to hook me up to the exact initializing store.
Node *LoadNode::Ideal(PhaseGVN *phase, bool can_reshape) {
  if (has_pinned_control_dependency()) {
    return nullptr;
  }
  Node* p = MemNode::Ideal_common(phase, can_reshape);
  if (p)  return (p == NodeSentinel) ? nullptr : p;

  Node* ctrl    = in(MemNode::Control);
  Node* address = in(MemNode::Address);
  bool progress = false;

  bool addr_mark = ((phase->type(address)->isa_oopptr() || phase->type(address)->isa_narrowoop()) &&
         phase->type(address)->is_ptr()->offset() == oopDesc::mark_offset_in_bytes());

  // Skip up past a SafePoint control.  Cannot do this for Stores because
  // pointer stores & cardmarks must stay on the same side of a SafePoint.
  if( ctrl != nullptr && ctrl->Opcode() == Op_SafePoint &&
      phase->C->get_alias_index(phase->type(address)->is_ptr()) != Compile::AliasIdxRaw  &&
      !addr_mark &&
      (depends_only_on_test() || has_unknown_control_dependency())) {
    ctrl = ctrl->in(0);
    set_req(MemNode::Control,ctrl);
    progress = true;
  }

  intptr_t ignore = 0;
  Node*    base   = AddPNode::Ideal_base_and_offset(address, phase, ignore);
  if (base != nullptr
      && phase->C->get_alias_index(phase->type(address)->is_ptr()) != Compile::AliasIdxRaw) {
    // Check for useless control edge in some common special cases
    if (in(MemNode::Control) != nullptr
        && can_remove_control()
        && phase->type(base)->higher_equal(TypePtr::NOTNULL)
        && all_controls_dominate(base, phase->C->start())) {
      // A method-invariant, non-null address (constant or 'this' argument).
      set_req(MemNode::Control, nullptr);
      progress = true;
    }
  }

  Node* mem = in(MemNode::Memory);
  const TypePtr *addr_t = phase->type(address)->isa_ptr();

  if (can_reshape && (addr_t != nullptr)) {
    // try to optimize our memory input
    Node* opt_mem = MemNode::optimize_memory_chain(mem, addr_t, this, phase);
    if (opt_mem != mem) {
      set_req_X(MemNode::Memory, opt_mem, phase);
      if (phase->type( opt_mem ) == Type::TOP) return nullptr;
      return this;
    }
    const TypeOopPtr *t_oop = addr_t->isa_oopptr();
    if ((t_oop != nullptr) &&
        (t_oop->is_known_instance_field() ||
         t_oop->is_ptr_to_boxed_value())) {
      PhaseIterGVN *igvn = phase->is_IterGVN();
      assert(igvn != nullptr, "must be PhaseIterGVN when can_reshape is true");
      if (igvn->_worklist.member(opt_mem)) {
        // Delay this transformation until memory Phi is processed.
        igvn->_worklist.push(this);
        return nullptr;
      }
      // Split instance field load through Phi.
      Node* result = split_through_phi(phase);
      if (result != nullptr) return result;

      if (t_oop->is_ptr_to_boxed_value()) {
        Node* result = eliminate_autobox(igvn);
        if (result != nullptr) return result;
      }
    }
  }

  // Is there a dominating load that loads the same value?  Leave
  // anything that is not a load of a field/array element (like
  // barriers etc.) alone
  if (in(0) != nullptr && !adr_type()->isa_rawptr() && can_reshape) {
    for (DUIterator_Fast imax, i = mem->fast_outs(imax); i < imax; i++) {
      Node *use = mem->fast_out(i);
      if (use != this &&
          use->Opcode() == Opcode() &&
          use->in(0) != nullptr &&
          use->in(0) != in(0) &&
          use->in(Address) == in(Address)) {
        Node* ctl = in(0);
        for (int i = 0; i < 10 && ctl != nullptr; i++) {
          ctl = IfNode::up_one_dom(ctl);
          if (ctl == use->in(0)) {
            set_req(0, use->in(0));
            return this;
          }
        }
      }
    }
  }

  // Check for prior store with a different base or offset; make Load
  // independent.  Skip through any number of them.  Bail out if the stores
  // are in an endless dead cycle and report no progress.  This is a key
  // transform for Reflection.  However, if after skipping through the Stores
  // we can't then fold up against a prior store do NOT do the transform as
  // this amounts to using the 'Oracle' model of aliasing.  It leaves the same
  // array memory alive twice: once for the hoisted Load and again after the
  // bypassed Store.  This situation only works if EVERYBODY who does
  // anti-dependence work knows how to bypass.  I.e. we need all
  // anti-dependence checks to ask the same Oracle.  Right now, that Oracle is
  // the alias index stuff.  So instead, peek through Stores and IFF we can
  // fold up, do so.
  Node* prev_mem = find_previous_store(phase);
  if (prev_mem != nullptr) {
    Node* value = can_see_arraycopy_value(prev_mem, phase);
    if (value != nullptr) {
      return value;
    }
  }
  // Steps (a), (b):  Walk past independent stores to find an exact match.
  if (prev_mem != nullptr && prev_mem != in(MemNode::Memory)) {
    // (c) See if we can fold up on the spot, but don't fold up here.
    // Fold-up might require truncation (for LoadB/LoadS/LoadUS) or
    // just return a prior value, which is done by Identity calls.
    if (can_see_stored_value(prev_mem, phase)) {
      // Make ready for step (d):
      set_req_X(MemNode::Memory, prev_mem, phase);
      return this;
    }
  }

  return progress ? this : nullptr;
}

// Helper to recognize certain Klass fields which are invariant across
// some group of array types (e.g., int[] or all T[] where T < Object).
const Type*
LoadNode::load_array_final_field(const TypeKlassPtr *tkls,
                                 ciKlass* klass) const {
  if (UseCompactObjectHeaders) {
    if (tkls->offset() == in_bytes(Klass::prototype_header_offset())) {
      // The field is Klass::_prototype_header.  Return its (constant) value.
      assert(this->Opcode() == Op_LoadX, "must load a proper type from _prototype_header");
      return TypeX::make(klass->prototype_header());
    }
  }
  if (tkls->offset() == in_bytes(Klass::modifier_flags_offset())) {
    // The field is Klass::_modifier_flags.  Return its (constant) value.
    // (Folds up the 2nd indirection in aClassConstant.getModifiers().)
    assert(this->Opcode() == Op_LoadI, "must load an int from _modifier_flags");
    return TypeInt::make(klass->modifier_flags());
  }
  if (tkls->offset() == in_bytes(Klass::access_flags_offset())) {
    // The field is Klass::_access_flags.  Return its (constant) value.
    // (Folds up the 2nd indirection in Reflection.getClassAccessFlags(aClassConstant).)
    assert(this->Opcode() == Op_LoadI, "must load an int from _access_flags");
    return TypeInt::make(klass->access_flags());
  }
  if (tkls->offset() == in_bytes(Klass::layout_helper_offset())) {
    // The field is Klass::_layout_helper.  Return its constant value if known.
    assert(this->Opcode() == Op_LoadI, "must load an int from _layout_helper");
    return TypeInt::make(klass->layout_helper());
  }

  // No match.
  return nullptr;
}

//------------------------------Value-----------------------------------------
const Type* LoadNode::Value(PhaseGVN* phase) const {
  // Either input is TOP ==> the result is TOP
  Node* mem = in(MemNode::Memory);
  const Type *t1 = phase->type(mem);
  if (t1 == Type::TOP)  return Type::TOP;
  Node* adr = in(MemNode::Address);
  const TypePtr* tp = phase->type(adr)->isa_ptr();
  if (tp == nullptr || tp->empty())  return Type::TOP;
  int off = tp->offset();
  assert(off != Type::OffsetTop, "case covered by TypePtr::empty");
  Compile* C = phase->C;

  // Try to guess loaded type from pointer type
  if (tp->isa_aryptr()) {
    const TypeAryPtr* ary = tp->is_aryptr();
    const Type* t = ary->elem();

    // Determine whether the reference is beyond the header or not, by comparing
    // the offset against the offset of the start of the array's data.
    // Different array types begin at slightly different offsets (12 vs. 16).
    // We choose T_BYTE as an example base type that is least restrictive
    // as to alignment, which will therefore produce the smallest
    // possible base offset.
    const int min_base_off = arrayOopDesc::base_offset_in_bytes(T_BYTE);
    const bool off_beyond_header = (off >= min_base_off);

    // Try to constant-fold a stable array element.
    if (FoldStableValues && !is_mismatched_access() && ary->is_stable()) {
      // Make sure the reference is not into the header and the offset is constant
      ciObject* aobj = ary->const_oop();
      if (aobj != nullptr && off_beyond_header && adr->is_AddP() && off != Type::OffsetBot) {
        int stable_dimension = (ary->stable_dimension() > 0 ? ary->stable_dimension() - 1 : 0);
        const Type* con_type = Type::make_constant_from_array_element(aobj->as_array(), off,
                                                                      stable_dimension,
                                                                      memory_type(), is_unsigned());
        if (con_type != nullptr) {
          return con_type;
        }
      }
    }

    // Don't do this for integer types. There is only potential profit if
    // the element type t is lower than _type; that is, for int types, if _type is
    // more restrictive than t.  This only happens here if one is short and the other
    // char (both 16 bits), and in those cases we've made an intentional decision
    // to use one kind of load over the other. See AndINode::Ideal and 4965907.
    // Also, do not try to narrow the type for a LoadKlass, regardless of offset.
    //
    // Yes, it is possible to encounter an expression like (LoadKlass p1:(AddP x x 8))
    // where the _gvn.type of the AddP is wider than 8.  This occurs when an earlier
    // copy p0 of (AddP x x 8) has been proven equal to p1, and the p0 has been
    // subsumed by p1.  If p1 is on the worklist but has not yet been re-transformed,
    // it is possible that p1 will have a type like Foo*[int+]:NotNull*+any.
    // In fact, that could have been the original type of p1, and p1 could have
    // had an original form like p1:(AddP x x (LShiftL quux 3)), where the
    // expression (LShiftL quux 3) independently optimized to the constant 8.
    if ((t->isa_int() == nullptr) && (t->isa_long() == nullptr)
        && (_type->isa_vect() == nullptr)
        && Opcode() != Op_LoadKlass && Opcode() != Op_LoadNKlass) {
      // t might actually be lower than _type, if _type is a unique
      // concrete subclass of abstract class t.
      if (off_beyond_header || off == Type::OffsetBot) {  // is the offset beyond the header?
        const Type* jt = t->join_speculative(_type);
        // In any case, do not allow the join, per se, to empty out the type.
        if (jt->empty() && !t->empty()) {
          // This can happen if a interface-typed array narrows to a class type.
          jt = _type;
        }
#ifdef ASSERT
        if (phase->C->eliminate_boxing() && adr->is_AddP()) {
          // The pointers in the autobox arrays are always non-null
          Node* base = adr->in(AddPNode::Base);
          if ((base != nullptr) && base->is_DecodeN()) {
            // Get LoadN node which loads IntegerCache.cache field
            base = base->in(1);
          }
          if ((base != nullptr) && base->is_Con()) {
            const TypeAryPtr* base_type = base->bottom_type()->isa_aryptr();
            if ((base_type != nullptr) && base_type->is_autobox_cache()) {
              // It could be narrow oop
              assert(jt->make_ptr()->ptr() == TypePtr::NotNull,"sanity");
            }
          }
        }
#endif
        return jt;
      }
    }
  } else if (tp->base() == Type::InstPtr) {
    assert( off != Type::OffsetBot ||
            // arrays can be cast to Objects
            !tp->isa_instptr() ||
            tp->is_instptr()->instance_klass()->is_java_lang_Object() ||
            // unsafe field access may not have a constant offset
            C->has_unsafe_access(),
            "Field accesses must be precise" );
    // For oop loads, we expect the _type to be precise.

    // Optimize loads from constant fields.
    const TypeInstPtr* tinst = tp->is_instptr();
    ciObject* const_oop = tinst->const_oop();
    if (!is_mismatched_access() && off != Type::OffsetBot && const_oop != nullptr && const_oop->is_instance()) {
      const Type* con_type = Type::make_constant_from_field(const_oop->as_instance(), off, is_unsigned(), memory_type());
      if (con_type != nullptr) {
        return con_type;
      }
    }
  } else if (tp->base() == Type::KlassPtr || tp->base() == Type::InstKlassPtr || tp->base() == Type::AryKlassPtr) {
    assert(off != Type::OffsetBot ||
            !tp->isa_instklassptr() ||
           // arrays can be cast to Objects
           tp->isa_instklassptr()->instance_klass()->is_java_lang_Object() ||
           // also allow array-loading from the primary supertype
           // array during subtype checks
           Opcode() == Op_LoadKlass,
           "Field accesses must be precise");
    // For klass/static loads, we expect the _type to be precise
  } else if (tp->base() == Type::RawPtr && adr->is_Load() && off == 0) {
    /* With mirrors being an indirect in the Klass*
     * the VM is now using two loads. LoadKlass(LoadP(LoadP(Klass, mirror_offset), zero_offset))
     * The LoadP from the Klass has a RawPtr type (see LibraryCallKit::load_mirror_from_klass).
     *
     * So check the type and klass of the node before the LoadP.
     */
    Node* adr2 = adr->in(MemNode::Address);
    const TypeKlassPtr* tkls = phase->type(adr2)->isa_klassptr();
    if (tkls != nullptr && !StressReflectiveCode) {
      if (tkls->is_loaded() && tkls->klass_is_exact() && tkls->offset() == in_bytes(Klass::java_mirror_offset())) {
        ciKlass* klass = tkls->exact_klass();
        assert(adr->Opcode() == Op_LoadP, "must load an oop from _java_mirror");
        assert(Opcode() == Op_LoadP, "must load an oop from _java_mirror");
        return TypeInstPtr::make(klass->java_mirror());
      }
    }
  }

  const TypeKlassPtr *tkls = tp->isa_klassptr();
  if (tkls != nullptr) {
    if (tkls->is_loaded() && tkls->klass_is_exact()) {
      ciKlass* klass = tkls->exact_klass();
      // We are loading a field from a Klass metaobject whose identity
      // is known at compile time (the type is "exact" or "precise").
      // Check for fields we know are maintained as constants by the VM.
      if (tkls->offset() == in_bytes(Klass::super_check_offset_offset())) {
        // The field is Klass::_super_check_offset.  Return its (constant) value.
        // (Folds up type checking code.)
        assert(Opcode() == Op_LoadI, "must load an int from _super_check_offset");
        return TypeInt::make(klass->super_check_offset());
      }
      if (UseCompactObjectHeaders) {
        if (tkls->offset() == in_bytes(Klass::prototype_header_offset())) {
          // The field is Klass::_prototype_header. Return its (constant) value.
          assert(this->Opcode() == Op_LoadX, "must load a proper type from _prototype_header");
          return TypeX::make(klass->prototype_header());
        }
      }
      // Compute index into primary_supers array
      juint depth = (tkls->offset() - in_bytes(Klass::primary_supers_offset())) / sizeof(Klass*);
      // Check for overflowing; use unsigned compare to handle the negative case.
      if( depth < ciKlass::primary_super_limit() ) {
        // The field is an element of Klass::_primary_supers.  Return its (constant) value.
        // (Folds up type checking code.)
        assert(Opcode() == Op_LoadKlass, "must load a klass from _primary_supers");
        ciKlass *ss = klass->super_of_depth(depth);
        return ss ? TypeKlassPtr::make(ss, Type::trust_interfaces) : TypePtr::NULL_PTR;
      }
      const Type* aift = load_array_final_field(tkls, klass);
      if (aift != nullptr)  return aift;
    }

    // We can still check if we are loading from the primary_supers array at a
    // shallow enough depth.  Even though the klass is not exact, entries less
    // than or equal to its super depth are correct.
    if (tkls->is_loaded()) {
      ciKlass* klass = nullptr;
      if (tkls->isa_instklassptr()) {
        klass = tkls->is_instklassptr()->instance_klass();
      } else {
        int dims;
        const Type* inner = tkls->is_aryklassptr()->base_element_type(dims);
        if (inner->isa_instklassptr()) {
          klass = inner->is_instklassptr()->instance_klass();
          klass = ciObjArrayKlass::make(klass, dims);
        }
      }
      if (klass != nullptr) {
        // Compute index into primary_supers array
        juint depth = (tkls->offset() - in_bytes(Klass::primary_supers_offset())) / sizeof(Klass*);
        // Check for overflowing; use unsigned compare to handle the negative case.
        if (depth < ciKlass::primary_super_limit() &&
            depth <= klass->super_depth()) { // allow self-depth checks to handle self-check case
          // The field is an element of Klass::_primary_supers.  Return its (constant) value.
          // (Folds up type checking code.)
          assert(Opcode() == Op_LoadKlass, "must load a klass from _primary_supers");
          ciKlass *ss = klass->super_of_depth(depth);
          return ss ? TypeKlassPtr::make(ss, Type::trust_interfaces) : TypePtr::NULL_PTR;
        }
      }
    }

    // If the type is enough to determine that the thing is not an array,
    // we can give the layout_helper a positive interval type.
    // This will help short-circuit some reflective code.
    if (tkls->offset() == in_bytes(Klass::layout_helper_offset()) &&
        tkls->isa_instklassptr() && // not directly typed as an array
        !tkls->is_instklassptr()->instance_klass()->is_java_lang_Object() // not the supertype of all T[] and specifically not Serializable & Cloneable
        ) {
      // Note:  When interfaces are reliable, we can narrow the interface
      // test to (klass != Serializable && klass != Cloneable).
      assert(Opcode() == Op_LoadI, "must load an int from _layout_helper");
      jint min_size = Klass::instance_layout_helper(oopDesc::header_size(), false);
      // The key property of this type is that it folds up tests
      // for array-ness, since it proves that the layout_helper is positive.
      // Thus, a generic value like the basic object layout helper works fine.
      return TypeInt::make(min_size, max_jint, Type::WidenMin);
    }
  }

  // If we are loading from a freshly-allocated object, produce a zero,
  // if the load is provably beyond the header of the object.
  // (Also allow a variable load from a fresh array to produce zero.)
  const TypeOopPtr *tinst = tp->isa_oopptr();
  bool is_instance = (tinst != nullptr) && tinst->is_known_instance_field();
  bool is_boxed_value = (tinst != nullptr) && tinst->is_ptr_to_boxed_value();
  if (ReduceFieldZeroing || is_instance || is_boxed_value) {
    Node* value = can_see_stored_value(mem,phase);
    if (value != nullptr && value->is_Con()) {
      assert(value->bottom_type()->higher_equal(_type),"sanity");
      return value->bottom_type();
    }
  }

  bool is_vect = (_type->isa_vect() != nullptr);
  if (is_instance && !is_vect) {
    // If we have an instance type and our memory input is the
    // programs's initial memory state, there is no matching store,
    // so just return a zero of the appropriate type -
    // except if it is vectorized - then we have no zero constant.
    Node *mem = in(MemNode::Memory);
    if (mem->is_Parm() && mem->in(0)->is_Start()) {
      assert(mem->as_Parm()->_con == TypeFunc::Memory, "must be memory Parm");
      return Type::get_zero_type(_type->basic_type());
    }
  }

  Node* alloc = is_new_object_mark_load(phase);
  if (!UseCompactObjectHeaders && alloc != nullptr) {
    return TypeX::make(markWord::prototype().value());
  }

  return _type;
}

//------------------------------match_edge-------------------------------------
// Do we Match on this edge index or not?  Match only the address.
uint LoadNode::match_edge(uint idx) const {
  return idx == MemNode::Address;
}

//--------------------------LoadBNode::Ideal--------------------------------------
//
//  If the previous store is to the same address as this load,
//  and the value stored was larger than a byte, replace this load
//  with the value stored truncated to a byte.  If no truncation is
//  needed, the replacement is done in LoadNode::Identity().
//
Node* LoadBNode::Ideal(PhaseGVN* phase, bool can_reshape) {
  Node* mem = in(MemNode::Memory);
  Node* value = can_see_stored_value(mem,phase);
  if (value != nullptr) {
    Node* narrow = Compile::narrow_value(T_BYTE, value, _type, phase, false);
    if (narrow != value) {
      return narrow;
    }
  }
  // Identity call will handle the case where truncation is not needed.
  return LoadNode::Ideal(phase, can_reshape);
}

const Type* LoadBNode::Value(PhaseGVN* phase) const {
  Node* mem = in(MemNode::Memory);
  Node* value = can_see_stored_value(mem,phase);
  if (value != nullptr && value->is_Con() &&
      !value->bottom_type()->higher_equal(_type)) {
    // If the input to the store does not fit with the load's result type,
    // it must be truncated. We can't delay until Ideal call since
    // a singleton Value is needed for split_thru_phi optimization.
    int con = value->get_int();
    return TypeInt::make((con << 24) >> 24);
  }
  return LoadNode::Value(phase);
}

//--------------------------LoadUBNode::Ideal-------------------------------------
//
//  If the previous store is to the same address as this load,
//  and the value stored was larger than a byte, replace this load
//  with the value stored truncated to a byte.  If no truncation is
//  needed, the replacement is done in LoadNode::Identity().
//
Node* LoadUBNode::Ideal(PhaseGVN* phase, bool can_reshape) {
  Node* mem = in(MemNode::Memory);
  Node* value = can_see_stored_value(mem, phase);
  if (value != nullptr) {
    Node* narrow = Compile::narrow_value(T_BOOLEAN, value, _type, phase, false);
    if (narrow != value) {
      return narrow;
    }
  }
  // Identity call will handle the case where truncation is not needed.
  return LoadNode::Ideal(phase, can_reshape);
}

const Type* LoadUBNode::Value(PhaseGVN* phase) const {
  Node* mem = in(MemNode::Memory);
  Node* value = can_see_stored_value(mem,phase);
  if (value != nullptr && value->is_Con() &&
      !value->bottom_type()->higher_equal(_type)) {
    // If the input to the store does not fit with the load's result type,
    // it must be truncated. We can't delay until Ideal call since
    // a singleton Value is needed for split_thru_phi optimization.
    int con = value->get_int();
    return TypeInt::make(con & 0xFF);
  }
  return LoadNode::Value(phase);
}

//--------------------------LoadUSNode::Ideal-------------------------------------
//
//  If the previous store is to the same address as this load,
//  and the value stored was larger than a char, replace this load
//  with the value stored truncated to a char.  If no truncation is
//  needed, the replacement is done in LoadNode::Identity().
//
Node* LoadUSNode::Ideal(PhaseGVN* phase, bool can_reshape) {
  Node* mem = in(MemNode::Memory);
  Node* value = can_see_stored_value(mem,phase);
  if (value != nullptr) {
    Node* narrow = Compile::narrow_value(T_CHAR, value, _type, phase, false);
    if (narrow != value) {
      return narrow;
    }
  }
  // Identity call will handle the case where truncation is not needed.
  return LoadNode::Ideal(phase, can_reshape);
}

const Type* LoadUSNode::Value(PhaseGVN* phase) const {
  Node* mem = in(MemNode::Memory);
  Node* value = can_see_stored_value(mem,phase);
  if (value != nullptr && value->is_Con() &&
      !value->bottom_type()->higher_equal(_type)) {
    // If the input to the store does not fit with the load's result type,
    // it must be truncated. We can't delay until Ideal call since
    // a singleton Value is needed for split_thru_phi optimization.
    int con = value->get_int();
    return TypeInt::make(con & 0xFFFF);
  }
  return LoadNode::Value(phase);
}

//--------------------------LoadSNode::Ideal--------------------------------------
//
//  If the previous store is to the same address as this load,
//  and the value stored was larger than a short, replace this load
//  with the value stored truncated to a short.  If no truncation is
//  needed, the replacement is done in LoadNode::Identity().
//
Node* LoadSNode::Ideal(PhaseGVN* phase, bool can_reshape) {
  Node* mem = in(MemNode::Memory);
  Node* value = can_see_stored_value(mem,phase);
  if (value != nullptr) {
    Node* narrow = Compile::narrow_value(T_SHORT, value, _type, phase, false);
    if (narrow != value) {
      return narrow;
    }
  }
  // Identity call will handle the case where truncation is not needed.
  return LoadNode::Ideal(phase, can_reshape);
}

const Type* LoadSNode::Value(PhaseGVN* phase) const {
  Node* mem = in(MemNode::Memory);
  Node* value = can_see_stored_value(mem,phase);
  if (value != nullptr && value->is_Con() &&
      !value->bottom_type()->higher_equal(_type)) {
    // If the input to the store does not fit with the load's result type,
    // it must be truncated. We can't delay until Ideal call since
    // a singleton Value is needed for split_thru_phi optimization.
    int con = value->get_int();
    return TypeInt::make((con << 16) >> 16);
  }
  return LoadNode::Value(phase);
}

//=============================================================================
//----------------------------LoadKlassNode::make------------------------------
// Polymorphic factory method:
Node* LoadKlassNode::make(PhaseGVN& gvn, Node* ctl, Node* mem, Node* adr, const TypePtr* at, const TypeKlassPtr* tk) {
  // sanity check the alias category against the created node type
  const TypePtr *adr_type = adr->bottom_type()->isa_ptr();
  assert(adr_type != nullptr, "expecting TypeKlassPtr");
#ifdef _LP64
  if (adr_type->is_ptr_to_narrowklass()) {
    assert(UseCompressedClassPointers, "no compressed klasses");
    Node* load_klass = gvn.transform(new LoadNKlassNode(ctl, mem, adr, at, tk->make_narrowklass(), MemNode::unordered));
    return new DecodeNKlassNode(load_klass, load_klass->bottom_type()->make_ptr());
  }
#endif
  assert(!adr_type->is_ptr_to_narrowklass() && !adr_type->is_ptr_to_narrowoop(), "should have got back a narrow oop");
  return new LoadKlassNode(ctl, mem, adr, at, tk, MemNode::unordered);
}

//------------------------------Value------------------------------------------
const Type* LoadKlassNode::Value(PhaseGVN* phase) const {
  return klass_value_common(phase);
}

// In most cases, LoadKlassNode does not have the control input set. If the control
// input is set, it must not be removed (by LoadNode::Ideal()).
bool LoadKlassNode::can_remove_control() const {
  return false;
}

const Type* LoadNode::klass_value_common(PhaseGVN* phase) const {
  // Either input is TOP ==> the result is TOP
  const Type *t1 = phase->type( in(MemNode::Memory) );
  if (t1 == Type::TOP)  return Type::TOP;
  Node *adr = in(MemNode::Address);
  const Type *t2 = phase->type( adr );
  if (t2 == Type::TOP)  return Type::TOP;
  const TypePtr *tp = t2->is_ptr();
  if (TypePtr::above_centerline(tp->ptr()) ||
      tp->ptr() == TypePtr::Null)  return Type::TOP;

  // Return a more precise klass, if possible
  const TypeInstPtr *tinst = tp->isa_instptr();
  if (tinst != nullptr) {
    ciInstanceKlass* ik = tinst->instance_klass();
    int offset = tinst->offset();
    if (ik == phase->C->env()->Class_klass()
        && (offset == java_lang_Class::klass_offset() ||
            offset == java_lang_Class::array_klass_offset())) {
      // We are loading a special hidden field from a Class mirror object,
      // the field which points to the VM's Klass metaobject.
      ciType* t = tinst->java_mirror_type();
      // java_mirror_type returns non-null for compile-time Class constants.
      if (t != nullptr) {
        // constant oop => constant klass
        if (offset == java_lang_Class::array_klass_offset()) {
          if (t->is_void()) {
            // We cannot create a void array.  Since void is a primitive type return null
            // klass.  Users of this result need to do a null check on the returned klass.
            return TypePtr::NULL_PTR;
          }
          return TypeKlassPtr::make(ciArrayKlass::make(t), Type::trust_interfaces);
        }
        if (!t->is_klass()) {
          // a primitive Class (e.g., int.class) has null for a klass field
          return TypePtr::NULL_PTR;
        }
        // (Folds up the 1st indirection in aClassConstant.getModifiers().)
        return TypeKlassPtr::make(t->as_klass(), Type::trust_interfaces);
      }
      // non-constant mirror, so we can't tell what's going on
    }
    if (!tinst->is_loaded())
      return _type;             // Bail out if not loaded
    if (offset == TypeOopPtr::klass_offset_in_bytes()) {
      return tinst->as_klass_type(true);
    }
  }

  // Check for loading klass from an array
  const TypeAryPtr *tary = tp->isa_aryptr();
<<<<<<< HEAD
  if (tary != nullptr && tary->elem() != Type::BOTTOM &&
      tary->offset() == TypeOopPtr::klass_offset_in_bytes()) {
=======
  if (tary != nullptr &&
      tary->offset() == oopDesc::klass_offset_in_bytes()) {
>>>>>>> 3838ac05
    return tary->as_klass_type(true);
  }

  // Check for loading klass from an array klass
  const TypeKlassPtr *tkls = tp->isa_klassptr();
  if (tkls != nullptr && !StressReflectiveCode) {
    if (!tkls->is_loaded())
     return _type;             // Bail out if not loaded
    if (tkls->isa_aryklassptr() && tkls->is_aryklassptr()->elem()->isa_klassptr() &&
        tkls->offset() == in_bytes(ObjArrayKlass::element_klass_offset())) {
      // // Always returning precise element type is incorrect,
      // // e.g., element type could be object and array may contain strings
      // return TypeKlassPtr::make(TypePtr::Constant, elem, 0);

      // The array's TypeKlassPtr was declared 'precise' or 'not precise'
      // according to the element type's subclassing.
      return tkls->is_aryklassptr()->elem();
    }
    if (tkls->isa_instklassptr() != nullptr && tkls->klass_is_exact() &&
        tkls->offset() == in_bytes(Klass::super_offset())) {
      ciKlass* sup = tkls->is_instklassptr()->instance_klass()->super();
      // The field is Klass::_super.  Return its (constant) value.
      // (Folds up the 2nd indirection in aClassConstant.getSuperClass().)
      return sup ? TypeKlassPtr::make(sup, Type::trust_interfaces) : TypePtr::NULL_PTR;
    }
  }

  // Bailout case
  return LoadNode::Value(phase);
}

//------------------------------Identity---------------------------------------
// To clean up reflective code, simplify k.java_mirror.as_klass to plain k.
// Also feed through the klass in Allocate(...klass...)._klass.
Node* LoadKlassNode::Identity(PhaseGVN* phase) {
  return klass_identity_common(phase);
}

Node* LoadNode::klass_identity_common(PhaseGVN* phase) {
  Node* x = LoadNode::Identity(phase);
  if (x != this)  return x;

  // Take apart the address into an oop and offset.
  // Return 'this' if we cannot.
  Node*    adr    = in(MemNode::Address);
  intptr_t offset = 0;
  Node*    base   = AddPNode::Ideal_base_and_offset(adr, phase, offset);
  if (base == nullptr)     return this;
  const TypeOopPtr* toop = phase->type(adr)->isa_oopptr();
  if (toop == nullptr)     return this;

  // Step over potential GC barrier for OopHandle resolve
  BarrierSetC2* bs = BarrierSet::barrier_set()->barrier_set_c2();
  if (bs->is_gc_barrier_node(base)) {
    base = bs->step_over_gc_barrier(base);
  }

  // We can fetch the klass directly through an AllocateNode.
  // This works even if the klass is not constant (clone or newArray).
  if (offset == TypeOopPtr::klass_offset_in_bytes()) {
    Node* allocated_klass = AllocateNode::Ideal_klass(base, phase);
    if (allocated_klass != nullptr) {
      return allocated_klass;
    }
  }

  // Simplify k.java_mirror.as_klass to plain k, where k is a Klass*.
  // See inline_native_Class_query for occurrences of these patterns.
  // Java Example:  x.getClass().isAssignableFrom(y)
  //
  // This improves reflective code, often making the Class
  // mirror go completely dead.  (Current exception:  Class
  // mirrors may appear in debug info, but we could clean them out by
  // introducing a new debug info operator for Klass.java_mirror).

  if (toop->isa_instptr() && toop->is_instptr()->instance_klass() == phase->C->env()->Class_klass()
      && offset == java_lang_Class::klass_offset()) {
    if (base->is_Load()) {
      Node* base2 = base->in(MemNode::Address);
      if (base2->is_Load()) { /* direct load of a load which is the OopHandle */
        Node* adr2 = base2->in(MemNode::Address);
        const TypeKlassPtr* tkls = phase->type(adr2)->isa_klassptr();
        if (tkls != nullptr && !tkls->empty()
            && (tkls->isa_instklassptr() || tkls->isa_aryklassptr())
            && adr2->is_AddP()
           ) {
          int mirror_field = in_bytes(Klass::java_mirror_offset());
          if (tkls->offset() == mirror_field) {
            return adr2->in(AddPNode::Base);
          }
        }
      }
    }
  }

  return this;
}


//------------------------------Value------------------------------------------
const Type* LoadNKlassNode::Value(PhaseGVN* phase) const {
  const Type *t = klass_value_common(phase);
  if (t == Type::TOP)
    return t;

  return t->make_narrowklass();
}

//------------------------------Identity---------------------------------------
// To clean up reflective code, simplify k.java_mirror.as_klass to narrow k.
// Also feed through the klass in Allocate(...klass...)._klass.
Node* LoadNKlassNode::Identity(PhaseGVN* phase) {
  Node *x = klass_identity_common(phase);

  const Type *t = phase->type( x );
  if( t == Type::TOP ) return x;
  if( t->isa_narrowklass()) return x;
  assert (!t->isa_narrowoop(), "no narrow oop here");

  return phase->transform(new EncodePKlassNode(x, t->make_narrowklass()));
}

//------------------------------Value-----------------------------------------
const Type* LoadRangeNode::Value(PhaseGVN* phase) const {
  // Either input is TOP ==> the result is TOP
  const Type *t1 = phase->type( in(MemNode::Memory) );
  if( t1 == Type::TOP ) return Type::TOP;
  Node *adr = in(MemNode::Address);
  const Type *t2 = phase->type( adr );
  if( t2 == Type::TOP ) return Type::TOP;
  const TypePtr *tp = t2->is_ptr();
  if (TypePtr::above_centerline(tp->ptr()))  return Type::TOP;
  const TypeAryPtr *tap = tp->isa_aryptr();
  if( !tap ) return _type;
  return tap->size();
}

//-------------------------------Ideal---------------------------------------
// Feed through the length in AllocateArray(...length...)._length.
Node *LoadRangeNode::Ideal(PhaseGVN *phase, bool can_reshape) {
  Node* p = MemNode::Ideal_common(phase, can_reshape);
  if (p)  return (p == NodeSentinel) ? nullptr : p;

  // Take apart the address into an oop and offset.
  // Return 'this' if we cannot.
  Node*    adr    = in(MemNode::Address);
  intptr_t offset = 0;
  Node*    base   = AddPNode::Ideal_base_and_offset(adr, phase,  offset);
  if (base == nullptr)     return nullptr;
  const TypeAryPtr* tary = phase->type(adr)->isa_aryptr();
  if (tary == nullptr)     return nullptr;

  // We can fetch the length directly through an AllocateArrayNode.
  // This works even if the length is not constant (clone or newArray).
  if (offset == arrayOopDesc::length_offset_in_bytes()) {
    AllocateArrayNode* alloc = AllocateArrayNode::Ideal_array_allocation(base, phase);
    if (alloc != nullptr) {
      Node* allocated_length = alloc->Ideal_length();
      Node* len = alloc->make_ideal_length(tary, phase);
      if (allocated_length != len) {
        // New CastII improves on this.
        return len;
      }
    }
  }

  return nullptr;
}

//------------------------------Identity---------------------------------------
// Feed through the length in AllocateArray(...length...)._length.
Node* LoadRangeNode::Identity(PhaseGVN* phase) {
  Node* x = LoadINode::Identity(phase);
  if (x != this)  return x;

  // Take apart the address into an oop and offset.
  // Return 'this' if we cannot.
  Node*    adr    = in(MemNode::Address);
  intptr_t offset = 0;
  Node*    base   = AddPNode::Ideal_base_and_offset(adr, phase, offset);
  if (base == nullptr)     return this;
  const TypeAryPtr* tary = phase->type(adr)->isa_aryptr();
  if (tary == nullptr)     return this;

  // We can fetch the length directly through an AllocateArrayNode.
  // This works even if the length is not constant (clone or newArray).
  if (offset == arrayOopDesc::length_offset_in_bytes()) {
    AllocateArrayNode* alloc = AllocateArrayNode::Ideal_array_allocation(base, phase);
    if (alloc != nullptr) {
      Node* allocated_length = alloc->Ideal_length();
      // Do not allow make_ideal_length to allocate a CastII node.
      Node* len = alloc->make_ideal_length(tary, phase, false);
      if (allocated_length == len) {
        // Return allocated_length only if it would not be improved by a CastII.
        return allocated_length;
      }
    }
  }

  return this;

}

//=============================================================================
//---------------------------StoreNode::make-----------------------------------
// Polymorphic factory method:
StoreNode* StoreNode::make(PhaseGVN& gvn, Node* ctl, Node* mem, Node* adr, const TypePtr* adr_type, Node* val, BasicType bt, MemOrd mo, bool require_atomic_access) {
  assert((mo == unordered || mo == release), "unexpected");
  Compile* C = gvn.C;
  assert(C->get_alias_index(adr_type) != Compile::AliasIdxRaw ||
         ctl != nullptr, "raw memory operations should have control edge");

  switch (bt) {
  case T_BOOLEAN: val = gvn.transform(new AndINode(val, gvn.intcon(0x1))); // Fall through to T_BYTE case
  case T_BYTE:    return new StoreBNode(ctl, mem, adr, adr_type, val, mo);
  case T_INT:     return new StoreINode(ctl, mem, adr, adr_type, val, mo);
  case T_CHAR:
  case T_SHORT:   return new StoreCNode(ctl, mem, adr, adr_type, val, mo);
  case T_LONG:    return new StoreLNode(ctl, mem, adr, adr_type, val, mo, require_atomic_access);
  case T_FLOAT:   return new StoreFNode(ctl, mem, adr, adr_type, val, mo);
  case T_DOUBLE:  return new StoreDNode(ctl, mem, adr, adr_type, val, mo, require_atomic_access);
  case T_METADATA:
  case T_ADDRESS:
  case T_OBJECT:
#ifdef _LP64
    if (adr->bottom_type()->is_ptr_to_narrowoop()) {
      val = gvn.transform(new EncodePNode(val, val->bottom_type()->make_narrowoop()));
      return new StoreNNode(ctl, mem, adr, adr_type, val, mo);
    } else if (adr->bottom_type()->is_ptr_to_narrowklass() ||
               (UseCompressedClassPointers && val->bottom_type()->isa_klassptr() &&
                adr->bottom_type()->isa_rawptr())) {
      val = gvn.transform(new EncodePKlassNode(val, val->bottom_type()->make_narrowklass()));
      return new StoreNKlassNode(ctl, mem, adr, adr_type, val, mo);
    }
#endif
    {
      return new StorePNode(ctl, mem, adr, adr_type, val, mo);
    }
  default:
    ShouldNotReachHere();
    return (StoreNode*)nullptr;
  }
}

//--------------------------bottom_type----------------------------------------
const Type *StoreNode::bottom_type() const {
  return Type::MEMORY;
}

//------------------------------hash-------------------------------------------
uint StoreNode::hash() const {
  // unroll addition of interesting fields
  //return (uintptr_t)in(Control) + (uintptr_t)in(Memory) + (uintptr_t)in(Address) + (uintptr_t)in(ValueIn);

  // Since they are not commoned, do not hash them:
  return NO_HASH;
}

//------------------------------Ideal------------------------------------------
// Change back-to-back Store(, p, x) -> Store(m, p, y) to Store(m, p, x).
// When a store immediately follows a relevant allocation/initialization,
// try to capture it into the initialization, or hoist it above.
Node *StoreNode::Ideal(PhaseGVN *phase, bool can_reshape) {
  Node* p = MemNode::Ideal_common(phase, can_reshape);
  if (p)  return (p == NodeSentinel) ? nullptr : p;

  Node* mem     = in(MemNode::Memory);
  Node* address = in(MemNode::Address);
  Node* value   = in(MemNode::ValueIn);
  // Back-to-back stores to same address?  Fold em up.  Generally
  // unsafe if I have intervening uses...  Also disallowed for StoreCM
  // since they must follow each StoreP operation.  Redundant StoreCMs
  // are eliminated just before matching in final_graph_reshape.
  {
    Node* st = mem;
    // If Store 'st' has more than one use, we cannot fold 'st' away.
    // For example, 'st' might be the final state at a conditional
    // return.  Or, 'st' might be used by some node which is live at
    // the same time 'st' is live, which might be unschedulable.  So,
    // require exactly ONE user until such time as we clone 'mem' for
    // each of 'mem's uses (thus making the exactly-1-user-rule hold
    // true).
    while (st->is_Store() && st->outcnt() == 1 && st->Opcode() != Op_StoreCM) {
      // Looking at a dead closed cycle of memory?
      assert(st != st->in(MemNode::Memory), "dead loop in StoreNode::Ideal");
      assert(Opcode() == st->Opcode() ||
             st->Opcode() == Op_StoreVector ||
             Opcode() == Op_StoreVector ||
             st->Opcode() == Op_StoreVectorScatter ||
             Opcode() == Op_StoreVectorScatter ||
             phase->C->get_alias_index(adr_type()) == Compile::AliasIdxRaw ||
             (Opcode() == Op_StoreL && st->Opcode() == Op_StoreI) || // expanded ClearArrayNode
             (Opcode() == Op_StoreI && st->Opcode() == Op_StoreL) || // initialization by arraycopy
             (is_mismatched_access() || st->as_Store()->is_mismatched_access()),
             "no mismatched stores, except on raw memory: %s %s", NodeClassNames[Opcode()], NodeClassNames[st->Opcode()]);

      if (st->in(MemNode::Address)->eqv_uncast(address) &&
          st->as_Store()->memory_size() <= this->memory_size()) {
        Node* use = st->raw_out(0);
        if (phase->is_IterGVN()) {
          phase->is_IterGVN()->rehash_node_delayed(use);
        }
        // It's OK to do this in the parser, since DU info is always accurate,
        // and the parser always refers to nodes via SafePointNode maps.
        use->set_req_X(MemNode::Memory, st->in(MemNode::Memory), phase);
        return this;
      }
      st = st->in(MemNode::Memory);
    }
  }


  // Capture an unaliased, unconditional, simple store into an initializer.
  // Or, if it is independent of the allocation, hoist it above the allocation.
  if (ReduceFieldZeroing && /*can_reshape &&*/
      mem->is_Proj() && mem->in(0)->is_Initialize()) {
    InitializeNode* init = mem->in(0)->as_Initialize();
    intptr_t offset = init->can_capture_store(this, phase, can_reshape);
    if (offset > 0) {
      Node* moved = init->capture_store(this, offset, phase, can_reshape);
      // If the InitializeNode captured me, it made a raw copy of me,
      // and I need to disappear.
      if (moved != nullptr) {
        // %%% hack to ensure that Ideal returns a new node:
        mem = MergeMemNode::make(mem);
        return mem;             // fold me away
      }
    }
  }

  // Fold reinterpret cast into memory operation:
  //    StoreX mem (MoveY2X v) => StoreY mem v
  if (value->is_Move()) {
    const Type* vt = value->in(1)->bottom_type();
    if (has_reinterpret_variant(vt)) {
      if (phase->C->post_loop_opts_phase()) {
        return convert_to_reinterpret_store(*phase, value->in(1), vt);
      } else {
        phase->C->record_for_post_loop_opts_igvn(this); // attempt the transformation once loop opts are over
      }
    }
  }

  return nullptr;                  // No further progress
}

//------------------------------Value-----------------------------------------
const Type* StoreNode::Value(PhaseGVN* phase) const {
  // Either input is TOP ==> the result is TOP
  const Type *t1 = phase->type( in(MemNode::Memory) );
  if( t1 == Type::TOP ) return Type::TOP;
  const Type *t2 = phase->type( in(MemNode::Address) );
  if( t2 == Type::TOP ) return Type::TOP;
  const Type *t3 = phase->type( in(MemNode::ValueIn) );
  if( t3 == Type::TOP ) return Type::TOP;
  return Type::MEMORY;
}

//------------------------------Identity---------------------------------------
// Remove redundant stores:
//   Store(m, p, Load(m, p)) changes to m.
//   Store(, p, x) -> Store(m, p, x) changes to Store(m, p, x).
Node* StoreNode::Identity(PhaseGVN* phase) {
  Node* mem = in(MemNode::Memory);
  Node* adr = in(MemNode::Address);
  Node* val = in(MemNode::ValueIn);

  Node* result = this;

  // Load then Store?  Then the Store is useless
  if (val->is_Load() &&
      val->in(MemNode::Address)->eqv_uncast(adr) &&
      val->in(MemNode::Memory )->eqv_uncast(mem) &&
      val->as_Load()->store_Opcode() == Opcode()) {
    result = mem;
  }

  // Two stores in a row of the same value?
  if (result == this &&
      mem->is_Store() &&
      mem->in(MemNode::Address)->eqv_uncast(adr) &&
      mem->in(MemNode::ValueIn)->eqv_uncast(val) &&
      mem->Opcode() == Opcode()) {
    result = mem;
  }

  // Store of zero anywhere into a freshly-allocated object?
  // Then the store is useless.
  // (It must already have been captured by the InitializeNode.)
  if (result == this &&
      ReduceFieldZeroing && phase->type(val)->is_zero_type()) {
    // a newly allocated object is already all-zeroes everywhere
    if (mem->is_Proj() && mem->in(0)->is_Allocate()) {
      result = mem;
    }

    if (result == this) {
      // the store may also apply to zero-bits in an earlier object
      Node* prev_mem = find_previous_store(phase);
      // Steps (a), (b):  Walk past independent stores to find an exact match.
      if (prev_mem != nullptr) {
        Node* prev_val = can_see_stored_value(prev_mem, phase);
        if (prev_val != nullptr && prev_val == val) {
          // prev_val and val might differ by a cast; it would be good
          // to keep the more informative of the two.
          result = mem;
        }
      }
    }
  }

  PhaseIterGVN* igvn = phase->is_IterGVN();
  if (result != this && igvn != nullptr) {
    MemBarNode* trailing = trailing_membar();
    if (trailing != nullptr) {
#ifdef ASSERT
      const TypeOopPtr* t_oop = phase->type(in(Address))->isa_oopptr();
      assert(t_oop == nullptr || t_oop->is_known_instance_field(), "only for non escaping objects");
#endif
      trailing->remove(igvn);
    }
  }

  return result;
}

//------------------------------match_edge-------------------------------------
// Do we Match on this edge index or not?  Match only memory & value
uint StoreNode::match_edge(uint idx) const {
  return idx == MemNode::Address || idx == MemNode::ValueIn;
}

//------------------------------cmp--------------------------------------------
// Do not common stores up together.  They generally have to be split
// back up anyways, so do not bother.
bool StoreNode::cmp( const Node &n ) const {
  return (&n == this);          // Always fail except on self
}

//------------------------------Ideal_masked_input-----------------------------
// Check for a useless mask before a partial-word store
// (StoreB ... (AndI valIn conIa) )
// If (conIa & mask == mask) this simplifies to
// (StoreB ... (valIn) )
Node *StoreNode::Ideal_masked_input(PhaseGVN *phase, uint mask) {
  Node *val = in(MemNode::ValueIn);
  if( val->Opcode() == Op_AndI ) {
    const TypeInt *t = phase->type( val->in(2) )->isa_int();
    if( t && t->is_con() && (t->get_con() & mask) == mask ) {
      set_req_X(MemNode::ValueIn, val->in(1), phase);
      return this;
    }
  }
  return nullptr;
}


//------------------------------Ideal_sign_extended_input----------------------
// Check for useless sign-extension before a partial-word store
// (StoreB ... (RShiftI _ (LShiftI _ valIn conIL ) conIR) )
// If (conIL == conIR && conIR <= num_bits)  this simplifies to
// (StoreB ... (valIn) )
Node *StoreNode::Ideal_sign_extended_input(PhaseGVN *phase, int num_bits) {
  Node *val = in(MemNode::ValueIn);
  if( val->Opcode() == Op_RShiftI ) {
    const TypeInt *t = phase->type( val->in(2) )->isa_int();
    if( t && t->is_con() && (t->get_con() <= num_bits) ) {
      Node *shl = val->in(1);
      if( shl->Opcode() == Op_LShiftI ) {
        const TypeInt *t2 = phase->type( shl->in(2) )->isa_int();
        if( t2 && t2->is_con() && (t2->get_con() == t->get_con()) ) {
          set_req_X(MemNode::ValueIn, shl->in(1), phase);
          return this;
        }
      }
    }
  }
  return nullptr;
}

//------------------------------value_never_loaded-----------------------------------
// Determine whether there are any possible loads of the value stored.
// For simplicity, we actually check if there are any loads from the
// address stored to, not just for loads of the value stored by this node.
//
bool StoreNode::value_never_loaded(PhaseValues* phase) const {
  Node *adr = in(Address);
  const TypeOopPtr *adr_oop = phase->type(adr)->isa_oopptr();
  if (adr_oop == nullptr)
    return false;
  if (!adr_oop->is_known_instance_field())
    return false; // if not a distinct instance, there may be aliases of the address
  for (DUIterator_Fast imax, i = adr->fast_outs(imax); i < imax; i++) {
    Node *use = adr->fast_out(i);
    if (use->is_Load() || use->is_LoadStore()) {
      return false;
    }
  }
  return true;
}

MemBarNode* StoreNode::trailing_membar() const {
  if (is_release()) {
    MemBarNode* trailing_mb = nullptr;
    for (DUIterator_Fast imax, i = fast_outs(imax); i < imax; i++) {
      Node* u = fast_out(i);
      if (u->is_MemBar()) {
        if (u->as_MemBar()->trailing_store()) {
          assert(u->Opcode() == Op_MemBarVolatile, "");
          assert(trailing_mb == nullptr, "only one");
          trailing_mb = u->as_MemBar();
#ifdef ASSERT
          Node* leading = u->as_MemBar()->leading_membar();
          assert(leading->Opcode() == Op_MemBarRelease, "incorrect membar");
          assert(leading->as_MemBar()->leading_store(), "incorrect membar pair");
          assert(leading->as_MemBar()->trailing_membar() == u, "incorrect membar pair");
#endif
        } else {
          assert(u->as_MemBar()->standalone(), "");
        }
      }
    }
    return trailing_mb;
  }
  return nullptr;
}


//=============================================================================
//------------------------------Ideal------------------------------------------
// If the store is from an AND mask that leaves the low bits untouched, then
// we can skip the AND operation.  If the store is from a sign-extension
// (a left shift, then right shift) we can skip both.
Node *StoreBNode::Ideal(PhaseGVN *phase, bool can_reshape){
  Node *progress = StoreNode::Ideal_masked_input(phase, 0xFF);
  if( progress != nullptr ) return progress;

  progress = StoreNode::Ideal_sign_extended_input(phase, 24);
  if( progress != nullptr ) return progress;

  // Finally check the default case
  return StoreNode::Ideal(phase, can_reshape);
}

//=============================================================================
//------------------------------Ideal------------------------------------------
// If the store is from an AND mask that leaves the low bits untouched, then
// we can skip the AND operation
Node *StoreCNode::Ideal(PhaseGVN *phase, bool can_reshape){
  Node *progress = StoreNode::Ideal_masked_input(phase, 0xFFFF);
  if( progress != nullptr ) return progress;

  progress = StoreNode::Ideal_sign_extended_input(phase, 16);
  if( progress != nullptr ) return progress;

  // Finally check the default case
  return StoreNode::Ideal(phase, can_reshape);
}

//=============================================================================
//------------------------------Identity---------------------------------------
Node* StoreCMNode::Identity(PhaseGVN* phase) {
  // No need to card mark when storing a null ptr
  Node* my_store = in(MemNode::OopStore);
  if (my_store->is_Store()) {
    const Type *t1 = phase->type( my_store->in(MemNode::ValueIn) );
    if( t1 == TypePtr::NULL_PTR ) {
      return in(MemNode::Memory);
    }
  }
  return this;
}

//=============================================================================
//------------------------------Ideal---------------------------------------
Node *StoreCMNode::Ideal(PhaseGVN *phase, bool can_reshape){
  Node* progress = StoreNode::Ideal(phase, can_reshape);
  if (progress != nullptr) return progress;

  Node* my_store = in(MemNode::OopStore);
  if (my_store->is_MergeMem()) {
    Node* mem = my_store->as_MergeMem()->memory_at(oop_alias_idx());
    set_req_X(MemNode::OopStore, mem, phase);
    return this;
  }

  return nullptr;
}

//------------------------------Value-----------------------------------------
const Type* StoreCMNode::Value(PhaseGVN* phase) const {
  // Either input is TOP ==> the result is TOP (checked in StoreNode::Value).
  // If extra input is TOP ==> the result is TOP
  const Type* t = phase->type(in(MemNode::OopStore));
  if (t == Type::TOP) {
    return Type::TOP;
  }
  return StoreNode::Value(phase);
}


//=============================================================================
//----------------------------------SCMemProjNode------------------------------
const Type* SCMemProjNode::Value(PhaseGVN* phase) const
{
  if (in(0) == nullptr || phase->type(in(0)) == Type::TOP) {
    return Type::TOP;
  }
  return bottom_type();
}

//=============================================================================
//----------------------------------LoadStoreNode------------------------------
LoadStoreNode::LoadStoreNode( Node *c, Node *mem, Node *adr, Node *val, const TypePtr* at, const Type* rt, uint required )
  : Node(required),
    _type(rt),
    _adr_type(at),
    _barrier_data(0)
{
  init_req(MemNode::Control, c  );
  init_req(MemNode::Memory , mem);
  init_req(MemNode::Address, adr);
  init_req(MemNode::ValueIn, val);
  init_class_id(Class_LoadStore);
}

//------------------------------Value-----------------------------------------
const Type* LoadStoreNode::Value(PhaseGVN* phase) const {
  // Either input is TOP ==> the result is TOP
  if (!in(MemNode::Control) || phase->type(in(MemNode::Control)) == Type::TOP) {
    return Type::TOP;
  }
  const Type* t = phase->type(in(MemNode::Memory));
  if (t == Type::TOP) {
    return Type::TOP;
  }
  t = phase->type(in(MemNode::Address));
  if (t == Type::TOP) {
    return Type::TOP;
  }
  t = phase->type(in(MemNode::ValueIn));
  if (t == Type::TOP) {
    return Type::TOP;
  }
  return bottom_type();
}

uint LoadStoreNode::ideal_reg() const {
  return _type->ideal_reg();
}

// This method conservatively checks if the result of a LoadStoreNode is
// used, that is, if it returns true, then it is definitely the case that
// the result of the node is not needed.
// For example, GetAndAdd can be matched into a lock_add instead of a
// lock_xadd if the result of LoadStoreNode::result_not_used() is true
bool LoadStoreNode::result_not_used() const {
  for (DUIterator_Fast imax, i = fast_outs(imax); i < imax; i++) {
    Node *x = fast_out(i);
    if (x->Opcode() == Op_SCMemProj) {
      continue;
    }
    if (x->bottom_type() == TypeTuple::MEMBAR &&
        !x->is_Call() &&
        x->Opcode() != Op_Blackhole) {
      continue;
    }
    return false;
  }
  return true;
}

MemBarNode* LoadStoreNode::trailing_membar() const {
  MemBarNode* trailing = nullptr;
  for (DUIterator_Fast imax, i = fast_outs(imax); i < imax; i++) {
    Node* u = fast_out(i);
    if (u->is_MemBar()) {
      if (u->as_MemBar()->trailing_load_store()) {
        assert(u->Opcode() == Op_MemBarAcquire, "");
        assert(trailing == nullptr, "only one");
        trailing = u->as_MemBar();
#ifdef ASSERT
        Node* leading = trailing->leading_membar();
        assert(support_IRIW_for_not_multiple_copy_atomic_cpu || leading->Opcode() == Op_MemBarRelease, "incorrect membar");
        assert(leading->as_MemBar()->leading_load_store(), "incorrect membar pair");
        assert(leading->as_MemBar()->trailing_membar() == trailing, "incorrect membar pair");
#endif
      } else {
        assert(u->as_MemBar()->standalone(), "wrong barrier kind");
      }
    }
  }

  return trailing;
}

uint LoadStoreNode::size_of() const { return sizeof(*this); }

//=============================================================================
//----------------------------------LoadStoreConditionalNode--------------------
LoadStoreConditionalNode::LoadStoreConditionalNode( Node *c, Node *mem, Node *adr, Node *val, Node *ex ) : LoadStoreNode(c, mem, adr, val, nullptr, TypeInt::BOOL, 5) {
  init_req(ExpectedIn, ex );
}

const Type* LoadStoreConditionalNode::Value(PhaseGVN* phase) const {
  // Either input is TOP ==> the result is TOP
  const Type* t = phase->type(in(ExpectedIn));
  if (t == Type::TOP) {
    return Type::TOP;
  }
  return LoadStoreNode::Value(phase);
}

//=============================================================================
//-------------------------------adr_type--------------------------------------
const TypePtr* ClearArrayNode::adr_type() const {
  Node *adr = in(3);
  if (adr == nullptr)  return nullptr; // node is dead
  return MemNode::calculate_adr_type(adr->bottom_type());
}

//------------------------------match_edge-------------------------------------
// Do we Match on this edge index or not?  Do not match memory
uint ClearArrayNode::match_edge(uint idx) const {
  return idx > 1;
}

//------------------------------Identity---------------------------------------
// Clearing a zero length array does nothing
Node* ClearArrayNode::Identity(PhaseGVN* phase) {
  return phase->type(in(2))->higher_equal(TypeX::ZERO)  ? in(1) : this;
}

//------------------------------Idealize---------------------------------------
// Clearing a short array is faster with stores
Node *ClearArrayNode::Ideal(PhaseGVN *phase, bool can_reshape) {
  // Already know this is a large node, do not try to ideal it
  if (_is_large) return nullptr;

  const int unit = BytesPerLong;
  const TypeX* t = phase->type(in(2))->isa_intptr_t();
  if (!t)  return nullptr;
  if (!t->is_con())  return nullptr;
  intptr_t raw_count = t->get_con();
  intptr_t size = raw_count;
  if (!Matcher::init_array_count_is_in_bytes) size *= unit;
  // Clearing nothing uses the Identity call.
  // Negative clears are possible on dead ClearArrays
  // (see jck test stmt114.stmt11402.val).
  if (size <= 0 || size % unit != 0)  return nullptr;
  intptr_t count = size / unit;
  // Length too long; communicate this to matchers and assemblers.
  // Assemblers are responsible to produce fast hardware clears for it.
  if (size > InitArrayShortSize) {
    return new ClearArrayNode(in(0), in(1), in(2), in(3), true);
  } else if (size > 2 && Matcher::match_rule_supported_vector(Op_ClearArray, 4, T_LONG)) {
    return nullptr;
  }
  if (!IdealizeClearArrayNode) return nullptr;
  Node *mem = in(1);
  if( phase->type(mem)==Type::TOP ) return nullptr;
  Node *adr = in(3);
  const Type* at = phase->type(adr);
  if( at==Type::TOP ) return nullptr;
  const TypePtr* atp = at->isa_ptr();
  // adjust atp to be the correct array element address type
  if (atp == nullptr)  atp = TypePtr::BOTTOM;
  else              atp = atp->add_offset(Type::OffsetBot);
  // Get base for derived pointer purposes
  if( adr->Opcode() != Op_AddP ) Unimplemented();
  Node *base = adr->in(1);

  Node *zero = phase->makecon(TypeLong::ZERO);
  Node *off  = phase->MakeConX(BytesPerLong);
  mem = new StoreLNode(in(0),mem,adr,atp,zero,MemNode::unordered,false);
  count--;
  while( count-- ) {
    mem = phase->transform(mem);
    adr = phase->transform(new AddPNode(base,adr,off));
    mem = new StoreLNode(in(0),mem,adr,atp,zero,MemNode::unordered,false);
  }
  return mem;
}

//----------------------------step_through----------------------------------
// Return allocation input memory edge if it is different instance
// or itself if it is the one we are looking for.
bool ClearArrayNode::step_through(Node** np, uint instance_id, PhaseValues* phase) {
  Node* n = *np;
  assert(n->is_ClearArray(), "sanity");
  intptr_t offset;
  AllocateNode* alloc = AllocateNode::Ideal_allocation(n->in(3), phase, offset);
  // This method is called only before Allocate nodes are expanded
  // during macro nodes expansion. Before that ClearArray nodes are
  // only generated in PhaseMacroExpand::generate_arraycopy() (before
  // Allocate nodes are expanded) which follows allocations.
  assert(alloc != nullptr, "should have allocation");
  if (alloc->_idx == instance_id) {
    // Can not bypass initialization of the instance we are looking for.
    return false;
  }
  // Otherwise skip it.
  InitializeNode* init = alloc->initialization();
  if (init != nullptr)
    *np = init->in(TypeFunc::Memory);
  else
    *np = alloc->in(TypeFunc::Memory);
  return true;
}

//----------------------------clear_memory-------------------------------------
// Generate code to initialize object storage to zero.
Node* ClearArrayNode::clear_memory(Node* ctl, Node* mem, Node* dest,
                                   intptr_t start_offset,
                                   Node* end_offset,
                                   PhaseGVN* phase) {
  intptr_t offset = start_offset;

  int unit = BytesPerLong;
  if ((offset % unit) != 0) {
    Node* adr = new AddPNode(dest, dest, phase->MakeConX(offset));
    adr = phase->transform(adr);
    const TypePtr* atp = TypeRawPtr::BOTTOM;
    mem = StoreNode::make(*phase, ctl, mem, adr, atp, phase->zerocon(T_INT), T_INT, MemNode::unordered);
    mem = phase->transform(mem);
    offset += BytesPerInt;
  }
  assert((offset % unit) == 0, "");

  // Initialize the remaining stuff, if any, with a ClearArray.
  return clear_memory(ctl, mem, dest, phase->MakeConX(offset), end_offset, phase);
}

Node* ClearArrayNode::clear_memory(Node* ctl, Node* mem, Node* dest,
                                   Node* start_offset,
                                   Node* end_offset,
                                   PhaseGVN* phase) {
  if (start_offset == end_offset) {
    // nothing to do
    return mem;
  }

  int unit = BytesPerLong;
  Node* zbase = start_offset;
  Node* zend  = end_offset;

  // Scale to the unit required by the CPU:
  if (!Matcher::init_array_count_is_in_bytes) {
    Node* shift = phase->intcon(exact_log2(unit));
    zbase = phase->transform(new URShiftXNode(zbase, shift) );
    zend  = phase->transform(new URShiftXNode(zend,  shift) );
  }

  // Bulk clear double-words
  Node* zsize = phase->transform(new SubXNode(zend, zbase) );
  Node* adr = phase->transform(new AddPNode(dest, dest, start_offset) );
  mem = new ClearArrayNode(ctl, mem, zsize, adr, false);
  return phase->transform(mem);
}

Node* ClearArrayNode::clear_memory(Node* ctl, Node* mem, Node* dest,
                                   intptr_t start_offset,
                                   intptr_t end_offset,
                                   PhaseGVN* phase) {
  if (start_offset == end_offset) {
    // nothing to do
    return mem;
  }

  assert((end_offset % BytesPerInt) == 0, "odd end offset");
  intptr_t done_offset = end_offset;
  if ((done_offset % BytesPerLong) != 0) {
    done_offset -= BytesPerInt;
  }
  if (done_offset > start_offset) {
    mem = clear_memory(ctl, mem, dest,
                       start_offset, phase->MakeConX(done_offset), phase);
  }
  if (done_offset < end_offset) { // emit the final 32-bit store
    Node* adr = new AddPNode(dest, dest, phase->MakeConX(done_offset));
    adr = phase->transform(adr);
    const TypePtr* atp = TypeRawPtr::BOTTOM;
    mem = StoreNode::make(*phase, ctl, mem, adr, atp, phase->zerocon(T_INT), T_INT, MemNode::unordered);
    mem = phase->transform(mem);
    done_offset += BytesPerInt;
  }
  assert(done_offset == end_offset, "");
  return mem;
}

//=============================================================================
MemBarNode::MemBarNode(Compile* C, int alias_idx, Node* precedent)
  : MultiNode(TypeFunc::Parms + (precedent == nullptr? 0: 1)),
    _adr_type(C->get_adr_type(alias_idx)), _kind(Standalone)
#ifdef ASSERT
  , _pair_idx(0)
#endif
{
  init_class_id(Class_MemBar);
  Node* top = C->top();
  init_req(TypeFunc::I_O,top);
  init_req(TypeFunc::FramePtr,top);
  init_req(TypeFunc::ReturnAdr,top);
  if (precedent != nullptr)
    init_req(TypeFunc::Parms, precedent);
}

//------------------------------cmp--------------------------------------------
uint MemBarNode::hash() const { return NO_HASH; }
bool MemBarNode::cmp( const Node &n ) const {
  return (&n == this);          // Always fail except on self
}

//------------------------------make-------------------------------------------
MemBarNode* MemBarNode::make(Compile* C, int opcode, int atp, Node* pn) {
  switch (opcode) {
  case Op_MemBarAcquire:     return new MemBarAcquireNode(C, atp, pn);
  case Op_LoadFence:         return new LoadFenceNode(C, atp, pn);
  case Op_MemBarRelease:     return new MemBarReleaseNode(C, atp, pn);
  case Op_StoreFence:        return new StoreFenceNode(C, atp, pn);
  case Op_MemBarStoreStore:  return new MemBarStoreStoreNode(C, atp, pn);
  case Op_StoreStoreFence:   return new StoreStoreFenceNode(C, atp, pn);
  case Op_MemBarAcquireLock: return new MemBarAcquireLockNode(C, atp, pn);
  case Op_MemBarReleaseLock: return new MemBarReleaseLockNode(C, atp, pn);
  case Op_MemBarVolatile:    return new MemBarVolatileNode(C, atp, pn);
  case Op_MemBarCPUOrder:    return new MemBarCPUOrderNode(C, atp, pn);
  case Op_OnSpinWait:        return new OnSpinWaitNode(C, atp, pn);
  case Op_Initialize:        return new InitializeNode(C, atp, pn);
  default: ShouldNotReachHere(); return nullptr;
  }
}

void MemBarNode::remove(PhaseIterGVN *igvn) {
  if (outcnt() != 2) {
    assert(Opcode() == Op_Initialize, "Only seen when there are no use of init memory");
    assert(outcnt() == 1, "Only control then");
  }
  if (trailing_store() || trailing_load_store()) {
    MemBarNode* leading = leading_membar();
    if (leading != nullptr) {
      assert(leading->trailing_membar() == this, "inconsistent leading/trailing membars");
      leading->remove(igvn);
    }
  }
  if (proj_out_or_null(TypeFunc::Memory) != nullptr) {
    igvn->replace_node(proj_out(TypeFunc::Memory), in(TypeFunc::Memory));
  }
  if (proj_out_or_null(TypeFunc::Control) != nullptr) {
    igvn->replace_node(proj_out(TypeFunc::Control), in(TypeFunc::Control));
  }
}

//------------------------------Ideal------------------------------------------
// Return a node which is more "ideal" than the current node.  Strip out
// control copies
Node *MemBarNode::Ideal(PhaseGVN *phase, bool can_reshape) {
  if (remove_dead_region(phase, can_reshape)) return this;
  // Don't bother trying to transform a dead node
  if (in(0) && in(0)->is_top()) {
    return nullptr;
  }

  bool progress = false;
  // Eliminate volatile MemBars for scalar replaced objects.
  if (can_reshape && req() == (Precedent+1)) {
    bool eliminate = false;
    int opc = Opcode();
    if ((opc == Op_MemBarAcquire || opc == Op_MemBarVolatile)) {
      // Volatile field loads and stores.
      Node* my_mem = in(MemBarNode::Precedent);
      // The MembarAquire may keep an unused LoadNode alive through the Precedent edge
      if ((my_mem != nullptr) && (opc == Op_MemBarAcquire) && (my_mem->outcnt() == 1)) {
        // if the Precedent is a decodeN and its input (a Load) is used at more than one place,
        // replace this Precedent (decodeN) with the Load instead.
        if ((my_mem->Opcode() == Op_DecodeN) && (my_mem->in(1)->outcnt() > 1))  {
          Node* load_node = my_mem->in(1);
          set_req(MemBarNode::Precedent, load_node);
          phase->is_IterGVN()->_worklist.push(my_mem);
          my_mem = load_node;
        } else {
          assert(my_mem->unique_out() == this, "sanity");
          del_req(Precedent);
          phase->is_IterGVN()->_worklist.push(my_mem); // remove dead node later
          my_mem = nullptr;
        }
        progress = true;
      }
      if (my_mem != nullptr && my_mem->is_Mem()) {
        const TypeOopPtr* t_oop = my_mem->in(MemNode::Address)->bottom_type()->isa_oopptr();
        // Check for scalar replaced object reference.
        if( t_oop != nullptr && t_oop->is_known_instance_field() &&
            t_oop->offset() != Type::OffsetBot &&
            t_oop->offset() != Type::OffsetTop) {
          eliminate = true;
        }
      }
    } else if (opc == Op_MemBarRelease) {
      // Final field stores.
      Node* alloc = AllocateNode::Ideal_allocation(in(MemBarNode::Precedent), phase);
      if ((alloc != nullptr) && alloc->is_Allocate() &&
          alloc->as_Allocate()->does_not_escape_thread()) {
        // The allocated object does not escape.
        eliminate = true;
      }
    }
    if (eliminate) {
      // Replace MemBar projections by its inputs.
      PhaseIterGVN* igvn = phase->is_IterGVN();
      remove(igvn);
      // Must return either the original node (now dead) or a new node
      // (Do not return a top here, since that would break the uniqueness of top.)
      return new ConINode(TypeInt::ZERO);
    }
  }
  return progress ? this : nullptr;
}

//------------------------------Value------------------------------------------
const Type* MemBarNode::Value(PhaseGVN* phase) const {
  if( !in(0) ) return Type::TOP;
  if( phase->type(in(0)) == Type::TOP )
    return Type::TOP;
  return TypeTuple::MEMBAR;
}

//------------------------------match------------------------------------------
// Construct projections for memory.
Node *MemBarNode::match( const ProjNode *proj, const Matcher *m ) {
  switch (proj->_con) {
  case TypeFunc::Control:
  case TypeFunc::Memory:
    return new MachProjNode(this,proj->_con,RegMask::Empty,MachProjNode::unmatched_proj);
  }
  ShouldNotReachHere();
  return nullptr;
}

void MemBarNode::set_store_pair(MemBarNode* leading, MemBarNode* trailing) {
  trailing->_kind = TrailingStore;
  leading->_kind = LeadingStore;
#ifdef ASSERT
  trailing->_pair_idx = leading->_idx;
  leading->_pair_idx = leading->_idx;
#endif
}

void MemBarNode::set_load_store_pair(MemBarNode* leading, MemBarNode* trailing) {
  trailing->_kind = TrailingLoadStore;
  leading->_kind = LeadingLoadStore;
#ifdef ASSERT
  trailing->_pair_idx = leading->_idx;
  leading->_pair_idx = leading->_idx;
#endif
}

MemBarNode* MemBarNode::trailing_membar() const {
  ResourceMark rm;
  Node* trailing = (Node*)this;
  VectorSet seen;
  Node_Stack multis(0);
  do {
    Node* c = trailing;
    uint i = 0;
    do {
      trailing = nullptr;
      for (; i < c->outcnt(); i++) {
        Node* next = c->raw_out(i);
        if (next != c && next->is_CFG()) {
          if (c->is_MultiBranch()) {
            if (multis.node() == c) {
              multis.set_index(i+1);
            } else {
              multis.push(c, i+1);
            }
          }
          trailing = next;
          break;
        }
      }
      if (trailing != nullptr && !seen.test_set(trailing->_idx)) {
        break;
      }
      while (multis.size() > 0) {
        c = multis.node();
        i = multis.index();
        if (i < c->req()) {
          break;
        }
        multis.pop();
      }
    } while (multis.size() > 0);
  } while (!trailing->is_MemBar() || !trailing->as_MemBar()->trailing());

  MemBarNode* mb = trailing->as_MemBar();
  assert((mb->_kind == TrailingStore && _kind == LeadingStore) ||
         (mb->_kind == TrailingLoadStore && _kind == LeadingLoadStore), "bad trailing membar");
  assert(mb->_pair_idx == _pair_idx, "bad trailing membar");
  return mb;
}

MemBarNode* MemBarNode::leading_membar() const {
  ResourceMark rm;
  VectorSet seen;
  Node_Stack regions(0);
  Node* leading = in(0);
  while (leading != nullptr && (!leading->is_MemBar() || !leading->as_MemBar()->leading())) {
    while (leading == nullptr || leading->is_top() || seen.test_set(leading->_idx)) {
      leading = nullptr;
      while (regions.size() > 0 && leading == nullptr) {
        Node* r = regions.node();
        uint i = regions.index();
        if (i < r->req()) {
          leading = r->in(i);
          regions.set_index(i+1);
        } else {
          regions.pop();
        }
      }
      if (leading == nullptr) {
        assert(regions.size() == 0, "all paths should have been tried");
        return nullptr;
      }
    }
    if (leading->is_Region()) {
      regions.push(leading, 2);
      leading = leading->in(1);
    } else {
      leading = leading->in(0);
    }
  }
#ifdef ASSERT
  Unique_Node_List wq;
  wq.push((Node*)this);
  uint found = 0;
  for (uint i = 0; i < wq.size(); i++) {
    Node* n = wq.at(i);
    if (n->is_Region()) {
      for (uint j = 1; j < n->req(); j++) {
        Node* in = n->in(j);
        if (in != nullptr && !in->is_top()) {
          wq.push(in);
        }
      }
    } else {
      if (n->is_MemBar() && n->as_MemBar()->leading()) {
        assert(n == leading, "consistency check failed");
        found++;
      } else {
        Node* in = n->in(0);
        if (in != nullptr && !in->is_top()) {
          wq.push(in);
        }
      }
    }
  }
  assert(found == 1 || (found == 0 && leading == nullptr), "consistency check failed");
#endif
  if (leading == nullptr) {
    return nullptr;
  }
  MemBarNode* mb = leading->as_MemBar();
  assert((mb->_kind == LeadingStore && _kind == TrailingStore) ||
         (mb->_kind == LeadingLoadStore && _kind == TrailingLoadStore), "bad leading membar");
  assert(mb->_pair_idx == _pair_idx, "bad leading membar");
  return mb;
}


//===========================InitializeNode====================================
// SUMMARY:
// This node acts as a memory barrier on raw memory, after some raw stores.
// The 'cooked' oop value feeds from the Initialize, not the Allocation.
// The Initialize can 'capture' suitably constrained stores as raw inits.
// It can coalesce related raw stores into larger units (called 'tiles').
// It can avoid zeroing new storage for memory units which have raw inits.
// At macro-expansion, it is marked 'complete', and does not optimize further.
//
// EXAMPLE:
// The object 'new short[2]' occupies 16 bytes in a 32-bit machine.
//   ctl = incoming control; mem* = incoming memory
// (Note:  A star * on a memory edge denotes I/O and other standard edges.)
// First allocate uninitialized memory and fill in the header:
//   alloc = (Allocate ctl mem* 16 #short[].klass ...)
//   ctl := alloc.Control; mem* := alloc.Memory*
//   rawmem = alloc.Memory; rawoop = alloc.RawAddress
// Then initialize to zero the non-header parts of the raw memory block:
//   init = (Initialize alloc.Control alloc.Memory* alloc.RawAddress)
//   ctl := init.Control; mem.SLICE(#short[*]) := init.Memory
// After the initialize node executes, the object is ready for service:
//   oop := (CheckCastPP init.Control alloc.RawAddress #short[])
// Suppose its body is immediately initialized as {1,2}:
//   store1 = (StoreC init.Control init.Memory (+ oop 12) 1)
//   store2 = (StoreC init.Control store1      (+ oop 14) 2)
//   mem.SLICE(#short[*]) := store2
//
// DETAILS:
// An InitializeNode collects and isolates object initialization after
// an AllocateNode and before the next possible safepoint.  As a
// memory barrier (MemBarNode), it keeps critical stores from drifting
// down past any safepoint or any publication of the allocation.
// Before this barrier, a newly-allocated object may have uninitialized bits.
// After this barrier, it may be treated as a real oop, and GC is allowed.
//
// The semantics of the InitializeNode include an implicit zeroing of
// the new object from object header to the end of the object.
// (The object header and end are determined by the AllocateNode.)
//
// Certain stores may be added as direct inputs to the InitializeNode.
// These stores must update raw memory, and they must be to addresses
// derived from the raw address produced by AllocateNode, and with
// a constant offset.  They must be ordered by increasing offset.
// The first one is at in(RawStores), the last at in(req()-1).
// Unlike most memory operations, they are not linked in a chain,
// but are displayed in parallel as users of the rawmem output of
// the allocation.
//
// (See comments in InitializeNode::capture_store, which continue
// the example given above.)
//
// When the associated Allocate is macro-expanded, the InitializeNode
// may be rewritten to optimize collected stores.  A ClearArrayNode
// may also be created at that point to represent any required zeroing.
// The InitializeNode is then marked 'complete', prohibiting further
// capturing of nearby memory operations.
//
// During macro-expansion, all captured initializations which store
// constant values of 32 bits or smaller are coalesced (if advantageous)
// into larger 'tiles' 32 or 64 bits.  This allows an object to be
// initialized in fewer memory operations.  Memory words which are
// covered by neither tiles nor non-constant stores are pre-zeroed
// by explicit stores of zero.  (The code shape happens to do all
// zeroing first, then all other stores, with both sequences occurring
// in order of ascending offsets.)
//
// Alternatively, code may be inserted between an AllocateNode and its
// InitializeNode, to perform arbitrary initialization of the new object.
// E.g., the object copying intrinsics insert complex data transfers here.
// The initialization must then be marked as 'complete' disable the
// built-in zeroing semantics and the collection of initializing stores.
//
// While an InitializeNode is incomplete, reads from the memory state
// produced by it are optimizable if they match the control edge and
// new oop address associated with the allocation/initialization.
// They return a stored value (if the offset matches) or else zero.
// A write to the memory state, if it matches control and address,
// and if it is to a constant offset, may be 'captured' by the
// InitializeNode.  It is cloned as a raw memory operation and rewired
// inside the initialization, to the raw oop produced by the allocation.
// Operations on addresses which are provably distinct (e.g., to
// other AllocateNodes) are allowed to bypass the initialization.
//
// The effect of all this is to consolidate object initialization
// (both arrays and non-arrays, both piecewise and bulk) into a
// single location, where it can be optimized as a unit.
//
// Only stores with an offset less than TrackedInitializationLimit words
// will be considered for capture by an InitializeNode.  This puts a
// reasonable limit on the complexity of optimized initializations.

//---------------------------InitializeNode------------------------------------
InitializeNode::InitializeNode(Compile* C, int adr_type, Node* rawoop)
  : MemBarNode(C, adr_type, rawoop),
    _is_complete(Incomplete), _does_not_escape(false)
{
  init_class_id(Class_Initialize);

  assert(adr_type == Compile::AliasIdxRaw, "only valid atp");
  assert(in(RawAddress) == rawoop, "proper init");
  // Note:  allocation() can be null, for secondary initialization barriers
}

// Since this node is not matched, it will be processed by the
// register allocator.  Declare that there are no constraints
// on the allocation of the RawAddress edge.
const RegMask &InitializeNode::in_RegMask(uint idx) const {
  // This edge should be set to top, by the set_complete.  But be conservative.
  if (idx == InitializeNode::RawAddress)
    return *(Compile::current()->matcher()->idealreg2spillmask[in(idx)->ideal_reg()]);
  return RegMask::Empty;
}

Node* InitializeNode::memory(uint alias_idx) {
  Node* mem = in(Memory);
  if (mem->is_MergeMem()) {
    return mem->as_MergeMem()->memory_at(alias_idx);
  } else {
    // incoming raw memory is not split
    return mem;
  }
}

bool InitializeNode::is_non_zero() {
  if (is_complete())  return false;
  remove_extra_zeroes();
  return (req() > RawStores);
}

void InitializeNode::set_complete(PhaseGVN* phase) {
  assert(!is_complete(), "caller responsibility");
  _is_complete = Complete;

  // After this node is complete, it contains a bunch of
  // raw-memory initializations.  There is no need for
  // it to have anything to do with non-raw memory effects.
  // Therefore, tell all non-raw users to re-optimize themselves,
  // after skipping the memory effects of this initialization.
  PhaseIterGVN* igvn = phase->is_IterGVN();
  if (igvn)  igvn->add_users_to_worklist(this);
}

// convenience function
// return false if the init contains any stores already
bool AllocateNode::maybe_set_complete(PhaseGVN* phase) {
  InitializeNode* init = initialization();
  if (init == nullptr || init->is_complete())  return false;
  init->remove_extra_zeroes();
  // for now, if this allocation has already collected any inits, bail:
  if (init->is_non_zero())  return false;
  init->set_complete(phase);
  return true;
}

void InitializeNode::remove_extra_zeroes() {
  if (req() == RawStores)  return;
  Node* zmem = zero_memory();
  uint fill = RawStores;
  for (uint i = fill; i < req(); i++) {
    Node* n = in(i);
    if (n->is_top() || n == zmem)  continue;  // skip
    if (fill < i)  set_req(fill, n);          // compact
    ++fill;
  }
  // delete any empty spaces created:
  while (fill < req()) {
    del_req(fill);
  }
}

// Helper for remembering which stores go with which offsets.
intptr_t InitializeNode::get_store_offset(Node* st, PhaseValues* phase) {
  if (!st->is_Store())  return -1;  // can happen to dead code via subsume_node
  intptr_t offset = -1;
  Node* base = AddPNode::Ideal_base_and_offset(st->in(MemNode::Address),
                                               phase, offset);
  if (base == nullptr)  return -1;  // something is dead,
  if (offset < 0)       return -1;  //        dead, dead
  return offset;
}

// Helper for proving that an initialization expression is
// "simple enough" to be folded into an object initialization.
// Attempts to prove that a store's initial value 'n' can be captured
// within the initialization without creating a vicious cycle, such as:
//     { Foo p = new Foo(); p.next = p; }
// True for constants and parameters and small combinations thereof.
bool InitializeNode::detect_init_independence(Node* value, PhaseGVN* phase) {
  ResourceMark rm;
  Unique_Node_List worklist;
  worklist.push(value);

  uint complexity_limit = 20;
  for (uint j = 0; j < worklist.size(); j++) {
    if (j >= complexity_limit) {
      return false;  // Bail out if processed too many nodes
    }

    Node* n = worklist.at(j);
    if (n == nullptr)   continue;   // (can this really happen?)
    if (n->is_Proj())   n = n->in(0);
    if (n == this)      return false;  // found a cycle
    if (n->is_Con())    continue;
    if (n->is_Start())  continue;   // params, etc., are OK
    if (n->is_Root())   continue;   // even better

    // There cannot be any dependency if 'n' is a CFG node that dominates the current allocation
    if (n->is_CFG() && phase->is_dominator(n, allocation())) {
      continue;
    }

    Node* ctl = n->in(0);
    if (ctl != nullptr && !ctl->is_top()) {
      if (ctl->is_Proj())  ctl = ctl->in(0);
      if (ctl == this)  return false;

      // If we already know that the enclosing memory op is pinned right after
      // the init, then any control flow that the store has picked up
      // must have preceded the init, or else be equal to the init.
      // Even after loop optimizations (which might change control edges)
      // a store is never pinned *before* the availability of its inputs.
      if (!MemNode::all_controls_dominate(n, this))
        return false;                  // failed to prove a good control
    }

    // Check data edges for possible dependencies on 'this'.
    for (uint i = 1; i < n->req(); i++) {
      Node* m = n->in(i);
      if (m == nullptr || m == n || m->is_top())  continue;

      // Only process data inputs once
      worklist.push(m);
    }
  }

  return true;
}

// Here are all the checks a Store must pass before it can be moved into
// an initialization.  Returns zero if a check fails.
// On success, returns the (constant) offset to which the store applies,
// within the initialized memory.
intptr_t InitializeNode::can_capture_store(StoreNode* st, PhaseGVN* phase, bool can_reshape) {
  const int FAIL = 0;
  if (st->req() != MemNode::ValueIn + 1)
    return FAIL;                // an inscrutable StoreNode (card mark?)
  Node* ctl = st->in(MemNode::Control);
  if (!(ctl != nullptr && ctl->is_Proj() && ctl->in(0) == this))
    return FAIL;                // must be unconditional after the initialization
  Node* mem = st->in(MemNode::Memory);
  if (!(mem->is_Proj() && mem->in(0) == this))
    return FAIL;                // must not be preceded by other stores
  Node* adr = st->in(MemNode::Address);
  intptr_t offset;
  AllocateNode* alloc = AllocateNode::Ideal_allocation(adr, phase, offset);
  if (alloc == nullptr)
    return FAIL;                // inscrutable address
  if (alloc != allocation())
    return FAIL;                // wrong allocation!  (store needs to float up)
  int size_in_bytes = st->memory_size();
  if ((size_in_bytes != 0) && (offset % size_in_bytes) != 0) {
    return FAIL;                // mismatched access
  }
  Node* val = st->in(MemNode::ValueIn);

  if (!detect_init_independence(val, phase))
    return FAIL;                // stored value must be 'simple enough'

  // The Store can be captured only if nothing after the allocation
  // and before the Store is using the memory location that the store
  // overwrites.
  bool failed = false;
  // If is_complete_with_arraycopy() is true the shape of the graph is
  // well defined and is safe so no need for extra checks.
  if (!is_complete_with_arraycopy()) {
    // We are going to look at each use of the memory state following
    // the allocation to make sure nothing reads the memory that the
    // Store writes.
    const TypePtr* t_adr = phase->type(adr)->isa_ptr();
    int alias_idx = phase->C->get_alias_index(t_adr);
    ResourceMark rm;
    Unique_Node_List mems;
    mems.push(mem);
    Node* unique_merge = nullptr;
    for (uint next = 0; next < mems.size(); ++next) {
      Node *m  = mems.at(next);
      for (DUIterator_Fast jmax, j = m->fast_outs(jmax); j < jmax; j++) {
        Node *n = m->fast_out(j);
        if (n->outcnt() == 0) {
          continue;
        }
        if (n == st) {
          continue;
        } else if (n->in(0) != nullptr && n->in(0) != ctl) {
          // If the control of this use is different from the control
          // of the Store which is right after the InitializeNode then
          // this node cannot be between the InitializeNode and the
          // Store.
          continue;
        } else if (n->is_MergeMem()) {
          if (n->as_MergeMem()->memory_at(alias_idx) == m) {
            // We can hit a MergeMemNode (that will likely go away
            // later) that is a direct use of the memory state
            // following the InitializeNode on the same slice as the
            // store node that we'd like to capture. We need to check
            // the uses of the MergeMemNode.
            mems.push(n);
          }
        } else if (n->is_Mem()) {
          Node* other_adr = n->in(MemNode::Address);
          if (other_adr == adr) {
            failed = true;
            break;
          } else {
            const TypePtr* other_t_adr = phase->type(other_adr)->isa_ptr();
            if (other_t_adr != nullptr) {
              int other_alias_idx = phase->C->get_alias_index(other_t_adr);
              if (other_alias_idx == alias_idx) {
                // A load from the same memory slice as the store right
                // after the InitializeNode. We check the control of the
                // object/array that is loaded from. If it's the same as
                // the store control then we cannot capture the store.
                assert(!n->is_Store(), "2 stores to same slice on same control?");
                Node* base = other_adr;
                assert(base->is_AddP(), "should be addp but is %s", base->Name());
                base = base->in(AddPNode::Base);
                if (base != nullptr) {
                  base = base->uncast();
                  if (base->is_Proj() && base->in(0) == alloc) {
                    failed = true;
                    break;
                  }
                }
              }
            }
          }
        } else {
          failed = true;
          break;
        }
      }
    }
  }
  if (failed) {
    if (!can_reshape) {
      // We decided we couldn't capture the store during parsing. We
      // should try again during the next IGVN once the graph is
      // cleaner.
      phase->C->record_for_igvn(st);
    }
    return FAIL;
  }

  return offset;                // success
}

// Find the captured store in(i) which corresponds to the range
// [start..start+size) in the initialized object.
// If there is one, return its index i.  If there isn't, return the
// negative of the index where it should be inserted.
// Return 0 if the queried range overlaps an initialization boundary
// or if dead code is encountered.
// If size_in_bytes is zero, do not bother with overlap checks.
int InitializeNode::captured_store_insertion_point(intptr_t start,
                                                   int size_in_bytes,
                                                   PhaseValues* phase) {
  const int FAIL = 0, MAX_STORE = MAX2(BytesPerLong, (int)MaxVectorSize);

  if (is_complete())
    return FAIL;                // arraycopy got here first; punt

  assert(allocation() != nullptr, "must be present");

  // no negatives, no header fields:
  if (start < (intptr_t) allocation()->minimum_header_size())  return FAIL;

  // after a certain size, we bail out on tracking all the stores:
  intptr_t ti_limit = (TrackedInitializationLimit * HeapWordSize);
  if (start >= ti_limit)  return FAIL;

  for (uint i = InitializeNode::RawStores, limit = req(); ; ) {
    if (i >= limit)  return -(int)i; // not found; here is where to put it

    Node*    st     = in(i);
    intptr_t st_off = get_store_offset(st, phase);
    if (st_off < 0) {
      if (st != zero_memory()) {
        return FAIL;            // bail out if there is dead garbage
      }
    } else if (st_off > start) {
      // ...we are done, since stores are ordered
      if (st_off < start + size_in_bytes) {
        return FAIL;            // the next store overlaps
      }
      return -(int)i;           // not found; here is where to put it
    } else if (st_off < start) {
      assert(st->as_Store()->memory_size() <= MAX_STORE, "");
      if (size_in_bytes != 0 &&
          start < st_off + MAX_STORE &&
          start < st_off + st->as_Store()->memory_size()) {
        return FAIL;            // the previous store overlaps
      }
    } else {
      if (size_in_bytes != 0 &&
          st->as_Store()->memory_size() != size_in_bytes) {
        return FAIL;            // mismatched store size
      }
      return i;
    }

    ++i;
  }
}

// Look for a captured store which initializes at the offset 'start'
// with the given size.  If there is no such store, and no other
// initialization interferes, then return zero_memory (the memory
// projection of the AllocateNode).
Node* InitializeNode::find_captured_store(intptr_t start, int size_in_bytes,
                                          PhaseValues* phase) {
  assert(stores_are_sane(phase), "");
  int i = captured_store_insertion_point(start, size_in_bytes, phase);
  if (i == 0) {
    return nullptr;              // something is dead
  } else if (i < 0) {
    return zero_memory();       // just primordial zero bits here
  } else {
    Node* st = in(i);           // here is the store at this position
    assert(get_store_offset(st->as_Store(), phase) == start, "sanity");
    return st;
  }
}

// Create, as a raw pointer, an address within my new object at 'offset'.
Node* InitializeNode::make_raw_address(intptr_t offset,
                                       PhaseGVN* phase) {
  Node* addr = in(RawAddress);
  if (offset != 0) {
    Compile* C = phase->C;
    addr = phase->transform( new AddPNode(C->top(), addr,
                                                 phase->MakeConX(offset)) );
  }
  return addr;
}

// Clone the given store, converting it into a raw store
// initializing a field or element of my new object.
// Caller is responsible for retiring the original store,
// with subsume_node or the like.
//
// From the example above InitializeNode::InitializeNode,
// here are the old stores to be captured:
//   store1 = (StoreC init.Control init.Memory (+ oop 12) 1)
//   store2 = (StoreC init.Control store1      (+ oop 14) 2)
//
// Here is the changed code; note the extra edges on init:
//   alloc = (Allocate ...)
//   rawoop = alloc.RawAddress
//   rawstore1 = (StoreC alloc.Control alloc.Memory (+ rawoop 12) 1)
//   rawstore2 = (StoreC alloc.Control alloc.Memory (+ rawoop 14) 2)
//   init = (Initialize alloc.Control alloc.Memory rawoop
//                      rawstore1 rawstore2)
//
Node* InitializeNode::capture_store(StoreNode* st, intptr_t start,
                                    PhaseGVN* phase, bool can_reshape) {
  assert(stores_are_sane(phase), "");

  if (start < 0)  return nullptr;
  assert(can_capture_store(st, phase, can_reshape) == start, "sanity");

  Compile* C = phase->C;
  int size_in_bytes = st->memory_size();
  int i = captured_store_insertion_point(start, size_in_bytes, phase);
  if (i == 0)  return nullptr;  // bail out
  Node* prev_mem = nullptr;     // raw memory for the captured store
  if (i > 0) {
    prev_mem = in(i);           // there is a pre-existing store under this one
    set_req(i, C->top());       // temporarily disconnect it
    // See StoreNode::Ideal 'st->outcnt() == 1' for the reason to disconnect.
  } else {
    i = -i;                     // no pre-existing store
    prev_mem = zero_memory();   // a slice of the newly allocated object
    if (i > InitializeNode::RawStores && in(i-1) == prev_mem)
      set_req(--i, C->top());   // reuse this edge; it has been folded away
    else
      ins_req(i, C->top());     // build a new edge
  }
  Node* new_st = st->clone();
  BarrierSetC2* bs = BarrierSet::barrier_set()->barrier_set_c2();
  new_st->set_req(MemNode::Control, in(Control));
  new_st->set_req(MemNode::Memory,  prev_mem);
  new_st->set_req(MemNode::Address, make_raw_address(start, phase));
  bs->eliminate_gc_barrier_data(new_st);
  new_st = phase->transform(new_st);

  // At this point, new_st might have swallowed a pre-existing store
  // at the same offset, or perhaps new_st might have disappeared,
  // if it redundantly stored the same value (or zero to fresh memory).

  // In any case, wire it in:
  PhaseIterGVN* igvn = phase->is_IterGVN();
  if (igvn) {
    igvn->rehash_node_delayed(this);
  }
  set_req(i, new_st);

  // The caller may now kill the old guy.
  DEBUG_ONLY(Node* check_st = find_captured_store(start, size_in_bytes, phase));
  assert(check_st == new_st || check_st == nullptr, "must be findable");
  assert(!is_complete(), "");
  return new_st;
}

static bool store_constant(jlong* tiles, int num_tiles,
                           intptr_t st_off, int st_size,
                           jlong con) {
  if ((st_off & (st_size-1)) != 0)
    return false;               // strange store offset (assume size==2**N)
  address addr = (address)tiles + st_off;
  assert(st_off >= 0 && addr+st_size <= (address)&tiles[num_tiles], "oob");
  switch (st_size) {
  case sizeof(jbyte):  *(jbyte*) addr = (jbyte) con; break;
  case sizeof(jchar):  *(jchar*) addr = (jchar) con; break;
  case sizeof(jint):   *(jint*)  addr = (jint)  con; break;
  case sizeof(jlong):  *(jlong*) addr = (jlong) con; break;
  default: return false;        // strange store size (detect size!=2**N here)
  }
  return true;                  // return success to caller
}

// Coalesce subword constants into int constants and possibly
// into long constants.  The goal, if the CPU permits,
// is to initialize the object with a small number of 64-bit tiles.
// Also, convert floating-point constants to bit patterns.
// Non-constants are not relevant to this pass.
//
// In terms of the running example on InitializeNode::InitializeNode
// and InitializeNode::capture_store, here is the transformation
// of rawstore1 and rawstore2 into rawstore12:
//   alloc = (Allocate ...)
//   rawoop = alloc.RawAddress
//   tile12 = 0x00010002
//   rawstore12 = (StoreI alloc.Control alloc.Memory (+ rawoop 12) tile12)
//   init = (Initialize alloc.Control alloc.Memory rawoop rawstore12)
//
void
InitializeNode::coalesce_subword_stores(intptr_t header_size,
                                        Node* size_in_bytes,
                                        PhaseGVN* phase) {
  Compile* C = phase->C;

  assert(stores_are_sane(phase), "");
  // Note:  After this pass, they are not completely sane,
  // since there may be some overlaps.

  int old_subword = 0, old_long = 0, new_int = 0, new_long = 0;

  intptr_t ti_limit = (TrackedInitializationLimit * HeapWordSize);
  intptr_t size_limit = phase->find_intptr_t_con(size_in_bytes, ti_limit);
  size_limit = MIN2(size_limit, ti_limit);
  size_limit = align_up(size_limit, BytesPerLong);
  int num_tiles = size_limit / BytesPerLong;

  // allocate space for the tile map:
  const int small_len = DEBUG_ONLY(true ? 3 :) 30; // keep stack frames small
  jlong  tiles_buf[small_len];
  Node*  nodes_buf[small_len];
  jlong  inits_buf[small_len];
  jlong* tiles = ((num_tiles <= small_len) ? &tiles_buf[0]
                  : NEW_RESOURCE_ARRAY(jlong, num_tiles));
  Node** nodes = ((num_tiles <= small_len) ? &nodes_buf[0]
                  : NEW_RESOURCE_ARRAY(Node*, num_tiles));
  jlong* inits = ((num_tiles <= small_len) ? &inits_buf[0]
                  : NEW_RESOURCE_ARRAY(jlong, num_tiles));
  // tiles: exact bitwise model of all primitive constants
  // nodes: last constant-storing node subsumed into the tiles model
  // inits: which bytes (in each tile) are touched by any initializations

  //// Pass A: Fill in the tile model with any relevant stores.

  Copy::zero_to_bytes(tiles, sizeof(tiles[0]) * num_tiles);
  Copy::zero_to_bytes(nodes, sizeof(nodes[0]) * num_tiles);
  Copy::zero_to_bytes(inits, sizeof(inits[0]) * num_tiles);
  Node* zmem = zero_memory(); // initially zero memory state
  for (uint i = InitializeNode::RawStores, limit = req(); i < limit; i++) {
    Node* st = in(i);
    intptr_t st_off = get_store_offset(st, phase);

    // Figure out the store's offset and constant value:
    if (st_off < header_size)             continue; //skip (ignore header)
    if (st->in(MemNode::Memory) != zmem)  continue; //skip (odd store chain)
    int st_size = st->as_Store()->memory_size();
    if (st_off + st_size > size_limit)    break;

    // Record which bytes are touched, whether by constant or not.
    if (!store_constant(inits, num_tiles, st_off, st_size, (jlong) -1))
      continue;                 // skip (strange store size)

    const Type* val = phase->type(st->in(MemNode::ValueIn));
    if (!val->singleton())                continue; //skip (non-con store)
    BasicType type = val->basic_type();

    jlong con = 0;
    switch (type) {
    case T_INT:    con = val->is_int()->get_con();  break;
    case T_LONG:   con = val->is_long()->get_con(); break;
    case T_FLOAT:  con = jint_cast(val->getf());    break;
    case T_DOUBLE: con = jlong_cast(val->getd());   break;
    default:                              continue; //skip (odd store type)
    }

    if (type == T_LONG && Matcher::isSimpleConstant64(con) &&
        st->Opcode() == Op_StoreL) {
      continue;                 // This StoreL is already optimal.
    }

    // Store down the constant.
    store_constant(tiles, num_tiles, st_off, st_size, con);

    intptr_t j = st_off >> LogBytesPerLong;

    if (type == T_INT && st_size == BytesPerInt
        && (st_off & BytesPerInt) == BytesPerInt) {
      jlong lcon = tiles[j];
      if (!Matcher::isSimpleConstant64(lcon) &&
          st->Opcode() == Op_StoreI) {
        // This StoreI is already optimal by itself.
        jint* intcon = (jint*) &tiles[j];
        intcon[1] = 0;  // undo the store_constant()

        // If the previous store is also optimal by itself, back up and
        // undo the action of the previous loop iteration... if we can.
        // But if we can't, just let the previous half take care of itself.
        st = nodes[j];
        st_off -= BytesPerInt;
        con = intcon[0];
        if (con != 0 && st != nullptr && st->Opcode() == Op_StoreI) {
          assert(st_off >= header_size, "still ignoring header");
          assert(get_store_offset(st, phase) == st_off, "must be");
          assert(in(i-1) == zmem, "must be");
          DEBUG_ONLY(const Type* tcon = phase->type(st->in(MemNode::ValueIn)));
          assert(con == tcon->is_int()->get_con(), "must be");
          // Undo the effects of the previous loop trip, which swallowed st:
          intcon[0] = 0;        // undo store_constant()
          set_req(i-1, st);     // undo set_req(i, zmem)
          nodes[j] = nullptr;   // undo nodes[j] = st
          --old_subword;        // undo ++old_subword
        }
        continue;               // This StoreI is already optimal.
      }
    }

    // This store is not needed.
    set_req(i, zmem);
    nodes[j] = st;              // record for the moment
    if (st_size < BytesPerLong) // something has changed
          ++old_subword;        // includes int/float, but who's counting...
    else  ++old_long;
  }

  if ((old_subword + old_long) == 0)
    return;                     // nothing more to do

  //// Pass B: Convert any non-zero tiles into optimal constant stores.
  // Be sure to insert them before overlapping non-constant stores.
  // (E.g., byte[] x = { 1,2,y,4 }  =>  x[int 0] = 0x01020004, x[2]=y.)
  for (int j = 0; j < num_tiles; j++) {
    jlong con  = tiles[j];
    jlong init = inits[j];
    if (con == 0)  continue;
    jint con0,  con1;           // split the constant, address-wise
    jint init0, init1;          // split the init map, address-wise
    { union { jlong con; jint intcon[2]; } u;
      u.con = con;
      con0  = u.intcon[0];
      con1  = u.intcon[1];
      u.con = init;
      init0 = u.intcon[0];
      init1 = u.intcon[1];
    }

    Node* old = nodes[j];
    assert(old != nullptr, "need the prior store");
    intptr_t offset = (j * BytesPerLong);

    bool split = !Matcher::isSimpleConstant64(con);

    if (offset < header_size) {
      assert(offset + BytesPerInt >= header_size, "second int counts");
      assert(*(jint*)&tiles[j] == 0, "junk in header");
      split = true;             // only the second word counts
      // Example:  int a[] = { 42 ... }
    } else if (con0 == 0 && init0 == -1) {
      split = true;             // first word is covered by full inits
      // Example:  int a[] = { ... foo(), 42 ... }
    } else if (con1 == 0 && init1 == -1) {
      split = true;             // second word is covered by full inits
      // Example:  int a[] = { ... 42, foo() ... }
    }

    // Here's a case where init0 is neither 0 nor -1:
    //   byte a[] = { ... 0,0,foo(),0,  0,0,0,42 ... }
    // Assuming big-endian memory, init0, init1 are 0x0000FF00, 0x000000FF.
    // In this case the tile is not split; it is (jlong)42.
    // The big tile is stored down, and then the foo() value is inserted.
    // (If there were foo(),foo() instead of foo(),0, init0 would be -1.)

    Node* ctl = old->in(MemNode::Control);
    Node* adr = make_raw_address(offset, phase);
    const TypePtr* atp = TypeRawPtr::BOTTOM;

    // One or two coalesced stores to plop down.
    Node*    st[2];
    intptr_t off[2];
    int  nst = 0;
    if (!split) {
      ++new_long;
      off[nst] = offset;
      st[nst++] = StoreNode::make(*phase, ctl, zmem, adr, atp,
                                  phase->longcon(con), T_LONG, MemNode::unordered);
    } else {
      // Omit either if it is a zero.
      if (con0 != 0) {
        ++new_int;
        off[nst]  = offset;
        st[nst++] = StoreNode::make(*phase, ctl, zmem, adr, atp,
                                    phase->intcon(con0), T_INT, MemNode::unordered);
      }
      if (con1 != 0) {
        ++new_int;
        offset += BytesPerInt;
        adr = make_raw_address(offset, phase);
        off[nst]  = offset;
        st[nst++] = StoreNode::make(*phase, ctl, zmem, adr, atp,
                                    phase->intcon(con1), T_INT, MemNode::unordered);
      }
    }

    // Insert second store first, then the first before the second.
    // Insert each one just before any overlapping non-constant stores.
    while (nst > 0) {
      Node* st1 = st[--nst];
      C->copy_node_notes_to(st1, old);
      st1 = phase->transform(st1);
      offset = off[nst];
      assert(offset >= header_size, "do not smash header");
      int ins_idx = captured_store_insertion_point(offset, /*size:*/0, phase);
      guarantee(ins_idx != 0, "must re-insert constant store");
      if (ins_idx < 0)  ins_idx = -ins_idx;  // never overlap
      if (ins_idx > InitializeNode::RawStores && in(ins_idx-1) == zmem)
        set_req(--ins_idx, st1);
      else
        ins_req(ins_idx, st1);
    }
  }

  if (PrintCompilation && WizardMode)
    tty->print_cr("Changed %d/%d subword/long constants into %d/%d int/long",
                  old_subword, old_long, new_int, new_long);
  if (C->log() != nullptr)
    C->log()->elem("comment that='%d/%d subword/long to %d/%d int/long'",
                   old_subword, old_long, new_int, new_long);

  // Clean up any remaining occurrences of zmem:
  remove_extra_zeroes();
}

// Explore forward from in(start) to find the first fully initialized
// word, and return its offset.  Skip groups of subword stores which
// together initialize full words.  If in(start) is itself part of a
// fully initialized word, return the offset of in(start).  If there
// are no following full-word stores, or if something is fishy, return
// a negative value.
intptr_t InitializeNode::find_next_fullword_store(uint start, PhaseGVN* phase) {
  int       int_map = 0;
  intptr_t  int_map_off = 0;
  const int FULL_MAP = right_n_bits(BytesPerInt);  // the int_map we hope for

  for (uint i = start, limit = req(); i < limit; i++) {
    Node* st = in(i);

    intptr_t st_off = get_store_offset(st, phase);
    if (st_off < 0)  break;  // return conservative answer

    int st_size = st->as_Store()->memory_size();
    if (st_size >= BytesPerInt && (st_off % BytesPerInt) == 0) {
      return st_off;            // we found a complete word init
    }

    // update the map:

    intptr_t this_int_off = align_down(st_off, BytesPerInt);
    if (this_int_off != int_map_off) {
      // reset the map:
      int_map = 0;
      int_map_off = this_int_off;
    }

    int subword_off = st_off - this_int_off;
    int_map |= right_n_bits(st_size) << subword_off;
    if ((int_map & FULL_MAP) == FULL_MAP) {
      return this_int_off;      // we found a complete word init
    }

    // Did this store hit or cross the word boundary?
    intptr_t next_int_off = align_down(st_off + st_size, BytesPerInt);
    if (next_int_off == this_int_off + BytesPerInt) {
      // We passed the current int, without fully initializing it.
      int_map_off = next_int_off;
      int_map >>= BytesPerInt;
    } else if (next_int_off > this_int_off + BytesPerInt) {
      // We passed the current and next int.
      return this_int_off + BytesPerInt;
    }
  }

  return -1;
}


// Called when the associated AllocateNode is expanded into CFG.
// At this point, we may perform additional optimizations.
// Linearize the stores by ascending offset, to make memory
// activity as coherent as possible.
Node* InitializeNode::complete_stores(Node* rawctl, Node* rawmem, Node* rawptr,
                                      intptr_t header_size,
                                      Node* size_in_bytes,
                                      PhaseIterGVN* phase) {
  assert(!is_complete(), "not already complete");
  assert(stores_are_sane(phase), "");
  assert(allocation() != nullptr, "must be present");

  remove_extra_zeroes();

  if (ReduceFieldZeroing || ReduceBulkZeroing)
    // reduce instruction count for common initialization patterns
    coalesce_subword_stores(header_size, size_in_bytes, phase);

  Node* zmem = zero_memory();   // initially zero memory state
  Node* inits = zmem;           // accumulating a linearized chain of inits
  #ifdef ASSERT
  intptr_t first_offset = allocation()->minimum_header_size();
  intptr_t last_init_off = first_offset;  // previous init offset
  intptr_t last_init_end = first_offset;  // previous init offset+size
  intptr_t last_tile_end = first_offset;  // previous tile offset+size
  #endif
  intptr_t zeroes_done = header_size;

  bool do_zeroing = true;       // we might give up if inits are very sparse
  int  big_init_gaps = 0;       // how many large gaps have we seen?

  if (UseTLAB && ZeroTLAB)  do_zeroing = false;
  if (!ReduceFieldZeroing && !ReduceBulkZeroing)  do_zeroing = false;

  for (uint i = InitializeNode::RawStores, limit = req(); i < limit; i++) {
    Node* st = in(i);
    intptr_t st_off = get_store_offset(st, phase);
    if (st_off < 0)
      break;                    // unknown junk in the inits
    if (st->in(MemNode::Memory) != zmem)
      break;                    // complicated store chains somehow in list

    int st_size = st->as_Store()->memory_size();
    intptr_t next_init_off = st_off + st_size;

    if (do_zeroing && zeroes_done < next_init_off) {
      // See if this store needs a zero before it or under it.
      intptr_t zeroes_needed = st_off;

      if (st_size < BytesPerInt) {
        // Look for subword stores which only partially initialize words.
        // If we find some, we must lay down some word-level zeroes first,
        // underneath the subword stores.
        //
        // Examples:
        //   byte[] a = { p,q,r,s }  =>  a[0]=p,a[1]=q,a[2]=r,a[3]=s
        //   byte[] a = { x,y,0,0 }  =>  a[0..3] = 0, a[0]=x,a[1]=y
        //   byte[] a = { 0,0,z,0 }  =>  a[0..3] = 0, a[2]=z
        //
        // Note:  coalesce_subword_stores may have already done this,
        // if it was prompted by constant non-zero subword initializers.
        // But this case can still arise with non-constant stores.

        intptr_t next_full_store = find_next_fullword_store(i, phase);

        // In the examples above:
        //   in(i)          p   q   r   s     x   y     z
        //   st_off        12  13  14  15    12  13    14
        //   st_size        1   1   1   1     1   1     1
        //   next_full_s.  12  16  16  16    16  16    16
        //   z's_done      12  16  16  16    12  16    12
        //   z's_needed    12  16  16  16    16  16    16
        //   zsize          0   0   0   0     4   0     4
        if (next_full_store < 0) {
          // Conservative tack:  Zero to end of current word.
          zeroes_needed = align_up(zeroes_needed, BytesPerInt);
        } else {
          // Zero to beginning of next fully initialized word.
          // Or, don't zero at all, if we are already in that word.
          assert(next_full_store >= zeroes_needed, "must go forward");
          assert((next_full_store & (BytesPerInt-1)) == 0, "even boundary");
          zeroes_needed = next_full_store;
        }
      }

      if (zeroes_needed > zeroes_done) {
        intptr_t zsize = zeroes_needed - zeroes_done;
        // Do some incremental zeroing on rawmem, in parallel with inits.
        zeroes_done = align_down(zeroes_done, BytesPerInt);
        rawmem = ClearArrayNode::clear_memory(rawctl, rawmem, rawptr,
                                              zeroes_done, zeroes_needed,
                                              phase);
        zeroes_done = zeroes_needed;
        if (zsize > InitArrayShortSize && ++big_init_gaps > 2)
          do_zeroing = false;   // leave the hole, next time
      }
    }

    // Collect the store and move on:
    phase->replace_input_of(st, MemNode::Memory, inits);
    inits = st;                 // put it on the linearized chain
    set_req(i, zmem);           // unhook from previous position

    if (zeroes_done == st_off)
      zeroes_done = next_init_off;

    assert(!do_zeroing || zeroes_done >= next_init_off, "don't miss any");

    #ifdef ASSERT
    // Various order invariants.  Weaker than stores_are_sane because
    // a large constant tile can be filled in by smaller non-constant stores.
    assert(st_off >= last_init_off, "inits do not reverse");
    last_init_off = st_off;
    const Type* val = nullptr;
    if (st_size >= BytesPerInt &&
        (val = phase->type(st->in(MemNode::ValueIn)))->singleton() &&
        (int)val->basic_type() < (int)T_OBJECT) {
      assert(st_off >= last_tile_end, "tiles do not overlap");
      assert(st_off >= last_init_end, "tiles do not overwrite inits");
      last_tile_end = MAX2(last_tile_end, next_init_off);
    } else {
      intptr_t st_tile_end = align_up(next_init_off, BytesPerLong);
      assert(st_tile_end >= last_tile_end, "inits stay with tiles");
      assert(st_off      >= last_init_end, "inits do not overlap");
      last_init_end = next_init_off;  // it's a non-tile
    }
    #endif //ASSERT
  }

  remove_extra_zeroes();        // clear out all the zmems left over
  add_req(inits);

  if (!(UseTLAB && ZeroTLAB)) {
    // If anything remains to be zeroed, zero it all now.
    zeroes_done = align_down(zeroes_done, BytesPerInt);
    // if it is the last unused 4 bytes of an instance, forget about it
    intptr_t size_limit = phase->find_intptr_t_con(size_in_bytes, max_jint);
    if (zeroes_done + BytesPerLong >= size_limit) {
      AllocateNode* alloc = allocation();
      assert(alloc != nullptr, "must be present");
      if (alloc != nullptr && alloc->Opcode() == Op_Allocate) {
        Node* klass_node = alloc->in(AllocateNode::KlassNode);
        ciKlass* k = phase->type(klass_node)->is_instklassptr()->instance_klass();
        if (zeroes_done == k->layout_helper())
          zeroes_done = size_limit;
      }
    }
    if (zeroes_done < size_limit) {
      rawmem = ClearArrayNode::clear_memory(rawctl, rawmem, rawptr,
                                            zeroes_done, size_in_bytes, phase);
    }
  }

  set_complete(phase);
  return rawmem;
}


#ifdef ASSERT
bool InitializeNode::stores_are_sane(PhaseValues* phase) {
  if (is_complete())
    return true;                // stores could be anything at this point
  assert(allocation() != nullptr, "must be present");
  intptr_t last_off = allocation()->minimum_header_size();
  for (uint i = InitializeNode::RawStores; i < req(); i++) {
    Node* st = in(i);
    intptr_t st_off = get_store_offset(st, phase);
    if (st_off < 0)  continue;  // ignore dead garbage
    if (last_off > st_off) {
      tty->print_cr("*** bad store offset at %d: " INTX_FORMAT " > " INTX_FORMAT, i, last_off, st_off);
      this->dump(2);
      assert(false, "ascending store offsets");
      return false;
    }
    last_off = st_off + st->as_Store()->memory_size();
  }
  return true;
}
#endif //ASSERT




//============================MergeMemNode=====================================
//
// SEMANTICS OF MEMORY MERGES:  A MergeMem is a memory state assembled from several
// contributing store or call operations.  Each contributor provides the memory
// state for a particular "alias type" (see Compile::alias_type).  For example,
// if a MergeMem has an input X for alias category #6, then any memory reference
// to alias category #6 may use X as its memory state input, as an exact equivalent
// to using the MergeMem as a whole.
//   Load<6>( MergeMem(<6>: X, ...), p ) <==> Load<6>(X,p)
//
// (Here, the <N> notation gives the index of the relevant adr_type.)
//
// In one special case (and more cases in the future), alias categories overlap.
// The special alias category "Bot" (Compile::AliasIdxBot) includes all memory
// states.  Therefore, if a MergeMem has only one contributing input W for Bot,
// it is exactly equivalent to that state W:
//   MergeMem(<Bot>: W) <==> W
//
// Usually, the merge has more than one input.  In that case, where inputs
// overlap (i.e., one is Bot), the narrower alias type determines the memory
// state for that type, and the wider alias type (Bot) fills in everywhere else:
//   Load<5>( MergeMem(<Bot>: W, <6>: X), p ) <==> Load<5>(W,p)
//   Load<6>( MergeMem(<Bot>: W, <6>: X), p ) <==> Load<6>(X,p)
//
// A merge can take a "wide" memory state as one of its narrow inputs.
// This simply means that the merge observes out only the relevant parts of
// the wide input.  That is, wide memory states arriving at narrow merge inputs
// are implicitly "filtered" or "sliced" as necessary.  (This is rare.)
//
// These rules imply that MergeMem nodes may cascade (via their <Bot> links),
// and that memory slices "leak through":
//   MergeMem(<Bot>: MergeMem(<Bot>: W, <7>: Y)) <==> MergeMem(<Bot>: W, <7>: Y)
//
// But, in such a cascade, repeated memory slices can "block the leak":
//   MergeMem(<Bot>: MergeMem(<Bot>: W, <7>: Y), <7>: Y') <==> MergeMem(<Bot>: W, <7>: Y')
//
// In the last example, Y is not part of the combined memory state of the
// outermost MergeMem.  The system must, of course, prevent unschedulable
// memory states from arising, so you can be sure that the state Y is somehow
// a precursor to state Y'.
//
//
// REPRESENTATION OF MEMORY MERGES: The indexes used to address the Node::in array
// of each MergeMemNode array are exactly the numerical alias indexes, including
// but not limited to AliasIdxTop, AliasIdxBot, and AliasIdxRaw.  The functions
// Compile::alias_type (and kin) produce and manage these indexes.
//
// By convention, the value of in(AliasIdxTop) (i.e., in(1)) is always the top node.
// (Note that this provides quick access to the top node inside MergeMem methods,
// without the need to reach out via TLS to Compile::current.)
//
// As a consequence of what was just described, a MergeMem that represents a full
// memory state has an edge in(AliasIdxBot) which is a "wide" memory state,
// containing all alias categories.
//
// MergeMem nodes never (?) have control inputs, so in(0) is null.
//
// All other edges in(N) (including in(AliasIdxRaw), which is in(3)) are either
// a memory state for the alias type <N>, or else the top node, meaning that
// there is no particular input for that alias type.  Note that the length of
// a MergeMem is variable, and may be extended at any time to accommodate new
// memory states at larger alias indexes.  When merges grow, they are of course
// filled with "top" in the unused in() positions.
//
// This use of top is named "empty_memory()", or "empty_mem" (no-memory) as a variable.
// (Top was chosen because it works smoothly with passes like GCM.)
//
// For convenience, we hardwire the alias index for TypeRawPtr::BOTTOM.  (It is
// the type of random VM bits like TLS references.)  Since it is always the
// first non-Bot memory slice, some low-level loops use it to initialize an
// index variable:  for (i = AliasIdxRaw; i < req(); i++).
//
//
// ACCESSORS:  There is a special accessor MergeMemNode::base_memory which returns
// the distinguished "wide" state.  The accessor MergeMemNode::memory_at(N) returns
// the memory state for alias type <N>, or (if there is no particular slice at <N>,
// it returns the base memory.  To prevent bugs, memory_at does not accept <Top>
// or <Bot> indexes.  The iterator MergeMemStream provides robust iteration over
// MergeMem nodes or pairs of such nodes, ensuring that the non-top edges are visited.
//
// %%%% We may get rid of base_memory as a separate accessor at some point; it isn't
// really that different from the other memory inputs.  An abbreviation called
// "bot_memory()" for "memory_at(AliasIdxBot)" would keep code tidy.
//
//
// PARTIAL MEMORY STATES:  During optimization, MergeMem nodes may arise that represent
// partial memory states.  When a Phi splits through a MergeMem, the copy of the Phi
// that "emerges though" the base memory will be marked as excluding the alias types
// of the other (narrow-memory) copies which "emerged through" the narrow edges:
//
//   Phi<Bot>(U, MergeMem(<Bot>: W, <8>: Y))
//     ==Ideal=>  MergeMem(<Bot>: Phi<Bot-8>(U, W), Phi<8>(U, Y))
//
// This strange "subtraction" effect is necessary to ensure IGVN convergence.
// (It is currently unimplemented.)  As you can see, the resulting merge is
// actually a disjoint union of memory states, rather than an overlay.
//

//------------------------------MergeMemNode-----------------------------------
Node* MergeMemNode::make_empty_memory() {
  Node* empty_memory = (Node*) Compile::current()->top();
  assert(empty_memory->is_top(), "correct sentinel identity");
  return empty_memory;
}

MergeMemNode::MergeMemNode(Node *new_base) : Node(1+Compile::AliasIdxRaw) {
  init_class_id(Class_MergeMem);
  // all inputs are nullified in Node::Node(int)
  // set_input(0, nullptr);  // no control input

  // Initialize the edges uniformly to top, for starters.
  Node* empty_mem = make_empty_memory();
  for (uint i = Compile::AliasIdxTop; i < req(); i++) {
    init_req(i,empty_mem);
  }
  assert(empty_memory() == empty_mem, "");

  if( new_base != nullptr && new_base->is_MergeMem() ) {
    MergeMemNode* mdef = new_base->as_MergeMem();
    assert(mdef->empty_memory() == empty_mem, "consistent sentinels");
    for (MergeMemStream mms(this, mdef); mms.next_non_empty2(); ) {
      mms.set_memory(mms.memory2());
    }
    assert(base_memory() == mdef->base_memory(), "");
  } else {
    set_base_memory(new_base);
  }
}

// Make a new, untransformed MergeMem with the same base as 'mem'.
// If mem is itself a MergeMem, populate the result with the same edges.
MergeMemNode* MergeMemNode::make(Node* mem) {
  return new MergeMemNode(mem);
}

//------------------------------cmp--------------------------------------------
uint MergeMemNode::hash() const { return NO_HASH; }
bool MergeMemNode::cmp( const Node &n ) const {
  return (&n == this);          // Always fail except on self
}

//------------------------------Identity---------------------------------------
Node* MergeMemNode::Identity(PhaseGVN* phase) {
  // Identity if this merge point does not record any interesting memory
  // disambiguations.
  Node* base_mem = base_memory();
  Node* empty_mem = empty_memory();
  if (base_mem != empty_mem) {  // Memory path is not dead?
    for (uint i = Compile::AliasIdxRaw; i < req(); i++) {
      Node* mem = in(i);
      if (mem != empty_mem && mem != base_mem) {
        return this;            // Many memory splits; no change
      }
    }
  }
  return base_mem;              // No memory splits; ID on the one true input
}

//------------------------------Ideal------------------------------------------
// This method is invoked recursively on chains of MergeMem nodes
Node *MergeMemNode::Ideal(PhaseGVN *phase, bool can_reshape) {
  // Remove chain'd MergeMems
  //
  // This is delicate, because the each "in(i)" (i >= Raw) is interpreted
  // relative to the "in(Bot)".  Since we are patching both at the same time,
  // we have to be careful to read each "in(i)" relative to the old "in(Bot)",
  // but rewrite each "in(i)" relative to the new "in(Bot)".
  Node *progress = nullptr;


  Node* old_base = base_memory();
  Node* empty_mem = empty_memory();
  if (old_base == empty_mem)
    return nullptr; // Dead memory path.

  MergeMemNode* old_mbase;
  if (old_base != nullptr && old_base->is_MergeMem())
    old_mbase = old_base->as_MergeMem();
  else
    old_mbase = nullptr;
  Node* new_base = old_base;

  // simplify stacked MergeMems in base memory
  if (old_mbase)  new_base = old_mbase->base_memory();

  // the base memory might contribute new slices beyond my req()
  if (old_mbase)  grow_to_match(old_mbase);

  // Note:  We do not call verify_sparse on entry, because inputs
  // can normalize to the base_memory via subsume_node or similar
  // mechanisms.  This method repairs that damage.

  assert(!old_mbase || old_mbase->is_empty_memory(empty_mem), "consistent sentinels");

  // Look at each slice.
  for (uint i = Compile::AliasIdxRaw; i < req(); i++) {
    Node* old_in = in(i);
    // calculate the old memory value
    Node* old_mem = old_in;
    if (old_mem == empty_mem)  old_mem = old_base;
    assert(old_mem == memory_at(i), "");

    // maybe update (reslice) the old memory value

    // simplify stacked MergeMems
    Node* new_mem = old_mem;
    MergeMemNode* old_mmem;
    if (old_mem != nullptr && old_mem->is_MergeMem())
      old_mmem = old_mem->as_MergeMem();
    else
      old_mmem = nullptr;
    if (old_mmem == this) {
      // This can happen if loops break up and safepoints disappear.
      // A merge of BotPtr (default) with a RawPtr memory derived from a
      // safepoint can be rewritten to a merge of the same BotPtr with
      // the BotPtr phi coming into the loop.  If that phi disappears
      // also, we can end up with a self-loop of the mergemem.
      // In general, if loops degenerate and memory effects disappear,
      // a mergemem can be left looking at itself.  This simply means
      // that the mergemem's default should be used, since there is
      // no longer any apparent effect on this slice.
      // Note: If a memory slice is a MergeMem cycle, it is unreachable
      //       from start.  Update the input to TOP.
      new_mem = (new_base == this || new_base == empty_mem)? empty_mem : new_base;
    }
    else if (old_mmem != nullptr) {
      new_mem = old_mmem->memory_at(i);
    }
    // else preceding memory was not a MergeMem

    // maybe store down a new value
    Node* new_in = new_mem;
    if (new_in == new_base)  new_in = empty_mem;

    if (new_in != old_in) {
      // Warning:  Do not combine this "if" with the previous "if"
      // A memory slice might have be be rewritten even if it is semantically
      // unchanged, if the base_memory value has changed.
      set_req_X(i, new_in, phase);
      progress = this;          // Report progress
    }
  }

  if (new_base != old_base) {
    set_req_X(Compile::AliasIdxBot, new_base, phase);
    // Don't use set_base_memory(new_base), because we need to update du.
    assert(base_memory() == new_base, "");
    progress = this;
  }

  if( base_memory() == this ) {
    // a self cycle indicates this memory path is dead
    set_req(Compile::AliasIdxBot, empty_mem);
  }

  // Resolve external cycles by calling Ideal on a MergeMem base_memory
  // Recursion must occur after the self cycle check above
  if( base_memory()->is_MergeMem() ) {
    MergeMemNode *new_mbase = base_memory()->as_MergeMem();
    Node *m = phase->transform(new_mbase);  // Rollup any cycles
    if( m != nullptr &&
        (m->is_top() ||
         (m->is_MergeMem() && m->as_MergeMem()->base_memory() == empty_mem)) ) {
      // propagate rollup of dead cycle to self
      set_req(Compile::AliasIdxBot, empty_mem);
    }
  }

  if( base_memory() == empty_mem ) {
    progress = this;
    // Cut inputs during Parse phase only.
    // During Optimize phase a dead MergeMem node will be subsumed by Top.
    if( !can_reshape ) {
      for (uint i = Compile::AliasIdxRaw; i < req(); i++) {
        if( in(i) != empty_mem ) { set_req(i, empty_mem); }
      }
    }
  }

  if( !progress && base_memory()->is_Phi() && can_reshape ) {
    // Check if PhiNode::Ideal's "Split phis through memory merges"
    // transform should be attempted. Look for this->phi->this cycle.
    uint merge_width = req();
    if (merge_width > Compile::AliasIdxRaw) {
      PhiNode* phi = base_memory()->as_Phi();
      for( uint i = 1; i < phi->req(); ++i ) {// For all paths in
        if (phi->in(i) == this) {
          phase->is_IterGVN()->_worklist.push(phi);
          break;
        }
      }
    }
  }

  assert(progress || verify_sparse(), "please, no dups of base");
  return progress;
}

//-------------------------set_base_memory-------------------------------------
void MergeMemNode::set_base_memory(Node *new_base) {
  Node* empty_mem = empty_memory();
  set_req(Compile::AliasIdxBot, new_base);
  assert(memory_at(req()) == new_base, "must set default memory");
  // Clear out other occurrences of new_base:
  if (new_base != empty_mem) {
    for (uint i = Compile::AliasIdxRaw; i < req(); i++) {
      if (in(i) == new_base)  set_req(i, empty_mem);
    }
  }
}

//------------------------------out_RegMask------------------------------------
const RegMask &MergeMemNode::out_RegMask() const {
  return RegMask::Empty;
}

//------------------------------dump_spec--------------------------------------
#ifndef PRODUCT
void MergeMemNode::dump_spec(outputStream *st) const {
  st->print(" {");
  Node* base_mem = base_memory();
  for( uint i = Compile::AliasIdxRaw; i < req(); i++ ) {
    Node* mem = (in(i) != nullptr) ? memory_at(i) : base_mem;
    if (mem == base_mem) { st->print(" -"); continue; }
    st->print( " N%d:", mem->_idx );
    Compile::current()->get_adr_type(i)->dump_on(st);
  }
  st->print(" }");
}
#endif // !PRODUCT


#ifdef ASSERT
static bool might_be_same(Node* a, Node* b) {
  if (a == b)  return true;
  if (!(a->is_Phi() || b->is_Phi()))  return false;
  // phis shift around during optimization
  return true;  // pretty stupid...
}

// verify a narrow slice (either incoming or outgoing)
static void verify_memory_slice(const MergeMemNode* m, int alias_idx, Node* n) {
  if (!VerifyAliases)                return;  // don't bother to verify unless requested
  if (VMError::is_error_reported())  return;  // muzzle asserts when debugging an error
  if (Node::in_dump())               return;  // muzzle asserts when printing
  assert(alias_idx >= Compile::AliasIdxRaw, "must not disturb base_memory or sentinel");
  assert(n != nullptr, "");
  // Elide intervening MergeMem's
  while (n->is_MergeMem()) {
    n = n->as_MergeMem()->memory_at(alias_idx);
  }
  Compile* C = Compile::current();
  const TypePtr* n_adr_type = n->adr_type();
  if (n == m->empty_memory()) {
    // Implicit copy of base_memory()
  } else if (n_adr_type != TypePtr::BOTTOM) {
    assert(n_adr_type != nullptr, "new memory must have a well-defined adr_type");
    assert(C->must_alias(n_adr_type, alias_idx), "new memory must match selected slice");
  } else {
    // A few places like make_runtime_call "know" that VM calls are narrow,
    // and can be used to update only the VM bits stored as TypeRawPtr::BOTTOM.
    bool expected_wide_mem = false;
    if (n == m->base_memory()) {
      expected_wide_mem = true;
    } else if (alias_idx == Compile::AliasIdxRaw ||
               n == m->memory_at(Compile::AliasIdxRaw)) {
      expected_wide_mem = true;
    } else if (!C->alias_type(alias_idx)->is_rewritable()) {
      // memory can "leak through" calls on channels that
      // are write-once.  Allow this also.
      expected_wide_mem = true;
    }
    assert(expected_wide_mem, "expected narrow slice replacement");
  }
}
#else // !ASSERT
#define verify_memory_slice(m,i,n) (void)(0)  // PRODUCT version is no-op
#endif


//-----------------------------memory_at---------------------------------------
Node* MergeMemNode::memory_at(uint alias_idx) const {
  assert(alias_idx >= Compile::AliasIdxRaw ||
         alias_idx == Compile::AliasIdxBot && !Compile::current()->do_aliasing(),
         "must avoid base_memory and AliasIdxTop");

  // Otherwise, it is a narrow slice.
  Node* n = alias_idx < req() ? in(alias_idx) : empty_memory();
  if (is_empty_memory(n)) {
    // the array is sparse; empty slots are the "top" node
    n = base_memory();
    assert(Node::in_dump()
           || n == nullptr || n->bottom_type() == Type::TOP
           || n->adr_type() == nullptr // address is TOP
           || n->adr_type() == TypePtr::BOTTOM
           || n->adr_type() == TypeRawPtr::BOTTOM
           || !Compile::current()->do_aliasing(),
           "must be a wide memory");
    // do_aliasing == false if we are organizing the memory states manually.
    // See verify_memory_slice for comments on TypeRawPtr::BOTTOM.
  } else {
    // make sure the stored slice is sane
    #ifdef ASSERT
    if (VMError::is_error_reported() || Node::in_dump()) {
    } else if (might_be_same(n, base_memory())) {
      // Give it a pass:  It is a mostly harmless repetition of the base.
      // This can arise normally from node subsumption during optimization.
    } else {
      verify_memory_slice(this, alias_idx, n);
    }
    #endif
  }
  return n;
}

//---------------------------set_memory_at-------------------------------------
void MergeMemNode::set_memory_at(uint alias_idx, Node *n) {
  verify_memory_slice(this, alias_idx, n);
  Node* empty_mem = empty_memory();
  if (n == base_memory())  n = empty_mem;  // collapse default
  uint need_req = alias_idx+1;
  if (req() < need_req) {
    if (n == empty_mem)  return;  // already the default, so do not grow me
    // grow the sparse array
    do {
      add_req(empty_mem);
    } while (req() < need_req);
  }
  set_req( alias_idx, n );
}



//--------------------------iteration_setup------------------------------------
void MergeMemNode::iteration_setup(const MergeMemNode* other) {
  if (other != nullptr) {
    grow_to_match(other);
    // invariant:  the finite support of mm2 is within mm->req()
    #ifdef ASSERT
    for (uint i = req(); i < other->req(); i++) {
      assert(other->is_empty_memory(other->in(i)), "slice left uncovered");
    }
    #endif
  }
  // Replace spurious copies of base_memory by top.
  Node* base_mem = base_memory();
  if (base_mem != nullptr && !base_mem->is_top()) {
    for (uint i = Compile::AliasIdxBot+1, imax = req(); i < imax; i++) {
      if (in(i) == base_mem)
        set_req(i, empty_memory());
    }
  }
}

//---------------------------grow_to_match-------------------------------------
void MergeMemNode::grow_to_match(const MergeMemNode* other) {
  Node* empty_mem = empty_memory();
  assert(other->is_empty_memory(empty_mem), "consistent sentinels");
  // look for the finite support of the other memory
  for (uint i = other->req(); --i >= req(); ) {
    if (other->in(i) != empty_mem) {
      uint new_len = i+1;
      while (req() < new_len)  add_req(empty_mem);
      break;
    }
  }
}

//---------------------------verify_sparse-------------------------------------
#ifndef PRODUCT
bool MergeMemNode::verify_sparse() const {
  assert(is_empty_memory(make_empty_memory()), "sane sentinel");
  Node* base_mem = base_memory();
  // The following can happen in degenerate cases, since empty==top.
  if (is_empty_memory(base_mem))  return true;
  for (uint i = Compile::AliasIdxRaw; i < req(); i++) {
    assert(in(i) != nullptr, "sane slice");
    if (in(i) == base_mem)  return false;  // should have been the sentinel value!
  }
  return true;
}

bool MergeMemStream::match_memory(Node* mem, const MergeMemNode* mm, int idx) {
  Node* n;
  n = mm->in(idx);
  if (mem == n)  return true;  // might be empty_memory()
  n = (idx == Compile::AliasIdxBot)? mm->base_memory(): mm->memory_at(idx);
  if (mem == n)  return true;
  return false;
}
#endif // !PRODUCT<|MERGE_RESOLUTION|>--- conflicted
+++ resolved
@@ -2374,13 +2374,8 @@
 
   // Check for loading klass from an array
   const TypeAryPtr *tary = tp->isa_aryptr();
-<<<<<<< HEAD
-  if (tary != nullptr && tary->elem() != Type::BOTTOM &&
+  if (tary != nullptr &&
       tary->offset() == TypeOopPtr::klass_offset_in_bytes()) {
-=======
-  if (tary != nullptr &&
-      tary->offset() == oopDesc::klass_offset_in_bytes()) {
->>>>>>> 3838ac05
     return tary->as_klass_type(true);
   }
 
