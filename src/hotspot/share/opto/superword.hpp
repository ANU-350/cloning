--- conflicted
+++ resolved
@@ -362,19 +362,10 @@
     }
   }
 
-<<<<<<< HEAD
-  Node* isa_unique_input_or_null(const Node_List* pack, int j) const;
-  Node_List* isa_strided_pack_input_or_null(const Node_List* pack, int j, int stride, int offset) const;
-  Node_List* isa_pack_input_or_null(const Node_List* pack, int j) const {
-    return isa_strided_pack_input_or_null(pack, j, 1, 0);
-  }
-
-  VTransformBoolTest get_bool_test(const Node_List* pack) const;
-=======
+  Node_List* strided_pack_input_at_index_or_null(const Node_List* pack, const int index, const int stride, const int offset) const;
+  bool is_muladds2i_pack_with_pack_inputs(const Node_List* pack) const;
   Node* same_inputs_at_index_or_null(const Node_List* pack, const int index) const;
-
   VTransformBoolTest get_bool_test(const Node_List* bool_pack) const;
->>>>>>> 5d2a19de
 
 private:
   SplitStatus split_pack(const char* split_name, Node_List* pack, SplitTask task);
@@ -559,18 +550,6 @@
   // Accessors
   Arena* arena()                   { return &_arena; }
 
-<<<<<<< HEAD
-  int get_vw_bytes_special(MemNode* s);
-
-  // Ensure node_info contains element "i"
-  void grow_node_info(int i) { if (i >= _node_info.length()) _node_info.at_put_grow(i, SWNodeInfo::initial); }
-
-  // memory alignment for a node
-  int alignment(Node* n) const               { return _node_info.adr_at(bb_idx(n))->_alignment; }
-  void set_alignment(Node* n, int a)         { int i = bb_idx(n); grow_node_info(i); _node_info.adr_at(i)->_alignment = a; }
-
-=======
->>>>>>> 5d2a19de
   // CloneMap utilities
   bool same_origin_idx(Node* a, Node* b) const;
   bool same_generation(Node* a, Node* b) const;
@@ -620,16 +599,6 @@
 
   DEBUG_ONLY(void verify_packs() const;)
 
-<<<<<<< HEAD
-=======
-  bool schedule_and_apply();
-  bool apply(Node_List& memops_schedule);
-  void apply_memops_reordering_with_schedule(Node_List& memops_schedule);
-  bool apply_vectorization();
-  // Create a vector operand for the nodes in pack p for operand: in(opd_idx)
-  Node* vector_opd(Node_List* p, int opd_idx);
-
->>>>>>> 5d2a19de
   // Can code be generated for the pack, restricted to size nodes?
   bool implemented(const Node_List* pack, const uint size) const;
   // Find the maximal implemented size smaller or equal to the packs size
@@ -653,10 +622,6 @@
   BasicType longer_type_for_conversion(Node* n) const;
 
   bool is_velt_basic_type_compatible_use_def(Node* use, Node* def) const;
-
-<<<<<<< HEAD
-  // Alignment within a vector memory reference
-  int memory_alignment(MemNode* s, int iv_adjust);
 
   bool vtransform() const;
 };
@@ -715,13 +680,11 @@
   void set_req_all_for_scalar(VTransformNode* vtn, VectorSet& dependency_set, Node* n);
   void set_req_all_for_vector(VTransformNode* vtn, VectorSet& dependency_set, Node_List* pack);
   void add_dependencies(VTransformNode* vtn, VectorSet& dependency_set, Node* n);
-=======
   static LoadNode::ControlDependency control_dependency(Node_List* p);
 
   // Ensure that the main loop vectors are aligned by adjusting the pre loop limit.
   void determine_mem_ref_and_aw_for_main_loop_alignment();
   void adjust_pre_loop_limit_to_align_main_loop_vectors();
->>>>>>> 5d2a19de
 };
 
 #endif // SHARE_OPTO_SUPERWORD_HPP