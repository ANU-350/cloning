--- conflicted
+++ resolved
@@ -223,46 +223,6 @@
   void print() { tty->print("  (%d, %d)", _p1->_idx, _p2->_idx); }
 
   static const OrderedPair initial;
-};
-
-<<<<<<< HEAD
-// -----------------------VectorElementSizeStats-----------------------
-// Vector lane size statistics for loop vectorization with vector masks
-class VectorElementSizeStats {
- private:
-  static const int NO_SIZE = -1;
-  static const int MIXED_SIZE = -2;
-  int* _stats;
-
- public:
-  VectorElementSizeStats(Arena* a) : _stats(NEW_ARENA_ARRAY(a, int, 4)) {
-    memset(_stats, 0, sizeof(int) * 4);
-  }
-
-  void record_size(int size) {
-    assert(1 <= size && size <= 8 && is_power_of_2(size), "Illegal size");
-    _stats[exact_log2(size)]++;
-  }
-
-  int smallest_size() {
-    for (int i = 0; i <= 3; i++) {
-      if (_stats[i] > 0) return (1 << i);
-    }
-    return NO_SIZE;
-  }
-
-  int largest_size() {
-    for (int i = 3; i >= 0; i--) {
-      if (_stats[i] > 0) return (1 << i);
-    }
-    return NO_SIZE;
-  }
-
-  int unique_size() {
-    int small = smallest_size();
-    int large = largest_size();
-    return (small == large) ? small : MIXED_SIZE;
-  }
 };
 
 // When alignment is required, we must adjust the pre-loop iteration count pre_iter.
@@ -346,8 +306,6 @@
   }
 };
 
-=======
->>>>>>> bd268137
 // -----------------------------SuperWord---------------------------------
 // Transforms scalar operations into packed (superword) operations.
 class SuperWord : public ResourceObj {
@@ -572,23 +530,10 @@
   #ifndef PRODUCT
   void print_loop(bool whole);
   #endif
-<<<<<<< HEAD
-=======
-  // If strict memory alignment is required (vectors_should_be_aligned), then check if
-  // mem_ref is aligned with best_align_to_mem_ref.
-  bool mem_ref_has_no_alignment_violation(MemNode* mem_ref, int iv_adjustment, VPointer& align_to_ref_p,
-                                          MemNode* best_align_to_mem_ref, int best_iv_adjustment,
-                                          Node_List &align_to_refs);
->>>>>>> bd268137
   // Find a memory reference to align the loop induction variable to.
   MemNode* find_align_to_ref(Node_List &memops, int &idx);
   // Calculate loop's iv adjustment for this memory ops.
   int get_iv_adjustment(MemNode* mem);
-<<<<<<< HEAD
-=======
-  // Can the preloop align the reference to position zero in the vector?
-  bool ref_is_alignable(VPointer& p);
->>>>>>> bd268137
   // Construct dependency graph.
   void dependence_graph();
   // Return a memory slice (node list) in predecessor order starting at "start"
@@ -683,16 +628,8 @@
   int memory_alignment(MemNode* s, int iv_adjust);
   // Smallest type containing range of values
   const Type* container_type(Node* n);
-<<<<<<< HEAD
   // Ensure that the main loop vectors are aligned by adjusting the pre loop limit.
   void adjust_pre_loop_limit_to_align_main_loop_vectors();
-  // Find pre loop end from main loop.  Returns null if none.
-  CountedLoopEndNode* find_pre_loop_end(CountedLoopNode *cl) const;
-=======
-  // Adjust pre-loop limit so that in main loop, a load/store reference
-  // to align_to_ref will be a position zero in the vector.
-  void align_initial_loop_index(MemNode* align_to_ref);
->>>>>>> bd268137
   // Is the use of d1 in u1 at the same operand position as d2 in u2?
   bool opnd_positions_match(Node* d1, Node* u1, Node* d2, Node* u2);
   void init();
