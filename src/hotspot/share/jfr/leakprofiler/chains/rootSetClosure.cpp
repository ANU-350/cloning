/*
 * Copyright (c) 2014, 2023, Oracle and/or its affiliates. All rights reserved.
 * DO NOT ALTER OR REMOVE COPYRIGHT NOTICES OR THIS FILE HEADER.
 *
 * This code is free software; you can redistribute it and/or modify it
 * under the terms of the GNU General Public License version 2 only, as
 * published by the Free Software Foundation.
 *
 * This code is distributed in the hope that it will be useful, but WITHOUT
 * ANY WARRANTY; without even the implied warranty of MERCHANTABILITY or
 * FITNESS FOR A PARTICULAR PURPOSE.  See the GNU General Public License
 * version 2 for more details (a copy is included in the LICENSE file that
 * accompanied this code).
 *
 * You should have received a copy of the GNU General Public License version
 * 2 along with this work; if not, write to the Free Software Foundation,
 * Inc., 51 Franklin St, Fifth Floor, Boston, MA 02110-1301 USA.
 *
 * Please contact Oracle, 500 Oracle Parkway, Redwood Shores, CA 94065 USA
 * or visit www.oracle.com if you need additional information or have any
 * questions.
 *
 */

#include "precompiled.hpp"
#include "classfile/classLoaderDataGraph.hpp"
#include "classfile/stringTable.hpp"
#include "gc/shared/oopStorage.inline.hpp"
#include "gc/shared/oopStorageSet.inline.hpp"
#include "gc/shared/strongRootsScope.hpp"
#include "jfr/leakprofiler/chains/bfsClosure.hpp"
#include "jfr/leakprofiler/chains/dfsClosure.hpp"
#include "jfr/leakprofiler/chains/edgeQueue.hpp"
#include "jfr/leakprofiler/chains/rootSetClosure.hpp"
#include "jfr/leakprofiler/utilities/unifiedOopRef.inline.hpp"
#include "oops/access.inline.hpp"
#include "oops/oop.inline.hpp"
#include "runtime/javaThread.hpp"
#include "runtime/synchronizer.hpp"
#include "runtime/threads.hpp"
#include "services/management.hpp"
#include "utilities/align.hpp"

template <typename Delegate>
RootSetClosure<Delegate>::RootSetClosure(Delegate* delegate) : _delegate(delegate) {}

template <typename Delegate>
void RootSetClosure<Delegate>::do_oop(oop* ref) {
  assert(ref != nullptr, "invariant");
  assert(is_aligned(ref, HeapWordSize), "invariant");
<<<<<<< HEAD
  if (*ref != nullptr) {
=======
  if (NativeAccess<>::oop_load(ref) != nullptr) {
>>>>>>> e326b86d
    _delegate->do_root(UnifiedOopRef::encode_in_native(ref));
  }
}

template <typename Delegate>
void RootSetClosure<Delegate>::do_oop(narrowOop* ref) {
  assert(ref != nullptr, "invariant");
  assert(is_aligned(ref, sizeof(narrowOop)), "invariant");
  if (!CompressedOops::is_null(*ref)) {
    _delegate->do_root(UnifiedOopRef::encode_in_native(ref));
  }
}

class RootSetClosureMarkScope : public MarkScope {};

template <typename Delegate>
class RawRootClosure : public OopClosure {
  Delegate* _delegate;

public:
  RawRootClosure(Delegate* delegate) : _delegate(delegate) {}

  void do_oop(oop* ref) {
    assert(ref != NULL, "invariant");
    assert(is_aligned(ref, HeapWordSize), "invariant");
    if (*ref != nullptr) {
      _delegate->do_root(UnifiedOopRef::encode_as_raw(ref));
    }
  }

  void do_oop(narrowOop* ref) {
    assert(ref != NULL, "invariant");
    assert(is_aligned(ref, HeapWordSize), "invariant");
    if (!CompressedOops::is_null(*ref)) {
      _delegate->do_root(UnifiedOopRef::encode_as_raw(ref));
    }
  }
};

template <typename Delegate>
void RootSetClosure<Delegate>::process() {
  RootSetClosureMarkScope mark_scope;

  CLDToOopClosure cldt_closure(this, ClassLoaderData::_claim_none);
  ClassLoaderDataGraph::always_strong_cld_do(&cldt_closure);
<<<<<<< HEAD
  // We don't follow code blob oops, because they have misaligned oops.
  Threads::oops_do(this, nullptr);
=======

>>>>>>> e326b86d
  OopStorageSet::strong_oops_do(this);

  // We don't follow code blob oops, because they have misaligned oops.
  RawRootClosure<Delegate> rrc(_delegate);
  Threads::oops_do(&rrc, NULL);
}

template class RootSetClosure<BFSClosure>;
template class RootSetClosure<DFSClosure>;<|MERGE_RESOLUTION|>--- conflicted
+++ resolved
@@ -48,11 +48,7 @@
 void RootSetClosure<Delegate>::do_oop(oop* ref) {
   assert(ref != nullptr, "invariant");
   assert(is_aligned(ref, HeapWordSize), "invariant");
-<<<<<<< HEAD
-  if (*ref != nullptr) {
-=======
   if (NativeAccess<>::oop_load(ref) != nullptr) {
->>>>>>> e326b86d
     _delegate->do_root(UnifiedOopRef::encode_in_native(ref));
   }
 }
@@ -98,12 +94,7 @@
 
   CLDToOopClosure cldt_closure(this, ClassLoaderData::_claim_none);
   ClassLoaderDataGraph::always_strong_cld_do(&cldt_closure);
-<<<<<<< HEAD
-  // We don't follow code blob oops, because they have misaligned oops.
-  Threads::oops_do(this, nullptr);
-=======
 
->>>>>>> e326b86d
   OopStorageSet::strong_oops_do(this);
 
   // We don't follow code blob oops, because they have misaligned oops.
