/*
 * Copyright (c) 2016, 2022, Oracle and/or its affiliates. All rights reserved.
 * DO NOT ALTER OR REMOVE COPYRIGHT NOTICES OR THIS FILE HEADER.
 *
 * This code is free software; you can redistribute it and/or modify it
 * under the terms of the GNU General Public License version 2 only, as
 * published by the Free Software Foundation.
 *
 * This code is distributed in the hope that it will be useful, but WITHOUT
 * ANY WARRANTY; without even the implied warranty of MERCHANTABILITY or
 * FITNESS FOR A PARTICULAR PURPOSE.  See the GNU General Public License
 * version 2 for more details (a copy is included in the LICENSE file that
 * accompanied this code).
 *
 * You should have received a copy of the GNU General Public License version
 * 2 along with this work; if not, write to the Free Software Foundation,
 * Inc., 51 Franklin St, Fifth Floor, Boston, MA 02110-1301 USA.
 *
 * Please contact Oracle, 500 Oracle Parkway, Redwood Shores, CA 94065 USA
 * or visit www.oracle.com if you need additional information or have any
 * questions.
 *
 */

#include "precompiled.hpp"
#include "classfile/javaClasses.inline.hpp"
#include "classfile/modules.hpp"
#include "classfile/symbolTable.hpp"
#include "classfile/vmClasses.hpp"
#include "classfile/vmSymbols.hpp"
#include "jfr/instrumentation/jfrEventClassTransformer.hpp"
#include "jfr/jni/jfrJavaCall.hpp"
#include "jfr/jni/jfrJavaSupport.hpp"
#include "jfr/recorder/checkpoint/jfrCheckpointManager.hpp"
#include "jfr/recorder/checkpoint/types/traceid/jfrOopTraceId.inline.hpp"
#include "jfr/recorder/checkpoint/types/traceid/jfrTraceIdEpoch.hpp"
#include "jfr/support/jfrThreadId.inline.hpp"
#include "logging/log.hpp"
#include "memory/resourceArea.hpp"
#include "oops/instanceOop.hpp"
#include "oops/klass.inline.hpp"
#include "oops/oop.inline.hpp"
#include "oops/objArrayKlass.hpp"
#include "oops/objArrayOop.inline.hpp"
#include "runtime/handles.inline.hpp"
#include "runtime/fieldDescriptor.inline.hpp"
#include "runtime/java.hpp"
#include "runtime/jniHandles.inline.hpp"
#include "runtime/semaphore.inline.hpp"
#include "runtime/synchronizer.hpp"
#include "runtime/thread.inline.hpp"
#include "runtime/threadSMR.hpp"
#include "utilities/growableArray.hpp"
#include "classfile/vmSymbols.hpp"

#ifdef ASSERT
static void check_java_thread_state(JavaThread* t, JavaThreadState state) {
  assert(t != NULL, "invariant");
  assert(t->is_Java_thread(), "invariant");
  assert(t->thread_state() == state, "invariant");
}

void JfrJavaSupport::check_java_thread_in_vm(JavaThread* t) {
  check_java_thread_state(t, _thread_in_vm);
}

void JfrJavaSupport::check_java_thread_in_native(JavaThread* t) {
  check_java_thread_state(t, _thread_in_native);
}

void JfrJavaSupport::check_java_thread_in_java(JavaThread* t) {
  check_java_thread_state(t, _thread_in_Java);
}

#endif

/*
 *  Handles and references
 */
jobject JfrJavaSupport::local_jni_handle(const oop obj, JavaThread* t) {
  DEBUG_ONLY(check_java_thread_in_vm(t));
  return t->active_handles()->allocate_handle(t, obj);
}

jobject JfrJavaSupport::local_jni_handle(const jobject handle, JavaThread* t) {
  DEBUG_ONLY(check_java_thread_in_vm(t));
  const oop obj = JNIHandles::resolve(handle);
  return obj == NULL ? NULL : local_jni_handle(obj, t);
}

void JfrJavaSupport::destroy_local_jni_handle(jobject handle) {
  JNIHandles::destroy_local(handle);
}

jobject JfrJavaSupport::global_jni_handle(const oop obj, JavaThread* t) {
  DEBUG_ONLY(check_java_thread_in_vm(t));
  HandleMark hm(t);
  return JNIHandles::make_global(Handle(t, obj));
}

jobject JfrJavaSupport::global_jni_handle(const jobject handle, JavaThread* t) {
  const oop obj = JNIHandles::resolve(handle);
  return obj == NULL ? NULL : global_jni_handle(obj, t);
}

void JfrJavaSupport::destroy_global_jni_handle(jobject handle) {
  JNIHandles::destroy_global(handle);
}

jweak JfrJavaSupport::global_weak_jni_handle(const oop obj, JavaThread* t) {
  DEBUG_ONLY(check_java_thread_in_vm(t));
  HandleMark hm(t);
  return JNIHandles::make_weak_global(Handle(t, obj));
}

jweak JfrJavaSupport::global_weak_jni_handle(const jobject handle, JavaThread* t) {
  const oop obj = JNIHandles::resolve(handle);
  return obj == NULL ? NULL : global_weak_jni_handle(obj, t);
}

void JfrJavaSupport::destroy_global_weak_jni_handle(jweak handle) {
  JNIHandles::destroy_weak_global(handle);
}

oop JfrJavaSupport::resolve_non_null(jobject obj) {
  return JNIHandles::resolve_non_null(obj);
}

oop JfrJavaSupport::resolve(jobject obj) {
  return JNIHandles::resolve(obj);
}

/*
 *  Method invocation
 */
void JfrJavaSupport::call_static(JfrJavaArguments* args, TRAPS) {
  JfrJavaCall::call_static(args, THREAD);
}

void JfrJavaSupport::call_special(JfrJavaArguments* args, TRAPS) {
  JfrJavaCall::call_special(args, THREAD);
}

void JfrJavaSupport::call_virtual(JfrJavaArguments* args, TRAPS) {
  JfrJavaCall::call_virtual(args, THREAD);
}

void JfrJavaSupport::notify_all(jobject object, TRAPS) {
  assert(object != NULL, "invariant");
  DEBUG_ONLY(check_java_thread_in_vm(THREAD));
  HandleMark hm(THREAD);
  Handle h_obj(THREAD, resolve_non_null(object));
  assert(h_obj.not_null(), "invariant");
  ObjectSynchronizer::jni_enter(h_obj, THREAD);
  ObjectSynchronizer::notifyall(h_obj, THREAD);
  ObjectSynchronizer::jni_exit(h_obj(), THREAD);
  DEBUG_ONLY(check_java_thread_in_vm(THREAD));
}

/*
 *  Object construction
 */
static void object_construction(JfrJavaArguments* args, JavaValue* result, InstanceKlass* klass, TRAPS) {
  assert(args != NULL, "invariant");
  assert(result != NULL, "invariant");
  assert(klass != NULL, "invariant");
  assert(klass->is_initialized(), "invariant");

  HandleMark hm(THREAD);
  instanceOop obj = klass->allocate_instance(CHECK);
  instanceHandle h_obj(THREAD, obj);
  assert(h_obj.not_null(), "invariant");
  args->set_receiver(h_obj);
  result->set_type(T_VOID); // constructor result type
  JfrJavaSupport::call_special(args, CHECK);
  result->set_type(T_OBJECT); // set back to original result type
  result->set_oop(h_obj());
}

static void array_construction(JfrJavaArguments* args, JavaValue* result, InstanceKlass* klass, int array_length, TRAPS) {
  assert(args != NULL, "invariant");
  assert(result != NULL, "invariant");
  assert(klass != NULL, "invariant");
  assert(klass->is_initialized(), "invariant");

  Klass* const ak = klass->array_klass(THREAD);
  ObjArrayKlass::cast(ak)->initialize(THREAD);
  HandleMark hm(THREAD);
  objArrayOop arr = ObjArrayKlass::cast(ak)->allocate(array_length, CHECK);
  result->set_oop(arr);
}

static void create_object(JfrJavaArguments* args, JavaValue* result, TRAPS) {
  assert(args != NULL, "invariant");
  assert(result != NULL, "invariant");
  assert(result->get_type() == T_OBJECT, "invariant");
  DEBUG_ONLY(JfrJavaSupport::check_java_thread_in_vm(THREAD));

  InstanceKlass* const klass = static_cast<InstanceKlass*>(args->klass());
  klass->initialize(CHECK);

  const int array_length = args->array_length();

  if (array_length >= 0) {
    array_construction(args, result, klass, array_length, CHECK);
  } else {
    object_construction(args, result, klass, THREAD);
  }
}

static void handle_result(JavaValue* result, bool global_ref, JavaThread* t) {
  assert(result != NULL, "invariant");
  DEBUG_ONLY(JfrJavaSupport::check_java_thread_in_vm(t));
  const oop result_oop = result->get_oop();
  if (result_oop == NULL) {
    return;
  }
  result->set_jobject(global_ref ?
                      JfrJavaSupport::global_jni_handle(result_oop, t) :
                      JfrJavaSupport::local_jni_handle(result_oop, t));
}

void JfrJavaSupport::new_object(JfrJavaArguments* args, TRAPS) {
  assert(args != NULL, "invariant");
  DEBUG_ONLY(check_java_thread_in_vm(THREAD));
  create_object(args, args->result(), THREAD);
}

void JfrJavaSupport::new_object_local_ref(JfrJavaArguments* args, TRAPS) {
  assert(args != NULL, "invariant");
  DEBUG_ONLY(check_java_thread_in_vm(THREAD));
  JavaValue* const result = args->result();
  assert(result != NULL, "invariant");
  create_object(args, result, CHECK);
  handle_result(result, false, THREAD);
}

void JfrJavaSupport::new_object_global_ref(JfrJavaArguments* args, TRAPS) {
  assert(args != NULL, "invariant");
  DEBUG_ONLY(check_java_thread_in_vm(THREAD));
  JavaValue* const result = args->result();
  assert(result != NULL, "invariant");
  create_object(args, result, CHECK);
  handle_result(result, true, THREAD);
}

jstring JfrJavaSupport::new_string(const char* c_str, TRAPS) {
  assert(c_str != NULL, "invariant");
  DEBUG_ONLY(check_java_thread_in_vm(THREAD));
  const oop result = java_lang_String::create_oop_from_str(c_str, THREAD);
  return (jstring)local_jni_handle(result, THREAD);
}

jobjectArray JfrJavaSupport::new_string_array(int length, TRAPS) {
  DEBUG_ONLY(check_java_thread_in_vm(THREAD));
  JavaValue result(T_OBJECT);
  JfrJavaArguments args(&result, "java/lang/String", "<init>", "()V", CHECK_NULL);
  args.set_array_length(length);
  new_object_local_ref(&args, THREAD);
  return (jobjectArray)args.result()->get_jobject();
}

jobject JfrJavaSupport::new_java_lang_Boolean(bool value, TRAPS) {
  DEBUG_ONLY(check_java_thread_in_vm(THREAD));
  JavaValue result(T_OBJECT);
  JfrJavaArguments args(&result, "java/lang/Boolean", "<init>", "(Z)V", CHECK_NULL);
  args.push_int(value ? (jint)JNI_TRUE : (jint)JNI_FALSE);
  new_object_local_ref(&args, THREAD);
  return args.result()->get_jobject();
}

jobject JfrJavaSupport::new_java_lang_Integer(jint value, TRAPS) {
  DEBUG_ONLY(check_java_thread_in_vm(THREAD));
  JavaValue result(T_OBJECT);
  JfrJavaArguments args(&result, "java/lang/Integer", "<init>", "(I)V", CHECK_NULL);
  args.push_int(value);
  new_object_local_ref(&args, THREAD);
  return args.result()->get_jobject();
}

jobject JfrJavaSupport::new_java_lang_Long(jlong value, TRAPS) {
  DEBUG_ONLY(check_java_thread_in_vm(THREAD));
  JavaValue result(T_OBJECT);
  JfrJavaArguments args(&result, "java/lang/Long", "<init>", "(J)V", CHECK_NULL);
  args.push_long(value);
  new_object_local_ref(&args, THREAD);
  return args.result()->get_jobject();
}

void JfrJavaSupport::set_array_element(jobjectArray arr, jobject element, int index, JavaThread* t) {
  assert(arr != NULL, "invariant");
  DEBUG_ONLY(check_java_thread_in_vm(t));
  HandleMark hm(t);
  objArrayHandle a(t, (objArrayOop)resolve_non_null(arr));
  a->obj_at_put(index, resolve_non_null(element));
}

/*
 *  Field access
 */
static void write_int_field(const Handle& h_oop, fieldDescriptor* fd, jint value) {
  assert(h_oop.not_null(), "invariant");
  assert(fd != NULL, "invariant");
  h_oop->int_field_put(fd->offset(), value);
}

static void write_float_field(const Handle& h_oop, fieldDescriptor* fd, jfloat value) {
  assert(h_oop.not_null(), "invariant");
  assert(fd != NULL, "invariant");
  h_oop->float_field_put(fd->offset(), value);
}

static void write_double_field(const Handle& h_oop, fieldDescriptor* fd, jdouble value) {
  assert(h_oop.not_null(), "invariant");
  assert(fd != NULL, "invariant");
  h_oop->double_field_put(fd->offset(), value);
}

static void write_long_field(const Handle& h_oop, fieldDescriptor* fd, jlong value) {
  assert(h_oop.not_null(), "invariant");
  assert(fd != NULL, "invariant");
  h_oop->long_field_put(fd->offset(), value);
}

static void write_oop_field(const Handle& h_oop, fieldDescriptor* fd, const oop value) {
  assert(h_oop.not_null(), "invariant");
  assert(fd != NULL, "invariant");
  h_oop->obj_field_put(fd->offset(), value);
}

static void write_specialized_field(JfrJavaArguments* args, const Handle& h_oop, fieldDescriptor* fd, bool static_field) {
  assert(args != NULL, "invariant");
  assert(h_oop.not_null(), "invariant");
  assert(fd != NULL, "invariant");
  assert(fd->offset() > 0, "invariant");
  assert(args->length() >= 1, "invariant");

  // attempt must set a real value
  assert(args->param(1).get_type() != T_VOID, "invariant");

  switch(fd->field_type()) {
    case T_BOOLEAN:
    case T_CHAR:
    case T_SHORT:
    case T_INT:
      write_int_field(h_oop, fd, args->param(1).get_jint());
      break;
    case T_FLOAT:
      write_float_field(h_oop, fd, args->param(1).get_jfloat());
      break;
    case T_DOUBLE:
      write_double_field(h_oop, fd, args->param(1).get_jdouble());
      break;
    case T_LONG:
      write_long_field(h_oop, fd, args->param(1).get_jlong());
      break;
    case T_OBJECT:
      write_oop_field(h_oop, fd, args->param(1).get_oop());
      break;
    case T_ADDRESS:
      write_oop_field(h_oop, fd, JfrJavaSupport::resolve_non_null(args->param(1).get_jobject()));
      break;
    default:
      ShouldNotReachHere();
  }
}

static void read_specialized_field(JavaValue* result, const Handle& h_oop, fieldDescriptor* fd) {
  assert(result != NULL, "invariant");
  assert(h_oop.not_null(), "invariant");
  assert(fd != NULL, "invariant");
  assert(fd->offset() > 0, "invariant");

  switch(fd->field_type()) {
    case T_BOOLEAN:
    case T_CHAR:
    case T_SHORT:
    case T_INT:
      result->set_jint(h_oop->int_field(fd->offset()));
      break;
    case T_FLOAT:
      result->set_jfloat(h_oop->float_field(fd->offset()));
      break;
    case T_DOUBLE:
      result->set_jdouble(h_oop->double_field(fd->offset()));
      break;
    case T_LONG:
      result->set_jlong(h_oop->long_field(fd->offset()));
      break;
    case T_OBJECT:
      result->set_oop(h_oop->obj_field(fd->offset()));
      break;
    default:
      ShouldNotReachHere();
  }
}

static bool find_field(const InstanceKlass* ik,
                       Symbol* name_symbol,
                       Symbol* signature_symbol,
                       fieldDescriptor* fd,
                       bool is_static = false,
                       bool allow_super = false) {
  assert(ik != NULL, "invariant");
  if (allow_super || is_static) {
    return ik->find_field(name_symbol, signature_symbol, is_static, fd) != NULL;
  }
  return ik->find_local_field(name_symbol, signature_symbol, fd);
}

static void lookup_field(JfrJavaArguments* args, const InstanceKlass* ik, fieldDescriptor* fd, bool static_field) {
  assert(args != NULL, "invariant");
  assert(ik != NULL, "invariant");
  assert(ik->is_initialized(), "invariant");
  assert(fd != NULL, "invariant");
  find_field(ik, args->name(), args->signature(), fd, static_field, true);
}

static void read_field(JfrJavaArguments* args, JavaValue* result, Thread* thread) {
  const bool static_field = !args->has_receiver();
  fieldDescriptor fd;
  const InstanceKlass* const ik = static_cast<InstanceKlass*>(args->klass());
  lookup_field(args, ik, &fd, static_field);
  assert(fd.offset() > 0, "invariant");
  HandleMark hm(thread);
  Handle h_oop(static_field ? Handle(thread, ik->java_mirror()) : Handle(thread, args->receiver()));
  read_specialized_field(result, h_oop, &fd);
}

static void read_field(JfrJavaArguments* args, JavaValue* result, TRAPS) {
  assert(args != NULL, "invariant");
  assert(result != NULL, "invariant");
  DEBUG_ONLY(JfrJavaSupport::check_java_thread_in_vm(THREAD));
  InstanceKlass* const klass = static_cast<InstanceKlass*>(args->klass());
  klass->initialize(CHECK);
  read_field(args, result, static_cast<Thread*>(THREAD));
}

static void write_field(JfrJavaArguments* args, JavaValue* result, TRAPS) {
  assert(args != NULL, "invariant");
  assert(result != NULL, "invariant");
  DEBUG_ONLY(JfrJavaSupport::check_java_thread_in_vm(THREAD));

  InstanceKlass* const klass = static_cast<InstanceKlass*>(args->klass());
  klass->initialize(CHECK);

  const bool static_field = !args->has_receiver();
  fieldDescriptor fd;
  lookup_field(args, klass, &fd, static_field);
  assert(fd.offset() > 0, "invariant");

  HandleMark hm(THREAD);
  Handle h_oop(static_field ? Handle(THREAD, klass->java_mirror()) : Handle(THREAD, args->receiver()));
  write_specialized_field(args, h_oop, &fd, static_field);
}

void JfrJavaSupport::set_field(JfrJavaArguments* args, TRAPS) {
  assert(args != NULL, "invariant");
  write_field(args, args->result(), THREAD);
}

void JfrJavaSupport::get_field(JfrJavaArguments* args, TRAPS) {
  assert(args != NULL, "invariant");
  read_field(args, args->result(), THREAD);
}

void JfrJavaSupport::get_field(JfrJavaArguments* args, Thread* thread) {
  assert(args != NULL, "invariant");
  read_field(args, args->result(), thread);
}

void JfrJavaSupport::get_field_local_ref(JfrJavaArguments* args, TRAPS) {
  assert(args != NULL, "invariant");
  DEBUG_ONLY(check_java_thread_in_vm(THREAD));

  JavaValue* const result = args->result();
  assert(result != NULL, "invariant");
  assert(result->get_type() == T_OBJECT, "invariant");

  read_field(args, result, CHECK);
  const oop obj = result->get_oop();

  if (obj != NULL) {
    result->set_jobject(local_jni_handle(obj, THREAD));
  }
}

void JfrJavaSupport::get_field_global_ref(JfrJavaArguments* args, TRAPS) {
  assert(args != NULL, "invariant");
  DEBUG_ONLY(check_java_thread_in_vm(THREAD));

  JavaValue* const result = args->result();
  assert(result != NULL, "invariant");
  assert(result->get_type() == T_OBJECT, "invariant");
  read_field(args, result, CHECK);
  const oop obj = result->get_oop();
  if (obj != NULL) {
    result->set_jobject(global_jni_handle(obj, THREAD));
  }
}

/*
 *  Misc
 */
Klass* JfrJavaSupport::klass(const jobject handle) {
  const oop obj = resolve_non_null(handle);
  assert(obj != NULL, "invariant");
  return obj->klass();
}

static char* allocate_string(bool c_heap, int length, Thread* thread) {
  return c_heap ? NEW_C_HEAP_ARRAY(char, length, mtTracing) :
                  NEW_RESOURCE_ARRAY_IN_THREAD(thread, char, length);
}

const char* JfrJavaSupport::c_str(oop string, Thread* thread, bool c_heap /* false */) {
  char* str = NULL;
  const typeArrayOop value = java_lang_String::value(string);
  if (value != NULL) {
    const int length = java_lang_String::utf8_length(string, value);
    str = allocate_string(c_heap, length + 1, thread);
    if (str == NULL) {
      return NULL;
    }
    java_lang_String::as_utf8_string(string, value, str, length + 1);
  }
  return str;
}

const char* JfrJavaSupport::c_str(jstring string, Thread* thread, bool c_heap /* false */) {
  return string != NULL ? c_str(resolve_non_null(string), thread, c_heap) : NULL;
}

/*
 *  Exceptions and errors
 */
static void create_and_throw(Symbol* name, const char* message, TRAPS) {
  assert(name != NULL, "invariant");
  DEBUG_ONLY(JfrJavaSupport::check_java_thread_in_vm(THREAD));
  assert(!HAS_PENDING_EXCEPTION, "invariant");
  THROW_MSG(name, message);
}

void JfrJavaSupport::throw_illegal_state_exception(const char* message, TRAPS) {
  create_and_throw(vmSymbols::java_lang_IllegalStateException(), message, THREAD);
}

void JfrJavaSupport::throw_internal_error(const char* message, TRAPS) {
  create_and_throw(vmSymbols::java_lang_InternalError(), message, THREAD);
}

void JfrJavaSupport::throw_illegal_argument_exception(const char* message, TRAPS) {
  create_and_throw(vmSymbols::java_lang_IllegalArgumentException(), message, THREAD);
}

void JfrJavaSupport::throw_out_of_memory_error(const char* message, TRAPS) {
  create_and_throw(vmSymbols::java_lang_OutOfMemoryError(), message, THREAD);
}

void JfrJavaSupport::throw_class_format_error(const char* message, TRAPS) {
  create_and_throw(vmSymbols::java_lang_ClassFormatError(), message, THREAD);
}

void JfrJavaSupport::throw_runtime_exception(const char* message, TRAPS) {
  create_and_throw(vmSymbols::java_lang_RuntimeException(), message, THREAD);
}

void JfrJavaSupport::abort(jstring errorMsg, JavaThread* t) {
  DEBUG_ONLY(check_java_thread_in_vm(t));
  ResourceMark rm(t);
  abort(c_str(errorMsg, t));
}

void JfrJavaSupport::abort(const char* error_msg, bool dump_core /* true */) {
  if (error_msg != nullptr) {
    log_error(jfr, system)("%s", error_msg);
  }
  log_error(jfr, system)("%s", "An irrecoverable error in Jfr. Shutting down VM...");
  vm_abort(dump_core);
}

JfrJavaSupport::CAUSE JfrJavaSupport::_cause = JfrJavaSupport::VM_ERROR;
void JfrJavaSupport::set_cause(jthrowable throwable, JavaThread* t) {
  DEBUG_ONLY(check_java_thread_in_vm(t));

  HandleMark hm(t);
  Handle ex(t, JNIHandles::resolve_external_guard(throwable));

  if (ex.is_null()) {
    return;
  }

  if (ex->is_a(vmClasses::OutOfMemoryError_klass())) {
    _cause = OUT_OF_MEMORY;
    return;
  }
  if (ex->is_a(vmClasses::StackOverflowError_klass())) {
    _cause = STACK_OVERFLOW;
    return;
  }
  if (ex->is_a(vmClasses::Error_klass())) {
    _cause = VM_ERROR;
    return;
  }
  if (ex->is_a(vmClasses::RuntimeException_klass())) {
    _cause = RUNTIME_EXCEPTION;
    return;
  }
  if (ex->is_a(vmClasses::Exception_klass())) {
    _cause = UNKNOWN;
    return;
  }
}

void JfrJavaSupport::uncaught_exception(jthrowable throwable, JavaThread* t) {
  DEBUG_ONLY(check_java_thread_in_vm(t));
  assert(throwable != NULL, "invariant");
  set_cause(throwable, t);
}

JfrJavaSupport::CAUSE JfrJavaSupport::cause() {
  return _cause;
}

const char* const JDK_JFR_MODULE_NAME = "jdk.jfr";
const char* const JDK_JFR_PACKAGE_NAME = "jdk/jfr";

static bool is_jdk_jfr_module_in_readability_graph() {
  // take one of the packages in the module to be located and query for its definition.
  TempNewSymbol pkg_sym = SymbolTable::new_symbol(JDK_JFR_PACKAGE_NAME);
  return Modules::is_package_defined(pkg_sym, Handle());
}

static void print_module_resolution_error(outputStream* stream) {
  assert(stream != NULL, "invariant");
  stream->print_cr("Module %s not found.", JDK_JFR_MODULE_NAME);
  stream->print_cr("Flight Recorder can not be enabled.");
}

bool JfrJavaSupport::is_jdk_jfr_module_available() {
  return is_jdk_jfr_module_in_readability_graph();
}

bool JfrJavaSupport::is_jdk_jfr_module_available(outputStream* stream, TRAPS) {
  if (!JfrJavaSupport::is_jdk_jfr_module_available()) {
    if (stream != NULL) {
      print_module_resolution_error(stream);
    }
    return false;
  }
  return true;
}

typedef JfrOopTraceId<ThreadIdAccess> AccessThreadTraceId;

static JavaThread* get_native(jobject thread) {
  ThreadsListHandle tlh;
  JavaThread* native_thread = NULL;
  (void)tlh.cv_internal_thread_to_JavaThread(thread, &native_thread, NULL);
  return native_thread;
}

static bool is_virtual_thread(oop ref) {
  const Klass* const k = ref->klass();
  assert(k != nullptr, "invariant");
  return k->is_subclass_of(vmClasses::VirtualThread_klass());
}

jlong JfrJavaSupport::jfr_thread_id(JavaThread* jt, jobject thread) {
  assert(jt != nullptr, "invariant");
  oop ref = resolve(thread);
  if (ref == nullptr) {
    return 0;
  }
  const traceid tid = AccessThreadTraceId::id(ref);
  if (is_virtual_thread(ref)) {
    const u2 epoch = JfrTraceIdEpoch::epoch_generation();
    if (AccessThreadTraceId::epoch(ref) != epoch) {
      AccessThreadTraceId::set_epoch(ref, epoch);
      JfrCheckpointManager::write_checkpoint(jt, tid, ref);
    }
  }
  return static_cast<jlong>(tid);
}

void JfrJavaSupport::exclude(JavaThread* jt, oop ref, jobject thread) {
  if (ref != nullptr) {
    AccessThreadTraceId::exclude(ref);
    if (is_virtual_thread(ref)) {
      if (ref == jt->vthread()) {
        JfrThreadLocal::exclude_vthread(jt);
      }
      return;
    }
  }
  jt = get_native(thread);
  if (jt != nullptr) {
    JfrThreadLocal::exclude_jvm_thread(jt);
  }
}

void JfrJavaSupport::include(JavaThread* jt, oop ref, jobject thread) {
  if (ref != nullptr) {
    AccessThreadTraceId::include(ref);
    if (is_virtual_thread(ref)) {
      if (ref == jt->vthread()) {
        JfrThreadLocal::include_vthread(jt);
      }
      return;
    }
  }
  jt = get_native(thread);
  if (jt != nullptr) {
    JfrThreadLocal::include_jvm_thread(jt);
  }
}

void JfrJavaSupport::exclude(Thread* thread) {
  assert(thread != nullptr, "invariant");
  if (thread->is_Java_thread()) {
    JavaThread* const jt = JavaThread::cast(thread);
    exclude(jt, jt->threadObj(), nullptr);
    return;
  }
  JfrThreadLocal::exclude_jvm_thread(thread);
}

void JfrJavaSupport::include(Thread* thread) {
  assert(thread != nullptr, "invariant");
  if (thread->is_Java_thread()) {
    JavaThread* const jt = JavaThread::cast(thread);
    include(jt, jt->threadObj(), nullptr);
    return;
  }
  JfrThreadLocal::include_jvm_thread(thread);
}

void JfrJavaSupport::exclude(JavaThread* jt, jobject thread) {
  oop ref = resolve(thread);
  assert(ref != nullptr, "invariant");
  exclude(jt, ref, thread);
}

void JfrJavaSupport::include(JavaThread* jt, jobject thread) {
  oop ref = resolve(thread);
  assert(ref != nullptr, "invariant");
  include(jt, ref, thread);
}

bool JfrJavaSupport::is_excluded(jobject thread) {
  oop ref = resolve(thread);
  assert(ref != nullptr, "invariant");
  return AccessThreadTraceId::is_excluded(ref);
}

bool JfrJavaSupport::is_excluded(Thread* thread) {
  assert(thread != nullptr, "invariant");
  if (thread->is_Java_thread()) {
    JavaThread* const jt = JavaThread::cast(thread);
    oop ref = jt->threadObj();
    return ref != nullptr ? AccessThreadTraceId::is_excluded(ref) : false;
  }
  return JfrThreadLocal::is_jvm_thread_excluded(thread);
}

static const Klass* get_configuration_field_descriptor(const Handle& h_mirror, fieldDescriptor* descriptor, TRAPS) {
  assert(h_mirror.not_null(), "invariant");
  assert(descriptor != NULL, "invariant");
  Klass* const k = java_lang_Class::as_Klass(h_mirror());
  assert(k->is_instance_klass(), "invariant");
  InstanceKlass* const ik = InstanceKlass::cast(k);
  if (ik->is_not_initialized()) {
    ik->initialize(CHECK_NULL);
  }
  assert(ik->is_being_initialized() || ik->is_initialized(), "invariant");
  const Klass* const typed_field_holder = ik->find_field(vmSymbols::eventConfiguration_name(),
                                                         vmSymbols::jdk_jfr_internal_event_EventConfiguration_signature(),
                                                         true,
                                                         descriptor);
  return typed_field_holder != NULL ? typed_field_holder : ik->find_field(vmSymbols::eventConfiguration_name(),
                                                                          vmSymbols::object_signature(), // untyped
                                                                          true,
                                                                          descriptor);
}

jobject JfrJavaSupport::get_configuration(jobject clazz, TRAPS) {
  DEBUG_ONLY(JfrJavaSupport::check_java_thread_in_vm(THREAD));
  HandleMark hm(THREAD);
  const Handle h_mirror(Handle(THREAD, JNIHandles::resolve(clazz)));
  assert(h_mirror.not_null(), "invariant");
  fieldDescriptor configuration_field_descriptor;
  const Klass* const field_holder = get_configuration_field_descriptor(h_mirror, &configuration_field_descriptor, THREAD);
  if (field_holder == NULL) {
    // The only reason should be that klass initialization failed.
    return NULL;
  }
  assert(java_lang_Class::as_Klass(h_mirror()) == field_holder, "invariant");
  oop configuration_oop = h_mirror->obj_field(configuration_field_descriptor.offset());
  return configuration_oop != NULL ? JfrJavaSupport::local_jni_handle(configuration_oop, THREAD) : NULL;
}

bool JfrJavaSupport::set_configuration(jobject clazz, jobject configuration, TRAPS) {
  DEBUG_ONLY(JfrJavaSupport::check_java_thread_in_vm(THREAD));
  HandleMark hm(THREAD);
  const Handle h_mirror(Handle(THREAD, JNIHandles::resolve(clazz)));
  assert(h_mirror.not_null(), "invariant");
  fieldDescriptor configuration_field_descriptor;
  const Klass* const field_holder = get_configuration_field_descriptor(h_mirror, &configuration_field_descriptor, THREAD);
  if (field_holder == NULL) {
    // The only reason should be that klass initialization failed.
    return false;
  }
  assert(java_lang_Class::as_Klass(h_mirror()) == field_holder, "invariant");
  const oop configuration_oop = JNIHandles::resolve(configuration);
  assert(configuration_oop != NULL, "invariant");
  h_mirror->obj_field_put(configuration_field_descriptor.offset(), configuration_oop);
  return true;
}

<<<<<<< HEAD
bool JfrJavaSupport::is_instrumented(jobject clazz, TRAPS) {
  DEBUG_ONLY(JfrJavaSupport::check_java_thread_in_vm(THREAD));
  const Klass* const k = java_lang_Class::as_Klass(resolve_non_null(clazz));
  assert(k->is_instance_klass(), "invariant");
  return JfrEventClassTransformer::is_instrumented(InstanceKlass::cast(k));
}

void JfrJavaSupport::on_thread_start(Thread* t) {
=======
bool JfrJavaSupport::on_thread_start(Thread* t) {
>>>>>>> 9583e365
  assert(t != NULL, "invariant");
  assert(Thread::current() == t, "invariant");
  if (!t->is_Java_thread()) {
    return true;
  }
  JavaThread* const jt = JavaThread::cast(t);
  assert(!JfrThreadLocal::is_vthread(jt), "invariant");
  if (is_excluded(jt)) {
    JfrThreadLocal::exclude_jvm_thread(jt);
    return false;
  }
  return true;
}

bool JfrJavaSupport::compute_field_offset(int &dest_offset,
                                          Klass* klass,
                                          Symbol* name_symbol,
                                          Symbol* signature_symbol,
                                          bool is_static,
                                          bool allow_super) {
  fieldDescriptor fd;
  const InstanceKlass* const ik = InstanceKlass::cast(klass);
  if (!find_field(ik, name_symbol, signature_symbol, &fd, is_static, allow_super)) {
    return false;
  }
  dest_offset = fd.offset();
  return true;
}<|MERGE_RESOLUTION|>--- conflicted
+++ resolved
@@ -817,7 +817,6 @@
   return true;
 }
 
-<<<<<<< HEAD
 bool JfrJavaSupport::is_instrumented(jobject clazz, TRAPS) {
   DEBUG_ONLY(JfrJavaSupport::check_java_thread_in_vm(THREAD));
   const Klass* const k = java_lang_Class::as_Klass(resolve_non_null(clazz));
@@ -825,10 +824,7 @@
   return JfrEventClassTransformer::is_instrumented(InstanceKlass::cast(k));
 }
 
-void JfrJavaSupport::on_thread_start(Thread* t) {
-=======
 bool JfrJavaSupport::on_thread_start(Thread* t) {
->>>>>>> 9583e365
   assert(t != NULL, "invariant");
   assert(Thread::current() == t, "invariant");
   if (!t->is_Java_thread()) {
