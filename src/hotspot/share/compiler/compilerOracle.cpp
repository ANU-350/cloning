/*
 * Copyright (c) 1998, 2020, Oracle and/or its affiliates. All rights reserved.
 * DO NOT ALTER OR REMOVE COPYRIGHT NOTICES OR THIS FILE HEADER.
 *
 * This code is free software; you can redistribute it and/or modify it
 * under the terms of the GNU General Public License version 2 only, as
 * published by the Free Software Foundation.
 *
 * This code is distributed in the hope that it will be useful, but WITHOUT
 * ANY WARRANTY; without even the implied warranty of MERCHANTABILITY or
 * FITNESS FOR A PARTICULAR PURPOSE.  See the GNU General Public License
 * version 2 for more details (a copy is included in the LICENSE file that
 * accompanied this code).
 *
 * You should have received a copy of the GNU General Public License version
 * 2 along with this work; if not, write to the Free Software Foundation,
 * Inc., 51 Franklin St, Fifth Floor, Boston, MA 02110-1301 USA.
 *
 * Please contact Oracle, 500 Oracle Parkway, Redwood Shores, CA 94065 USA
 * or visit www.oracle.com if you need additional information or have any
 * questions.
 *
 */

#include "precompiled.hpp"
#include "jvm.h"
#include "classfile/symbolTable.hpp"
#include "compiler/compilerOracle.hpp"
#include "compiler/methodMatcher.hpp"
#include "memory/allocation.inline.hpp"
#include "memory/oopFactory.hpp"
#include "memory/resourceArea.hpp"
#include "oops/klass.hpp"
#include "oops/method.hpp"
#include "oops/symbol.hpp"
#include "runtime/globals_extension.hpp"
#include "runtime/handles.inline.hpp"
#include "runtime/jniHandles.hpp"
#include "runtime/os.hpp"

static const char* optiontype_names[] = {
#define enum_of_types(type, name) name,
        OPTION_TYPES(enum_of_types)
#undef enum_of_types
};

const char* optiontype2name(enum OptionType type) {
  return optiontype_names[static_cast<int>(type)];
}

static enum OptionType option_types[] = {
#define enum_of_options(option, name, ctype) OptionType::ctype,
        COMPILECOMMAND_OPTIONS(enum_of_options)
#undef enum_of_options
};

enum OptionType option2type(enum CompileCommand option) {
  return option_types[static_cast<int>(option)];
}

static const char* option_names[] = {
#define enum_of_options(option, name, ctype) name,
        COMPILECOMMAND_OPTIONS(enum_of_options)
#undef enum_of_options
};

const char* option2name(enum CompileCommand option) {
  return option_names[static_cast<int>(option)];
}

/* Methods to map real type names to OptionType */
template<typename T>
static OptionType get_type_for() {
  return OptionType::Unknown;
};

template<> OptionType get_type_for<intx>() {
  return OptionType::Intx;
}

template<> OptionType get_type_for<uintx>() {
  return OptionType::Uintx;
}

template<> OptionType get_type_for<bool>() {
  return OptionType::Bool;
}

template<> OptionType get_type_for<ccstr>() {
  return OptionType::Ccstr;
}

template<> OptionType get_type_for<double>() {
  return OptionType::Double;
}

class MethodMatcher;
class TypedMethodOptionMatcher;

static TypedMethodOptionMatcher* option_list = NULL;
static bool any_set = false;

class TypedMethodOptionMatcher : public MethodMatcher {
 private:
  TypedMethodOptionMatcher* _next;
  enum CompileCommand _option;
  OptionType    _type;
 public:

  union {
    bool bool_value;
    intx intx_value;
    uintx uintx_value;
    double double_value;
    ccstr ccstr_value;
  } _u;

  TypedMethodOptionMatcher() : MethodMatcher(),
    _next(NULL),
    _option(CompileCommand::Unknown),
    _type(OptionType::Unknown) {
      memset(&_u, 0, sizeof(_u));
  }

  static TypedMethodOptionMatcher* parse_method_pattern(char*& line, char* errorbuf, const int buf_size);
  TypedMethodOptionMatcher* match(const methodHandle &method, enum CompileCommand option, OptionType type);

  void init(enum CompileCommand option, OptionType type, TypedMethodOptionMatcher* next) {
    _next = next;
    _type = type;
    _option = option;
  }

  void init_matcher(Symbol* class_name, Mode class_mode,
                    Symbol* method_name, Mode method_mode,
                    Symbol* signature) {
    MethodMatcher::init(class_name, class_mode, method_name, method_mode, signature);
  }

  void set_next(TypedMethodOptionMatcher* next) {_next = next; }
  TypedMethodOptionMatcher* next() { return _next; }
  OptionType type() { return _type; }
  enum CompileCommand option() { return _option; }
  template<typename T> T value();
  template<typename T> void set_value(T value);
  void print();
  void print_all();
  TypedMethodOptionMatcher* clone();
};

// A few templated accessors instead of a full template class.
template<> intx TypedMethodOptionMatcher::value<intx>() {
  return _u.intx_value;
}

template<> uintx TypedMethodOptionMatcher::value<uintx>() {
  return _u.uintx_value;
}

template<> bool TypedMethodOptionMatcher::value<bool>() {
  return _u.bool_value;
}

template<> double TypedMethodOptionMatcher::value<double>() {
  return _u.double_value;
}

template<> ccstr TypedMethodOptionMatcher::value<ccstr>() {
  return _u.ccstr_value;
}

template<> void TypedMethodOptionMatcher::set_value(intx value) {
  _u.intx_value = value;
}

template<> void TypedMethodOptionMatcher::set_value(uintx value) {
  _u.uintx_value = value;
}

template<> void TypedMethodOptionMatcher::set_value(double value) {
  _u.double_value = value;
}

template<> void TypedMethodOptionMatcher::set_value(bool value) {
  _u.bool_value = value;
}

template<> void TypedMethodOptionMatcher::set_value(ccstr value) {
  _u.ccstr_value = (const ccstr)os::strdup_check_oom(value);
}

void TypedMethodOptionMatcher::print() {
  ttyLocker ttyl;
  print_base(tty);
  const char* name = option2name(_option);
  switch (_type) {
  case OptionType::Intx:
    tty->print_cr(" intx %s = " INTX_FORMAT, name, value<intx>());
    break;
    case OptionType::Uintx:
    tty->print_cr(" uintx %s = " UINTX_FORMAT, name, value<uintx>());
    break;
    case OptionType::Bool:
    tty->print_cr(" bool %s = %s", name, value<bool>() ? "true" : "false");
    break;
    case OptionType::Double:
    tty->print_cr(" double %s = %f", name, value<double>());
    break;
    case OptionType::Ccstr:
    tty->print_cr(" const char* %s = '%s'", name, value<ccstr>());
    break;
  default:
    ShouldNotReachHere();
  }
}

void TypedMethodOptionMatcher::print_all() {
   print();
   if (_next != NULL) {
     tty->print(" ");
     _next->print_all();
   }
 }

TypedMethodOptionMatcher* TypedMethodOptionMatcher::clone() {
  TypedMethodOptionMatcher* m = new TypedMethodOptionMatcher();
  m->_class_mode = _class_mode;
  m->_class_name = _class_name;
  m->_method_mode = _method_mode;
  m->_method_name = _method_name;
  m->_signature = _signature;
  // Need to ref count the symbols
  if (_class_name != NULL) {
    _class_name->increment_refcount();
  }
  if (_method_name != NULL) {
    _method_name->increment_refcount();
  }
  if (_signature != NULL) {
    _signature->increment_refcount();
  }
  return m;
}

<<<<<<< HEAD
TypedMethodOptionMatcher* TypedMethodOptionMatcher::parse_method_pattern(char*& line, char* errorbuf, const int buf_size) {
  assert(*errorbuf == '\0', "Dont call here with error_msg already set");
  const char* error_msg = NULL;
=======
TypedMethodOptionMatcher::~TypedMethodOptionMatcher() {
  if (type() == CcstrType) {
    ccstr v = value<ccstr>();
    os::free((void*)v);
  }

  if (_option != NULL) {
    os::free((void*)_option);
  }
}

TypedMethodOptionMatcher* TypedMethodOptionMatcher::parse_method_pattern(char*& line, const char*& error_msg) {
  assert(error_msg == NULL, "Dont call here with error_msg already set");
>>>>>>> 7b3d0958
  TypedMethodOptionMatcher* tom = new TypedMethodOptionMatcher();
  MethodMatcher::parse_method_pattern(line, error_msg, tom);
  if (error_msg != NULL) {
    jio_snprintf(errorbuf, buf_size, error_msg);
    delete tom;
    return NULL;
  }
  return tom;
}

TypedMethodOptionMatcher* TypedMethodOptionMatcher::match(const methodHandle& method, enum CompileCommand option, OptionType type) {
  TypedMethodOptionMatcher* current = this;
  while (current != NULL) {
    if (current->_option == option) {
      if (current->matches(method)) {
        return current;
      }
    }
    current = current->next();
  }
  return NULL;
}

template<typename T>
static void register_command(TypedMethodOptionMatcher* matcher,
                             enum CompileCommand option,
                             T value) {
  assert(matcher != option_list, "No circular lists please");
  if (option == CompileCommand::Log && !LogCompilation) {
    tty->print_cr("Warning:  +LogCompilation must be enabled in order for individual methods to be logged with ");
    tty->print_cr("          CompileCommand=log,<method pattern>");
  }
  enum OptionType type = option2type(option);
  if (type == OptionType::Ccstrlist) {
    type = OptionType::Ccstr; // ccstrlists are stores as ccstr
  }
  assert(type == get_type_for<T>(), "sanity");
  matcher->init(option, type, option_list);
  matcher->set_value<T>(value);
  option_list = matcher;
  if ((option != CompileCommand::DontInline) &&
      (option != CompileCommand::Inline) &&
      (option != CompileCommand::Log)) {
    any_set = true;
  }
  if (!CompilerOracle::be_quiet()) {
    // Print out the succesful registration of a comile command
    ttyLocker ttyl;
    tty->print("CompileCommand: %s ", option2name(option));
    matcher->print();
  }
  return;
}

template<typename T>
bool CompilerOracle::has_option_value(const methodHandle& method, enum CompileCommand option, T& value, bool verify_type) {
  enum OptionType type = option2type(option);
  if (type == OptionType::Unknown) {
    return false; // Can't query options with type Unknown.
  }
  if (type == OptionType::Ccstrlist) {
    type = OptionType::Ccstr; // CCstrList type options are stored as Ccstr
  }
  if (verify_type) {
    if (type != get_type_for<T>()) {
      // Whitebox API expects false if option and type doesn't match
      return false;
    }
  } else {
    assert(type == get_type_for<T>(), "Value type (%s) must match option %s (%s)",
            optiontype2name(get_type_for<T>()),
           option2name(option), optiontype2name(option2type(option)));
  }
  if (option_list != NULL) {
    TypedMethodOptionMatcher* m = option_list->match(method, option, type);
    if (m != NULL) {
      value = m->value<T>();
      return true;
    }
  }
  return false;
}

static bool check_predicate(enum CompileCommand option, const methodHandle& method) {
  bool value = false;
  if (CompilerOracle::has_option_value(method, option, value)) {
    return value;
  }
  return false;
}

static bool has_command(enum CompileCommand option) {
  TypedMethodOptionMatcher* m = option_list;
  while (m != NULL) {
    if (m->option() == option) {
      return true;
    } else {
      m = m->next();
    }
  }
  return false;
}

bool CompilerOracle::has_any_command_set() {
  return any_set;
}

// Explicit instantiation for all OptionTypes supported.
template bool CompilerOracle::has_option_value<intx>(const methodHandle& method, enum CompileCommand option, intx& value, bool verify_type);
template bool CompilerOracle::has_option_value<uintx>(const methodHandle& method, enum CompileCommand option, uintx& value, bool verify_type);
template bool CompilerOracle::has_option_value<bool>(const methodHandle& method, enum CompileCommand option, bool& value, bool verify_type);
template bool CompilerOracle::has_option_value<ccstr>(const methodHandle& method, enum CompileCommand option, ccstr& value, bool verify_type);
template bool CompilerOracle::has_option_value<double>(const methodHandle& method, enum CompileCommand option, double& value, bool verify_type);

bool CompilerOracle::has_option(const methodHandle& method, enum CompileCommand option) {
  bool value = false;
  has_option_value(method, option, value);
  return value;
}

bool CompilerOracle::should_exclude(const methodHandle& method) {
  if (check_predicate(CompileCommand::Exclude, method)) {
    return true;
  }
  if (has_command(CompileCommand::CompileOnly)) {
    return !check_predicate(CompileCommand::CompileOnly, method);
  }
  return false;
}

bool CompilerOracle::should_inline(const methodHandle& method) {
  return (check_predicate(CompileCommand::Inline, method));
}

bool CompilerOracle::should_not_inline(const methodHandle& method) {
  return check_predicate(CompileCommand::DontInline, method) || check_predicate(CompileCommand::Exclude, method);
}

bool CompilerOracle::should_print(const methodHandle& method) {
  return check_predicate(CompileCommand::Print, method);
}

bool CompilerOracle::should_print_methods() {
  return has_command(CompileCommand::Print);
}

bool CompilerOracle::should_log(const methodHandle& method) {
  if (!LogCompilation) return false;
  if (!has_command(CompileCommand::Log)) {
    return true;  // by default, log all
  }
  return (check_predicate(CompileCommand::Log, method));
}

bool CompilerOracle::should_break_at(const methodHandle& method) {
  return check_predicate(CompileCommand::Break, method);
}

static enum CompileCommand parse_option_name(const char* line, int* bytes_read, char* errorbuf, int bufsize) {
  assert(ARRAY_SIZE(option_names) == static_cast<int>(CompileCommand::Count), "option_names size mismatch");

  *bytes_read = 0;
  char option_buf[256];
  int matches = sscanf(line, "%255[a-zA-Z0-9]%n", option_buf, bytes_read);
  if (matches > 0) {
    for (uint i = 0; i < ARRAY_SIZE(option_names); i++) {
      if (strcasecmp(option_buf, option_names[i]) == 0) {
        return static_cast<enum CompileCommand>(i);
      }
    }
  }
  jio_snprintf(errorbuf, bufsize, "Unrecognized option '%s'", option_buf);
  return CompileCommand::Unknown;
}

void print_tip() { // CMH Update info
  tty->cr();
  tty->print_cr("Usage: '-XX:CompileCommand=<option>,<method pattern>' - to set boolean option to true");
  tty->print_cr("Usage: '-XX:CompileCommand=<option>,<method pattern>,<value>'");
  tty->print_cr("Use:   '-XX:CompileCommand=help' for more information and to list all option.");
  tty->cr();
}

void print_option(enum CompileCommand option, const char* name, enum OptionType type) {
  if (type != OptionType::Unknown) {
    tty->print_cr("    %s (%s)", name, optiontype2name(type));
  }
}

void print_commands() {
  tty->cr();
  tty->print_cr("All available options:");
#define enum_of_options(option, name, ctype) print_option(CompileCommand::option, name, OptionType::ctype);
  COMPILECOMMAND_OPTIONS(enum_of_options)
#undef enum_of_options
  tty->cr();
}

static void usage() {
  tty->cr();
  tty->print_cr("The CompileCommand option enables the user of the JVM to control specific");
  tty->print_cr("behavior of the dynamic compilers.");
  tty->cr();
  tty->print_cr("Compile commands has this general form:");
  tty->print_cr("-XX:CompileCommand=<option><method pattern><value>");
  tty->print_cr("    Sets <option> to the specified value for methods matching <method pattern>");
  tty->print_cr("    All options are typed");
  tty->cr();
  tty->print_cr("-XX:CompileCommand=<option><method pattern>");
  tty->print_cr("    Sets <option> to true for methods matching <method pattern>");
  tty->print_cr("    Only applies to boolean options.");
  tty->cr();
  tty->print_cr("-XX:CompileCommand=quiet");
  tty->print_cr("    Silence the compile command output");
  tty->cr();
  tty->print_cr("-XX:CompileCommand=help");
  tty->print_cr("    Prints this help text");
  tty->cr();
  print_commands();
  tty->cr();
    tty->print_cr("Method patterns has the format:");
  tty->print_cr("  package/Class.method()");
  tty->cr();
  tty->print_cr("For backward compatibility this form is also allowed:");
  tty->print_cr("  package.Class::method()");
  tty->cr();
  tty->print_cr("The signature can be separated by an optional whitespace or comma:");
  tty->print_cr("  package/Class.method ()");
  tty->cr();
  tty->print_cr("The class and method identifier can be used together with leading or");
  tty->print_cr("trailing *'s for wildcard matching:");
  tty->print_cr("  *ackage/Clas*.*etho*()");
  tty->cr();
  tty->print_cr("It is possible to use more than one CompileCommand on the command line:");
  tty->print_cr("  -XX:CompileCommand=exclude,java/*.* -XX:CompileCommand=log,java*.*");
  tty->cr();
  tty->print_cr("The CompileCommands can be loaded from a file with the flag");
  tty->print_cr("-XX:CompileCommandFile=<file> or be added to the file '.hotspot_compiler'");
  tty->print_cr("Use the same format in the file as the argument to the CompileCommand flag.");
  tty->print_cr("Add one command on each line.");
  tty->print_cr("  exclude java/*.*");
  tty->print_cr("  option java/*.* ReplayInline");
  tty->cr();
  tty->print_cr("The following commands have conflicting behavior: 'exclude', 'inline', 'dontinline',");
  tty->print_cr("and 'compileonly'. There is no priority of commands. Applying (a subset of) these");
  tty->print_cr("commands to the same method results in undefined behavior.");
  tty->cr();
};

int skip_whitespace(char* &line) {
  // Skip any leading spaces
  int whitespace_read = 0;
  sscanf(line, "%*[ \t]%n", &whitespace_read);
  line += whitespace_read;
  return whitespace_read;
}

void skip_comma(char* &line) {
  // Skip any leading spaces
  if (*line == ',') {
    line++;
  }
}

static void scan_value(enum OptionType type, char* line, int& total_bytes_read,
        TypedMethodOptionMatcher* matcher, enum CompileCommand option, char* errorbuf, const int buf_size) {
  int bytes_read = 0;
  const char* ccname = option2name(option);
  const char* type_str = optiontype2name(type);
  int skipped = skip_whitespace(line);
  total_bytes_read += skipped;
  if (type == OptionType::Intx) {
    intx value;
    if (sscanf(line, "" INTX_FORMAT "%n", &value, &bytes_read) == 1) {
      total_bytes_read += bytes_read;
      line += bytes_read;
      register_command(matcher, option, value);
      return;
    } else {
      jio_snprintf(errorbuf, buf_size, "Value cannot be read for option '%s' of type '%s'", ccname, type_str);
    }
  } else if (type == OptionType::Uintx) {
    uintx value;
    if (sscanf(line, "" UINTX_FORMAT "%n", &value, &bytes_read) == 1) {
      total_bytes_read += bytes_read;
      line += bytes_read;
      register_command(matcher, option, value);
      return;
    } else {
      jio_snprintf(errorbuf, buf_size, "Value cannot be read for option '%s' of type '%s'", ccname, type_str);
    }
  } else if (type == OptionType::Ccstr) {
    ResourceMark rm;
    char* value = NEW_RESOURCE_ARRAY(char, strlen(line) + 1);
    if (sscanf(line, "%255[_a-zA-Z0-9]%n", value, &bytes_read) == 1) {
      total_bytes_read += bytes_read;
      line += bytes_read;
      register_command(matcher, option, (ccstr) value);
      return;
    } else {
      jio_snprintf(errorbuf, buf_size, "Value cannot be read for option '%s' of type '%s'", ccname, type_str);
    }
  } else if (type == OptionType::Ccstrlist) {
    // Accumulates several strings into one. The internal type is ccstr.
    ResourceMark rm;
    char* value = NEW_RESOURCE_ARRAY(char, strlen(line) + 1);
    char* next_value = value;
    if (sscanf(line, "%255[_a-zA-Z0-9+\\-]%n", next_value, &bytes_read) == 1) {
      total_bytes_read += bytes_read;
      line += bytes_read;
      next_value += bytes_read + 1;
      char* end_value = next_value - 1;
      while (sscanf(line, "%*[ \t]%255[_a-zA-Z0-9+\\-]%n", next_value, &bytes_read) == 1) {
        total_bytes_read += bytes_read;
        line += bytes_read;
        *end_value = ' '; // override '\0'
        next_value += bytes_read;
        end_value = next_value-1;
      }
      register_command(matcher, option, (ccstr) value);
      return;
    } else {
      jio_snprintf(errorbuf, buf_size, "Value cannot be read for option '%s' of type '%s'", ccname, type_str);
    }
  } else if (type == OptionType::Bool) {
    char value[256];
    if (*line == '\0') {
      // Short version of a CompileCommand sets a boolean Option to true
      // -XXCompileCommand=<Option>,<method pattern>
      register_command(matcher, option, true);
      return;
    }
    if (sscanf(line, "%255[a-zA-Z]%n", value, &bytes_read) == 1) {
      if (strcasecmp(value, "true") == 0) {
        total_bytes_read += bytes_read;
        line += bytes_read;
        register_command(matcher, option, true);
        return;
      } else if (strcasecmp(value, "false") == 0) {
        total_bytes_read += bytes_read;
        line += bytes_read;
        register_command(matcher, option, false);
        return;
      } else {
        jio_snprintf(errorbuf, buf_size, "Value cannot be read for option '%s' of type '%s'", ccname, type_str);
      }
    } else {
      jio_snprintf(errorbuf, buf_size, "Value cannot be read for option '%s' of type '%s'", ccname, type_str);
    }
  } else if (type == OptionType::Double) {
    char buffer[2][256];
    // Decimal separator '.' has been replaced with ' ' or '/' earlier,
    // so read integer and fraction part of double value separately.
    if (sscanf(line, "%255[0-9]%*[ /\t]%255[0-9]%n", buffer[0], buffer[1], &bytes_read) == 2) {
      char value[512] = "";
      jio_snprintf(value, sizeof(value), "%s.%s", buffer[0], buffer[1]);
      total_bytes_read += bytes_read;
      line += bytes_read;
      register_command(matcher, option, atof(value));
      return;
    } else {
      jio_snprintf(errorbuf, buf_size, "Value cannot be read for option '%s' of type '%s'", ccname, type_str);
    }
  } else {
    jio_snprintf(errorbuf, buf_size, "Type '%s' not supported ", type_str);
  }
}

// Scan next option and value in line, return MethodMatcher object on success, NULL on failure.
// On failure, error_msg contains description for the first error.
// For future extensions: set error_msg on first error.
static void scan_option_and_value(enum OptionType type, char* line, int& total_bytes_read,
                                TypedMethodOptionMatcher* matcher,
                                char* errorbuf, const int buf_size) {
  total_bytes_read = 0;
  int bytes_read = 0;
  char option_buf[256];

  // Read option name.
  if (sscanf(line, "%*[ \t]%255[a-zA-Z0-9]%n", option_buf, &bytes_read) == 1) {
    line += bytes_read;
    total_bytes_read += bytes_read;
    int bytes_read2 = 0;
    total_bytes_read += skip_whitespace(line);
    enum CompileCommand option = parse_option_name(option_buf, &bytes_read2, errorbuf, buf_size);
    if (option == CompileCommand::Unknown) {
      assert(*errorbuf != '\0', "error must have been set");
      return;
    }
    enum OptionType optiontype = option2type(option);
    if (option2type(option) != type) {
      const char* optiontype_name = optiontype2name(optiontype);
      const char* type_name = optiontype2name(type);
      jio_snprintf(errorbuf, buf_size, "Option '%s' with type '%s' doesn't match supplied type '%s'", option_buf, optiontype_name, type_name);
      return;
    }
    scan_value(type, line, total_bytes_read, matcher, option, errorbuf, buf_size);
  } else {
    const char* type_str = optiontype2name(type);
    jio_snprintf(errorbuf, buf_size, "Option name for type '%s' should be alphanumeric ", type_str);
  }
  return;
}

void CompilerOracle::print_parse_error(char* error_msg, char* original_line) {
  assert(*error_msg != '\0', "Must have error_message");
  ttyLocker ttyl;
  tty->print_cr("CompileCommand: An error occurred during parsing");
  tty->print_cr("Error: %s", error_msg);
  tty->print_cr("Line: '%s'", original_line);
  print_tip();
}

enum OptionType parse_option_type(const char* type_str) {
  for (uint i = 0; i < ARRAY_SIZE(optiontype_names); i++) {
    if (strcasecmp(type_str, optiontype_names[i]) == 0) {
      return static_cast<enum OptionType>(i);
    }
  }
  return OptionType::Unknown;
}

class LineCopy : StackObj {
  const char* _copy;
public:
    LineCopy(char* line) {
      _copy = os::strdup(line, mtInternal);
    }
    ~LineCopy() {
      os::free((void*)_copy);
    }
    char* get() {
      return (char*)_copy;
    }
};

void CompilerOracle::parse_from_line(char* line) {
  if (line[0] == '\0') return;
  if (line[0] == '#')  return;

  LineCopy original(line);
  int bytes_read;
  char error_buf[1024] = {0};

  enum CompileCommand option = parse_option_name(line, &bytes_read, error_buf, sizeof(error_buf));
  line += bytes_read;
  ResourceMark rm;

  if (option == CompileCommand::Unknown) {
    print_parse_error(error_buf, original.get());
    return;
  }

  if (option == CompileCommand::Quiet) {
    _quiet = true;
    return;
  }

  if (option == CompileCommand::Help) {
    usage();
    return;
  }

  if (option == CompileCommand::Option) {
    // Look for trailing options.
    //
    // Two types of trailing options are
    // supported:
    //
    // (1) CompileCommand=option,Klass::method,option
    // (2) CompileCommand=option,Klass::method,type,option,value
    //
    // Type (1) is used to enable a boolean option for a method.
    //
    // Type (2) is used to support options with a value. Values can have the
    // the following types: intx, uintx, bool, ccstr, ccstrlist, and double.

    char option_type[256]; // stores option for Type (1) and type of Type (2)
    skip_comma(line);
    TypedMethodOptionMatcher* archetype = TypedMethodOptionMatcher::parse_method_pattern(line, error_buf, sizeof(error_buf));
    if (archetype == NULL) {
      print_parse_error(error_buf, original.get());
      return;
    }

    skip_whitespace(line);

    // This is unnecessarily complex. Should retire multi-option lines and skip while loop
    while (sscanf(line, "%255[a-zA-Z0-9]%n", option_type, &bytes_read) == 1) {
      line += bytes_read;

      // typed_matcher is used as a blueprint for each option, deleted at the end
      TypedMethodOptionMatcher* typed_matcher = archetype->clone();
      enum OptionType type = parse_option_type(option_type);
      if (type != OptionType::Unknown) {
        // Type (2) option: parse option name and value.
        scan_option_and_value(type, line, bytes_read, typed_matcher, error_buf, sizeof(error_buf));
        if (*error_buf != '\0') {
          print_parse_error(error_buf, original.get());
          return;
        }
        line += bytes_read;
      } else {
        // Type (1) option - option_type contains the option name -> bool value = true is implied
        int bytes_read;
        enum CompileCommand option = parse_option_name(option_type, &bytes_read, error_buf, sizeof(error_buf));
        if (option == CompileCommand::Unknown) {
          print_parse_error(error_buf, original.get());
          return;
        }
        register_command(typed_matcher, option, true);
      }
      assert(typed_matcher != NULL, "sanity");
      assert(*error_buf == '\0', "No error here");
      skip_whitespace(line);
    } // while(
    delete archetype;
  } else {  // not an OptionCommand
    // Command has the following form:
    // CompileCommand=<option>,<method pattern><value>
    // CompileCommand=<option>,<method pattern>     (implies option is bool and value is true)
    assert(*error_buf == '\0', "Don't call here with error_buf already set");
    enum OptionType type = option2type(option);
    int bytes_read = 0;
    skip_comma(line);
    TypedMethodOptionMatcher* matcher = TypedMethodOptionMatcher::parse_method_pattern(line, error_buf, sizeof(error_buf));
    if (matcher == NULL) {
      print_parse_error(error_buf, original.get());
      return;
    }
    skip_whitespace(line);
    if (*line == '\0') {
      // if this is a bool option this implies true
      if (option2type(option) == OptionType::Bool) {
        register_command(matcher, option, true);
        return;
      } else {
        jio_snprintf(error_buf, sizeof(error_buf), "  Option '%s' is not followed by a value", option2name(option));
        print_parse_error(error_buf, original.get());
        return;
      }
    }
    scan_value(type, line, bytes_read, matcher, option, error_buf, sizeof(error_buf));
    if (*error_buf != '\0') {
      print_parse_error(error_buf, original.get());
      return;
    }
    assert(matcher != NULL, "consistency");
  }
}

static const char* default_cc_file = ".hotspot_compiler";

static const char* cc_file() {
#ifdef ASSERT
  if (CompileCommandFile == NULL)
    return default_cc_file;
#endif
  return CompileCommandFile;
}

bool CompilerOracle::has_command_file() {
  return cc_file() != NULL;
}

bool CompilerOracle::_quiet = false;

void CompilerOracle::parse_from_file() {
  assert(has_command_file(), "command file must be specified");
  FILE* stream = fopen(cc_file(), "rt");
  if (stream == NULL) return;

  char token[1024];
  int  pos = 0;
  int  c = getc(stream);
  while(c != EOF && pos < (int)(sizeof(token)-1)) {
    if (c == '\n') {
      token[pos++] = '\0';
      parse_from_line(token);
      pos = 0;
    } else {
      token[pos++] = c;
    }
    c = getc(stream);
  }
  token[pos++] = '\0';
  parse_from_line(token);

  fclose(stream);
}

void CompilerOracle::parse_from_string(const char* str, void (*parse_line)(char*)) {
  char token[1024];
  int  pos = 0;
  const char* sp = str;
  int  c = *sp++;
  while (c != '\0' && pos < (int)(sizeof(token)-1)) {
    if (c == '\n') {
      token[pos++] = '\0';
      parse_line(token);
      pos = 0;
    } else {
      token[pos++] = c;
    }
    c = *sp++;
  }
  token[pos++] = '\0';
  parse_line(token);
}

void compilerOracle_init() {
  CompilerOracle::parse_from_string(CompileCommand, CompilerOracle::parse_from_line);
  CompilerOracle::parse_from_string(CompileOnly, CompilerOracle::parse_compile_only);
  if (CompilerOracle::has_command_file()) {
    CompilerOracle::parse_from_file();
  } else {
    struct stat buf;
    if (os::stat(default_cc_file, &buf) == 0) {
      warning("%s file is present but has been ignored.  "
              "Run with -XX:CompileCommandFile=%s to load the file.",
              default_cc_file, default_cc_file);
    }
  }
  if (has_command(CompileCommand::Print)) {
    if (PrintAssembly) {
      warning("CompileCommand and/or %s file contains 'print' commands, but PrintAssembly is also enabled", default_cc_file);
    } else if (FLAG_IS_DEFAULT(DebugNonSafepoints)) {
      warning("printing of assembly code is enabled; turning on DebugNonSafepoints to gain additional output");
      DebugNonSafepoints = true;
    }
  }
}

void CompilerOracle::parse_compile_only(char* line) {
  int i;
  char name[1024];
  const char* className = NULL;
  const char* methodName = NULL;

  bool have_colon = (strstr(line, "::") != NULL);
  char method_sep = have_colon ? ':' : '.';

  if (Verbose) {
    tty->print_cr("%s", line);
  }

  ResourceMark rm;
  while (*line != '\0') {
    MethodMatcher::Mode c_match = MethodMatcher::Exact;
    MethodMatcher::Mode m_match = MethodMatcher::Exact;

    for (i = 0;
         i < 1024 && *line != '\0' && *line != method_sep && *line != ',' && !isspace(*line);
         line++, i++) {
      name[i] = *line;
      if (name[i] == '.')  name[i] = '/';  // package prefix uses '/'
    }

    if (i > 0) {
      char* newName = NEW_RESOURCE_ARRAY( char, i + 1);
      if (newName == NULL)
        return;
      strncpy(newName, name, i);
      newName[i] = '\0';

      if (className == NULL) {
        className = newName;
      } else {
        methodName = newName;
      }
    }

    if (*line == method_sep) {
      if (className == NULL) {
        className = "";
        c_match = MethodMatcher::Any;
      }
    } else {
      // got foo or foo/bar
      if (className == NULL) {
        ShouldNotReachHere();
      } else {
        // missing class name handled as "Any" class match
        if (className[0] == '\0') {
          c_match = MethodMatcher::Any;
        }
      }
    }

    // each directive is terminated by , or NUL or . followed by NUL
    if (*line == ',' || *line == '\0' || (line[0] == '.' && line[1] == '\0')) {
      if (methodName == NULL) {
        methodName = "";
        if (*line != method_sep) {
          m_match = MethodMatcher::Any;
        }
      }

      EXCEPTION_MARK;
      Symbol* c_name = SymbolTable::new_symbol(className);
      Symbol* m_name = SymbolTable::new_symbol(methodName);
      Symbol* signature = NULL;

      TypedMethodOptionMatcher* tom = new TypedMethodOptionMatcher();
      tom->init_matcher(c_name, c_match, m_name, m_match, signature);
      register_command(tom, CompileCommand::CompileOnly, true);
      if (PrintVMOptions) {
        tty->print("CompileOnly: compileonly ");
        tom->print();
      }

      className = NULL;
      methodName = NULL;
    }

    line = *line == '\0' ? line : line + 1;
  }
}

enum CompileCommand CompilerOracle::string_to_option(const char* name) {
  int bytes_read = 0;
  char errorbuf[1024] = {0};
  return parse_option_name(name, &bytes_read, errorbuf, sizeof(errorbuf));
}<|MERGE_RESOLUTION|>--- conflicted
+++ resolved
@@ -242,11 +242,6 @@
   return m;
 }
 
-<<<<<<< HEAD
-TypedMethodOptionMatcher* TypedMethodOptionMatcher::parse_method_pattern(char*& line, char* errorbuf, const int buf_size) {
-  assert(*errorbuf == '\0', "Dont call here with error_msg already set");
-  const char* error_msg = NULL;
-=======
 TypedMethodOptionMatcher::~TypedMethodOptionMatcher() {
   if (type() == CcstrType) {
     ccstr v = value<ccstr>();
@@ -258,9 +253,9 @@
   }
 }
 
-TypedMethodOptionMatcher* TypedMethodOptionMatcher::parse_method_pattern(char*& line, const char*& error_msg) {
-  assert(error_msg == NULL, "Dont call here with error_msg already set");
->>>>>>> 7b3d0958
+TypedMethodOptionMatcher* TypedMethodOptionMatcher::parse_method_pattern(char*& line, char* errorbuf, const int buf_size) {
+  assert(*errorbuf == '\0', "Dont call here with error_msg already set");
+  const char* error_msg = NULL;
   TypedMethodOptionMatcher* tom = new TypedMethodOptionMatcher();
   MethodMatcher::parse_method_pattern(line, error_msg, tom);
   if (error_msg != NULL) {
