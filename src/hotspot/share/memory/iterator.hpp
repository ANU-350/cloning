--- conflicted
+++ resolved
@@ -363,14 +363,8 @@
     return !reading();
   }
 
-<<<<<<< HEAD
-  // Useful aliases
-  void do_int(int* p)                        { do_u4((u4*)p);     }
-  template <typename T> void do_ptr(T* p)    { do_ptr((void**)p); }
-=======
   // Useful alias
   template <typename T> void do_ptr(T** p) { do_ptr((void**)p); }
->>>>>>> 57e7a3fb
 };
 
 class SymbolClosure : public StackObj {
