/*
 * Copyright (c) 2012, 2021, Oracle and/or its affiliates. All rights reserved.
 * Copyright (c) 2017, 2021 SAP SE. All rights reserved.
 * DO NOT ALTER OR REMOVE COPYRIGHT NOTICES OR THIS FILE HEADER.
 *
 * This code is free software; you can redistribute it and/or modify it
 * under the terms of the GNU General Public License version 2 only, as
 * published by the Free Software Foundation.
 *
 * This code is distributed in the hope that it will be useful, but WITHOUT
 * ANY WARRANTY; without even the implied warranty of MERCHANTABILITY or
 * FITNESS FOR A PARTICULAR PURPOSE.  See the GNU General Public License
 * version 2 for more details (a copy is included in the LICENSE file that
 * accompanied this code).
 *
 * You should have received a copy of the GNU General Public License version
 * 2 along with this work; if not, write to the Free Software Foundation,
 * Inc., 51 Franklin St, Fifth Floor, Boston, MA 02110-1301 USA.
 *
 * Please contact Oracle, 500 Oracle Parkway, Redwood Shores, CA 94065 USA
 * or visit www.oracle.com if you need additional information or have any
 * questions.
 *
 */

#include "precompiled.hpp"
#include "logging/log.hpp"
#include "memory/metaspace/metachunk.hpp"
#include "memory/metaspace/metaspaceCommon.hpp"
#include "memory/metaspace/metaspaceSettings.hpp"
#include "memory/metaspace/virtualSpaceNode.hpp"
#include "runtime/mutexLocker.hpp"
#include "utilities/align.hpp"
#include "utilities/copy.hpp"
#include "utilities/debug.hpp"

namespace metaspace {

// Return a single char presentation of the state ('f', 'u', 'd')
char Metachunk::get_state_char() const {
  switch (_state) {
  case State::Free:   return 'f';
  case State::InUse:  return 'u';
  case State::Dead:   return 'd';
  }
  return '?';
}

#ifdef ASSERT
void Metachunk::assert_have_expand_lock() {
  assert_lock_strong(Metaspace_lock);
}
#endif

// Commit space in the chunk, so that _committed_words is at least at
//  new_committed_words.
//  new_committed_words has to fall within the limits of the chunk and has
//  to be larger than the current commit boundary.
// Fails if we hit a commit limit.
bool Metachunk::commit_up_to(size_t new_committed_words) {

  assert(new_committed_words > _committed_words, "nothing to do.");
  assert(new_committed_words <= word_size(), "parameter error");

  // lock protection needed since it may modify neighboring chunks.
  assert_lock_strong(MetaspaceExpand_lock);

  // This function commits additional space within the Metachunk. Committing is done
  //  for whole commit granules only.
  //
  // We have two cases:
  //
  // Case 1: Chunk is larger than a commit granule:
  //
  //  We commit additional granules as are needed to reach the requested
  //   "new_committed_words" commit boundary. That may over-reach, so the
  //   resulting commit boundary may be higher.
  //  The commit boundary has to be at a granule border. That guarantees
  //   that we never re-commit already committed pages (see remarks below).
  //
  // Example: A chunk covering 8 granules. Before this call, we had three
  //  granules committed and partly used. new_committed_words falls into
  //  the fifth granule, causing us to commit  two additional granules:
  //
  //  granule 1    granule 2    granule 3    granule 4    granule 5    granule 6    granule 7    granule 8
  // +------------+------------+------------+------------+------------+------------+------------+------------+
  // |                                      |                         |                                      |
  // | <.... old committed space .........> | <.... newly committed   | <.... uncommitted .................> |
  // |                                      |               space ..> |                                      |
  // | <... live data ...........> |        |                         |                                      |
  // +------------+------------+---|--------+------------+------|-----+------------+------------+------------+
  //                               |                            |
  // ^                             ^        ^                   |     ^                                      ^
  // base                          used     old                 |     new                                    chunk end
  //                                        _committed_words    |      _committed_words
  //                                                            |
  //                                                           new_committed_words
  //
  // Case 2: Chunk is smaller than a commit granule.
  //
  //  It shares a single granule with a number of neighbors. Committing this
  //  granule will affect neighbors.
  //
  // Example: calling ensure_committed() on chunk B may commit the granule, thus
  //  committing space for chunk A and C as well.
  //
  // +---------------------- one granule ----------------------------+
  // |                                                               |
  //     chunk A         chunk B                 chunk C
  // +---------------+---------------+-------------------------------+
  // |               |               |                               |
  // | <committed    | <committed>   |  <committed as well>          |
  // |   as well>    |               |                               |
  // |               |               |                               |
  // +---------------+---------------+-------------------------------+
  //                      ^
  //                      ensure_committed()
  //
  ///////
  //
  // Safety note: when committing a memory range, that range will be remapped. If that
  //  range did contain committed pages, those are now lost. Therefore we must ensure
  //  that we never re-commit parts of chunks which are already in use.
  //
  // Happily this is no concern:
  //
  // Chunks smaller than a granule have in-granule neighbors which we would
  //  affect when committing/ uncommitting the underlying granule. But:
  //  - we never uncommit chunks smaller than a single granule.
  //  - when committing an uncommitted small chunk, there is no problem since
  //    all in-granule-neighbors were uncommitted and cannot contain live
  //    data we could wipe by re-committing.
  //
  // Chunks equal or larger than a commit granule occupy whole granules, so
  //  committing them does not affect neighbors. As long as we take care to move
  //  the commit boundary inside those chunks along granule borders, we cannot
  //  accidentally re-commit used pages.
  //

#ifdef ASSERT
  if (word_size() >= Settings::commit_granule_words()) {
    // case (1)
    assert(is_aligned(base(), Settings::commit_granule_bytes()) &&
           is_aligned(end(), Settings::commit_granule_bytes()),
           "Chunks larger than a commit granule must cover whole granules.");
    assert(is_aligned(_committed_words, Settings::commit_granule_words()),
           "The commit boundary must be aligned to commit granule size");
    assert(_used_words <= _committed_words, "Sanity");
  } else {
    // case (2)
    // Small chunks (< granule) are either fully committed or fully uncommitted.
    // Moreover, at this point they cannot be committed, since we only do this
    // if the new commit boundary is higher than the current one.
    assert(_committed_words == 0, "Sanity");
  }
#endif

<<<<<<< HEAD
=======
  // We should hold the expand lock at this point.
  assert_lock_strong(Metaspace_lock);

>>>>>>> 039affc8
  const size_t commit_from = _committed_words;
  const size_t commit_to =   MIN2(align_up(new_committed_words, Settings::commit_granule_words()), word_size());
  assert(commit_from >= used_words(), "Sanity");
  assert(commit_to <= word_size(), "Sanity");
  if (commit_to > commit_from) {
    log_debug(metaspace)("Chunk " METACHUNK_FORMAT ": attempting to move commit line to "
                         SIZE_FORMAT " words.", METACHUNK_FORMAT_ARGS(this), commit_to);
    if (!_vsnode->ensure_range_is_committed(base() + commit_from, commit_to - commit_from)) {
      DEBUG_ONLY(verify();)
      return false;
    }
  }

  // Remember how far we have committed.
  _committed_words = commit_to;

  // If this chunk was smaller than a granule we just committed, we committed the memory
  //  underlying the in-granule neighbors as well. Lets correct their commit boundaries.
  // Note that this is not strictly necessary: these boundaries would silently be corrected
  //  the first time someone were to use those chunks. But doing it now keeps statistics happy
  //  and we save some work later on.
  if (word_size() < Settings::commit_granule_words()) {
    const MetaWord* granule_start = align_down(base(), Settings::commit_granule_bytes());
    const MetaWord* granule_end = granule_start + Settings::commit_granule_words();
    assert(granule_end >= end(), "Sanity");
    for (Metachunk* c = prev_in_vs(); c != NULL && c->base() >= granule_start; c = c->prev_in_vs()) {
      assert(c->committed_words() == 0, "neighbor was already committed?");
      c->_committed_words = c->word_size();
    }
    for (Metachunk* c = next_in_vs(); c != NULL && c->end() <= granule_end; c = c->next_in_vs()) {
      assert(c->committed_words() == 0, "neighbor was already committed?");
      c->_committed_words = c->word_size();
    }
  }

  DEBUG_ONLY(verify();)
  DEBUG_ONLY(verify_neighborhood();)
  return true;
}

// Ensure that chunk is committed up to at least new_committed_words words.
// Fails if we hit a commit limit.
bool Metachunk::ensure_committed(size_t new_committed_words) {
  bool rc = true;
  if (new_committed_words > committed_words()) {
    MutexLocker cl(Metaspace_lock, Mutex::_no_safepoint_check_flag);
    rc = commit_up_to(new_committed_words);
  }
  return rc;
}

bool Metachunk::ensure_committed_locked(size_t new_committed_words) {
  // the .._locked() variant should be called if we own the lock already.
  assert_lock_strong(Metaspace_lock);
  bool rc = true;
  if (new_committed_words > committed_words()) {
    rc = commit_up_to(new_committed_words);
  }
  return rc;
}

// Uncommit chunk area. The area must be a common multiple of the
// commit granule size (in other words, we cannot uncommit chunks smaller than
// a commit granule size).
void Metachunk::uncommit() {
  MutexLocker cl(Metaspace_lock, Mutex::_no_safepoint_check_flag);
  uncommit_locked();
}

void Metachunk::uncommit_locked() {
  // Only uncommit chunks which are free, have no used words set (extra precaution) and are equal or larger in size than a single commit granule.
  assert_lock_strong(Metaspace_lock);
  assert(_state == State::Free && _used_words == 0 && word_size() >= Settings::commit_granule_words(),
         "Only free chunks equal or larger than commit granule size can be uncommitted "
         "(chunk " METACHUNK_FULL_FORMAT ").", METACHUNK_FULL_FORMAT_ARGS(this));
  if (word_size() >= Settings::commit_granule_words()) {
    _vsnode->uncommit_range(base(), word_size());
    _committed_words = 0;
  }
}
void Metachunk::set_committed_words(size_t v) {
  // Set committed words. Since we know that we only commit whole commit granules, we can round up v here.
  v = MIN2(align_up(v, Settings::commit_granule_words()), word_size());
 _committed_words = v;
}

// Allocate word_size words from this chunk (word_size must be aligned to
//  allocation_alignment_words).
//
// Caller must make sure the chunk is both large enough and committed far enough
// to hold the allocation. Will always work.
//
MetaWord* Metachunk::allocate(size_t request_word_size) {
  // Caller must have made sure this works
  assert(free_words() >= request_word_size, "Chunk too small.");
  assert(free_below_committed_words() >= request_word_size, "Chunk not committed.");
  MetaWord* const p = top();
  _used_words += request_word_size;
  SOMETIMES(verify();)
  return p;
}

#ifdef ASSERT

// Zap this structure.
void Metachunk::zap_header(uint8_t c) {
  memset(this, c, sizeof(Metachunk));
}

// Checks the chunk local commit watermark against the underlying commit mask.
void Metachunk::verify_committed_words() const {
  assert_lock_strong(MetaspaceExpand_lock);
  if (_committed_words > 0) {
    assert(_vsnode->is_range_fully_committed(base(), committed_words()),
           "commit mismatch - Chunk: " METACHUNK_FULL_FORMAT ".",
           METACHUNK_FULL_FORMAT_ARGS(this));
  }
}

// Verifies linking with neighbors in virtual space.
// Can only be done under expand lock protection.
void Metachunk::verify_neighborhood() const {
  assert_lock_strong(Metaspace_lock);
  assert(!is_dead(), "Do not call on dead chunks.");
  verify_committed_words();
  if (is_root_chunk()) {
    // Root chunks are all alone in the world.
    assert(next_in_vs() == NULL || prev_in_vs() == NULL, "Root chunks should have no neighbors");
  } else {
    // Non-root chunks have neighbors, at least one, possibly two.
    assert(next_in_vs() != NULL || prev_in_vs() != NULL,
           "A non-root chunk should have neighbors (chunk @" PTR_FORMAT
           ", base " PTR_FORMAT ", level " CHKLVL_FORMAT ".",
           p2i(this), p2i(base()), level());
    if (prev_in_vs() != NULL) {
      assert(prev_in_vs()->end() == base(),
             "Chunk " METACHUNK_FULL_FORMAT ": should be adjacent to predecessor: " METACHUNK_FULL_FORMAT ".",
             METACHUNK_FULL_FORMAT_ARGS(this), METACHUNK_FULL_FORMAT_ARGS(prev_in_vs()));
      assert(prev_in_vs()->next_in_vs() == this,
             "Chunk " METACHUNK_FULL_FORMAT ": broken link to left neighbor: " METACHUNK_FULL_FORMAT " (" PTR_FORMAT ").",
             METACHUNK_FULL_FORMAT_ARGS(this), METACHUNK_FULL_FORMAT_ARGS(prev_in_vs()), p2i(prev_in_vs()->next_in_vs()));
      prev_in_vs()->verify_committed_words();
    }
    if (next_in_vs() != NULL) {
      assert(end() == next_in_vs()->base(),
             "Chunk " METACHUNK_FULL_FORMAT ": should be adjacent to successor: " METACHUNK_FULL_FORMAT ".",
             METACHUNK_FULL_FORMAT_ARGS(this), METACHUNK_FULL_FORMAT_ARGS(next_in_vs()));
      assert(next_in_vs()->prev_in_vs() == this,
             "Chunk " METACHUNK_FULL_FORMAT ": broken link to right neighbor: " METACHUNK_FULL_FORMAT " (" PTR_FORMAT ").",
             METACHUNK_FULL_FORMAT_ARGS(this), METACHUNK_FULL_FORMAT_ARGS(next_in_vs()), p2i(next_in_vs()->prev_in_vs()));
      next_in_vs()->verify_committed_words();
    }

    // One of the neighbors must be the buddy. It can be whole or splintered.

    // The chunk following us or preceeding us may be our buddy or a splintered part of it.
    Metachunk* buddy = is_leader() ? next_in_vs() : prev_in_vs();
    assert(buddy != NULL, "Missing neighbor.");
    assert(!buddy->is_dead(), "Invalid buddy state.");

    // This neighbor is either or buddy (same level) or a splinter of our buddy - hence
    // the level can never be smaller (aka the chunk size cannot be larger).
    assert(buddy->level() >= level(), "Wrong level.");

    if (buddy->level() == level()) {
      // If the buddy is of the same size as us, it is unsplintered.
      assert(buddy->is_leader() == !is_leader(),
             "Only one chunk can be leader in a pair");

      // When direct buddies are neighbors, one or both should be in use, otherwise they should
      // have been merged.
      // But since we call this verification function from internal functions where we are about to merge or just did split,
      // do not test this. We have RootChunkArea::verify_area_is_ideally_merged() for testing that.
      if (is_leader()) {
        assert(buddy->base() == end(), "Sanity");
        assert(is_aligned(base(), word_size() * 2 * BytesPerWord), "Sanity");
      } else {
        assert(buddy->end() == base(), "Sanity");
        assert(is_aligned(buddy->base(), word_size() * 2 * BytesPerWord), "Sanity");
      }
    } else {
      // Buddy, but splintered, and this is a part of it.
      if (is_leader()) {
        assert(buddy->base() == end(), "Sanity");
      } else {
        assert(buddy->end() > (base() - word_size()), "Sanity");
      }
    }
  }
}

volatile MetaWord dummy = 0;

void Metachunk::verify() const {
  // Note. This should be called under CLD lock protection.

  // We can verify everything except the _prev_in_vs/_next_in_vs pair.
  // This is because neighbor chunks may be added concurrently, so we cannot rely
  //  on the content of _next_in_vs/_prev_in_vs unless we have the expand lock.
  assert(!is_dead(), "Do not call on dead chunks.");
  if (is_free()) {
    assert(used_words() == 0, "free chunks are not used.");
  }

  // Note: only call this on a life Metachunk.
  chunklevel::check_valid_level(level());

  assert(base() != NULL, "No base ptr");
  assert(committed_words() >= used_words(),
         "mismatch: committed: " SIZE_FORMAT ", used: " SIZE_FORMAT ".",
         committed_words(), used_words());
  assert(word_size() >= committed_words(),
         "mismatch: word_size: " SIZE_FORMAT ", committed: " SIZE_FORMAT ".",
         word_size(), committed_words());

  // Test base pointer
  assert(base() != NULL, "Base pointer NULL");
  assert(vsnode() != NULL, "No space");
  vsnode()->check_pointer(base());

  // Size shall be pow2 aligned, and starting address shall be aligned to chunk size.
  assert(is_power_of_2(word_size()), "sanity");
  assert_is_aligned(base(), word_size() * sizeof(MetaWord));

  // A chunk shall not straddle the border of two granules it shares with other chunks.
  // (Self-evident since both chunks and granules are pow2 sizes, and start at
  //  size aligned addresses, but lets make things explicit.)
  assert(is_power_of_2(Settings::commit_granule_words()), "sanity");
  if (word_size() < Settings::commit_granule_words()) {
    // Small chunks are contained within a single granule
    assert(VirtualSpaceNode::get_commit_granule_start(base()) ==
           VirtualSpaceNode::get_commit_granule_start(end() - 1),
           "small chunk straddles granule border?");
  } else {
    // Large chunks contain full granules only
    assert_is_aligned(word_size(), Settings::commit_granule_words());
    assert(VirtualSpaceNode::get_commit_granule_start(base()) == base(),
           "large chunk starts in the middle of a granule?");
  }

  // Test accessing the committed area.
  SOMETIMES(
    if (_committed_words > 0) {
      for (const MetaWord* p = _base; p < _base + _committed_words; p += os::vm_page_size()) {
        dummy = *p;
      }
      dummy = *(_base + _committed_words - 1);
    }
  )
}
#endif // ASSERT

void Metachunk::print_on(outputStream* st) const {
  // Note: must also work with invalid/random data. (e.g. do not call word_size())
  st->print("Chunk @" PTR_FORMAT ", state %c, base " PTR_FORMAT ", "
            "level " CHKLVL_FORMAT " (" SIZE_FORMAT " words), "
            "used " SIZE_FORMAT " words, committed " SIZE_FORMAT " words.",
            p2i(this), get_state_char(), p2i(base()), level(),
            (chunklevel::is_valid_level(level()) ? chunklevel::word_size_for_level(level()) : (size_t)-1),
            used_words(), committed_words());
}

} // namespace metaspace
<|MERGE_RESOLUTION|>--- conflicted
+++ resolved
@@ -155,12 +155,6 @@
   }
 #endif
 
-<<<<<<< HEAD
-=======
-  // We should hold the expand lock at this point.
-  assert_lock_strong(Metaspace_lock);
-
->>>>>>> 039affc8
   const size_t commit_from = _committed_words;
   const size_t commit_to =   MIN2(align_up(new_committed_words, Settings::commit_granule_words()), word_size());
   assert(commit_from >= used_words(), "Sanity");
