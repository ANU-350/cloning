--- conflicted
+++ resolved
@@ -701,38 +701,12 @@
   // Rewrite and link classes
   log_info(cds)("Rewriting and linking classes ...");
 
-<<<<<<< HEAD
   // Link any classes which got missed. This would happen if we have loaded classes that
   // were not explicitly specified in the classlist. E.g., if an interface implemented by class K
   // fails verification, all other interfaces that were not specified in the classlist but
   // are implemented by K are not verified.
   link_and_cleanup_shared_classes(CATCH);
   log_info(cds)("Rewriting and linking classes: done");
-=======
-  while (parser.parse_one_line()) {
-    if (parser.lambda_form_line()) {
-      continue;
-    }
-    Klass* klass = parser.load_current_class(THREAD);
-    if (HAS_PENDING_EXCEPTION) {
-      if (klass == NULL) {
-        Symbol* exception_klass_name = PENDING_EXCEPTION->klass()->name();
-        if (exception_klass_name == vmSymbols::java_lang_ClassNotFoundException() ||
-            exception_klass_name == vmSymbols::java_lang_UnsupportedClassVersionError()) {
-          // print a warning only when the class is not found or has a version that's too old.
-          // Todo: the CDS test cases expect "Cannot find" in the log, but we should consider
-          // distinguishing the different failure modes.
-          log_warning(cds)("Preload Warning: Cannot find %s", parser.current_class_name());
-        }
-      }
-      CLEAR_PENDING_EXCEPTION;
-    }
-    if (klass != NULL) {
-      if (log_is_enabled(Trace, cds)) {
-        ResourceMark rm(THREAD);
-        log_trace(cds)("Shared spaces preloaded: %s", klass->external_name());
-      }
->>>>>>> 1e570870
 
 #if INCLUDE_CDS_JAVA_HEAP
   if (use_full_module_graph()) {
