--- conflicted
+++ resolved
@@ -446,15 +446,10 @@
   static THREAD_LOCAL RecentAllocations _recent_allocations;
   allocation_type get_allocation_type() const;
   bool allocated_on_stack_or_embedded() const { return get_allocation_type() == STACK_OR_EMBEDDED; }
-<<<<<<< HEAD
   bool allocated_on_res_area()          const { return get_allocation_type() == RESOURCE_AREA; }
   bool allocated_on_C_heap()            const { return get_allocation_type() == C_HEAP; }
   bool allocated_on_arena()             const { return get_allocation_type() == ARENA; }
-=======
-  bool allocated_on_res_area() const { return get_allocation_type() == RESOURCE_AREA; }
-  bool allocated_on_C_heap()   const { return get_allocation_type() == C_HEAP; }
-  bool allocated_on_arena()    const { return get_allocation_type() == ARENA; }
->>>>>>> 4cd0921c
+
 protected:
   ResourceObj();
   ResourceObj(const ResourceObj&);
