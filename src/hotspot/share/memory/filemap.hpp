--- conflicted
+++ resolved
@@ -238,12 +238,8 @@
                                         // some expensive operations.
   bool   _use_full_module_graph;        // Can we use the full archived module graph?
   size_t _ptrmap_size_in_bits;          // Size of pointer relocation bitmap
-<<<<<<< HEAD
+  narrowOop _heap_obj_roots;            // An objArray that stores all the roots of archived heap objects
   bool   _disable_eager_init;           // setting of the jdk.internal.lambda.disableEagerInitialization property
-
-=======
-  narrowOop _heap_obj_roots;            // An objArray that stores all the roots of archived heap objects
->>>>>>> 2b155713
   char* from_mapped_offset(size_t offset) const {
     return mapped_base_address() + offset;
   }
@@ -291,11 +287,8 @@
   jshort app_module_paths_start_index()    const { return _app_module_paths_start_index; }
   jshort app_class_paths_start_index()     const { return _app_class_paths_start_index; }
   jshort num_module_paths()                const { return _num_module_paths; }
-<<<<<<< HEAD
+  narrowOop heap_obj_roots()               const { return _heap_obj_roots; }
   bool disable_eager_init()                const { return _disable_eager_init; }
-=======
-  narrowOop heap_obj_roots()               const { return _heap_obj_roots; }
->>>>>>> 2b155713
 
   void set_has_platform_or_app_classes(bool v)   { _has_platform_or_app_classes = v; }
   void set_cloned_vtables(char* p)               { set_mapped_offset(p, &_cloned_vtables_offset); }
