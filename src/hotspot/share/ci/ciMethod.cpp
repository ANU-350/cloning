/*
 * Copyright (c) 1999, 2023, Oracle and/or its affiliates. All rights reserved.
 * DO NOT ALTER OR REMOVE COPYRIGHT NOTICES OR THIS FILE HEADER.
 *
 * This code is free software; you can redistribute it and/or modify it
 * under the terms of the GNU General Public License version 2 only, as
 * published by the Free Software Foundation.
 *
 * This code is distributed in the hope that it will be useful, but WITHOUT
 * ANY WARRANTY; without even the implied warranty of MERCHANTABILITY or
 * FITNESS FOR A PARTICULAR PURPOSE.  See the GNU General Public License
 * version 2 for more details (a copy is included in the LICENSE file that
 * accompanied this code).
 *
 * You should have received a copy of the GNU General Public License version
 * 2 along with this work; if not, write to the Free Software Foundation,
 * Inc., 51 Franklin St, Fifth Floor, Boston, MA 02110-1301 USA.
 *
 * Please contact Oracle, 500 Oracle Parkway, Redwood Shores, CA 94065 USA
 * or visit www.oracle.com if you need additional information or have any
 * questions.
 *
 */

#include "precompiled.hpp"
#include "ci/ciCallProfile.hpp"
#include "ci/ciExceptionHandler.hpp"
#include "ci/ciInstanceKlass.hpp"
#include "ci/ciMethod.hpp"
#include "ci/ciMethodBlocks.hpp"
#include "ci/ciMethodData.hpp"
#include "ci/ciStreams.hpp"
#include "ci/ciSymbol.hpp"
#include "ci/ciReplay.hpp"
#include "ci/ciSymbols.hpp"
#include "ci/ciUtilities.inline.hpp"
#include "compiler/abstractCompiler.hpp"
#include "compiler/compilerDefinitions.inline.hpp"
#include "compiler/methodLiveness.hpp"
#include "interpreter/interpreter.hpp"
#include "interpreter/linkResolver.hpp"
#include "interpreter/oopMapCache.hpp"
#include "memory/allocation.inline.hpp"
#include "memory/resourceArea.hpp"
#include "oops/generateOopMap.hpp"
#include "oops/method.inline.hpp"
#include "oops/oop.inline.hpp"
#include "prims/methodHandles.hpp"
#include "runtime/deoptimization.hpp"
#include "runtime/handles.inline.hpp"
#include "utilities/bitMap.inline.hpp"
#include "utilities/xmlstream.hpp"
#ifdef COMPILER2
#include "ci/bcEscapeAnalyzer.hpp"
#include "ci/ciTypeFlow.hpp"
#include "oops/method.hpp"
#endif

// ciMethod
//
// This class represents a Method* in the HotSpot virtual
// machine.


// ------------------------------------------------------------------
// ciMethod::ciMethod
//
// Loaded method.
ciMethod::ciMethod(const methodHandle& h_m, ciInstanceKlass* holder) :
  ciMetadata(h_m()),
  _holder(holder)
{
  assert(h_m() != nullptr, "no null method");
  assert(_holder->get_instanceKlass() == h_m->method_holder(), "");

  // These fields are always filled in in loaded methods.
  _flags = ciFlags(h_m->access_flags());

  // Easy to compute, so fill them in now.
  _max_stack          = h_m->max_stack();
  _max_locals         = h_m->max_locals();
  _code_size          = h_m->code_size();
  _handler_count      = h_m->exception_table_length();
  _size_of_parameters = h_m->size_of_parameters();
  _uses_monitors      = h_m->access_flags().has_monitor_bytecodes();
  _balanced_monitors  = !_uses_monitors || h_m->access_flags().is_monitor_matching();
  _is_c1_compilable   = !h_m->is_not_c1_compilable();
  _is_c2_compilable   = !h_m->is_not_c2_compilable();
  _can_be_parsed      = true;
  _has_reserved_stack_access = h_m->has_reserved_stack_access();
  _is_overpass        = h_m->is_overpass();
  // Lazy fields, filled in on demand.  Require allocation.
  _code               = nullptr;
  _exception_handlers = nullptr;
  _liveness           = nullptr;
  _method_blocks = nullptr;
#if defined(COMPILER2)
  _flow               = nullptr;
  _bcea               = nullptr;
#endif // COMPILER2

  // Check for blackhole intrinsic and then populate the intrinsic ID.
  CompilerOracle::tag_blackhole_if_possible(h_m);
  _intrinsic_id       = h_m->intrinsic_id();

  ciEnv *env = CURRENT_ENV;
  if (env->jvmti_can_hotswap_or_post_breakpoint()) {
    // 6328518 check hotswap conditions under the right lock.
    MutexLocker locker(Compile_lock);
    if (Dependencies::check_evol_method(h_m()) != nullptr) {
      _is_c1_compilable = false;
      _is_c2_compilable = false;
      _can_be_parsed = false;
    }
  } else {
    DEBUG_ONLY(CompilerThread::current()->check_possible_safepoint());
  }

  if (h_m->method_holder()->is_linked()) {
    _can_be_statically_bound = h_m->can_be_statically_bound();
    _can_omit_stack_trace = h_m->can_omit_stack_trace();
  } else {
    // Have to use a conservative value in this case.
    _can_be_statically_bound = false;
    _can_omit_stack_trace = true;
  }

  // Adjust the definition of this condition to be more useful:
  // %%% take these conditions into account in vtable generation
  if (!_can_be_statically_bound && h_m->is_private())
    _can_be_statically_bound = true;
  if (_can_be_statically_bound && h_m->is_abstract())
    _can_be_statically_bound = false;

  // generating _signature may allow GC and therefore move m.
  // These fields are always filled in.
  _name = env->get_symbol(h_m->name());
  ciSymbol* sig_symbol = env->get_symbol(h_m->signature());
  constantPoolHandle cpool(Thread::current(), h_m->constants());
  _signature = new (env->arena()) ciSignature(_holder, cpool, sig_symbol);
  _method_data = nullptr;
  // Take a snapshot of these values, so they will be commensurate with the MDO.
  if (ProfileInterpreter || CompilerConfig::is_c1_profiling()) {
    int invcnt = h_m->interpreter_invocation_count();
    // if the value overflowed report it as max int
    _interpreter_invocation_count = invcnt < 0 ? max_jint : invcnt ;
    _interpreter_throwout_count   = h_m->interpreter_throwout_count();
  } else {
    _interpreter_invocation_count = 0;
    _interpreter_throwout_count = 0;
  }
  if (_interpreter_invocation_count == 0)
    _interpreter_invocation_count = 1;
  _inline_instructions_size = -1;
  if (ReplayCompiles) {
    ciReplay::initialize(this);
  }
}


// ------------------------------------------------------------------
// ciMethod::ciMethod
//
// Unloaded method.
ciMethod::ciMethod(ciInstanceKlass* holder,
                   ciSymbol*        name,
                   ciSymbol*        signature,
                   ciInstanceKlass* accessor) :
  ciMetadata((Metadata*)nullptr),
  _name(                   name),
  _holder(                 holder),
  _method_data(            nullptr),
  _method_blocks(          nullptr),
  _intrinsic_id(           vmIntrinsics::_none),
  _inline_instructions_size(-1),
  _can_be_statically_bound(false),
  _can_omit_stack_trace(true),
  _liveness(               nullptr)
#if defined(COMPILER2)
  ,
  _flow(                   nullptr),
  _bcea(                   nullptr)
#endif // COMPILER2
{
  // Usually holder and accessor are the same type but in some cases
  // the holder has the wrong class loader (e.g. invokedynamic call
  // sites) so we pass the accessor.
  _signature = new (CURRENT_ENV->arena()) ciSignature(accessor, constantPoolHandle(), signature);
}


// ------------------------------------------------------------------
// ciMethod::load_code
//
// Load the bytecodes and exception handler table for this method.
void ciMethod::load_code() {
  VM_ENTRY_MARK;
  assert(is_loaded(), "only loaded methods have code");

  Method* me = get_Method();
  Arena* arena = CURRENT_THREAD_ENV->arena();

  // Load the bytecodes.
  _code = (address)arena->Amalloc(code_size());
  memcpy(_code, me->code_base(), code_size());

#if INCLUDE_JVMTI
  // Revert any breakpoint bytecodes in ci's copy
  if (me->number_of_breakpoints() > 0) {
    BreakpointInfo* bp = me->method_holder()->breakpoints();
    for (; bp != nullptr; bp = bp->next()) {
      if (bp->match(me)) {
        code_at_put(bp->bci(), bp->orig_bytecode());
      }
    }
  }
#endif

  // And load the exception table.
  ExceptionTable exc_table(me);

  // Allocate one extra spot in our list of exceptions.  This
  // last entry will be used to represent the possibility that
  // an exception escapes the method.  See ciExceptionHandlerStream
  // for details.
  _exception_handlers =
    (ciExceptionHandler**)arena->Amalloc(sizeof(ciExceptionHandler*)
                                         * (_handler_count + 1));
  if (_handler_count > 0) {
    for (int i=0; i<_handler_count; i++) {
      _exception_handlers[i] = new (arena) ciExceptionHandler(
                                holder(),
            /* start    */      exc_table.start_pc(i),
            /* limit    */      exc_table.end_pc(i),
            /* goto pc  */      exc_table.handler_pc(i),
            /* cp index */      exc_table.catch_type_index(i));
    }
  }

  // Put an entry at the end of our list to represent the possibility
  // of exceptional exit.
  _exception_handlers[_handler_count] =
    new (arena) ciExceptionHandler(holder(), 0, code_size(), -1, 0);

  if (CIPrintMethodCodes) {
    print_codes();
  }
}


// ------------------------------------------------------------------
// ciMethod::has_linenumber_table
//
// length unknown until decompression
bool    ciMethod::has_linenumber_table() const {
  check_is_loaded();
  VM_ENTRY_MARK;
  return get_Method()->has_linenumber_table();
}


// ------------------------------------------------------------------
// ciMethod::line_number_from_bci
int ciMethod::line_number_from_bci(int bci) const {
  check_is_loaded();
  VM_ENTRY_MARK;
  return get_Method()->line_number_from_bci(bci);
}


// ------------------------------------------------------------------
// ciMethod::vtable_index
//
// Get the position of this method's entry in the vtable, if any.
int ciMethod::vtable_index() {
  check_is_loaded();
  assert(holder()->is_linked(), "must be linked");
  VM_ENTRY_MARK;
  return get_Method()->vtable_index();
}

// ------------------------------------------------------------------
// ciMethod::uses_balanced_monitors
//
// Does this method use monitors in a strict stack-disciplined manner?
bool ciMethod::has_balanced_monitors() {
  check_is_loaded();
  if (_balanced_monitors) return true;

  // Analyze the method to see if monitors are used properly.
  VM_ENTRY_MARK;
  methodHandle method(THREAD, get_Method());
  assert(method->has_monitor_bytecodes(), "should have checked this");

  // Check to see if a previous compilation computed the
  // monitor-matching analysis.
  if (method->guaranteed_monitor_matching()) {
    _balanced_monitors = true;
    return true;
  }

  {
    ExceptionMark em(THREAD);
    ResourceMark rm(THREAD);
    GeneratePairingInfo gpi(method);
    if (!gpi.compute_map(THREAD)) {
      fatal("Unrecoverable verification or out-of-memory error");
    }
    if (!gpi.monitor_safe()) {
      return false;
    }
    method->set_guaranteed_monitor_matching();
    _balanced_monitors = true;
  }
  return true;
}


// ------------------------------------------------------------------
// ciMethod::get_flow_analysis
ciTypeFlow* ciMethod::get_flow_analysis() {
#if defined(COMPILER2)
  if (_flow == nullptr) {
    ciEnv* env = CURRENT_ENV;
    _flow = new (env->arena()) ciTypeFlow(env, this);
    _flow->do_flow();
  }
  return _flow;
#else // COMPILER2
  ShouldNotReachHere();
  return nullptr;
#endif // COMPILER2
}


// ------------------------------------------------------------------
// ciMethod::get_osr_flow_analysis
ciTypeFlow* ciMethod::get_osr_flow_analysis(int osr_bci) {
#if defined(COMPILER2)
  // OSR entry points are always place after a call bytecode of some sort
  assert(osr_bci >= 0, "must supply valid OSR entry point");
  ciEnv* env = CURRENT_ENV;
  ciTypeFlow* flow = new (env->arena()) ciTypeFlow(env, this, osr_bci);
  flow->do_flow();
  return flow;
#else // COMPILER2
  ShouldNotReachHere();
  return nullptr;
#endif // COMPILER2
}

// ------------------------------------------------------------------
// ciMethod::raw_liveness_at_bci
//
// Which local variables are live at a specific bci?
MethodLivenessResult ciMethod::raw_liveness_at_bci(int bci) {
  check_is_loaded();
  if (_liveness == nullptr) {
    // Create the liveness analyzer.
    Arena* arena = CURRENT_ENV->arena();
    _liveness = new (arena) MethodLiveness(arena, this);
    _liveness->compute_liveness();
  }
  return _liveness->get_liveness_at(bci);
}

// ------------------------------------------------------------------
// ciMethod::liveness_at_bci
//
// Which local variables are live at a specific bci?  When debugging
// will return true for all locals in some cases to improve debug
// information.
MethodLivenessResult ciMethod::liveness_at_bci(int bci) {
  if (CURRENT_ENV->should_retain_local_variables() || DeoptimizeALot) {
    // Keep all locals live for the user's edification and amusement.
    MethodLivenessResult result(_max_locals);
    result.set_range(0, _max_locals);
    result.set_is_valid();
    return result;
  }
  return raw_liveness_at_bci(bci);
}

// ciMethod::live_local_oops_at_bci
//
// find all the live oops in the locals array for a particular bci
// Compute what the interpreter believes by using the interpreter
// oopmap generator. This is used as a double check during osr to
// guard against conservative result from MethodLiveness making us
// think a dead oop is live.  MethodLiveness is conservative in the
// sense that it may consider locals to be live which cannot be live,
// like in the case where a local could contain an oop or  a primitive
// along different paths.  In that case the local must be dead when
// those paths merge. Since the interpreter's viewpoint is used when
// gc'ing an interpreter frame we need to use its viewpoint  during
// OSR when loading the locals.

ResourceBitMap ciMethod::live_local_oops_at_bci(int bci) {
  VM_ENTRY_MARK;
  InterpreterOopMap mask;
  OopMapCache::compute_one_oop_map(methodHandle(THREAD, get_Method()), bci, &mask);
  int mask_size = max_locals();
  ResourceBitMap result(mask_size);
  int i;
  for (i = 0; i < mask_size ; i++ ) {
    if (mask.is_oop(i)) result.set_bit(i);
  }
  return result;
}


#ifdef COMPILER1
// ------------------------------------------------------------------
// ciMethod::bci_block_start
//
// Marks all bcis where a new basic block starts
const BitMap& ciMethod::bci_block_start() {
  check_is_loaded();
  if (_liveness == nullptr) {
    // Create the liveness analyzer.
    Arena* arena = CURRENT_ENV->arena();
    _liveness = new (arena) MethodLiveness(arena, this);
    _liveness->compute_liveness();
  }

  return _liveness->get_bci_block_start();
}
#endif // COMPILER1


// ------------------------------------------------------------------
// ciMethod::check_overflow
//
// Check whether the profile counter is overflowed and adjust if true.
// For invoke* it will turn negative values into max_jint,
// and for checkcast/aastore/instanceof turn positive values into min_jint.
int ciMethod::check_overflow(int c, Bytecodes::Code code) {
  switch (code) {
    case Bytecodes::_aastore:    // fall-through
    case Bytecodes::_checkcast:  // fall-through
    case Bytecodes::_instanceof: {
      return (c > 0 ? min_jint : c); // always non-positive
    }
    default: {
      assert(Bytecodes::is_invoke(code), "%s", Bytecodes::name(code));
      return (c < 0 ? max_jint : c); // always non-negative
    }
  }
}


// ------------------------------------------------------------------
// ciMethod::call_profile_at_bci
//
// Get the ciCallProfile for the invocation of this method.
// Also reports receiver types for non-call type checks (if TypeProfileCasts).
ciCallProfile ciMethod::call_profile_at_bci(int bci) {
  ResourceMark rm;
  ciCallProfile result;
  if (method_data() != nullptr && method_data()->is_mature()) {
    ciProfileData* data = method_data()->bci_to_data(bci);
    if (data != nullptr && data->is_CounterData()) {
      // Every profiled call site has a counter.
      int count = check_overflow(data->as_CounterData()->count(), java_code_at_bci(bci));

      if (!data->is_ReceiverTypeData()) {
        result._receiver_count[0] = 0;  // that's a definite zero
      } else { // ReceiverTypeData is a subclass of CounterData
        ciReceiverTypeData* call = (ciReceiverTypeData*)data->as_ReceiverTypeData();
        // In addition, virtual call sites have receiver type information
        int receivers_count_total = 0;
        int morphism = 0;
        // Precompute morphism for the possible fixup
        for (uint i = 0; i < call->row_limit(); i++) {
          ciKlass* receiver = call->receiver(i);
          if (receiver == nullptr)  continue;
          morphism++;
        }
        int epsilon = 0;
        // For a call, it is assumed that either the type of the receiver(s)
        // is recorded or an associated counter is incremented, but not both. With
        // tiered compilation, however, both can happen due to the interpreter and
        // C1 profiling invocations differently. Address that inconsistency here.
        if (morphism == 1 && count > 0) {
          epsilon = count;
          count = 0;
        }
        for (uint i = 0; i < call->row_limit(); i++) {
          ciKlass* receiver = call->receiver(i);
          if (receiver == nullptr)  continue;
          int rcount = saturated_add(call->receiver_count(i), epsilon);
          if (rcount == 0) rcount = 1; // Should be valid value
          receivers_count_total = saturated_add(receivers_count_total, rcount);
          // Add the receiver to result data.
          result.add_receiver(receiver, rcount);
          // If we extend profiling to record methods,
          // we will set result._method also.
        }
        // Determine call site's morphism.
        // The call site count is 0 with known morphism (only 1 or 2 receivers)
        // or < 0 in the case of a type check failure for checkcast, aastore, instanceof.
        // The call site count is > 0 in the case of a polymorphic virtual call.
        if (morphism > 0 && morphism == result._limit) {
           // The morphism <= MorphismLimit.
           if ((morphism <  ciCallProfile::MorphismLimit) ||
               (morphism == ciCallProfile::MorphismLimit && count == 0)) {
#ifdef ASSERT
             if (count > 0) {
               this->print_short_name(tty);
               tty->print_cr(" @ bci:%d", bci);
               this->print_codes();
               assert(false, "this call site should not be polymorphic");
             }
#endif
             result._morphism = morphism;
           }
        }
        // Make the count consistent if this is a call profile. If count is
        // zero or less, presume that this is a typecheck profile and
        // do nothing.  Otherwise, increase count to be the sum of all
        // receiver's counts.
        if (count >= 0) {
          count = saturated_add(count, receivers_count_total);
        }
      }
      result._count = count;
    }
  }
  return result;
}

// ------------------------------------------------------------------
// Add new receiver and sort data by receiver's profile count.
void ciCallProfile::add_receiver(ciKlass* receiver, int receiver_count) {
  // Add new receiver and sort data by receiver's counts when we have space
  // for it otherwise replace the less called receiver (less called receiver
  // is placed to the last array element which is not used).
  // First array's element contains most called receiver.
  int i = _limit;
  for (; i > 0 && receiver_count > _receiver_count[i-1]; i--) {
    _receiver[i] = _receiver[i-1];
    _receiver_count[i] = _receiver_count[i-1];
  }
  _receiver[i] = receiver;
  _receiver_count[i] = receiver_count;
  if (_limit < MorphismLimit) _limit++;
}


void ciMethod::assert_virtual_call_type_ok(int bci) {
  assert(java_code_at_bci(bci) == Bytecodes::_invokevirtual ||
         java_code_at_bci(bci) == Bytecodes::_invokeinterface, "unexpected bytecode %s", Bytecodes::name(java_code_at_bci(bci)));
}

void ciMethod::assert_call_type_ok(int bci) {
  assert(java_code_at_bci(bci) == Bytecodes::_invokestatic ||
         java_code_at_bci(bci) == Bytecodes::_invokespecial ||
         java_code_at_bci(bci) == Bytecodes::_invokedynamic, "unexpected bytecode %s", Bytecodes::name(java_code_at_bci(bci)));
}

/**
 * Check whether profiling provides a type for the argument i to the
 * call at bci bci
 *
 * @param [in]bci         bci of the call
 * @param [in]i           argument number
 * @param [out]type       profiled type of argument, nullptr if none
 * @param [out]ptr_kind   whether always null, never null or maybe null
 * @return                true if profiling exists
 *
 */
bool ciMethod::argument_profiled_type(int bci, int i, ciKlass*& type, ProfilePtrKind& ptr_kind) {
  if (MethodData::profile_parameters() && method_data() != nullptr && method_data()->is_mature()) {
    ciProfileData* data = method_data()->bci_to_data(bci);
    if (data != nullptr) {
      if (data->is_VirtualCallTypeData()) {
        assert_virtual_call_type_ok(bci);
        ciVirtualCallTypeData* call = (ciVirtualCallTypeData*)data->as_VirtualCallTypeData();
        if (i >= call->number_of_arguments()) {
          return false;
        }
        type = call->valid_argument_type(i);
        ptr_kind = call->argument_ptr_kind(i);
        return true;
      } else if (data->is_CallTypeData()) {
        assert_call_type_ok(bci);
        ciCallTypeData* call = (ciCallTypeData*)data->as_CallTypeData();
        if (i >= call->number_of_arguments()) {
          return false;
        }
        type = call->valid_argument_type(i);
        ptr_kind = call->argument_ptr_kind(i);
        return true;
      }
    }
  }
  return false;
}

/**
 * Check whether profiling provides a type for the return value from
 * the call at bci bci
 *
 * @param [in]bci         bci of the call
 * @param [out]type       profiled type of argument, nullptr if none
 * @param [out]ptr_kind   whether always null, never null or maybe null
 * @return                true if profiling exists
 *
 */
bool ciMethod::return_profiled_type(int bci, ciKlass*& type, ProfilePtrKind& ptr_kind) {
  if (MethodData::profile_return() && method_data() != nullptr && method_data()->is_mature()) {
    ciProfileData* data = method_data()->bci_to_data(bci);
    if (data != nullptr) {
      if (data->is_VirtualCallTypeData()) {
        assert_virtual_call_type_ok(bci);
        ciVirtualCallTypeData* call = (ciVirtualCallTypeData*)data->as_VirtualCallTypeData();
        if (call->has_return()) {
          type = call->valid_return_type();
          ptr_kind = call->return_ptr_kind();
          return true;
        }
      } else if (data->is_CallTypeData()) {
        assert_call_type_ok(bci);
        ciCallTypeData* call = (ciCallTypeData*)data->as_CallTypeData();
        if (call->has_return()) {
          type = call->valid_return_type();
          ptr_kind = call->return_ptr_kind();
        }
        return true;
      }
    }
  }
  return false;
}

/**
 * Check whether profiling provides a type for the parameter i
 *
 * @param [in]i           parameter number
 * @param [out]type       profiled type of parameter, nullptr if none
 * @param [out]ptr_kind   whether always null, never null or maybe null
 * @return                true if profiling exists
 *
 */
bool ciMethod::parameter_profiled_type(int i, ciKlass*& type, ProfilePtrKind& ptr_kind) {
  if (MethodData::profile_parameters() && method_data() != nullptr && method_data()->is_mature()) {
    ciParametersTypeData* parameters = method_data()->parameters_type_data();
    if (parameters != nullptr && i < parameters->number_of_parameters()) {
      type = parameters->valid_parameter_type(i);
      ptr_kind = parameters->parameter_ptr_kind(i);
      return true;
    }
  }
  return false;
}


// ------------------------------------------------------------------
// ciMethod::find_monomorphic_target
//
// Given a certain calling environment, find the monomorphic target
// for the call.  Return nullptr if the call is not monomorphic in
// its calling environment, or if there are only abstract methods.
// The returned method is never abstract.
// Note: If caller uses a non-null result, it must inform dependencies
// via assert_unique_concrete_method or assert_leaf_type.
ciMethod* ciMethod::find_monomorphic_target(ciInstanceKlass* caller,
                                            ciInstanceKlass* callee_holder,
                                            ciInstanceKlass* actual_recv,
                                            bool check_access) {
  check_is_loaded();

  if (actual_recv->is_interface()) {
    // %%% We cannot trust interface types, yet.  See bug 6312651.
    return nullptr;
  }

  ciMethod* root_m = resolve_invoke(caller, actual_recv, check_access, true /* allow_abstract */);
  if (root_m == nullptr) {
    // Something went wrong looking up the actual receiver method.
    return nullptr;
  }

  // Make certain quick checks even if UseCHA is false.

  // Is it private or final?
  if (root_m->can_be_statically_bound()) {
    assert(!root_m->is_abstract(), "sanity");
    return root_m;
  }

  if (actual_recv->is_leaf_type() && actual_recv == root_m->holder()) {
    // Easy case.  There is no other place to put a method, so don't bother
    // to go through the VM_ENTRY_MARK and all the rest.
    if (root_m->is_abstract()) {
      return nullptr;
    }
    return root_m;
  }

  // Array methods (clone, hashCode, etc.) are always statically bound.
  // If we were to see an array type here, we'd return root_m.
  // However, this method processes only ciInstanceKlasses.  (See 4962591.)
  // The inline_native_clone intrinsic narrows Object to T[] properly,
  // so there is no need to do the same job here.

  if (!UseCHA)  return nullptr;

  VM_ENTRY_MARK;

  methodHandle target;
  {
    MutexLocker locker(Compile_lock);
    InstanceKlass* context = actual_recv->get_instanceKlass();
    if (UseVtableBasedCHA) {
      target = methodHandle(THREAD, Dependencies::find_unique_concrete_method(context,
                                                                              root_m->get_Method(),
                                                                              callee_holder->get_Klass(),
                                                                              this->get_Method()));
    } else {
      if (root_m->is_abstract()) {
        return nullptr; // not supported
      }
      target = methodHandle(THREAD, Dependencies::find_unique_concrete_method(context, root_m->get_Method()));
    }
    assert(target() == nullptr || !target()->is_abstract(), "not allowed");
    // %%% Should upgrade this ciMethod API to look for 1 or 2 concrete methods.
  }

#ifndef PRODUCT
  if (TraceDependencies && target() != nullptr && target() != root_m->get_Method()) {
    tty->print("found a non-root unique target method");
    tty->print_cr("  context = %s", actual_recv->get_Klass()->external_name());
    tty->print("  method  = ");
    target->print_short_name(tty);
    tty->cr();
  }
#endif //PRODUCT

  if (target() == nullptr) {
    return nullptr;
  }
  if (target() == root_m->get_Method()) {
    return root_m;
  }
  if (!root_m->is_public() &&
      !root_m->is_protected()) {
    // If we are going to reason about inheritance, it's easiest
    // if the method in question is public, protected, or private.
    // If the answer is not root_m, it is conservatively correct
    // to return nullptr, even if the CHA encountered irrelevant
    // methods in other packages.
    // %%% TO DO: Work out logic for package-private methods
    // with the same name but different vtable indexes.
    return nullptr;
  }
  return CURRENT_THREAD_ENV->get_method(target());
}

// ------------------------------------------------------------------
// ciMethod::can_be_statically_bound
//
// Tries to determine whether a method can be statically bound in some context.
bool ciMethod::can_be_statically_bound(ciInstanceKlass* context) const {
  return (holder() == context) && can_be_statically_bound();
}

// ------------------------------------------------------------------
// ciMethod::can_omit_stack_trace
//
// Tries to determine whether a method can omit stack trace in throw in compiled code.
bool ciMethod::can_omit_stack_trace() const {
  if (!StackTraceInThrowable) {
    return true; // stack trace is switched off.
  }
  if (!OmitStackTraceInFastThrow) {
    return false; // Have to provide stack trace.
  }
  return _can_omit_stack_trace;
}

// ------------------------------------------------------------------
// ciMethod::resolve_invoke
//
// Given a known receiver klass, find the target for the call.
// Return nullptr if the call has no target or the target is abstract.
ciMethod* ciMethod::resolve_invoke(ciKlass* caller, ciKlass* exact_receiver, bool check_access, bool allow_abstract) {
  check_is_loaded();
  VM_ENTRY_MARK;

  Klass* caller_klass = caller->get_Klass();
  Klass* recv         = exact_receiver->get_Klass();
  Klass* resolved     = holder()->get_Klass();
  Symbol* h_name      = name()->get_symbol();
  Symbol* h_signature = signature()->get_symbol();

  LinkInfo link_info(resolved, h_name, h_signature, caller_klass,
                     check_access ? LinkInfo::AccessCheck::required : LinkInfo::AccessCheck::skip,
                     check_access ? LinkInfo::LoaderConstraintCheck::required : LinkInfo::LoaderConstraintCheck::skip);
  Method* m = nullptr;
  // Only do exact lookup if receiver klass has been linked.  Otherwise,
  // the vtable has not been setup, and the LinkResolver will fail.
  if (recv->is_array_klass()
       ||
      (InstanceKlass::cast(recv)->is_linked() && !exact_receiver->is_interface())) {
    if (holder()->is_interface()) {
      m = LinkResolver::resolve_interface_call_or_null(recv, link_info);
    } else {
      m = LinkResolver::resolve_virtual_call_or_null(recv, link_info);
    }
  }

  if (m == nullptr) {
    // Return nullptr only if there was a problem with lookup (uninitialized class, etc.)
    return nullptr;
  }

  ciMethod* result = this;
  if (m != get_Method()) {
    result = CURRENT_THREAD_ENV->get_method(m);
  }

  if (result->is_abstract() && !allow_abstract) {
    // Don't return abstract methods because they aren't optimizable or interesting.
    return nullptr;
  }
  return result;
}

// ------------------------------------------------------------------
// ciMethod::resolve_vtable_index
//
// Given a known receiver klass, find the vtable index for the call.
// Return Method::invalid_vtable_index if the vtable_index is unknown.
int ciMethod::resolve_vtable_index(ciKlass* caller, ciKlass* receiver) {
   check_is_loaded();

   int vtable_index = Method::invalid_vtable_index;
   // Only do lookup if receiver klass has been linked.  Otherwise,
   // the vtable has not been setup, and the LinkResolver will fail.
   if (!receiver->is_interface()
       && (!receiver->is_instance_klass() ||
           receiver->as_instance_klass()->is_linked())) {
     VM_ENTRY_MARK;

     Klass* caller_klass = caller->get_Klass();
     Klass* recv         = receiver->get_Klass();
     Symbol* h_name = name()->get_symbol();
     Symbol* h_signature = signature()->get_symbol();

     LinkInfo link_info(recv, h_name, h_signature, caller_klass);
     vtable_index = LinkResolver::resolve_virtual_vtable_index(recv, link_info);
     if (vtable_index == Method::nonvirtual_vtable_index) {
       // A statically bound method.  Return "no such index".
       vtable_index = Method::invalid_vtable_index;
     }
   }

   return vtable_index;
}

// ------------------------------------------------------------------
// ciMethod::get_field_at_bci
ciField* ciMethod::get_field_at_bci(int bci, bool &will_link) {
  ciBytecodeStream iter(this);
  iter.reset_to_bci(bci);
  iter.next();
  return iter.get_field(will_link);
}

// ------------------------------------------------------------------
// ciMethod::get_method_at_bci
ciMethod* ciMethod::get_method_at_bci(int bci, bool &will_link, ciSignature* *declared_signature) {
  ciBytecodeStream iter(this);
  iter.reset_to_bci(bci);
  iter.next();
  return iter.get_method(will_link, declared_signature);
}

// ------------------------------------------------------------------
ciKlass* ciMethod::get_declared_method_holder_at_bci(int bci) {
  ciBytecodeStream iter(this);
  iter.reset_to_bci(bci);
  iter.next();
  return iter.get_declared_method_holder();
}

// ------------------------------------------------------------------
// Adjust a CounterData count to be commensurate with
// interpreter_invocation_count.  If the MDO exists for
// only 25% of the time the method exists, then the
// counts in the MDO should be scaled by 4X, so that
// they can be usefully and stably compared against the
// invocation counts in methods.
int ciMethod::scale_count(int count, float prof_factor) {
  if (count > 0 && method_data() != nullptr) {
    int counter_life = method_data()->invocation_count();
    int method_life = interpreter_invocation_count();
    if (method_life < counter_life) { // may happen because of the snapshot timing
      method_life = counter_life;
    }
    if (counter_life > 0) {
      count = (int)((double)count * prof_factor * method_life / counter_life + 0.5);
      count = (count > 0) ? count : 1;
    } else {
      count = 1;
    }
  }
  return count;
}


// ------------------------------------------------------------------
// ciMethod::is_special_get_caller_class_method
//
bool ciMethod::is_ignored_by_security_stack_walk() const {
  check_is_loaded();
  VM_ENTRY_MARK;
  return get_Method()->is_ignored_by_security_stack_walk();
}

// ------------------------------------------------------------------
// ciMethod::needs_clinit_barrier
//
bool ciMethod::needs_clinit_barrier() const {
  check_is_loaded();
  return is_static() && !holder()->is_initialized();
}

// ------------------------------------------------------------------
// invokedynamic support

// ------------------------------------------------------------------
// ciMethod::is_method_handle_intrinsic
//
// Return true if the method is an instance of the JVM-generated
// signature-polymorphic MethodHandle methods, _invokeBasic, _linkToVirtual, etc.
bool ciMethod::is_method_handle_intrinsic() const {
  vmIntrinsics::ID iid = _intrinsic_id;  // do not check if loaded
  return (MethodHandles::is_signature_polymorphic(iid) &&
          MethodHandles::is_signature_polymorphic_intrinsic(iid));
}

// ------------------------------------------------------------------
// ciMethod::is_compiled_lambda_form
//
// Return true if the method is a generated MethodHandle adapter.
// These are built by Java code.
bool ciMethod::is_compiled_lambda_form() const {
  vmIntrinsics::ID iid = _intrinsic_id;  // do not check if loaded
  return iid == vmIntrinsics::_compiledLambdaForm;
}

// ------------------------------------------------------------------
// ciMethod::is_object_initializer
//
bool ciMethod::is_object_initializer() const {
   return name() == ciSymbols::object_initializer_name();
}

// ------------------------------------------------------------------
// ciMethod::has_member_arg
//
// Return true if the method is a linker intrinsic like _linkToVirtual.
// These are built by the JVM.
bool ciMethod::has_member_arg() const {
  vmIntrinsics::ID iid = _intrinsic_id;  // do not check if loaded
  return (MethodHandles::is_signature_polymorphic(iid) &&
          MethodHandles::has_member_arg(iid));
}

// ------------------------------------------------------------------
// ciMethod::ensure_method_data
//
// Generate new MethodData* objects at compile time.
// Return true if allocation was successful or no MDO is required.
bool ciMethod::ensure_method_data(const methodHandle& h_m) {
  EXCEPTION_CONTEXT;
  if (is_native() || is_abstract() || h_m()->is_accessor()) {
    return true;
  }
  if (h_m()->method_data() == nullptr) {
    Method::build_profiling_method_data(h_m, THREAD);
    if (HAS_PENDING_EXCEPTION) {
      CLEAR_PENDING_EXCEPTION;
    }
  }
  if (h_m()->method_data() != nullptr) {
    _method_data = CURRENT_ENV->get_method_data(h_m()->method_data());
    return _method_data->load_data();
  } else {
    _method_data = CURRENT_ENV->get_empty_methodData();
    return false;
  }
}

// public, retroactive version
bool ciMethod::ensure_method_data() {
  bool result = true;
  if (_method_data == nullptr || _method_data->is_empty()) {
    GUARDED_VM_ENTRY({
      methodHandle mh(Thread::current(), get_Method());
      result = ensure_method_data(mh);
    });
  }
  return result;
}


// ------------------------------------------------------------------
// ciMethod::method_data
//
ciMethodData* ciMethod::method_data() {
  if (_method_data != nullptr) {
    return _method_data;
  }
  VM_ENTRY_MARK;
  ciEnv* env = CURRENT_ENV;
  Thread* my_thread = JavaThread::current();
  methodHandle h_m(my_thread, get_Method());

  if (h_m()->method_data() != nullptr) {
    _method_data = CURRENT_ENV->get_method_data(h_m()->method_data());
    _method_data->load_data();
  } else {
    _method_data = CURRENT_ENV->get_empty_methodData();
  }
  return _method_data;

}

// ------------------------------------------------------------------
// ciMethod::method_data_or_null
// Returns a pointer to ciMethodData if MDO exists on the VM side,
// nullptr otherwise.
ciMethodData* ciMethod::method_data_or_null() {
  ciMethodData *md = method_data();
  if (md->is_empty()) {
    return nullptr;
  }
  return md;
}

// ------------------------------------------------------------------
// ciMethod::ensure_method_counters
//
MethodCounters* ciMethod::ensure_method_counters() {
  check_is_loaded();
  VM_ENTRY_MARK;
  methodHandle mh(THREAD, get_Method());
  MethodCounters* method_counters = mh->get_method_counters(CHECK_NULL);
  return method_counters;
}

// ------------------------------------------------------------------
// ciMethod::has_option
//
bool ciMethod::has_option(enum CompileCommand option) {
  check_is_loaded();
  VM_ENTRY_MARK;
  methodHandle mh(THREAD, get_Method());
  return CompilerOracle::has_option(mh, option);
}

// ------------------------------------------------------------------
// ciMethod::has_option_value
//
bool ciMethod::has_option_value(enum CompileCommand option, double& value) {
  check_is_loaded();
  VM_ENTRY_MARK;
  methodHandle mh(THREAD, get_Method());
  return CompilerOracle::has_option_value(mh, option, value);
}
// ------------------------------------------------------------------
// ciMethod::can_be_compiled
//
// Have previous compilations of this method succeeded?
bool ciMethod::can_be_compiled() {
  check_is_loaded();
  ciEnv* env = CURRENT_ENV;
  if (is_c1_compile(env->comp_level())) {
    return _is_c1_compilable;
  }
  return _is_c2_compilable;
}

// ------------------------------------------------------------------
// ciMethod::has_compiled_code
bool ciMethod::has_compiled_code() {
  return inline_instructions_size() > 0;
}

int ciMethod::highest_osr_comp_level() {
  check_is_loaded();
  VM_ENTRY_MARK;
  return get_Method()->highest_osr_comp_level();
}

// ------------------------------------------------------------------
// ciMethod::code_size_for_inlining
//
// Code size for inlining decisions.  This method returns a code
// size of 1 for methods which has the ForceInline annotation.
int ciMethod::code_size_for_inlining() {
  check_is_loaded();
  if (get_Method()->force_inline()) {
    return 1;
  }
  return code_size();
}

// ------------------------------------------------------------------
// ciMethod::inline_instructions_size
//
// This is a rough metric for "fat" methods, compared before inlining
// with InlineSmallCode.  The CodeBlob::code_size accessor includes
// junk like exception handler, stubs, and constant table, which are
// not highly relevant to an inlined method.  So we use the more
// specific accessor nmethod::insts_size.
// Also some instructions inside the code are excluded from inline
// heuristic (e.g. post call nop instructions; see InlineSkippedInstructionsCounter)
int ciMethod::inline_instructions_size() {
  if (_inline_instructions_size == -1) {
    GUARDED_VM_ENTRY(
<<<<<<< HEAD
                     CompiledMethod* code = get_Method()->code();
                     if (code != nullptr && (code->comp_level() == CompLevel_full_optimization)) {
                       _instructions_size = code->insts_end() - code->verified_entry_point();
                     } else {
                       _instructions_size = 0;
                     }
                     );
=======
      CompiledMethod* code = get_Method()->code();
      if (code != NULL && (code->comp_level() == CompLevel_full_optimization)) {
        int isize = code->insts_end() - code->verified_entry_point() - code->skipped_instructions_size();
        _inline_instructions_size = isize > 0 ? isize : 0;
      } else {
        _inline_instructions_size = 0;
      }
    );
>>>>>>> e326b86d
  }
  return _inline_instructions_size;
}

// ------------------------------------------------------------------
// ciMethod::log_nmethod_identity
void ciMethod::log_nmethod_identity(xmlStream* log) {
  GUARDED_VM_ENTRY(
    CompiledMethod* code = get_Method()->code();
    if (code != nullptr) {
      code->log_identity(log);
    }
  )
}

// ------------------------------------------------------------------
// ciMethod::is_not_reached
bool ciMethod::is_not_reached(int bci) {
  check_is_loaded();
  VM_ENTRY_MARK;
  return Interpreter::is_not_reached(
               methodHandle(THREAD, get_Method()), bci);
}

// ------------------------------------------------------------------
// ciMethod::was_never_executed
bool ciMethod::was_executed_more_than(int times) {
  VM_ENTRY_MARK;
  return get_Method()->was_executed_more_than(times);
}

// ------------------------------------------------------------------
// ciMethod::has_unloaded_classes_in_signature
bool ciMethod::has_unloaded_classes_in_signature() {
  // ciSignature is resolved against some accessing class and
  // signature classes aren't required to be local. As a benefit,
  // it makes signature classes visible through loader constraints.
  // So, encountering an unloaded class signals it is absent both in
  // the callee (local) and caller contexts.
  return signature()->has_unloaded_classes();
}

// ------------------------------------------------------------------
// ciMethod::is_klass_loaded
bool ciMethod::is_klass_loaded(int refinfo_index, bool must_be_resolved) const {
  VM_ENTRY_MARK;
  return get_Method()->is_klass_loaded(refinfo_index, must_be_resolved);
}

// ------------------------------------------------------------------
// ciMethod::check_call
bool ciMethod::check_call(int refinfo_index, bool is_static) const {
  // This method is used only in C2 from InlineTree::ok_to_inline,
  // and is only used under -Xcomp.
  // It appears to fail when applied to an invokeinterface call site.
  // FIXME: Remove this method and resolve_method_statically; refactor to use the other LinkResolver entry points.
  VM_ENTRY_MARK;
  {
    ExceptionMark em(THREAD);
    HandleMark hm(THREAD);
    constantPoolHandle pool (THREAD, get_Method()->constants());
    Bytecodes::Code code = (is_static ? Bytecodes::_invokestatic : Bytecodes::_invokevirtual);
    Method* spec_method = LinkResolver::resolve_method_statically(code, pool, refinfo_index, THREAD);
    if (HAS_PENDING_EXCEPTION) {
      CLEAR_PENDING_EXCEPTION;
      return false;
    } else {
      return (spec_method->is_static() == is_static);
    }
  }
  return false;
}
// ------------------------------------------------------------------
// ciMethod::print_codes
//
// Print the bytecodes for this method.
void ciMethod::print_codes_on(outputStream* st) {
  check_is_loaded();
  GUARDED_VM_ENTRY(get_Method()->print_codes_on(st);)
}


#define FETCH_FLAG_FROM_VM(flag_accessor) { \
  check_is_loaded(); \
  VM_ENTRY_MARK; \
  return get_Method()->flag_accessor(); \
}

bool ciMethod::has_loops      () const {         FETCH_FLAG_FROM_VM(has_loops); }
bool ciMethod::has_jsrs       () const {         FETCH_FLAG_FROM_VM(has_jsrs);  }
bool ciMethod::is_getter      () const {         FETCH_FLAG_FROM_VM(is_getter); }
bool ciMethod::is_setter      () const {         FETCH_FLAG_FROM_VM(is_setter); }
bool ciMethod::is_accessor    () const {         FETCH_FLAG_FROM_VM(is_accessor); }
bool ciMethod::is_initializer () const {         FETCH_FLAG_FROM_VM(is_initializer); }
bool ciMethod::is_empty       () const {         FETCH_FLAG_FROM_VM(is_empty_method); }

bool ciMethod::is_boxing_method() const {
  if (intrinsic_id() != vmIntrinsics::_none && holder()->is_box_klass()) {
    switch (intrinsic_id()) {
      case vmIntrinsics::_Boolean_valueOf:
      case vmIntrinsics::_Byte_valueOf:
      case vmIntrinsics::_Character_valueOf:
      case vmIntrinsics::_Short_valueOf:
      case vmIntrinsics::_Integer_valueOf:
      case vmIntrinsics::_Long_valueOf:
      case vmIntrinsics::_Float_valueOf:
      case vmIntrinsics::_Double_valueOf:
        return true;
      default:
        return false;
    }
  }
  return false;
}

bool ciMethod::is_unboxing_method() const {
  if (intrinsic_id() != vmIntrinsics::_none && holder()->is_box_klass()) {
    switch (intrinsic_id()) {
      case vmIntrinsics::_booleanValue:
      case vmIntrinsics::_byteValue:
      case vmIntrinsics::_charValue:
      case vmIntrinsics::_shortValue:
      case vmIntrinsics::_intValue:
      case vmIntrinsics::_longValue:
      case vmIntrinsics::_floatValue:
      case vmIntrinsics::_doubleValue:
        return true;
      default:
        return false;
    }
  }
  return false;
}

bool ciMethod::is_vector_method() const {
  return (holder() == ciEnv::current()->vector_VectorSupport_klass()) &&
         (intrinsic_id() != vmIntrinsics::_none);
}

BCEscapeAnalyzer  *ciMethod::get_bcea() {
#ifdef COMPILER2
  if (_bcea == nullptr) {
    _bcea = new (CURRENT_ENV->arena()) BCEscapeAnalyzer(this, nullptr);
  }
  return _bcea;
#else // COMPILER2
  ShouldNotReachHere();
  return nullptr;
#endif // COMPILER2
}

ciMethodBlocks  *ciMethod::get_method_blocks() {
  if (_method_blocks == nullptr) {
    Arena *arena = CURRENT_ENV->arena();
    _method_blocks = new (arena) ciMethodBlocks(arena, this);
  }
  return _method_blocks;
}

#undef FETCH_FLAG_FROM_VM

void ciMethod::dump_name_as_ascii(outputStream* st, Method* method) {
  st->print("%s %s %s",
            CURRENT_ENV->replay_name(method->method_holder()),
            method->name()->as_quoted_ascii(),
            method->signature()->as_quoted_ascii());
}

void ciMethod::dump_name_as_ascii(outputStream* st) {
  Method* method = get_Method();
  dump_name_as_ascii(st, method);
}

void ciMethod::dump_replay_data(outputStream* st) {
  ResourceMark rm;
  Method* method = get_Method();
  if (MethodHandles::is_signature_polymorphic_method(method)) {
    // ignore for now
    return;
  }
  MethodCounters* mcs = method->method_counters();
  st->print("ciMethod ");
  dump_name_as_ascii(st);
  st->print_cr(" %d %d %d %d %d",
               mcs == nullptr ? 0 : mcs->invocation_counter()->raw_counter(),
               mcs == nullptr ? 0 : mcs->backedge_counter()->raw_counter(),
               interpreter_invocation_count(),
               interpreter_throwout_count(),
               _inline_instructions_size);
}

// ------------------------------------------------------------------
// ciMethod::print_codes
//
// Print a range of the bytecodes for this method.
void ciMethod::print_codes_on(int from, int to, outputStream* st) {
  check_is_loaded();
  GUARDED_VM_ENTRY(get_Method()->print_codes_on(from, to, st);)
}

// ------------------------------------------------------------------
// ciMethod::print_name
//
// Print the name of this method, including signature and some flags.
void ciMethod::print_name(outputStream* st) {
  check_is_loaded();
  GUARDED_VM_ENTRY(get_Method()->print_name(st);)
}

// ------------------------------------------------------------------
// ciMethod::print_short_name
//
// Print the name of this method, without signature.
void ciMethod::print_short_name(outputStream* st) {
  if (is_loaded()) {
    GUARDED_VM_ENTRY(get_Method()->print_short_name(st););
  } else {
    // Fall back if method is not loaded.
    holder()->print_name_on(st);
    st->print("::");
    name()->print_symbol_on(st);
    if (WizardMode)
      signature()->as_symbol()->print_symbol_on(st);
  }
}

// ------------------------------------------------------------------
// ciMethod::print_impl
//
// Implementation of the print method.
void ciMethod::print_impl(outputStream* st) {
  ciMetadata::print_impl(st);
  st->print(" name=");
  name()->print_symbol_on(st);
  st->print(" holder=");
  holder()->print_name_on(st);
  st->print(" signature=");
  signature()->as_symbol()->print_symbol_on(st);
  if (is_loaded()) {
    st->print(" loaded=true");
    st->print(" arg_size=%d", arg_size());
    st->print(" flags=");
    flags().print_member_flags(st);
  } else {
    st->print(" loaded=false");
  }
}

// ------------------------------------------------------------------

static BasicType erase_to_word_type(BasicType bt) {
  if (is_subword_type(bt))   return T_INT;
  if (is_reference_type(bt)) return T_OBJECT;
  return bt;
}

static bool basic_types_match(ciType* t1, ciType* t2) {
  if (t1 == t2)  return true;
  return erase_to_word_type(t1->basic_type()) == erase_to_word_type(t2->basic_type());
}

bool ciMethod::is_consistent_info(ciMethod* declared_method, ciMethod* resolved_method) {
  bool invoke_through_mh_intrinsic = declared_method->is_method_handle_intrinsic() &&
                                  !resolved_method->is_method_handle_intrinsic();

  if (!invoke_through_mh_intrinsic) {
    // Method name & descriptor should stay the same.
    // Signatures may reference unloaded types and thus they may be not strictly equal.
    ciSymbol* declared_signature = declared_method->signature()->as_symbol();
    ciSymbol* resolved_signature = resolved_method->signature()->as_symbol();

    return (declared_method->name()->equals(resolved_method->name())) &&
           (declared_signature->equals(resolved_signature));
  }

  ciMethod* linker = declared_method;
  ciMethod* target = resolved_method;
  // Linkers have appendix argument which is not passed to callee.
  int has_appendix = MethodHandles::has_member_arg(linker->intrinsic_id()) ? 1 : 0;
  if (linker->arg_size() != (target->arg_size() + has_appendix)) {
    return false; // argument slot count mismatch
  }

  ciSignature* linker_sig = linker->signature();
  ciSignature* target_sig = target->signature();

  if (linker_sig->count() + (linker->is_static() ? 0 : 1) !=
      target_sig->count() + (target->is_static() ? 0 : 1) + has_appendix) {
    return false; // argument count mismatch
  }

  int sbase = 0, rbase = 0;
  switch (linker->intrinsic_id()) {
    case vmIntrinsics::_linkToVirtual:
    case vmIntrinsics::_linkToInterface:
    case vmIntrinsics::_linkToSpecial: {
      if (target->is_static()) {
        return false;
      }
      if (linker_sig->type_at(0)->is_primitive_type()) {
        return false;  // receiver should be an oop
      }
      sbase = 1; // skip receiver
      break;
    }
    case vmIntrinsics::_linkToStatic: {
      if (!target->is_static()) {
        return false;
      }
      break;
    }
    case vmIntrinsics::_invokeBasic: {
      if (target->is_static()) {
        if (target_sig->type_at(0)->is_primitive_type()) {
          return false; // receiver should be an oop
        }
        rbase = 1; // skip receiver
      }
      break;
    }
    default:
      break;
  }
  assert(target_sig->count() - rbase == linker_sig->count() - sbase - has_appendix, "argument count mismatch");
  int arg_count = target_sig->count() - rbase;
  for (int i = 0; i < arg_count; i++) {
    if (!basic_types_match(linker_sig->type_at(sbase + i), target_sig->type_at(rbase + i))) {
      return false;
    }
  }
  // Only check the return type if the symbolic info has non-void return type.
  // I.e. the return value of the resolved method can be dropped.
  if (!linker->return_type()->is_void() &&
      !basic_types_match(linker->return_type(), target->return_type())) {
    return false;
  }
  return true; // no mismatch found
}

// ------------------------------------------------------------------<|MERGE_RESOLUTION|>--- conflicted
+++ resolved
@@ -1122,24 +1122,14 @@
 int ciMethod::inline_instructions_size() {
   if (_inline_instructions_size == -1) {
     GUARDED_VM_ENTRY(
-<<<<<<< HEAD
-                     CompiledMethod* code = get_Method()->code();
-                     if (code != nullptr && (code->comp_level() == CompLevel_full_optimization)) {
-                       _instructions_size = code->insts_end() - code->verified_entry_point();
-                     } else {
-                       _instructions_size = 0;
-                     }
-                     );
-=======
       CompiledMethod* code = get_Method()->code();
-      if (code != NULL && (code->comp_level() == CompLevel_full_optimization)) {
+      if (code != nullptr && (code->comp_level() == CompLevel_full_optimization)) {
         int isize = code->insts_end() - code->verified_entry_point() - code->skipped_instructions_size();
         _inline_instructions_size = isize > 0 ? isize : 0;
       } else {
         _inline_instructions_size = 0;
       }
     );
->>>>>>> e326b86d
   }
   return _inline_instructions_size;
 }
