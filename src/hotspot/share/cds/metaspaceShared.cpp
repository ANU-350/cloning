/*
 * Copyright (c) 2012, 2023, Oracle and/or its affiliates. All rights reserved.
 * DO NOT ALTER OR REMOVE COPYRIGHT NOTICES OR THIS FILE HEADER.
 *
 * This code is free software; you can redistribute it and/or modify it
 * under the terms of the GNU General Public License version 2 only, as
 * published by the Free Software Foundation.
 *
 * This code is distributed in the hope that it will be useful, but WITHOUT
 * ANY WARRANTY; without even the implied warranty of MERCHANTABILITY or
 * FITNESS FOR A PARTICULAR PURPOSE.  See the GNU General Public License
 * version 2 for more details (a copy is included in the LICENSE file that
 * accompanied this code).
 *
 * You should have received a copy of the GNU General Public License version
 * 2 along with this work; if not, write to the Free Software Foundation,
 * Inc., 51 Franklin St, Fifth Floor, Boston, MA 02110-1301 USA.
 *
 * Please contact Oracle, 500 Oracle Parkway, Redwood Shores, CA 94065 USA
 * or visit www.oracle.com if you need additional information or have any
 * questions.
 *
 */

#include "precompiled.hpp"
#include "cds/archiveBuilder.hpp"
#include "cds/archiveHeapLoader.hpp"
#include "cds/archiveHeapWriter.hpp"
#include "cds/cds_globals.hpp"
#include "cds/cdsConfig.hpp"
#include "cds/cdsProtectionDomain.hpp"
#include "cds/cds_globals.hpp"
#include "cds/classListParser.hpp"
#include "cds/classListWriter.hpp"
#include "cds/classPrelinker.hpp"
#include "cds/cppVtables.hpp"
#include "cds/dumpAllocStats.hpp"
#include "cds/dynamicArchive.hpp"
#include "cds/filemap.hpp"
#include "cds/heapShared.hpp"
#include "cds/lambdaFormInvokers.hpp"
#include "cds/metaspaceShared.hpp"
#include "classfile/classLoaderDataGraph.hpp"
#include "classfile/classLoaderDataShared.hpp"
#include "classfile/classLoaderExt.hpp"
#include "classfile/javaClasses.inline.hpp"
#include "classfile/loaderConstraints.hpp"
#include "classfile/modules.hpp"
#include "classfile/placeholders.hpp"
#include "classfile/stringTable.hpp"
#include "classfile/symbolTable.hpp"
#include "classfile/systemDictionary.hpp"
#include "classfile/systemDictionaryShared.hpp"
#include "classfile/vmClasses.hpp"
#include "classfile/vmSymbols.hpp"
#include "code/codeCache.hpp"
#include "gc/shared/gcVMOperations.hpp"
#include "interpreter/bytecodeStream.hpp"
#include "interpreter/bytecodes.hpp"
#include "jvm_io.h"
#include "logging/log.hpp"
#include "logging/logMessage.hpp"
#include "logging/logStream.hpp"
#include "memory/metaspace.hpp"
#include "memory/metaspaceClosure.hpp"
#include "memory/resourceArea.hpp"
#include "memory/universe.hpp"
#include "nmt/memTracker.hpp"
#include "oops/compressedKlass.hpp"
#include "oops/instanceMirrorKlass.hpp"
#include "oops/klass.inline.hpp"
#include "oops/objArrayOop.hpp"
#include "oops/oop.inline.hpp"
#include "oops/oopHandle.hpp"
#include "prims/jvmtiExport.hpp"
#include "runtime/arguments.hpp"
#include "runtime/globals.hpp"
#include "runtime/globals_extension.hpp"
#include "runtime/handles.inline.hpp"
#include "runtime/os.inline.hpp"
#include "runtime/safepointVerifiers.hpp"
#include "runtime/sharedRuntime.hpp"
#include "runtime/vmOperations.hpp"
#include "runtime/vmThread.hpp"
#include "sanitizers/leak.hpp"
#include "utilities/align.hpp"
#include "utilities/bitMap.inline.hpp"
#include "utilities/defaultStream.hpp"
#include "utilities/ostream.hpp"
#include "utilities/resourceHash.hpp"

ReservedSpace MetaspaceShared::_symbol_rs;
VirtualSpace MetaspaceShared::_symbol_vs;
bool MetaspaceShared::_archive_loading_failed = false;
bool MetaspaceShared::_remapped_readwrite = false;
void* MetaspaceShared::_shared_metaspace_static_top = nullptr;
intx MetaspaceShared::_relocation_delta;
char* MetaspaceShared::_requested_base_address;
bool MetaspaceShared::_use_optimized_module_handling = true;

// The CDS archive is divided into the following regions:
//     rw  - read-write metadata
//     ro  - read-only metadata and read-only tables
//     hp  - heap region
//     bm  - bitmap for relocating the above 7 regions.
//
// The rw and ro regions are linearly allocated, in the order of rw->ro.
// These regions are aligned with MetaspaceShared::core_region_alignment().
//
// These 2 regions are populated in the following steps:
// [0] All classes are loaded in MetaspaceShared::preload_classes(). All metadata are
//     temporarily allocated outside of the shared regions.
// [1] We enter a safepoint and allocate a buffer for the rw/ro regions.
// [2] C++ vtables are copied into the rw region.
// [3] ArchiveBuilder copies RW metadata into the rw region.
// [4] ArchiveBuilder copies RO metadata into the ro region.
// [5] SymbolTable, StringTable, SystemDictionary, and a few other read-only data
//     are copied into the ro region as read-only tables.
//
// The heap region is populated by HeapShared::archive_objects.
//
// The bitmap region is used to relocate the ro/rw/hp regions.

static DumpRegion _symbol_region("symbols");

char* MetaspaceShared::symbol_space_alloc(size_t num_bytes) {
  return _symbol_region.allocate(num_bytes);
}

// os::vm_allocation_granularity() is usually 4K for most OSes. However, some platforms
// such as linux-aarch64 and macos-x64 ...
// it can be either 4K or 64K and on macos-aarch64 it is 16K. To generate archives that are
// compatible for both settings, an alternative cds core region alignment can be enabled
// at building time:
//   --enable-compactible-cds-alignment
// Upon successful configuration, the compactible alignment then can be defined in:
//   os_linux_aarch64.cpp
//   os_bsd_x86.cpp
size_t MetaspaceShared::core_region_alignment() {
  return os::cds_core_region_alignment();
}

static bool shared_base_valid(char* shared_base) {
<<<<<<< HEAD
  // We check user input for SharedBaseAddress at dumptime. We must weed out values
  // we know will be invalid at runtime.

  // At CDS runtime, "shared_base" will be the (attempted) mapping start. It will also
  // be the encoding base, since the pre-computed narrow Klass IDs in the headers of
  // archived objects refer to the mapping start as base.
  //
  // Therefore, "shared_base" must be usable as encoding base. The only platform not
  // accepting arbitrary immediates as encoding base is aarch64. Here, we require the
  // base to be 32-bit aligned since such immediates can be used with 16-bit moves.
  return AARCH64_ONLY(is_aligned(shared_base, nth_bit(32))) NOT_AARCH64(true);
=======
  // We check user input for SharedBaseAddress at dump time. We must weed out values
  // we already know to be invalid later.

  // At CDS runtime, "shared_base" will be the (attempted) mapping start. It will also
  // be the encoding base, since the the headers of archived base objects (and with Lilliput,
  // the prototype mark words) carry pre-computed narrow Klass IDs that refer to the mapping
  // start as base.
  //
  // Therefore, "shared_base" must be later usable as encoding base.
  return AARCH64_ONLY(is_aligned(shared_base, 4 * G)) NOT_AARCH64(true);
>>>>>>> 8b47a149
}

class DumpClassListCLDClosure : public CLDClosure {
  static const int INITIAL_TABLE_SIZE = 1987;
  static const int MAX_TABLE_SIZE = 61333;

  fileStream *_stream;
  ResizeableResourceHashtable<InstanceKlass*, bool,
                              AnyObj::C_HEAP, mtClassShared> _dumped_classes;

  void dump(InstanceKlass* ik) {
    bool created;
    _dumped_classes.put_if_absent(ik, &created);
    if (!created) {
      return;
    }
    if (_dumped_classes.maybe_grow()) {
      log_info(cds, hashtables)("Expanded _dumped_classes table to %d", _dumped_classes.table_size());
    }
    if (ik->java_super()) {
      dump(ik->java_super());
    }
    Array<InstanceKlass*>* interfaces = ik->local_interfaces();
    int len = interfaces->length();
    for (int i = 0; i < len; i++) {
      dump(interfaces->at(i));
    }
    ClassListWriter::write_to_stream(ik, _stream);
  }

public:
  DumpClassListCLDClosure(fileStream* f)
  : CLDClosure(), _dumped_classes(INITIAL_TABLE_SIZE, MAX_TABLE_SIZE) {
    _stream = f;
  }

  void do_cld(ClassLoaderData* cld) {
    for (Klass* klass = cld->klasses(); klass != nullptr; klass = klass->next_link()) {
      if (klass->is_instance_klass()) {
        dump(InstanceKlass::cast(klass));
      }
    }
  }
};

void MetaspaceShared::dump_loaded_classes(const char* file_name, TRAPS) {
  fileStream stream(file_name, "w");
  if (stream.is_open()) {
    MutexLocker lock(ClassLoaderDataGraph_lock);
    MutexLocker lock2(ClassListFile_lock, Mutex::_no_safepoint_check_flag);
    DumpClassListCLDClosure collect_classes(&stream);
    ClassLoaderDataGraph::loaded_cld_do(&collect_classes);
  } else {
    THROW_MSG(vmSymbols::java_io_IOException(), "Failed to open file");
  }
}

static bool shared_base_too_high(char* specified_base, char* aligned_base, size_t cds_max) {
  if (specified_base != nullptr && aligned_base < specified_base) {
    // SharedBaseAddress is very high (e.g., 0xffffffffffffff00) so
    // align_up(SharedBaseAddress, MetaspaceShared::core_region_alignment()) has wrapped around.
    return true;
  }
  if (max_uintx - uintx(aligned_base) < uintx(cds_max)) {
    // The end of the archive will wrap around
    return true;
  }

  return false;
}

static char* compute_shared_base(size_t cds_max) {
  char* specified_base = (char*)SharedBaseAddress;
  char* aligned_base = align_up(specified_base, MetaspaceShared::core_region_alignment());

  const char* err = nullptr;
  if (shared_base_too_high(specified_base, aligned_base, cds_max)) {
    err = "too high";
  } else if (!shared_base_valid(aligned_base)) {
    err = "invalid for this platform";
  } else {
    return aligned_base;
  }

  log_warning(cds)("SharedBaseAddress (" INTPTR_FORMAT ") is %s. Reverted to " INTPTR_FORMAT,
                   p2i((void*)SharedBaseAddress), err,
                   p2i((void*)Arguments::default_SharedBaseAddress()));

  specified_base = (char*)Arguments::default_SharedBaseAddress();
  aligned_base = align_up(specified_base, MetaspaceShared::core_region_alignment());

  // Make sure the default value of SharedBaseAddress specified in globals.hpp is sane.
  assert(!shared_base_too_high(specified_base, aligned_base, cds_max), "Sanity");
  assert(shared_base_valid(aligned_base), "Sanity");
  return aligned_base;
}

void MetaspaceShared::initialize_for_static_dump() {
  assert(CDSConfig::is_dumping_static_archive(), "sanity");
  log_info(cds)("Core region alignment: " SIZE_FORMAT, core_region_alignment());
  // The max allowed size for CDS archive. We use this to limit SharedBaseAddress
  // to avoid address space wrap around.
  size_t cds_max;
  const size_t reserve_alignment = core_region_alignment();

#ifdef _LP64
  const uint64_t UnscaledClassSpaceMax = (uint64_t(max_juint) + 1);
  cds_max = align_down(UnscaledClassSpaceMax, reserve_alignment);
#else
  // We don't support archives larger than 256MB on 32-bit due to limited
  //  virtual address space.
  cds_max = align_down(256*M, reserve_alignment);
#endif

  _requested_base_address = compute_shared_base(cds_max);
  SharedBaseAddress = (size_t)_requested_base_address;

  size_t symbol_rs_size = LP64_ONLY(3 * G) NOT_LP64(128 * M);
  _symbol_rs = ReservedSpace(symbol_rs_size);
  if (!_symbol_rs.is_reserved()) {
    log_error(cds)("Unable to reserve memory for symbols: " SIZE_FORMAT " bytes.", symbol_rs_size);
    MetaspaceShared::unrecoverable_writing_error();
  }
  _symbol_region.init(&_symbol_rs, &_symbol_vs);
}

// Called by universe_post_init()
void MetaspaceShared::post_initialize(TRAPS) {
  if (UseSharedSpaces) {
    int size = FileMapInfo::get_number_of_shared_paths();
    if (size > 0) {
      CDSProtectionDomain::allocate_shared_data_arrays(size, CHECK);
      if (!CDSConfig::is_dumping_dynamic_archive()) {
        FileMapInfo* info;
        if (FileMapInfo::dynamic_info() == nullptr) {
          info = FileMapInfo::current_info();
        } else {
          info = FileMapInfo::dynamic_info();
        }
        ClassLoaderExt::init_paths_start_index(info->app_class_paths_start_index());
        ClassLoaderExt::init_app_module_paths_start_index(info->app_module_paths_start_index());
      }
    }
  }
}

static GrowableArrayCHeap<OopHandle, mtClassShared>* _extra_interned_strings = nullptr;
static GrowableArrayCHeap<Symbol*, mtClassShared>* _extra_symbols = nullptr;

void MetaspaceShared::read_extra_data(JavaThread* current, const char* filename) {
  _extra_interned_strings = new GrowableArrayCHeap<OopHandle, mtClassShared>(10000);
  _extra_symbols = new GrowableArrayCHeap<Symbol*, mtClassShared>(1000);

  HashtableTextDump reader(filename);
  reader.check_version("VERSION: 1.0");

  while (reader.remain() > 0) {
    int utf8_length;
    int prefix_type = reader.scan_prefix(&utf8_length);
    ResourceMark rm(current);
    if (utf8_length == 0x7fffffff) {
      // buf_len will overflown 32-bit value.
      log_error(cds)("string length too large: %d", utf8_length);
      MetaspaceShared::unrecoverable_loading_error();
    }
    int buf_len = utf8_length+1;
    char* utf8_buffer = NEW_RESOURCE_ARRAY(char, buf_len);
    reader.get_utf8(utf8_buffer, utf8_length);
    utf8_buffer[utf8_length] = '\0';

    if (prefix_type == HashtableTextDump::SymbolPrefix) {
      _extra_symbols->append(SymbolTable::new_permanent_symbol(utf8_buffer));
    } else{
      assert(prefix_type == HashtableTextDump::StringPrefix, "Sanity");
      ExceptionMark em(current);
      JavaThread* THREAD = current; // For exception macros.
      oop str = StringTable::intern(utf8_buffer, THREAD);

      if (HAS_PENDING_EXCEPTION) {
        log_warning(cds, heap)("[line %d] extra interned string allocation failed; size too large: %d",
                               reader.last_line_no(), utf8_length);
        CLEAR_PENDING_EXCEPTION;
      } else {
#if INCLUDE_CDS_JAVA_HEAP
        if (ArchiveHeapWriter::is_string_too_large_to_archive(str)) {
          log_warning(cds, heap)("[line %d] extra interned string ignored; size too large: %d",
                                 reader.last_line_no(), utf8_length);
          continue;
        }
        // Make sure this string is included in the dumped interned string table.
        assert(str != nullptr, "must succeed");
        _extra_interned_strings->append(OopHandle(Universe::vm_global(), str));
#endif
      }
    }
  }
}

// Read/write a data stream for restoring/preserving metadata pointers and
// miscellaneous data from/to the shared archive file.

void MetaspaceShared::serialize(SerializeClosure* soc) {
  int tag = 0;
  soc->do_tag(--tag);

  // Verify the sizes of various metadata in the system.
  soc->do_tag(sizeof(Method));
  soc->do_tag(sizeof(ConstMethod));
  soc->do_tag(arrayOopDesc::base_offset_in_bytes(T_BYTE));
  soc->do_tag(sizeof(ConstantPool));
  soc->do_tag(sizeof(ConstantPoolCache));
  soc->do_tag(objArrayOopDesc::base_offset_in_bytes());
  soc->do_tag(typeArrayOopDesc::base_offset_in_bytes(T_BYTE));
  soc->do_tag(sizeof(Symbol));

  // Need to do this first, as subsequent steps may call virtual functions
  // in archived Metadata objects.
  CppVtables::serialize(soc);
  soc->do_tag(--tag);

  // Dump/restore miscellaneous metadata.
  JavaClasses::serialize_offsets(soc);
  Universe::serialize(soc);
  soc->do_tag(--tag);

  // Dump/restore references to commonly used names and signatures.
  vmSymbols::serialize(soc);
  soc->do_tag(--tag);

  // Dump/restore the symbol/string/subgraph_info tables
  SymbolTable::serialize_shared_table_header(soc);
  StringTable::serialize_shared_table_header(soc);
  HeapShared::serialize_tables(soc);
  SystemDictionaryShared::serialize_dictionary_headers(soc);

  InstanceMirrorKlass::serialize_offsets(soc);

  // Dump/restore well known classes (pointers)
  SystemDictionaryShared::serialize_vm_classes(soc);
  soc->do_tag(--tag);

  CDS_JAVA_HEAP_ONLY(Modules::serialize(soc);)
  CDS_JAVA_HEAP_ONLY(ClassLoaderDataShared::serialize(soc);)

  LambdaFormInvokers::serialize(soc);
  soc->do_tag(666);
}

static void rewrite_nofast_bytecode(const methodHandle& method) {
  BytecodeStream bcs(method);
  while (!bcs.is_last_bytecode()) {
    Bytecodes::Code opcode = bcs.next();
    switch (opcode) {
    case Bytecodes::_getfield:      *bcs.bcp() = Bytecodes::_nofast_getfield;      break;
    case Bytecodes::_putfield:      *bcs.bcp() = Bytecodes::_nofast_putfield;      break;
    case Bytecodes::_aload_0:       *bcs.bcp() = Bytecodes::_nofast_aload_0;       break;
    case Bytecodes::_iload: {
      if (!bcs.is_wide()) {
        *bcs.bcp() = Bytecodes::_nofast_iload;
      }
      break;
    }
    default: break;
    }
  }
}

// [1] Rewrite all bytecodes as needed, so that the ConstMethod* will not be modified
//     at run time by RewriteBytecodes/RewriteFrequentPairs
// [2] Assign a fingerprint, so one doesn't need to be assigned at run-time.
void MetaspaceShared::rewrite_nofast_bytecodes_and_calculate_fingerprints(Thread* thread, InstanceKlass* ik) {
  for (int i = 0; i < ik->methods()->length(); i++) {
    methodHandle m(thread, ik->methods()->at(i));
    if (ik->can_be_verified_at_dumptime() && ik->is_linked()) {
      rewrite_nofast_bytecode(m);
    }
    Fingerprinter fp(m);
    // The side effect of this call sets method's fingerprint field.
    fp.fingerprint();
  }
}

class VM_PopulateDumpSharedSpace : public VM_Operation {
private:
  ArchiveHeapInfo _heap_info;

  void dump_java_heap_objects(GrowableArray<Klass*>* klasses) NOT_CDS_JAVA_HEAP_RETURN;
  void dump_shared_symbol_table(GrowableArray<Symbol*>* symbols) {
    log_info(cds)("Dumping symbol table ...");
    SymbolTable::write_to_archive(symbols);
  }
  char* dump_read_only_tables();

public:

  VM_PopulateDumpSharedSpace() : VM_Operation(), _heap_info() {}

  bool skip_operation() const { return false; }

  VMOp_Type type() const { return VMOp_PopulateDumpSharedSpace; }
  void doit();   // outline because gdb sucks
  bool allow_nested_vm_operations() const { return true; }
}; // class VM_PopulateDumpSharedSpace

class StaticArchiveBuilder : public ArchiveBuilder {
public:
  StaticArchiveBuilder() : ArchiveBuilder() {}

  virtual void iterate_roots(MetaspaceClosure* it) {
    FileMapInfo::metaspace_pointers_do(it);
    SystemDictionaryShared::dumptime_classes_do(it);
    Universe::metaspace_pointers_do(it);
    vmSymbols::metaspace_pointers_do(it);

    // The above code should find all the symbols that are referenced by the
    // archived classes. We just need to add the extra symbols which
    // may not be used by any of the archived classes -- these are usually
    // symbols that we anticipate to be used at run time, so we can store
    // them in the RO region, to be shared across multiple processes.
    if (_extra_symbols != nullptr) {
      for (int i = 0; i < _extra_symbols->length(); i++) {
        it->push(_extra_symbols->adr_at(i));
      }
    }
  }
};

char* VM_PopulateDumpSharedSpace::dump_read_only_tables() {
  ArchiveBuilder::OtherROAllocMark mark;

  SystemDictionaryShared::write_to_archive();

  // Write lambform lines into archive
  LambdaFormInvokers::dump_static_archive_invokers();
  // Write module name into archive
  CDS_JAVA_HEAP_ONLY(Modules::dump_main_module_name();)
  // Write the other data to the output array.
  DumpRegion* ro_region = ArchiveBuilder::current()->ro_region();
  char* start = ro_region->top();
  WriteClosure wc(ro_region);
  MetaspaceShared::serialize(&wc);

  return start;
}

void VM_PopulateDumpSharedSpace::doit() {
  DEBUG_ONLY(SystemDictionaryShared::NoClassLoadingMark nclm);

  FileMapInfo::check_nonempty_dir_in_shared_path_table();

  NOT_PRODUCT(SystemDictionary::verify();)

  // Block concurrent class unloading from changing the _dumptime_table
  MutexLocker ml(DumpTimeTable_lock, Mutex::_no_safepoint_check_flag);
  SystemDictionaryShared::check_excluded_classes();

  StaticArchiveBuilder builder;
  builder.gather_source_objs();
  builder.reserve_buffer();

  char* cloned_vtables = CppVtables::dumptime_init(&builder);

  // Initialize random for updating the hash of symbols
  os::init_random(0x12345678);

  builder.dump_rw_metadata();
  builder.dump_ro_metadata();
  builder.relocate_metaspaceobj_embedded_pointers();

  dump_java_heap_objects(builder.klasses());
  dump_shared_symbol_table(builder.symbols());

  log_info(cds)("Make classes shareable");
  builder.make_klasses_shareable();

  char* serialized_data = dump_read_only_tables();

  SystemDictionaryShared::adjust_lambda_proxy_class_dictionary();

  // The vtable clones contain addresses of the current process.
  // We don't want to write these addresses into the archive.
  CppVtables::zero_archived_vtables();

  // relocate the data so that it can be mapped to MetaspaceShared::requested_base_address()
  // without runtime relocation.
  builder.relocate_to_requested();

  // Write the archive file
  const char* static_archive = Arguments::GetSharedArchivePath();
  assert(static_archive != nullptr, "SharedArchiveFile not set?");
  FileMapInfo* mapinfo = new FileMapInfo(static_archive, true);
  mapinfo->populate_header(MetaspaceShared::core_region_alignment());
  mapinfo->set_serialized_data(serialized_data);
  mapinfo->set_cloned_vtables(cloned_vtables);
  mapinfo->open_for_write();
  builder.write_archive(mapinfo, &_heap_info);

  if (PrintSystemDictionaryAtExit) {
    SystemDictionary::print();
  }

  if (AllowArchivingWithJavaAgent) {
    log_warning(cds)("This archive was created with AllowArchivingWithJavaAgent. It should be used "
            "for testing purposes only and should not be used in a production environment");
  }
}

class CollectCLDClosure : public CLDClosure {
  GrowableArray<ClassLoaderData*> _loaded_cld;
  GrowableArray<OopHandle> _loaded_cld_handles; // keep the CLDs alive
  Thread* _current_thread;
public:
  CollectCLDClosure(Thread* thread) : _current_thread(thread) {}
  ~CollectCLDClosure() {
    for (int i = 0; i < _loaded_cld_handles.length(); i++) {
      _loaded_cld_handles.at(i).release(Universe::vm_global());
    }
  }
  void do_cld(ClassLoaderData* cld) {
    assert(cld->is_alive(), "must be");
    _loaded_cld.append(cld);
    _loaded_cld_handles.append(OopHandle(Universe::vm_global(), cld->holder()));
  }

  int nof_cld() const                { return _loaded_cld.length(); }
  ClassLoaderData* cld_at(int index) { return _loaded_cld.at(index); }
};

// Check if we can eagerly link this class at dump time, so we can avoid the
// runtime linking overhead (especially verification)
bool MetaspaceShared::may_be_eagerly_linked(InstanceKlass* ik) {
  if (!ik->can_be_verified_at_dumptime()) {
    // For old classes, try to leave them in the unlinked state, so
    // we can still store them in the archive. They must be
    // linked/verified at runtime.
    return false;
  }
  if (CDSConfig::is_dumping_dynamic_archive() && ik->is_shared_unregistered_class()) {
    // Linking of unregistered classes at this stage may cause more
    // classes to be resolved, resulting in calls to ClassLoader.loadClass()
    // that may not be expected by custom class loaders.
    //
    // It's OK to do this for the built-in loaders as we know they can
    // tolerate this.
    return false;
  }
  return true;
}

bool MetaspaceShared::link_class_for_cds(InstanceKlass* ik, TRAPS) {
  // Link the class to cause the bytecodes to be rewritten and the
  // cpcache to be created. Class verification is done according
  // to -Xverify setting.
  bool res = MetaspaceShared::try_link_class(THREAD, ik);
  ClassPrelinker::dumptime_resolve_constants(ik, CHECK_(false));
  return res;
}

void MetaspaceShared::link_shared_classes(bool jcmd_request, TRAPS) {
  ClassPrelinker::initialize();

  if (!jcmd_request) {
    LambdaFormInvokers::regenerate_holder_classes(CHECK);
  }

  // Collect all loaded ClassLoaderData.
  CollectCLDClosure collect_cld(THREAD);
  {
    // ClassLoaderDataGraph::loaded_cld_do requires ClassLoaderDataGraph_lock.
    // We cannot link the classes while holding this lock (or else we may run into deadlock).
    // Therefore, we need to first collect all the CLDs, and then link their classes after
    // releasing the lock.
    MutexLocker lock(ClassLoaderDataGraph_lock);
    ClassLoaderDataGraph::loaded_cld_do(&collect_cld);
  }

  while (true) {
    bool has_linked = false;
    for (int i = 0; i < collect_cld.nof_cld(); i++) {
      ClassLoaderData* cld = collect_cld.cld_at(i);
      for (Klass* klass = cld->klasses(); klass != nullptr; klass = klass->next_link()) {
        if (klass->is_instance_klass()) {
          InstanceKlass* ik = InstanceKlass::cast(klass);
          if (may_be_eagerly_linked(ik)) {
            has_linked |= link_class_for_cds(ik, CHECK);
          }
        }
      }
    }

    if (!has_linked) {
      break;
    }
    // Class linking includes verification which may load more classes.
    // Keep scanning until we have linked no more classes.
  }
}

void MetaspaceShared::prepare_for_dumping() {
  assert(CDSConfig::is_dumping_archive(), "sanity");
  Arguments::check_unsupported_dumping_properties();

  ClassLoader::initialize_shared_path(JavaThread::current());
}

// Preload classes from a list, populate the shared spaces and dump to a
// file.
void MetaspaceShared::preload_and_dump() {
  EXCEPTION_MARK;
  ResourceMark rm(THREAD);
  preload_and_dump_impl(THREAD);
  if (HAS_PENDING_EXCEPTION) {
    if (PENDING_EXCEPTION->is_a(vmClasses::OutOfMemoryError_klass())) {
      log_error(cds)("Out of memory. Please run with a larger Java heap, current MaxHeapSize = "
                     SIZE_FORMAT "M", MaxHeapSize/M);
      MetaspaceShared::unrecoverable_writing_error();
    } else {
      log_error(cds)("%s: %s", PENDING_EXCEPTION->klass()->external_name(),
                     java_lang_String::as_utf8_string(java_lang_Throwable::message(PENDING_EXCEPTION)));
      MetaspaceShared::unrecoverable_writing_error("VM exits due to exception, use -Xlog:cds,exceptions=trace for detail");
    }
  }
}

#if INCLUDE_CDS_JAVA_HEAP && defined(_LP64)
void MetaspaceShared::adjust_heap_sizes_for_dumping() {
  if (!CDSConfig::is_dumping_heap() || UseCompressedOops) {
    return;
  }
  // CDS heap dumping requires all string oops to have an offset
  // from the heap bottom that can be encoded in 32-bit.
  julong max_heap_size = (julong)(4 * G);

  if (MinHeapSize > max_heap_size) {
    log_debug(cds)("Setting MinHeapSize to 4G for CDS dumping, original size = " SIZE_FORMAT "M", MinHeapSize/M);
    FLAG_SET_ERGO(MinHeapSize, max_heap_size);
  }
  if (InitialHeapSize > max_heap_size) {
    log_debug(cds)("Setting InitialHeapSize to 4G for CDS dumping, original size = " SIZE_FORMAT "M", InitialHeapSize/M);
    FLAG_SET_ERGO(InitialHeapSize, max_heap_size);
  }
  if (MaxHeapSize > max_heap_size) {
    log_debug(cds)("Setting MaxHeapSize to 4G for CDS dumping, original size = " SIZE_FORMAT "M", MaxHeapSize/M);
    FLAG_SET_ERGO(MaxHeapSize, max_heap_size);
  }
}
#endif // INCLUDE_CDS_JAVA_HEAP && _LP64

void MetaspaceShared::get_default_classlist(char* default_classlist, const size_t buf_size) {
  // Construct the path to the class list (in jre/lib)
  // Walk up two directories from the location of the VM and
  // optionally tack on "lib" (depending on platform)
  os::jvm_path(default_classlist, (jint)(buf_size));
  for (int i = 0; i < 3; i++) {
    char *end = strrchr(default_classlist, *os::file_separator());
    if (end != nullptr) *end = '\0';
  }
  size_t classlist_path_len = strlen(default_classlist);
  if (classlist_path_len >= 3) {
    if (strcmp(default_classlist + classlist_path_len - 3, "lib") != 0) {
      if (classlist_path_len < buf_size - 4) {
        jio_snprintf(default_classlist + classlist_path_len,
                     buf_size - classlist_path_len,
                     "%slib", os::file_separator());
        classlist_path_len += 4;
      }
    }
  }
  if (classlist_path_len < buf_size - 10) {
    jio_snprintf(default_classlist + classlist_path_len,
                 buf_size - classlist_path_len,
                 "%sclasslist", os::file_separator());
  }
}

void MetaspaceShared::preload_classes(TRAPS) {
  char default_classlist[JVM_MAXPATHLEN];
  const char* classlist_path;

  get_default_classlist(default_classlist, sizeof(default_classlist));
  if (SharedClassListFile == nullptr) {
    classlist_path = default_classlist;
  } else {
    classlist_path = SharedClassListFile;
  }

  log_info(cds)("Loading classes to share ...");
  int class_count = ClassListParser::parse_classlist(classlist_path,
                                                     ClassListParser::_parse_all, CHECK);
  if (ExtraSharedClassListFile) {
    class_count += ClassListParser::parse_classlist(ExtraSharedClassListFile,
                                                    ClassListParser::_parse_all, CHECK);
  }
  if (classlist_path != default_classlist) {
    struct stat statbuf;
    if (os::stat(default_classlist, &statbuf) == 0) {
      // File exists, let's use it.
      class_count += ClassListParser::parse_classlist(default_classlist,
                                                      ClassListParser::_parse_lambda_forms_invokers_only, CHECK);
    }
  }

  // Exercise the manifest processing code to ensure classes used by CDS at runtime
  // are always archived
  const char* dummy = "Manifest-Version: 1.0\n";
  CDSProtectionDomain::create_jar_manifest(dummy, strlen(dummy), CHECK);

  log_info(cds)("Loading classes to share: done.");
  log_info(cds)("Shared spaces: preloaded %d classes", class_count);
}

void MetaspaceShared::preload_and_dump_impl(TRAPS) {
  preload_classes(CHECK);

  if (SharedArchiveConfigFile) {
    log_info(cds)("Reading extra data from %s ...", SharedArchiveConfigFile);
    read_extra_data(THREAD, SharedArchiveConfigFile);
    log_info(cds)("Reading extra data: done.");
  }

  // Rewrite and link classes
  log_info(cds)("Rewriting and linking classes ...");

  // Link any classes which got missed. This would happen if we have loaded classes that
  // were not explicitly specified in the classlist. E.g., if an interface implemented by class K
  // fails verification, all other interfaces that were not specified in the classlist but
  // are implemented by K are not verified.
  link_shared_classes(false/*not from jcmd*/, CHECK);
  log_info(cds)("Rewriting and linking classes: done");

#if INCLUDE_CDS_JAVA_HEAP
  if (CDSConfig::is_dumping_heap()) {
    StringTable::allocate_shared_strings_array(CHECK);
    if (!HeapShared::is_archived_boot_layer_available(THREAD)) {
      log_info(cds)("archivedBootLayer not available, disabling full module graph");
      CDSConfig::disable_dumping_full_module_graph();
    }
    HeapShared::init_for_dumping(CHECK);
    ArchiveHeapWriter::init();
    if (CDSConfig::is_dumping_full_module_graph()) {
      HeapShared::reset_archived_object_states(CHECK);
    }
  }
#endif

  VM_PopulateDumpSharedSpace op;
  VMThread::execute(&op);
}

// Returns true if the class's status has changed.
bool MetaspaceShared::try_link_class(JavaThread* current, InstanceKlass* ik) {
  ExceptionMark em(current);
  JavaThread* THREAD = current; // For exception macros.
  assert(CDSConfig::is_dumping_archive(), "sanity");
  if (!ik->is_shared() && ik->is_loaded() && !ik->is_linked() && ik->can_be_verified_at_dumptime() &&
      !SystemDictionaryShared::has_class_failed_verification(ik)) {
    bool saved = BytecodeVerificationLocal;
    if (ik->is_shared_unregistered_class() && ik->class_loader() == nullptr) {
      // The verification decision is based on BytecodeVerificationRemote
      // for non-system classes. Since we are using the null classloader
      // to load non-system classes for customized class loaders during dumping,
      // we need to temporarily change BytecodeVerificationLocal to be the same as
      // BytecodeVerificationRemote. Note this can cause the parent system
      // classes also being verified. The extra overhead is acceptable during
      // dumping.
      BytecodeVerificationLocal = BytecodeVerificationRemote;
    }
    ik->link_class(THREAD);
    if (HAS_PENDING_EXCEPTION) {
      ResourceMark rm(THREAD);
      log_warning(cds)("Preload Warning: Verification failed for %s",
                    ik->external_name());
      CLEAR_PENDING_EXCEPTION;
      SystemDictionaryShared::set_class_has_failed_verification(ik);
    }
    ik->compute_has_loops_flag_for_methods();
    BytecodeVerificationLocal = saved;
    return true;
  } else {
    return false;
  }
}

#if INCLUDE_CDS_JAVA_HEAP
void VM_PopulateDumpSharedSpace::dump_java_heap_objects(GrowableArray<Klass*>* klasses) {
  if(!HeapShared::can_write()) {
    log_info(cds)(
      "Archived java heap is not supported as UseG1GC "
      "and UseCompressedClassPointers are required."
      "Current settings: UseG1GC=%s, UseCompressedClassPointers=%s.",
      BOOL_TO_STR(UseG1GC), BOOL_TO_STR(UseCompressedClassPointers));
    return;
  }
  // Find all the interned strings that should be dumped.
  int i;
  for (i = 0; i < klasses->length(); i++) {
    Klass* k = klasses->at(i);
    if (k->is_instance_klass()) {
      InstanceKlass* ik = InstanceKlass::cast(k);
      if (ik->is_linked()) {
        ik->constants()->add_dumped_interned_strings();
      }
    }
  }
  if (_extra_interned_strings != nullptr) {
    for (i = 0; i < _extra_interned_strings->length(); i ++) {
      OopHandle string = _extra_interned_strings->at(i);
      HeapShared::add_to_dumped_interned_strings(string.resolve());
    }
  }

  HeapShared::archive_objects(&_heap_info);
  ArchiveBuilder::OtherROAllocMark mark;
  HeapShared::write_subgraph_info_table();
}
#endif // INCLUDE_CDS_JAVA_HEAP

void MetaspaceShared::set_shared_metaspace_range(void* base, void *static_top, void* top) {
  assert(base <= static_top && static_top <= top, "must be");
  _shared_metaspace_static_top = static_top;
  MetaspaceObj::set_shared_metaspace_range(base, top);
}

bool MetaspaceShared::is_shared_dynamic(void* p) {
  if ((p < MetaspaceObj::shared_metaspace_top()) &&
      (p >= _shared_metaspace_static_top)) {
    return true;
  } else {
    return false;
  }
}

bool MetaspaceShared::is_shared_static(void* p) {
  if (is_in_shared_metaspace(p) && !is_shared_dynamic(p)) {
    return true;
  } else {
    return false;
  }
}

// This function is called when the JVM is unable to load the specified archive(s) due to one
// of the following conditions.
// - There's an error that indicates that the archive(s) files were corrupt or otherwise damaged.
// - When -XX:+RequireSharedSpaces is specified, AND the JVM cannot load the archive(s) due
//   to version or classpath mismatch.
void MetaspaceShared::unrecoverable_loading_error(const char* message) {
  log_error(cds)("An error has occurred while processing the shared archive file.");
  if (message != nullptr) {
    log_error(cds)("%s", message);
  }
  vm_exit_during_initialization("Unable to use shared archive.", nullptr);
}

// This function is called when the JVM is unable to write the specified CDS archive due to an
// unrecoverable error.
void MetaspaceShared::unrecoverable_writing_error(const char* message) {
  log_error(cds)("An error has occurred while writing the shared archive file.");
  if (message != nullptr) {
    log_error(cds)("%s", message);
  }
  vm_direct_exit(1);
}

void MetaspaceShared::initialize_runtime_shared_and_meta_spaces() {
  assert(UseSharedSpaces, "Must be called when UseSharedSpaces is enabled");
  MapArchiveResult result = MAP_ARCHIVE_OTHER_FAILURE;

  FileMapInfo* static_mapinfo = open_static_archive();
  FileMapInfo* dynamic_mapinfo = nullptr;

  if (static_mapinfo != nullptr) {
    log_info(cds)("Core region alignment: " SIZE_FORMAT, static_mapinfo->core_region_alignment());
    dynamic_mapinfo = open_dynamic_archive();

    // First try to map at the requested address
    result = map_archives(static_mapinfo, dynamic_mapinfo, true);
    if (result == MAP_ARCHIVE_MMAP_FAILURE) {
      // Mapping has failed (probably due to ASLR). Let's map at an address chosen
      // by the OS.
      log_info(cds)("Try to map archive(s) at an alternative address");
      result = map_archives(static_mapinfo, dynamic_mapinfo, false);
    }
  }

  if (result == MAP_ARCHIVE_SUCCESS) {
    bool dynamic_mapped = (dynamic_mapinfo != nullptr && dynamic_mapinfo->is_mapped());
    char* cds_base = static_mapinfo->mapped_base();
    char* cds_end =  dynamic_mapped ? dynamic_mapinfo->mapped_end() : static_mapinfo->mapped_end();
    // Register CDS memory region with LSan.
    LSAN_REGISTER_ROOT_REGION(cds_base, cds_end - cds_base);
    set_shared_metaspace_range(cds_base, static_mapinfo->mapped_end(), cds_end);
    _relocation_delta = static_mapinfo->relocation_delta();
    _requested_base_address = static_mapinfo->requested_base_address();
    if (dynamic_mapped) {
      FileMapInfo::set_shared_path_table(dynamic_mapinfo);
      // turn AutoCreateSharedArchive off if successfully mapped
      AutoCreateSharedArchive = false;
    } else {
      FileMapInfo::set_shared_path_table(static_mapinfo);
    }
  } else {
    set_shared_metaspace_range(nullptr, nullptr, nullptr);
    if (CDSConfig::is_dumping_dynamic_archive()) {
      log_warning(cds)("-XX:ArchiveClassesAtExit is unsupported when base CDS archive is not loaded. Run with -Xlog:cds for more info.");
    }
    UseSharedSpaces = false;
    // The base archive cannot be mapped. We cannot dump the dynamic shared archive.
    AutoCreateSharedArchive = false;
    CDSConfig::disable_dumping_dynamic_archive();
    log_info(cds)("Unable to map shared spaces");
    if (PrintSharedArchiveAndExit) {
      MetaspaceShared::unrecoverable_loading_error("Unable to use shared archive.");
    } else if (RequireSharedSpaces) {
      MetaspaceShared::unrecoverable_loading_error("Unable to map shared spaces");
    }
  }

  // If mapping failed and -XShare:on, the vm should exit
  bool has_failed = false;
  if (static_mapinfo != nullptr && !static_mapinfo->is_mapped()) {
    has_failed = true;
    delete static_mapinfo;
  }
  if (dynamic_mapinfo != nullptr && !dynamic_mapinfo->is_mapped()) {
    has_failed = true;
    delete dynamic_mapinfo;
  }
  if (RequireSharedSpaces && has_failed) {
      MetaspaceShared::unrecoverable_loading_error("Unable to map shared spaces");
  }
}

FileMapInfo* MetaspaceShared::open_static_archive() {
  const char* static_archive = Arguments::GetSharedArchivePath();
  assert(static_archive != nullptr, "SharedArchivePath is nullptr");
  FileMapInfo* mapinfo = new FileMapInfo(static_archive, true);
  if (!mapinfo->initialize()) {
    delete(mapinfo);
    return nullptr;
  }
  return mapinfo;
}

FileMapInfo* MetaspaceShared::open_dynamic_archive() {
  if (CDSConfig::is_dumping_dynamic_archive()) {
    return nullptr;
  }
  const char* dynamic_archive = Arguments::GetSharedDynamicArchivePath();
  if (dynamic_archive == nullptr) {
    return nullptr;
  }

  FileMapInfo* mapinfo = new FileMapInfo(dynamic_archive, false);
  if (!mapinfo->initialize()) {
    delete(mapinfo);
    if (RequireSharedSpaces) {
      MetaspaceShared::unrecoverable_loading_error("Failed to initialize dynamic archive");
    }
    return nullptr;
  }
  return mapinfo;
}

// use_requested_addr:
//  true  = map at FileMapHeader::_requested_base_address
//  false = map at an alternative address picked by OS.
MapArchiveResult MetaspaceShared::map_archives(FileMapInfo* static_mapinfo, FileMapInfo* dynamic_mapinfo,
                                               bool use_requested_addr) {
  if (use_requested_addr && static_mapinfo->requested_base_address() == nullptr) {
    log_info(cds)("Archive(s) were created with -XX:SharedBaseAddress=0. Always map at os-selected address.");
    return MAP_ARCHIVE_MMAP_FAILURE;
  }

  PRODUCT_ONLY(if (ArchiveRelocationMode == 1 && use_requested_addr) {
      // For product build only -- this is for benchmarking the cost of doing relocation.
      // For debug builds, the check is done below, after reserving the space, for better test coverage
      // (see comment below).
      log_info(cds)("ArchiveRelocationMode == 1: always map archive(s) at an alternative address");
      return MAP_ARCHIVE_MMAP_FAILURE;
    });

  if (ArchiveRelocationMode == 2 && !use_requested_addr) {
    log_info(cds)("ArchiveRelocationMode == 2: never map archive(s) at an alternative address");
    return MAP_ARCHIVE_MMAP_FAILURE;
  };

  if (dynamic_mapinfo != nullptr) {
    // Ensure that the OS won't be able to allocate new memory spaces between the two
    // archives, or else it would mess up the simple comparison in MetaspaceObj::is_shared().
    assert(static_mapinfo->mapping_end_offset() == dynamic_mapinfo->mapping_base_offset(), "no gap");
  }

  ReservedSpace total_space_rs, archive_space_rs, class_space_rs;
  MapArchiveResult result = MAP_ARCHIVE_OTHER_FAILURE;
  char* mapped_base_address = reserve_address_space_for_archives(static_mapinfo,
                                                                 dynamic_mapinfo,
                                                                 use_requested_addr,
                                                                 total_space_rs,
                                                                 archive_space_rs,
                                                                 class_space_rs);
  if (mapped_base_address == nullptr) {
    result = MAP_ARCHIVE_MMAP_FAILURE;
    log_debug(cds)("Failed to reserve spaces (use_requested_addr=%u)", (unsigned)use_requested_addr);
  } else {

#ifdef ASSERT
    // Some sanity checks after reserving address spaces for archives
    //  and class space.
    assert(archive_space_rs.is_reserved(), "Sanity");
    if (Metaspace::using_class_space()) {
      // Class space must closely follow the archive space. Both spaces
      //  must be aligned correctly.
      assert(class_space_rs.is_reserved(),
             "A class space should have been reserved");
      assert(class_space_rs.base() >= archive_space_rs.end(),
             "class space should follow the cds archive space");
      assert(is_aligned(archive_space_rs.base(),
                        core_region_alignment()),
             "Archive space misaligned");
      assert(is_aligned(class_space_rs.base(),
                        Metaspace::reserve_alignment()),
             "class space misaligned");
    }
#endif // ASSERT

    log_info(cds)("Reserved archive_space_rs [" INTPTR_FORMAT " - " INTPTR_FORMAT "] (" SIZE_FORMAT ") bytes",
                   p2i(archive_space_rs.base()), p2i(archive_space_rs.end()), archive_space_rs.size());
    log_info(cds)("Reserved class_space_rs   [" INTPTR_FORMAT " - " INTPTR_FORMAT "] (" SIZE_FORMAT ") bytes",
                   p2i(class_space_rs.base()), p2i(class_space_rs.end()), class_space_rs.size());

    if (MetaspaceShared::use_windows_memory_mapping()) {
      // We have now reserved address space for the archives, and will map in
      //  the archive files into this space.
      //
      // Special handling for Windows: on Windows we cannot map a file view
      //  into an existing memory mapping. So, we unmap the address range we
      //  just reserved again, which will make it available for mapping the
      //  archives.
      // Reserving this range has not been for naught however since it makes
      //  us reasonably sure the address range is available.
      //
      // But still it may fail, since between unmapping the range and mapping
      //  in the archive someone else may grab the address space. Therefore
      //  there is a fallback in FileMap::map_region() where we just read in
      //  the archive files sequentially instead of mapping it in. We couple
      //  this with use_requested_addr, since we're going to patch all the
      //  pointers anyway so there's no benefit to mmap.
      if (use_requested_addr) {
        assert(!total_space_rs.is_reserved(), "Should not be reserved for Windows");
        log_info(cds)("Windows mmap workaround: releasing archive space.");
        archive_space_rs.release();
      }
    }
    MapArchiveResult static_result = map_archive(static_mapinfo, mapped_base_address, archive_space_rs);
    MapArchiveResult dynamic_result = (static_result == MAP_ARCHIVE_SUCCESS) ?
                                     map_archive(dynamic_mapinfo, mapped_base_address, archive_space_rs) : MAP_ARCHIVE_OTHER_FAILURE;

    DEBUG_ONLY(if (ArchiveRelocationMode == 1 && use_requested_addr) {
      // This is for simulating mmap failures at the requested address. In
      //  debug builds, we do it here (after all archives have possibly been
      //  mapped), so we can thoroughly test the code for failure handling
      //  (releasing all allocated resource, etc).
      log_info(cds)("ArchiveRelocationMode == 1: always map archive(s) at an alternative address");
      if (static_result == MAP_ARCHIVE_SUCCESS) {
        static_result = MAP_ARCHIVE_MMAP_FAILURE;
      }
      if (dynamic_result == MAP_ARCHIVE_SUCCESS) {
        dynamic_result = MAP_ARCHIVE_MMAP_FAILURE;
      }
    });

    if (static_result == MAP_ARCHIVE_SUCCESS) {
      if (dynamic_result == MAP_ARCHIVE_SUCCESS) {
        result = MAP_ARCHIVE_SUCCESS;
      } else if (dynamic_result == MAP_ARCHIVE_OTHER_FAILURE) {
        assert(dynamic_mapinfo != nullptr && !dynamic_mapinfo->is_mapped(), "must have failed");
        // No need to retry mapping the dynamic archive again, as it will never succeed
        // (bad file, etc) -- just keep the base archive.
        log_warning(cds, dynamic)("Unable to use shared archive. The top archive failed to load: %s",
                                  dynamic_mapinfo->full_path());
        result = MAP_ARCHIVE_SUCCESS;
        // TODO, we can give the unused space for the dynamic archive to class_space_rs, but there's no
        // easy API to do that right now.
      } else {
        result = MAP_ARCHIVE_MMAP_FAILURE;
      }
    } else if (static_result == MAP_ARCHIVE_OTHER_FAILURE) {
      result = MAP_ARCHIVE_OTHER_FAILURE;
    } else {
      result = MAP_ARCHIVE_MMAP_FAILURE;
    }
  }

  if (result == MAP_ARCHIVE_SUCCESS) {
    SharedBaseAddress = (size_t)mapped_base_address;
#ifdef _LP64
        if (Metaspace::using_class_space()) {
          // Set up ccs in metaspace.
          Metaspace::initialize_class_space(class_space_rs);

          // Set up compressed Klass pointer encoding: the encoding range must
          //  cover both archive and class space.
          address cds_base = (address)static_mapinfo->mapped_base();
          address ccs_end = (address)class_space_rs.end();
          assert(ccs_end > cds_base, "Sanity check");
#if INCLUDE_CDS_JAVA_HEAP
          // We archived objects with pre-computed narrow Klass id. Set up encoding such that these Ids stay valid.
          address precomputed_narrow_klass_base = cds_base;
          const int precomputed_narrow_klass_shift = ArchiveHeapWriter::precomputed_narrow_klass_shift;
          CompressedKlassPointers::initialize_for_given_encoding(
            cds_base, ccs_end - cds_base, // Klass range
            precomputed_narrow_klass_base, precomputed_narrow_klass_shift // precomputed encoding, see ArchiveHeapWriter
            );
#else
          CompressedKlassPointers::initialize (
            cds_base, ccs_end - cds_base // Klass range
            );
#endif // INCLUDE_CDS_JAVA_HEAP
          // map_or_load_heap_region() compares the current narrow oop and klass encodings
          // with the archived ones, so it must be done after all encodings are determined.
          static_mapinfo->map_or_load_heap_region();
        }
#endif // _LP64
    log_info(cds)("initial optimized module handling: %s", MetaspaceShared::use_optimized_module_handling() ? "enabled" : "disabled");
    log_info(cds)("initial full module graph: %s", CDSConfig::is_loading_full_module_graph() ? "enabled" : "disabled");
  } else {
    unmap_archive(static_mapinfo);
    unmap_archive(dynamic_mapinfo);
    release_reserved_spaces(total_space_rs, archive_space_rs, class_space_rs);
  }

  return result;
}


// This will reserve two address spaces suitable to house Klass structures, one
//  for the cds archives (static archive and optionally dynamic archive) and
//  optionally one move for ccs.
//
// Since both spaces must fall within the compressed class pointer encoding
//  range, they are allocated close to each other.
//
// Space for archives will be reserved first, followed by a potential gap,
//  followed by the space for ccs:
//
// +-- Base address             A        B                     End
// |                            |        |                      |
// v                            v        v                      v
// +-------------+--------------+        +----------------------+
// | static arc  | [dyn. arch]  | [gap]  | compr. class space   |
// +-------------+--------------+        +----------------------+
//
// (The gap may result from different alignment requirements between metaspace
//  and CDS)
//
// If UseCompressedClassPointers is disabled, only one address space will be
//  reserved:
//
// +-- Base address             End
// |                            |
// v                            v
// +-------------+--------------+
// | static arc  | [dyn. arch]  |
// +-------------+--------------+
//
// Base address: If use_archive_base_addr address is true, the Base address is
//  determined by the address stored in the static archive. If
//  use_archive_base_addr address is false, this base address is determined
//  by the platform.
//
// If UseCompressedClassPointers=1, the range encompassing both spaces will be
//  suitable to en/decode narrow Klass pointers: the base will be valid for
//  encoding, the range [Base, End) not surpass KlassEncodingMetaspaceMax.
//
// Return:
//
// - On success:
//    - total_space_rs will be reserved as whole for archive_space_rs and
//      class_space_rs if UseCompressedClassPointers is true.
//      On Windows, try reserve archive_space_rs and class_space_rs
//      separately first if use_archive_base_addr is true.
//    - archive_space_rs will be reserved and large enough to host static and
//      if needed dynamic archive: [Base, A).
//      archive_space_rs.base and size will be aligned to CDS reserve
//      granularity.
//    - class_space_rs: If UseCompressedClassPointers=1, class_space_rs will
//      be reserved. Its start address will be aligned to metaspace reserve
//      alignment, which may differ from CDS alignment. It will follow the cds
//      archive space, close enough such that narrow class pointer encoding
//      covers both spaces.
//      If UseCompressedClassPointers=0, class_space_rs remains unreserved.
// - On error: null is returned and the spaces remain unreserved.
char* MetaspaceShared::reserve_address_space_for_archives(FileMapInfo* static_mapinfo,
                                                          FileMapInfo* dynamic_mapinfo,
                                                          bool use_archive_base_addr,
                                                          ReservedSpace& total_space_rs,
                                                          ReservedSpace& archive_space_rs,
                                                          ReservedSpace& class_space_rs) {

  address const base_address = (address) (use_archive_base_addr ? static_mapinfo->requested_base_address() : nullptr);
  const size_t archive_space_alignment = core_region_alignment();

  // Size and requested location of the archive_space_rs (for both static and dynamic archives)
  assert(static_mapinfo->mapping_base_offset() == 0, "Must be");
  size_t archive_end_offset  = (dynamic_mapinfo == nullptr) ? static_mapinfo->mapping_end_offset() : dynamic_mapinfo->mapping_end_offset();
  size_t archive_space_size = align_up(archive_end_offset, archive_space_alignment);

  // If a base address is given, it must have valid alignment and be suitable as encoding base.
  if (base_address != nullptr) {
    assert(is_aligned(base_address, archive_space_alignment),
           "Archive base address invalid: " PTR_FORMAT ".", p2i(base_address));
  }

  if (!Metaspace::using_class_space()) {
    // Get the simple case out of the way first:
    // no compressed class space, simple allocation.
    archive_space_rs = ReservedSpace(archive_space_size, archive_space_alignment,
                                     os::vm_page_size(), (char*)base_address);
    if (archive_space_rs.is_reserved()) {
      assert(base_address == nullptr ||
             (address)archive_space_rs.base() == base_address, "Sanity");
      // Register archive space with NMT.
      MemTracker::record_virtual_memory_type(archive_space_rs.base(), mtClassShared);
      return archive_space_rs.base();
    }
    return nullptr;
  }

#ifdef _LP64

  // Complex case: two spaces adjacent to each other, both to be addressable
  //  with narrow class pointers.
  // We reserve the whole range spanning both spaces, then split that range up.

  const size_t class_space_alignment = Metaspace::reserve_alignment();

  // To simplify matters, lets assume that metaspace alignment will always be
  //  equal or a multiple of archive alignment.
  assert(is_power_of_2(class_space_alignment) &&
                       is_power_of_2(archive_space_alignment) &&
                       class_space_alignment >= archive_space_alignment,
                       "Sanity");

  const size_t class_space_size = CompressedClassSpaceSize;
  assert(CompressedClassSpaceSize > 0 &&
         is_aligned(CompressedClassSpaceSize, class_space_alignment),
         "CompressedClassSpaceSize malformed: "
         SIZE_FORMAT, CompressedClassSpaceSize);

  const size_t ccs_begin_offset = align_up(base_address + archive_space_size,
                                           class_space_alignment) - base_address;
  const size_t gap_size = ccs_begin_offset - archive_space_size;

  const size_t total_range_size =
      align_up(archive_space_size + gap_size + class_space_size, core_region_alignment());

  assert(total_range_size > ccs_begin_offset, "must be");
  if (use_windows_memory_mapping() && use_archive_base_addr) {
    if (base_address != nullptr) {
      // On Windows, we cannot safely split a reserved memory space into two (see JDK-8255917).
      // Hence, we optimistically reserve archive space and class space side-by-side. We only
      // do this for use_archive_base_addr=true since for use_archive_base_addr=false case
      // caller will not split the combined space for mapping, instead read the archive data
      // via sequential file IO.
      address ccs_base = base_address + archive_space_size + gap_size;
      archive_space_rs = ReservedSpace(archive_space_size, archive_space_alignment,
                                       os::vm_page_size(), (char*)base_address);
      class_space_rs   = ReservedSpace(class_space_size, class_space_alignment,
                                       os::vm_page_size(), (char*)ccs_base);
    }
    if (!archive_space_rs.is_reserved() || !class_space_rs.is_reserved()) {
      release_reserved_spaces(total_space_rs, archive_space_rs, class_space_rs);
      return nullptr;
    }
  } else {
    if (use_archive_base_addr && base_address != nullptr) {
      total_space_rs = ReservedSpace(total_range_size, archive_space_alignment,
                                     os::vm_page_size(), (char*) base_address);
    } else {
      // We did not manage to reserve at the preferred address, or were instructed to relocate. In that
      // case we reserve wherever possible, but the start address needs to be encodable as narrow Klass
      // encoding base since the archived heap objects contain nKlass IDs pre-calculated toward the start
      // of the shared Metaspace. That prevents us from using zero-based encoding and therefore we won't
      // try allocating in low-address regions.
      total_space_rs = Metaspace::reserve_address_space_for_compressed_classes(total_range_size, false /* optimize_for_zero_base */);
    }

    if (!total_space_rs.is_reserved()) {
      return nullptr;
    }

    // Paranoid checks:
    assert(base_address == nullptr || (address)total_space_rs.base() == base_address,
           "Sanity (" PTR_FORMAT " vs " PTR_FORMAT ")", p2i(base_address), p2i(total_space_rs.base()));
    assert(is_aligned(total_space_rs.base(), archive_space_alignment), "Sanity");
    assert(total_space_rs.size() == total_range_size, "Sanity");

    // Now split up the space into ccs and cds archive. For simplicity, just leave
    //  the gap reserved at the end of the archive space. Do not do real splitting.
    archive_space_rs = total_space_rs.first_part(ccs_begin_offset,
                                                 (size_t)archive_space_alignment);
    class_space_rs = total_space_rs.last_part(ccs_begin_offset);
    MemTracker::record_virtual_memory_split_reserved(total_space_rs.base(), total_space_rs.size(),
                                                     ccs_begin_offset);
  }
  assert(is_aligned(archive_space_rs.base(), archive_space_alignment), "Sanity");
  assert(is_aligned(archive_space_rs.size(), archive_space_alignment), "Sanity");
  assert(is_aligned(class_space_rs.base(), class_space_alignment), "Sanity");
  assert(is_aligned(class_space_rs.size(), class_space_alignment), "Sanity");

  // NMT: fix up the space tags
  MemTracker::record_virtual_memory_type(archive_space_rs.base(), mtClassShared);
  MemTracker::record_virtual_memory_type(class_space_rs.base(), mtClass);

  return archive_space_rs.base();

#else
  ShouldNotReachHere();
  return nullptr;
#endif

}

void MetaspaceShared::release_reserved_spaces(ReservedSpace& total_space_rs,
                                              ReservedSpace& archive_space_rs,
                                              ReservedSpace& class_space_rs) {
  if (total_space_rs.is_reserved()) {
    log_debug(cds)("Released shared space (archive + class) " INTPTR_FORMAT, p2i(total_space_rs.base()));
    total_space_rs.release();
  } else {
    if (archive_space_rs.is_reserved()) {
      log_debug(cds)("Released shared space (archive) " INTPTR_FORMAT, p2i(archive_space_rs.base()));
      archive_space_rs.release();
    }
    if (class_space_rs.is_reserved()) {
      log_debug(cds)("Released shared space (classes) " INTPTR_FORMAT, p2i(class_space_rs.base()));
      class_space_rs.release();
    }
  }
}

static int archive_regions[]     = { MetaspaceShared::rw, MetaspaceShared::ro };
static int archive_regions_count = 2;

MapArchiveResult MetaspaceShared::map_archive(FileMapInfo* mapinfo, char* mapped_base_address, ReservedSpace rs) {
  assert(UseSharedSpaces, "must be runtime");
  if (mapinfo == nullptr) {
    return MAP_ARCHIVE_SUCCESS; // The dynamic archive has not been specified. No error has happened -- trivially succeeded.
  }

  mapinfo->set_is_mapped(false);
  if (mapinfo->core_region_alignment() != (size_t)core_region_alignment()) {
    log_info(cds)("Unable to map CDS archive -- core_region_alignment() expected: " SIZE_FORMAT
                  " actual: " SIZE_FORMAT, mapinfo->core_region_alignment(), core_region_alignment());
    return MAP_ARCHIVE_OTHER_FAILURE;
  }

  MapArchiveResult result =
    mapinfo->map_regions(archive_regions, archive_regions_count, mapped_base_address, rs);

  if (result != MAP_ARCHIVE_SUCCESS) {
    unmap_archive(mapinfo);
    return result;
  }

  if (!mapinfo->validate_shared_path_table()) {
    unmap_archive(mapinfo);
    return MAP_ARCHIVE_OTHER_FAILURE;
  }

  mapinfo->set_is_mapped(true);
  return MAP_ARCHIVE_SUCCESS;
}

void MetaspaceShared::unmap_archive(FileMapInfo* mapinfo) {
  assert(UseSharedSpaces, "must be runtime");
  if (mapinfo != nullptr) {
    mapinfo->unmap_regions(archive_regions, archive_regions_count);
    mapinfo->unmap_region(MetaspaceShared::bm);
    mapinfo->set_is_mapped(false);
  }
}

// For -XX:PrintSharedArchiveAndExit
class CountSharedSymbols : public SymbolClosure {
 private:
   int _count;
 public:
   CountSharedSymbols() : _count(0) {}
  void do_symbol(Symbol** sym) {
    _count++;
  }
  int total() { return _count; }

};

// Read the miscellaneous data from the shared file, and
// serialize it out to its various destinations.

void MetaspaceShared::initialize_shared_spaces() {
  FileMapInfo *static_mapinfo = FileMapInfo::current_info();

  // Verify various attributes of the archive, plus initialize the
  // shared string/symbol tables.
  char* buffer = static_mapinfo->serialized_data();
  intptr_t* array = (intptr_t*)buffer;
  ReadClosure rc(&array);
  serialize(&rc);

  // Finish up archived heap initialization. These must be
  // done after ReadClosure.
  static_mapinfo->patch_heap_embedded_pointers();
  ArchiveHeapLoader::finish_initialization();

  CDS_JAVA_HEAP_ONLY(Universe::update_archived_basic_type_mirrors());

  // Close the mapinfo file
  static_mapinfo->close();

  static_mapinfo->unmap_region(MetaspaceShared::bm);

  FileMapInfo *dynamic_mapinfo = FileMapInfo::dynamic_info();
  if (dynamic_mapinfo != nullptr) {
    intptr_t* buffer = (intptr_t*)dynamic_mapinfo->serialized_data();
    ReadClosure rc(&buffer);
    ArchiveBuilder::serialize_dynamic_archivable_items(&rc);
    DynamicArchive::setup_array_klasses();
    dynamic_mapinfo->close();
    dynamic_mapinfo->unmap_region(MetaspaceShared::bm);
  }

  // Set up LambdaFormInvokers::_lambdaform_lines for dynamic dump
  if (CDSConfig::is_dumping_dynamic_archive()) {
    // Read stored LF format lines stored in static archive
    LambdaFormInvokers::read_static_archive_invokers();
  }

  if (PrintSharedArchiveAndExit) {
    // Print archive names
    if (dynamic_mapinfo != nullptr) {
      tty->print_cr("\n\nBase archive name: %s", Arguments::GetSharedArchivePath());
      tty->print_cr("Base archive version %d", static_mapinfo->version());
    } else {
      tty->print_cr("Static archive name: %s", static_mapinfo->full_path());
      tty->print_cr("Static archive version %d", static_mapinfo->version());
    }

    SystemDictionaryShared::print_shared_archive(tty);
    if (dynamic_mapinfo != nullptr) {
      tty->print_cr("\n\nDynamic archive name: %s", dynamic_mapinfo->full_path());
      tty->print_cr("Dynamic archive version %d", dynamic_mapinfo->version());
      SystemDictionaryShared::print_shared_archive(tty, false/*dynamic*/);
    }

    // collect shared symbols and strings
    CountSharedSymbols cl;
    SymbolTable::shared_symbols_do(&cl);
    tty->print_cr("Number of shared symbols: %d", cl.total());
    tty->print_cr("Number of shared strings: %zu", StringTable::shared_entry_count());
    tty->print_cr("VM version: %s\r\n", static_mapinfo->vm_version());
    if (FileMapInfo::current_info() == nullptr || _archive_loading_failed) {
      tty->print_cr("archive is invalid");
      vm_exit(1);
    } else {
      tty->print_cr("archive is valid");
      vm_exit(0);
    }
  }
}

// JVM/TI RedefineClasses() support:
bool MetaspaceShared::remap_shared_readonly_as_readwrite() {
  assert(SafepointSynchronize::is_at_safepoint(), "must be at safepoint");

  if (UseSharedSpaces) {
    // remap the shared readonly space to shared readwrite, private
    FileMapInfo* mapinfo = FileMapInfo::current_info();
    if (!mapinfo->remap_shared_readonly_as_readwrite()) {
      return false;
    }
    if (FileMapInfo::dynamic_info() != nullptr) {
      mapinfo = FileMapInfo::dynamic_info();
      if (!mapinfo->remap_shared_readonly_as_readwrite()) {
        return false;
      }
    }
    _remapped_readwrite = true;
  }
  return true;
}

void MetaspaceShared::print_on(outputStream* st) {
  if (UseSharedSpaces) {
    st->print("CDS archive(s) mapped at: ");
    address base = (address)MetaspaceObj::shared_metaspace_base();
    address static_top = (address)_shared_metaspace_static_top;
    address top = (address)MetaspaceObj::shared_metaspace_top();
    st->print("[" PTR_FORMAT "-" PTR_FORMAT "-" PTR_FORMAT "), ", p2i(base), p2i(static_top), p2i(top));
    st->print("size " SIZE_FORMAT ", ", top - base);
    st->print("SharedBaseAddress: " PTR_FORMAT ", ArchiveRelocationMode: %d.", SharedBaseAddress, ArchiveRelocationMode);
  } else {
    st->print("CDS archive(s) not mapped");
  }
  st->cr();
}<|MERGE_RESOLUTION|>--- conflicted
+++ resolved
@@ -141,19 +141,6 @@
 }
 
 static bool shared_base_valid(char* shared_base) {
-<<<<<<< HEAD
-  // We check user input for SharedBaseAddress at dumptime. We must weed out values
-  // we know will be invalid at runtime.
-
-  // At CDS runtime, "shared_base" will be the (attempted) mapping start. It will also
-  // be the encoding base, since the pre-computed narrow Klass IDs in the headers of
-  // archived objects refer to the mapping start as base.
-  //
-  // Therefore, "shared_base" must be usable as encoding base. The only platform not
-  // accepting arbitrary immediates as encoding base is aarch64. Here, we require the
-  // base to be 32-bit aligned since such immediates can be used with 16-bit moves.
-  return AARCH64_ONLY(is_aligned(shared_base, nth_bit(32))) NOT_AARCH64(true);
-=======
   // We check user input for SharedBaseAddress at dump time. We must weed out values
   // we already know to be invalid later.
 
@@ -164,7 +151,6 @@
   //
   // Therefore, "shared_base" must be later usable as encoding base.
   return AARCH64_ONLY(is_aligned(shared_base, 4 * G)) NOT_AARCH64(true);
->>>>>>> 8b47a149
 }
 
 class DumpClassListCLDClosure : public CLDClosure {
