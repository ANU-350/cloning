/*
 * Copyright (c) 2018, 2022, Oracle and/or its affiliates. All rights reserved.
 * DO NOT ALTER OR REMOVE COPYRIGHT NOTICES OR THIS FILE HEADER.
 *
 * This code is free software; you can redistribute it and/or modify it
 * under the terms of the GNU General Public License version 2 only, as
 * published by the Free Software Foundation.
 *
 * This code is distributed in the hope that it will be useful, but WITHOUT
 * ANY WARRANTY; without even the implied warranty of MERCHANTABILITY or
 * FITNESS FOR A PARTICULAR PURPOSE.  See the GNU General Public License
 * version 2 for more details (a copy is included in the LICENSE file that
 * accompanied this code).
 *
 * You should have received a copy of the GNU General Public License version
 * 2 along with this work; if not, write to the Free Software Foundation,
 * Inc., 51 Franklin St, Fifth Floor, Boston, MA 02110-1301 USA.
 *
 * Please contact Oracle, 500 Oracle Parkway, Redwood Shores, CA 94065 USA
 * or visit www.oracle.com if you need additional information or have any
 * questions.
 *
 */

#include "precompiled.hpp"
#include "cds/archiveBuilder.hpp"
#include "cds/archiveHeapLoader.hpp"
#include "cds/archiveUtils.hpp"
#include "cds/cdsHeapVerifier.hpp"
#include "cds/heapShared.hpp"
#include "cds/metaspaceShared.hpp"
#include "classfile/classLoaderData.hpp"
#include "classfile/classLoaderDataShared.hpp"
#include "classfile/javaClasses.inline.hpp"
#include "classfile/moduleEntry.hpp"
#include "classfile/stringTable.hpp"
#include "classfile/symbolTable.hpp"
#include "classfile/systemDictionary.hpp"
#include "classfile/systemDictionaryShared.hpp"
#include "classfile/vmClasses.hpp"
#include "classfile/vmSymbols.hpp"
#include "gc/shared/collectedHeap.hpp"
#include "gc/shared/gcLocker.hpp"
#include "gc/shared/gcVMOperations.hpp"
#include "logging/log.hpp"
#include "logging/logStream.hpp"
#include "memory/iterator.inline.hpp"
#include "memory/resourceArea.hpp"
#include "memory/universe.hpp"
#include "oops/compressedOops.inline.hpp"
#include "oops/fieldStreams.inline.hpp"
#include "oops/objArrayOop.inline.hpp"
#include "oops/oop.inline.hpp"
#include "oops/typeArrayOop.inline.hpp"
#include "prims/jvmtiExport.hpp"
#include "runtime/fieldDescriptor.inline.hpp"
#include "runtime/init.hpp"
#include "runtime/javaCalls.hpp"
#include "runtime/safepointVerifiers.hpp"
#include "utilities/bitMap.inline.hpp"
#include "utilities/copy.hpp"
#if INCLUDE_G1GC
#include "gc/g1/g1CollectedHeap.hpp"
#endif

#if INCLUDE_CDS_JAVA_HEAP

<<<<<<< HEAD
struct ArchivableStaticFieldInfo {
  const char* klass_name;
  const char* field_name;
  InstanceKlass* klass;
  int offset;
  BasicType type;

  ArchivableStaticFieldInfo(const char* k, const char* f)
  : klass_name(k), field_name(f), klass(NULL), offset(0), type(T_ILLEGAL) {}

  bool valid() {
    return klass_name != NULL;
  }
};

bool HeapShared::_closed_regions_mapped = false;
bool HeapShared::_open_regions_mapped = false;
bool HeapShared::_is_loaded = false;
=======
>>>>>>> 710a1434
bool HeapShared::_disable_writing = false;
DumpedInternedStrings *HeapShared::_dumped_interned_strings = NULL;

<<<<<<< HEAD
// Support for loaded heap.
uintptr_t HeapShared::_loaded_heap_bottom = 0;
uintptr_t HeapShared::_loaded_heap_top = 0;
uintptr_t HeapShared::_dumptime_base_0 = UINTPTR_MAX;
uintptr_t HeapShared::_dumptime_base_1 = UINTPTR_MAX;
uintptr_t HeapShared::_dumptime_base_2 = UINTPTR_MAX;
uintptr_t HeapShared::_dumptime_base_3 = UINTPTR_MAX;
uintptr_t HeapShared::_dumptime_top    = 0;
intx HeapShared::_runtime_offset_0 = 0;
intx HeapShared::_runtime_offset_1 = 0;
intx HeapShared::_runtime_offset_2 = 0;
intx HeapShared::_runtime_offset_3 = 0;
bool HeapShared::_loading_failed = false;

// Support for mapped heap (!UseCompressedOops only)
ptrdiff_t HeapShared::_runtime_delta = 0;

#ifndef PRODUCT
#define ARCHIVE_TEST_FIELD_NAME "archivedObjects"
static Array<char>* _archived_ArchiveHeapTestClass = NULL;
static const char* _test_class_name = NULL;
static const Klass* _test_class = NULL;
static const ArchivedKlassSubGraphInfoRecord* _test_class_record = NULL;
#endif

=======
>>>>>>> 710a1434
//
// If you add new entries to the following tables, you should know what you're doing!
//

// Entry fields for shareable subgraphs archived in the closed archive heap
// region. Warning: Objects in the subgraphs should not have reference fields
// assigned at runtime.
static ArchivableStaticFieldInfo closed_archive_subgraph_entry_fields[] = {
  {"java/lang/Integer$IntegerCache",              "archivedCache"},
  {"java/lang/Long$LongCache",                    "archivedCache"},
  {"java/lang/Byte$ByteCache",                    "archivedCache"},
  {"java/lang/Short$ShortCache",                  "archivedCache"},
  {"java/lang/Character$CharacterCache",          "archivedCache"},
  {"java/util/jar/Attributes$Name",               "KNOWN_NAMES"},
  {"sun/util/locale/BaseLocale",                  "constantBaseLocales"},
  {NULL, NULL},
};
// Entry fields for subgraphs archived in the open archive heap region.
static ArchivableStaticFieldInfo open_archive_subgraph_entry_fields[] = {
  {"jdk/internal/module/ArchivedModuleGraph",     "archivedModuleGraph"},
  {"java/util/ImmutableCollections",              "archivedObjects"},
  {"java/lang/ModuleLayer",                       "EMPTY_LAYER"},
  {"java/lang/module/Configuration",              "EMPTY_CONFIGURATION"},
  {"jdk/internal/math/FDBigInteger",              "archivedCaches"},
#ifndef PRODUCT
  {NULL, NULL}, // Extra slot for -XX:ArchiveHeapTestClass
#endif
  {NULL, NULL},
};

// Entry fields for subgraphs archived in the open archive heap region (full module graph).
static ArchivableStaticFieldInfo fmg_open_archive_subgraph_entry_fields[] = {
  {"jdk/internal/loader/ArchivedClassLoaders",    "archivedClassLoaders"},
  {"jdk/internal/module/ArchivedBootLayer",       "archivedBootLayer"},
  {"java/lang/Module$ArchivedData",               "archivedData"},
  {NULL, NULL},
};

GrowableArrayCHeap<oop, mtClassShared>* HeapShared::_pending_roots = NULL;
OopHandle HeapShared::_roots;

#ifdef ASSERT
bool HeapShared::is_archived_object_during_dumptime(oop p) {
  assert(HeapShared::can_write(), "must be");
  assert(DumpSharedSpaces, "this function is only used with -Xshare:dump");
  return Universe::heap()->is_archived_object(p);
}
#endif

static bool is_subgraph_root_class_of(ArchivableStaticFieldInfo fields[], InstanceKlass* ik) {
  for (int i = 0; fields[i].valid(); i++) {
    if (fields[i].klass == ik) {
      return true;
    }
  }
  return false;
}

bool HeapShared::is_subgraph_root_class(InstanceKlass* ik) {
  return is_subgraph_root_class_of(closed_archive_subgraph_entry_fields, ik) ||
         is_subgraph_root_class_of(open_archive_subgraph_entry_fields, ik) ||
         is_subgraph_root_class_of(fmg_open_archive_subgraph_entry_fields, ik);
}

unsigned HeapShared::oop_hash(oop const& p) {
  // Do not call p->identity_hash() as that will update the
  // object header.
  return primitive_hash(cast_from_oop<intptr_t>(p));
}

static void reset_states(oop obj, TRAPS) {
  Handle h_obj(THREAD, obj);
  InstanceKlass* klass = InstanceKlass::cast(obj->klass());
  TempNewSymbol method_name = SymbolTable::new_symbol("resetArchivedStates");
  Symbol* method_sig = vmSymbols::void_method_signature();

  while (klass != NULL) {
    Method* method = klass->find_method(method_name, method_sig);
    if (method != NULL) {
      assert(method->is_private(), "must be");
      if (log_is_enabled(Debug, cds)) {
        ResourceMark rm(THREAD);
        log_debug(cds)("  calling %s", method->name_and_sig_as_C_string());
      }
      JavaValue result(T_VOID);
      JavaCalls::call_special(&result, h_obj, klass,
                              method_name, method_sig, CHECK);
    }
    klass = klass->java_super();
  }
}

void HeapShared::reset_archived_object_states(TRAPS) {
  assert(DumpSharedSpaces, "dump-time only");
  log_debug(cds)("Resetting platform loader");
  reset_states(SystemDictionary::java_platform_loader(), CHECK);
  log_debug(cds)("Resetting system loader");
  reset_states(SystemDictionary::java_system_loader(), CHECK);

  // Clean up jdk.internal.loader.ClassLoaders::bootLoader(), which is not
  // directly used for class loading, but rather is used by the core library
  // to keep track of resources, etc, loaded by the null class loader.
  //
  // Note, this object is non-null, and is not the same as
  // ClassLoaderData::the_null_class_loader_data()->class_loader(),
  // which is null.
  log_debug(cds)("Resetting boot loader");
  JavaValue result(T_OBJECT);
  JavaCalls::call_static(&result,
                         vmClasses::jdk_internal_loader_ClassLoaders_klass(),
                         vmSymbols::bootLoader_name(),
                         vmSymbols::void_BuiltinClassLoader_signature(),
                         CHECK);
  Handle boot_loader(THREAD, result.get_oop());
  reset_states(boot_loader(), CHECK);
}

HeapShared::ArchivedObjectCache* HeapShared::_archived_object_cache = NULL;
HeapShared::OriginalObjectTable* HeapShared::_original_object_table = NULL;
oop HeapShared::find_archived_heap_object(oop obj) {
  assert(DumpSharedSpaces, "dump-time only");
  ArchivedObjectCache* cache = archived_object_cache();
  CachedOopInfo* p = cache->get(obj);
  if (p != NULL) {
    return p->_obj;
  } else {
    return NULL;
  }
}

int HeapShared::append_root(oop obj) {
  assert(DumpSharedSpaces, "dump-time only");

  // No GC should happen since we aren't scanning _pending_roots.
  assert(Thread::current() == (Thread*)VMThread::vm_thread(), "should be in vm thread");

  if (_pending_roots == NULL) {
    _pending_roots = new GrowableArrayCHeap<oop, mtClassShared>(500);
  }

  return _pending_roots->append(obj);
}

objArrayOop HeapShared::roots() {
  if (DumpSharedSpaces) {
    assert(Thread::current() == (Thread*)VMThread::vm_thread(), "should be in vm thread");
    if (!HeapShared::can_write()) {
      return NULL;
    }
  } else {
    assert(UseSharedSpaces, "must be");
  }

  objArrayOop roots = (objArrayOop)_roots.resolve();
  assert(roots != NULL, "should have been initialized");
  return roots;
}

// Returns an objArray that contains all the roots of the archived objects
oop HeapShared::get_root(int index, bool clear) {
  assert(index >= 0, "sanity");
  if (DumpSharedSpaces) {
    assert(Thread::current() == (Thread*)VMThread::vm_thread(), "should be in vm thread");
    assert(_pending_roots != NULL, "sanity");
    return _pending_roots->at(index);
  } else {
    assert(UseSharedSpaces, "must be");
    assert(!_roots.is_empty(), "must have loaded shared heap");
    oop result = roots()->obj_at(index);
    if (clear) {
      clear_root(index);
    }
    return result;
  }
}

void HeapShared::clear_root(int index) {
  assert(index >= 0, "sanity");
  assert(UseSharedSpaces, "must be");
  if (ArchiveHeapLoader::is_fully_available()) {
    if (log_is_enabled(Debug, cds, heap)) {
      oop old = roots()->obj_at(index);
      log_debug(cds, heap)("Clearing root %d: was " PTR_FORMAT, index, p2i(old));
    }
    roots()->obj_at_put(index, NULL);
  }
}

oop HeapShared::archive_object(oop obj) {
  assert(DumpSharedSpaces, "dump-time only");

  assert(!obj->is_stackChunk(), "do not archive stack chunks");

  oop ao = find_archived_heap_object(obj);
  if (ao != NULL) {
    // already archived
    return ao;
  }

  int len = obj->size();
  if (G1CollectedHeap::heap()->is_archive_alloc_too_large(len)) {
    log_debug(cds, heap)("Cannot archive, object (" PTR_FORMAT ") is too large: " SIZE_FORMAT,
                         p2i(obj), (size_t)obj->size());
    return NULL;
  }

  oop archived_oop = cast_to_oop(G1CollectedHeap::heap()->archive_mem_allocate(len));
  if (archived_oop != NULL) {
    Copy::aligned_disjoint_words(cast_from_oop<HeapWord*>(obj), cast_from_oop<HeapWord*>(archived_oop), len);
    // Reinitialize markword to remove age/marking/locking/etc.
    //
    // We need to retain the identity_hash, because it may have been used by some hashtables
    // in the shared heap. This also has the side effect of pre-initializing the
    // identity_hash for all shared objects, so they are less likely to be written
    // into during run time, increasing the potential of memory sharing.
    int hash_original = obj->identity_hash();
    archived_oop->set_mark(markWord::prototype().copy_set_hash(hash_original));
    assert(archived_oop->mark().is_unlocked(), "sanity");

    DEBUG_ONLY(int hash_archived = archived_oop->identity_hash());
    assert(hash_original == hash_archived, "Different hash codes: original %x, archived %x", hash_original, hash_archived);

    ArchivedObjectCache* cache = archived_object_cache();
    CachedOopInfo info = make_cached_oop_info(archived_oop);
    cache->put(obj, info);
    if (_original_object_table != NULL) {
      _original_object_table->put(archived_oop, obj);
    }
    if (log_is_enabled(Debug, cds, heap)) {
      ResourceMark rm;
      log_debug(cds, heap)("Archived heap object " PTR_FORMAT " ==> " PTR_FORMAT " : %s",
                           p2i(obj), p2i(archived_oop), obj->klass()->external_name());
    }
  } else {
    log_error(cds, heap)(
      "Cannot allocate space for object " PTR_FORMAT " in archived heap region",
      p2i(obj));
    log_error(cds)("Out of memory. Please run with a larger Java heap, current MaxHeapSize = "
        SIZE_FORMAT "M", MaxHeapSize/M);
    os::_exit(-1);
  }
  return archived_oop;
}

void HeapShared::archive_klass_objects() {
  GrowableArray<Klass*>* klasses = ArchiveBuilder::current()->klasses();
  assert(klasses != NULL, "sanity");
  for (int i = 0; i < klasses->length(); i++) {
    Klass* k = ArchiveBuilder::get_relocated_klass(klasses->at(i));

    // archive mirror object
    java_lang_Class::archive_mirror(k);

    // archive the resolved_referenes array
    if (k->is_instance_klass()) {
      InstanceKlass* ik = InstanceKlass::cast(k);
      ik->constants()->archive_resolved_references();
    }
  }
}

// -- Handling of Enum objects
// Java Enum classes have synthetic <clinit> methods that look like this
//     enum MyEnum {FOO, BAR}
//     MyEnum::<clinint> {
//        /*static final MyEnum*/ MyEnum::FOO = new MyEnum("FOO");
//        /*static final MyEnum*/ MyEnum::BAR = new MyEnum("BAR");
//     }
//
// If MyEnum::FOO object is referenced by any of the archived subgraphs, we must
// ensure the archived value equals (in object address) to the runtime value of
// MyEnum::FOO.
//
// However, since MyEnum::<clinint> is synthetically generated by javac, there's
// no way of programmatically handling this inside the Java code (as you would handle
// ModuleLayer::EMPTY_LAYER, for example).
//
// Instead, we archive all static field of such Enum classes. At runtime,
// HeapShared::initialize_enum_klass() will skip the <clinit> method and pull
// the static fields out of the archived heap.
void HeapShared::check_enum_obj(int level,
                                KlassSubGraphInfo* subgraph_info,
                                oop orig_obj,
                                bool is_closed_archive) {
  Klass* k = orig_obj->klass();
  Klass* relocated_k = ArchiveBuilder::get_relocated_klass(k);
  if (!k->is_instance_klass()) {
    return;
  }
  InstanceKlass* ik = InstanceKlass::cast(k);
  if (ik->java_super() == vmClasses::Enum_klass() && !ik->has_archived_enum_objs()) {
    ResourceMark rm;
    ik->set_has_archived_enum_objs();
    relocated_k->set_has_archived_enum_objs();
    oop mirror = ik->java_mirror();

    for (JavaFieldStream fs(ik); !fs.done(); fs.next()) {
      if (fs.access_flags().is_static()) {
        fieldDescriptor& fd = fs.field_descriptor();
        if (fd.field_type() != T_OBJECT && fd.field_type() != T_ARRAY) {
          guarantee(false, "static field %s::%s must be T_OBJECT or T_ARRAY",
                    ik->external_name(), fd.name()->as_C_string());
        }
        oop oop_field = mirror->obj_field(fd.offset());
        if (oop_field == NULL) {
          guarantee(false, "static field %s::%s must not be null",
                    ik->external_name(), fd.name()->as_C_string());
        } else if (oop_field->klass() != ik && oop_field->klass() != ik->array_klass_or_null()) {
          guarantee(false, "static field %s::%s is of the wrong type",
                    ik->external_name(), fd.name()->as_C_string());
        }
        oop archived_oop_field = archive_reachable_objects_from(level, subgraph_info, oop_field, is_closed_archive);
        int root_index = append_root(archived_oop_field);
        log_info(cds, heap)("Archived enum obj @%d %s::%s (" INTPTR_FORMAT " -> " INTPTR_FORMAT ")",
                            root_index, ik->external_name(), fd.name()->as_C_string(),
                            p2i((oopDesc*)oop_field), p2i((oopDesc*)archived_oop_field));
        SystemDictionaryShared::add_enum_klass_static_field(ik, root_index);
      }
    }
  }
}

// See comments in HeapShared::check_enum_obj()
bool HeapShared::initialize_enum_klass(InstanceKlass* k, TRAPS) {
  if (!ArchiveHeapLoader::is_fully_available()) {
    return false;
  }

  RunTimeClassInfo* info = RunTimeClassInfo::get_for(k);
  assert(info != NULL, "sanity");

  if (log_is_enabled(Info, cds, heap)) {
    ResourceMark rm;
    log_info(cds, heap)("Initializing Enum class: %s", k->external_name());
  }

  oop mirror = k->java_mirror();
  int i = 0;
  for (JavaFieldStream fs(k); !fs.done(); fs.next()) {
    if (fs.access_flags().is_static()) {
      int root_index = info->enum_klass_static_field_root_index_at(i++);
      fieldDescriptor& fd = fs.field_descriptor();
      assert(fd.field_type() == T_OBJECT || fd.field_type() == T_ARRAY, "must be");
      mirror->obj_field_put(fd.offset(), get_root(root_index, /*clear=*/true));
    }
  }
  return true;
}

void HeapShared::run_full_gc_in_vm_thread() {
  if (HeapShared::can_write()) {
    // Avoid fragmentation while archiving heap objects.
    // We do this inside a safepoint, so that no further allocation can happen after GC
    // has finished.
    if (GCLocker::is_active()) {
      // Just checking for safety ...
      // This should not happen during -Xshare:dump. If you see this, probably the Java core lib
      // has been modified such that JNI code is executed in some clean up threads after
      // we have finished class loading.
      log_warning(cds)("GC locker is held, unable to start extra compacting GC. This may produce suboptimal results.");
    } else {
      log_info(cds)("Run GC ...");
      Universe::heap()->collect_as_vm_thread(GCCause::_archive_time_gc);
      log_info(cds)("Run GC done");
    }
  }
}

void HeapShared::archive_objects(GrowableArray<MemRegion>* closed_regions,
                                 GrowableArray<MemRegion>* open_regions) {

  G1HeapVerifier::verify_ready_for_archiving();

  {
    NoSafepointVerifier nsv;

    // Cache for recording where the archived objects are copied to
    create_archived_object_cache(log_is_enabled(Info, cds, map));

    log_info(cds)("Heap range = [" PTR_FORMAT " - "  PTR_FORMAT "]",
                   UseCompressedOops ? p2i(CompressedOops::begin()) :
                                       p2i((address)G1CollectedHeap::heap()->reserved().start()),
                   UseCompressedOops ? p2i(CompressedOops::end()) :
                                       p2i((address)G1CollectedHeap::heap()->reserved().end()));
    log_info(cds)("Dumping objects to closed archive heap region ...");
    copy_closed_objects(closed_regions);

    log_info(cds)("Dumping objects to open archive heap region ...");
    copy_open_objects(open_regions);

    CDSHeapVerifier::verify();
  }

  G1HeapVerifier::verify_archive_regions();
}

void HeapShared::copy_closed_objects(GrowableArray<MemRegion>* closed_regions) {
  assert(HeapShared::can_write(), "must be");

  G1CollectedHeap::heap()->begin_archive_alloc_range();

  // Archive interned string objects
  StringTable::write_to_archive(_dumped_interned_strings);

  archive_object_subgraphs(closed_archive_subgraph_entry_fields,
                           true /* is_closed_archive */,
                           false /* is_full_module_graph */);

  G1CollectedHeap::heap()->end_archive_alloc_range(closed_regions,
                                                   os::vm_allocation_granularity());
}

void HeapShared::copy_open_objects(GrowableArray<MemRegion>* open_regions) {
  assert(HeapShared::can_write(), "must be");

  G1CollectedHeap::heap()->begin_archive_alloc_range(true /* open */);

  java_lang_Class::archive_basic_type_mirrors();

  archive_klass_objects();

  archive_object_subgraphs(open_archive_subgraph_entry_fields,
                           false /* is_closed_archive */,
                           false /* is_full_module_graph */);
  if (MetaspaceShared::use_full_module_graph()) {
    archive_object_subgraphs(fmg_open_archive_subgraph_entry_fields,
                             false /* is_closed_archive */,
                             true /* is_full_module_graph */);
    ClassLoaderDataShared::init_archived_oops();
  }

  copy_roots();

  G1CollectedHeap::heap()->end_archive_alloc_range(open_regions,
                                                   os::vm_allocation_granularity());
}

// Copy _pending_archive_roots into an objArray
void HeapShared::copy_roots() {
  // HeapShared::roots() points into an ObjArray in the open archive region. A portion of the
  // objects in this array are discovered during HeapShared::archive_objects(). For example,
  // in HeapShared::archive_reachable_objects_from() ->  HeapShared::check_enum_obj().
  // However, HeapShared::archive_objects() happens inside a safepoint, so we can't
  // allocate a "regular" ObjArray and pass the result to HeapShared::archive_object().
  // Instead, we have to roll our own alloc/copy routine here.
  int length = _pending_roots != NULL ? _pending_roots->length() : 0;
  size_t size = objArrayOopDesc::object_size(length);
  Klass* k = Universe::objectArrayKlassObj(); // already relocated to point to archived klass
  HeapWord* mem = G1CollectedHeap::heap()->archive_mem_allocate(size);

  memset(mem, 0, size * BytesPerWord);
  {
    // This is copied from MemAllocator::finish
    oopDesc::set_mark(mem, markWord::prototype());
    oopDesc::release_set_klass(mem, k);
  }
  {
    // This is copied from ObjArrayAllocator::initialize
    arrayOopDesc::set_length(mem, length);
  }

  _roots = OopHandle(Universe::vm_global(), cast_to_oop(mem));
  for (int i = 0; i < length; i++) {
    roots()->obj_at_put(i, _pending_roots->at(i));
  }
  log_info(cds)("archived obj roots[%d] = " SIZE_FORMAT " words, klass = %p, obj = %p", length, size, k, mem);
}

//
// Subgraph archiving support
//
HeapShared::DumpTimeKlassSubGraphInfoTable* HeapShared::_dump_time_subgraph_info_table = NULL;
HeapShared::RunTimeKlassSubGraphInfoTable   HeapShared::_run_time_subgraph_info_table;

// Get the subgraph_info for Klass k. A new subgraph_info is created if
// there is no existing one for k. The subgraph_info records the relocated
// Klass* of the original k.
KlassSubGraphInfo* HeapShared::init_subgraph_info(Klass* k, bool is_full_module_graph) {
  assert(DumpSharedSpaces, "dump time only");
  bool created;
  Klass* relocated_k = ArchiveBuilder::get_relocated_klass(k);
  KlassSubGraphInfo* info =
    _dump_time_subgraph_info_table->put_if_absent(k, KlassSubGraphInfo(relocated_k, is_full_module_graph),
                                                  &created);
  assert(created, "must not initialize twice");
  return info;
}

KlassSubGraphInfo* HeapShared::get_subgraph_info(Klass* k) {
  assert(DumpSharedSpaces, "dump time only");
  KlassSubGraphInfo* info = _dump_time_subgraph_info_table->get(k);
  assert(info != NULL, "must have been initialized");
  return info;
}

// Add an entry field to the current KlassSubGraphInfo.
void KlassSubGraphInfo::add_subgraph_entry_field(
      int static_field_offset, oop v, bool is_closed_archive) {
  assert(DumpSharedSpaces, "dump time only");
  if (_subgraph_entry_fields == NULL) {
    _subgraph_entry_fields =
      new(ResourceObj::C_HEAP, mtClass) GrowableArray<int>(10, mtClass);
  }
  _subgraph_entry_fields->append(static_field_offset);
  _subgraph_entry_fields->append(HeapShared::append_root(v));
}

// Add the Klass* for an object in the current KlassSubGraphInfo's subgraphs.
// Only objects of boot classes can be included in sub-graph.
void KlassSubGraphInfo::add_subgraph_object_klass(Klass* orig_k) {
  assert(DumpSharedSpaces, "dump time only");
  Klass* relocated_k = ArchiveBuilder::get_relocated_klass(orig_k);

  if (_subgraph_object_klasses == NULL) {
    _subgraph_object_klasses =
      new(ResourceObj::C_HEAP, mtClass) GrowableArray<Klass*>(50, mtClass);
  }

  assert(ArchiveBuilder::current()->is_in_buffer_space(relocated_k), "must be a shared class");

  if (_k == relocated_k) {
    // Don't add the Klass containing the sub-graph to it's own klass
    // initialization list.
    return;
  }

  if (relocated_k->is_instance_klass()) {
    assert(InstanceKlass::cast(relocated_k)->is_shared_boot_class(),
          "must be boot class");
    // vmClasses::xxx_klass() are not updated, need to check
    // the original Klass*
    if (orig_k == vmClasses::String_klass() ||
        orig_k == vmClasses::Object_klass()) {
      // Initialized early during VM initialization. No need to be added
      // to the sub-graph object class list.
      return;
    }
    check_allowed_klass(InstanceKlass::cast(orig_k));
  } else if (relocated_k->is_objArray_klass()) {
    Klass* abk = ObjArrayKlass::cast(relocated_k)->bottom_klass();
    if (abk->is_instance_klass()) {
      assert(InstanceKlass::cast(abk)->is_shared_boot_class(),
            "must be boot class");
      check_allowed_klass(InstanceKlass::cast(ObjArrayKlass::cast(orig_k)->bottom_klass()));
    }
    if (relocated_k == Universe::objectArrayKlassObj()) {
      // Initialized early during Universe::genesis. No need to be added
      // to the list.
      return;
    }
  } else {
    assert(relocated_k->is_typeArray_klass(), "must be");
    // Primitive type arrays are created early during Universe::genesis.
    return;
  }

  if (log_is_enabled(Debug, cds, heap)) {
    if (!_subgraph_object_klasses->contains(relocated_k)) {
      ResourceMark rm;
      log_debug(cds, heap)("Adding klass %s", orig_k->external_name());
    }
  }

  _subgraph_object_klasses->append_if_missing(relocated_k);
  _has_non_early_klasses |= is_non_early_klass(orig_k);
}

void KlassSubGraphInfo::check_allowed_klass(InstanceKlass* ik) {
  if (ik->module()->name() == vmSymbols::java_base()) {
    assert(ik->package() != NULL, "classes in java.base cannot be in unnamed package");
    return;
  }

#ifndef PRODUCT
  if (!ik->module()->is_named() && ik->package() == NULL) {
    // This class is loaded by ArchiveHeapTestClass
    return;
  }
  const char* extra_msg = ", or in an unnamed package of an unnamed module";
#else
  const char* extra_msg = "";
#endif

  ResourceMark rm;
  log_error(cds, heap)("Class %s not allowed in archive heap. Must be in java.base%s",
                       ik->external_name(), extra_msg);
  os::_exit(1);
}

bool KlassSubGraphInfo::is_non_early_klass(Klass* k) {
  if (k->is_objArray_klass()) {
    k = ObjArrayKlass::cast(k)->bottom_klass();
  }
  if (k->is_instance_klass()) {
    if (!SystemDictionaryShared::is_early_klass(InstanceKlass::cast(k))) {
      ResourceMark rm;
      log_info(cds, heap)("non-early: %s", k->external_name());
      return true;
    } else {
      return false;
    }
  } else {
    return false;
  }
}

// Initialize an archived subgraph_info_record from the given KlassSubGraphInfo.
void ArchivedKlassSubGraphInfoRecord::init(KlassSubGraphInfo* info) {
  _k = info->klass();
  _entry_field_records = NULL;
  _subgraph_object_klasses = NULL;
  _is_full_module_graph = info->is_full_module_graph();

  if (_is_full_module_graph) {
    // Consider all classes referenced by the full module graph as early -- we will be
    // allocating objects of these classes during JVMTI early phase, so they cannot
    // be processed by (non-early) JVMTI ClassFileLoadHook
    _has_non_early_klasses = false;
  } else {
    _has_non_early_klasses = info->has_non_early_klasses();
  }

  if (_has_non_early_klasses) {
    ResourceMark rm;
    log_info(cds, heap)(
          "Subgraph of klass %s has non-early klasses and cannot be used when JVMTI ClassFileLoadHook is enabled",
          _k->external_name());
  }

  // populate the entry fields
  GrowableArray<int>* entry_fields = info->subgraph_entry_fields();
  if (entry_fields != NULL) {
    int num_entry_fields = entry_fields->length();
    assert(num_entry_fields % 2 == 0, "sanity");
    _entry_field_records =
      ArchiveBuilder::new_ro_array<int>(num_entry_fields);
    for (int i = 0 ; i < num_entry_fields; i++) {
      _entry_field_records->at_put(i, entry_fields->at(i));
    }
  }

  // the Klasses of the objects in the sub-graphs
  GrowableArray<Klass*>* subgraph_object_klasses = info->subgraph_object_klasses();
  if (subgraph_object_klasses != NULL) {
    int num_subgraphs_klasses = subgraph_object_klasses->length();
    _subgraph_object_klasses =
      ArchiveBuilder::new_ro_array<Klass*>(num_subgraphs_klasses);
    for (int i = 0; i < num_subgraphs_klasses; i++) {
      Klass* subgraph_k = subgraph_object_klasses->at(i);
      if (log_is_enabled(Info, cds, heap)) {
        ResourceMark rm;
        log_info(cds, heap)(
          "Archived object klass %s (%2d) => %s",
          _k->external_name(), i, subgraph_k->external_name());
      }
      _subgraph_object_klasses->at_put(i, subgraph_k);
      ArchivePtrMarker::mark_pointer(_subgraph_object_klasses->adr_at(i));
    }
  }

  ArchivePtrMarker::mark_pointer(&_k);
  ArchivePtrMarker::mark_pointer(&_entry_field_records);
  ArchivePtrMarker::mark_pointer(&_subgraph_object_klasses);
}

struct CopyKlassSubGraphInfoToArchive : StackObj {
  CompactHashtableWriter* _writer;
  CopyKlassSubGraphInfoToArchive(CompactHashtableWriter* writer) : _writer(writer) {}

  bool do_entry(Klass* klass, KlassSubGraphInfo& info) {
    if (info.subgraph_object_klasses() != NULL || info.subgraph_entry_fields() != NULL) {
      ArchivedKlassSubGraphInfoRecord* record =
        (ArchivedKlassSubGraphInfoRecord*)ArchiveBuilder::ro_region_alloc(sizeof(ArchivedKlassSubGraphInfoRecord));
      record->init(&info);

      Klass* relocated_k = ArchiveBuilder::get_relocated_klass(klass);
      unsigned int hash = SystemDictionaryShared::hash_for_shared_dictionary((address)relocated_k);
      u4 delta = ArchiveBuilder::current()->any_to_offset_u4(record);
      _writer->add(hash, delta);
    }
    return true; // keep on iterating
  }
};

// Build the records of archived subgraph infos, which include:
// - Entry points to all subgraphs from the containing class mirror. The entry
//   points are static fields in the mirror. For each entry point, the field
//   offset, value and is_closed_archive flag are recorded in the sub-graph
//   info. The value is stored back to the corresponding field at runtime.
// - A list of klasses that need to be loaded/initialized before archived
//   java object sub-graph can be accessed at runtime.
void HeapShared::write_subgraph_info_table() {
  // Allocate the contents of the hashtable(s) inside the RO region of the CDS archive.
  DumpTimeKlassSubGraphInfoTable* d_table = _dump_time_subgraph_info_table;
  CompactHashtableStats stats;

  _run_time_subgraph_info_table.reset();

  CompactHashtableWriter writer(d_table->_count, &stats);
  CopyKlassSubGraphInfoToArchive copy(&writer);
  d_table->iterate(&copy);
  writer.dump(&_run_time_subgraph_info_table, "subgraphs");

#ifndef PRODUCT
  if (ArchiveHeapTestClass != NULL) {
    size_t len = strlen(ArchiveHeapTestClass) + 1;
    Array<char>* array = ArchiveBuilder::new_ro_array<char>((int)len);
    strncpy(array->adr_at(0), ArchiveHeapTestClass, len);
    _archived_ArchiveHeapTestClass = array;
  }
#endif
}

void HeapShared::serialize(SerializeClosure* soc) {
  oop roots_oop = NULL;

  if (soc->reading()) {
    soc->do_oop(&roots_oop); // read from archive
    assert(oopDesc::is_oop_or_null(roots_oop), "is oop");
    // Create an OopHandle only if we have actually mapped or loaded the roots
    if (roots_oop != NULL) {
      assert(ArchiveHeapLoader::is_fully_available(), "must be");
      _roots = OopHandle(Universe::vm_global(), roots_oop);
    }
  } else {
    // writing
    roots_oop = roots();
    soc->do_oop(&roots_oop); // write to archive
  }

#ifndef PRODUCT
  soc->do_ptr((void**)&_archived_ArchiveHeapTestClass);
  if (soc->reading() && _archived_ArchiveHeapTestClass != NULL) {
    _test_class_name = _archived_ArchiveHeapTestClass->adr_at(0);
    setup_test_class(_test_class_name);
  }
#endif

  _run_time_subgraph_info_table.serialize_header(soc);
}

static void verify_the_heap(Klass* k, const char* which) {
  if (VerifyArchivedFields > 0) {
    ResourceMark rm;
    log_info(cds, heap)("Verify heap %s initializing static field(s) in %s",
                        which, k->external_name());

    VM_Verify verify_op;
    VMThread::execute(&verify_op);

    if (VerifyArchivedFields > 1 && is_init_completed()) {
      // At this time, the oop->klass() of some archived objects in the heap may not
      // have been loaded into the system dictionary yet. Nevertheless, oop->klass() should
      // have enough information (object size, oop maps, etc) so that a GC can be safely
      // performed.
      //
      // -XX:VerifyArchivedFields=2 force a GC to happen in such an early stage
      // to check for GC safety.
      log_info(cds, heap)("Trigger GC %s initializing static field(s) in %s",
                          which, k->external_name());
      FlagSetting fs1(VerifyBeforeGC, true);
      FlagSetting fs2(VerifyDuringGC, true);
      FlagSetting fs3(VerifyAfterGC,  true);
      Universe::heap()->collect(GCCause::_java_lang_system_gc);
    }
  }
}

// Before GC can execute, we must ensure that all oops reachable from HeapShared::roots()
// have a valid klass. I.e., oopDesc::klass() must have already been resolved.
//
// Note: if a ArchivedKlassSubGraphInfoRecord contains non-early classes, and JVMTI
// ClassFileLoadHook is enabled, it's possible for this class to be dynamically replaced. In
// this case, we will not load the ArchivedKlassSubGraphInfoRecord and will clear its roots.
void HeapShared::resolve_classes(JavaThread* THREAD) {
<<<<<<< HEAD
  assert(UseSharedSpaces, "runtime only!");
  if (!is_fully_available()) {
=======
  if (!ArchiveHeapLoader::is_fully_available()) {
>>>>>>> 710a1434
    return; // nothing to do
  }
  resolve_classes_for_subgraphs(closed_archive_subgraph_entry_fields,   THREAD);
  resolve_classes_for_subgraphs(open_archive_subgraph_entry_fields,     THREAD);
  resolve_classes_for_subgraphs(fmg_open_archive_subgraph_entry_fields, THREAD);
}

void HeapShared::resolve_classes_for_subgraphs(ArchivableStaticFieldInfo fields[],
                                               JavaThread* THREAD) {
  for (int i = 0; fields[i].valid(); i++) {
    ArchivableStaticFieldInfo* info = &fields[i];
    TempNewSymbol klass_name = SymbolTable::new_symbol(info->klass_name);
    InstanceKlass* k = SystemDictionaryShared::find_builtin_class(klass_name);
    assert(k != NULL && k->is_shared_boot_class(), "sanity");
    resolve_classes_for_subgraph_of(k, THREAD);
  }
}

void HeapShared::resolve_classes_for_subgraph_of(Klass* k, JavaThread* THREAD) {
  ExceptionMark em(THREAD);
  const ArchivedKlassSubGraphInfoRecord* record =
   resolve_or_init_classes_for_subgraph_of(k, /*do_init=*/false, THREAD);
  if (HAS_PENDING_EXCEPTION) {
   CLEAR_PENDING_EXCEPTION;
  }
  if (record == NULL) {
   clear_archived_roots_of(k);
  }
}

void HeapShared::initialize_from_archived_subgraph(Klass* k, JavaThread* THREAD) {
  if (!ArchiveHeapLoader::is_fully_available()) {
    return; // nothing to do
  }

  ExceptionMark em(THREAD);
  const ArchivedKlassSubGraphInfoRecord* record =
    resolve_or_init_classes_for_subgraph_of(k, /*do_init=*/true, THREAD);

  if (HAS_PENDING_EXCEPTION) {
    CLEAR_PENDING_EXCEPTION;
    // None of the field value will be set if there was an exception when initializing the classes.
    // The java code will not see any of the archived objects in the
    // subgraphs referenced from k in this case.
    return;
  }

  if (record != NULL) {
    init_archived_fields_for(k, record);
  }
}

const ArchivedKlassSubGraphInfoRecord*
HeapShared::resolve_or_init_classes_for_subgraph_of(Klass* k, bool do_init, TRAPS) {
  assert(!DumpSharedSpaces, "Should not be called with DumpSharedSpaces");

  if (!k->is_shared()) {
    return NULL;
  }
  unsigned int hash = SystemDictionaryShared::hash_for_shared_dictionary_quick(k);
  const ArchivedKlassSubGraphInfoRecord* record = _run_time_subgraph_info_table.lookup(k, hash, 0);

#ifndef PRODUCT
  if (_test_class_name != NULL && k->name()->equals(_test_class_name) && record != NULL) {
    _test_class = k;
    _test_class_record = record;
  }
#endif

  // Initialize from archived data. Currently this is done only
  // during VM initialization time. No lock is needed.
  if (record != NULL) {
    if (record->is_full_module_graph() && !MetaspaceShared::use_full_module_graph()) {
      if (log_is_enabled(Info, cds, heap)) {
        ResourceMark rm(THREAD);
        log_info(cds, heap)("subgraph %s cannot be used because full module graph is disabled",
                            k->external_name());
      }
      return NULL;
    }

    if (record->has_non_early_klasses() && JvmtiExport::should_post_class_file_load_hook()) {
      if (log_is_enabled(Info, cds, heap)) {
        ResourceMark rm(THREAD);
        log_info(cds, heap)("subgraph %s cannot be used because JVMTI ClassFileLoadHook is enabled",
                            k->external_name());
      }
      return NULL;
    }

    if (log_is_enabled(Info, cds, heap)) {
      ResourceMark rm;
      log_info(cds, heap)("%s subgraph %s ", do_init ? "init" : "resolve", k->external_name());
    }

    resolve_or_init(k, do_init, CHECK_NULL);

    // Load/link/initialize the klasses of the objects in the subgraph.
    // NULL class loader is used.
    Array<Klass*>* klasses = record->subgraph_object_klasses();
    if (klasses != NULL) {
      for (int i = 0; i < klasses->length(); i++) {
        Klass* klass = klasses->at(i);
        if (!klass->is_shared()) {
          return NULL;
        }
        resolve_or_init(klass, do_init, CHECK_NULL);
      }
    }
  }

  return record;
}

void HeapShared::resolve_or_init(Klass* k, bool do_init, TRAPS) {
  if (!do_init) {
    if (k->class_loader_data() == NULL) {
      Klass* resolved_k = SystemDictionary::resolve_or_null(k->name(), CHECK);
      assert(resolved_k == k, "classes used by archived heap must not be replaced by JVMTI ClassFileLoadHook");
    }
  } else {
    assert(k->class_loader_data() != NULL, "must have been resolved by HeapShared::resolve_classes");
    if (k->is_instance_klass()) {
      InstanceKlass* ik = InstanceKlass::cast(k);
      ik->initialize(CHECK);
    } else if (k->is_objArray_klass()) {
      ObjArrayKlass* oak = ObjArrayKlass::cast(k);
      oak->initialize(CHECK);
    }
  }
}

void HeapShared::init_archived_fields_for(Klass* k, const ArchivedKlassSubGraphInfoRecord* record) {
  verify_the_heap(k, "before");

  // Load the subgraph entry fields from the record and store them back to
  // the corresponding fields within the mirror.
  oop m = k->java_mirror();
  Array<int>* entry_field_records = record->entry_field_records();
  if (entry_field_records != NULL) {
    int efr_len = entry_field_records->length();
    assert(efr_len % 2 == 0, "sanity");
    for (int i = 0; i < efr_len; i += 2) {
      int field_offset = entry_field_records->at(i);
      int root_index = entry_field_records->at(i+1);
      oop v = get_root(root_index, /*clear=*/true);
      m->obj_field_put(field_offset, v);
      log_debug(cds, heap)("  " PTR_FORMAT " init field @ %2d = " PTR_FORMAT, p2i(k), field_offset, p2i(v));
    }

    // Done. Java code can see the archived sub-graphs referenced from k's
    // mirror after this point.
    if (log_is_enabled(Info, cds, heap)) {
      ResourceMark rm;
      log_info(cds, heap)("initialize_from_archived_subgraph %s " PTR_FORMAT "%s",
                          k->external_name(), p2i(k), JvmtiExport::is_early_phase() ? " (early)" : "");
    }
  }

  verify_the_heap(k, "after ");
}

void HeapShared::clear_archived_roots_of(Klass* k) {
  unsigned int hash = SystemDictionaryShared::hash_for_shared_dictionary_quick(k);
  const ArchivedKlassSubGraphInfoRecord* record = _run_time_subgraph_info_table.lookup(k, hash, 0);
  if (record != NULL) {
    Array<int>* entry_field_records = record->entry_field_records();
    if (entry_field_records != NULL) {
      int efr_len = entry_field_records->length();
      assert(efr_len % 2 == 0, "sanity");
      for (int i = 0; i < efr_len; i += 2) {
        int root_index = entry_field_records->at(i+1);
        clear_root(root_index);
      }
    }
  }
}

class WalkOopAndArchiveClosure: public BasicOopIterateClosure {
  int _level;
  bool _is_closed_archive;
  bool _record_klasses_only;
  KlassSubGraphInfo* _subgraph_info;
  oop _orig_referencing_obj;
  oop _archived_referencing_obj;

  // The following are for maintaining a stack for determining
  // CachedOopInfo::_referrer
  static WalkOopAndArchiveClosure* _current;
  WalkOopAndArchiveClosure* _last;
 public:
  WalkOopAndArchiveClosure(int level,
                           bool is_closed_archive,
                           bool record_klasses_only,
                           KlassSubGraphInfo* subgraph_info,
                           oop orig, oop archived) :
    _level(level), _is_closed_archive(is_closed_archive),
    _record_klasses_only(record_klasses_only),
    _subgraph_info(subgraph_info),
    _orig_referencing_obj(orig), _archived_referencing_obj(archived) {
    _last = _current;
    _current = this;
  }
  ~WalkOopAndArchiveClosure() {
    _current = _last;
  }
  void do_oop(narrowOop *p) { WalkOopAndArchiveClosure::do_oop_work(p); }
  void do_oop(      oop *p) { WalkOopAndArchiveClosure::do_oop_work(p); }

 protected:
  template <class T> void do_oop_work(T *p) {
    oop obj = RawAccess<>::oop_load(p);
    if (!CompressedOops::is_null(obj)) {
      assert(!HeapShared::is_archived_object_during_dumptime(obj),
             "original objects must not point to archived objects");

      size_t field_delta = pointer_delta(p, _orig_referencing_obj, sizeof(char));
      T* new_p = (T*)(cast_from_oop<address>(_archived_referencing_obj) + field_delta);

      if (!_record_klasses_only && log_is_enabled(Debug, cds, heap)) {
        ResourceMark rm;
        log_debug(cds, heap)("(%d) %s[" SIZE_FORMAT "] ==> " PTR_FORMAT " size " SIZE_FORMAT " %s", _level,
                             _orig_referencing_obj->klass()->external_name(), field_delta,
                             p2i(obj), obj->size() * HeapWordSize, obj->klass()->external_name());
        LogTarget(Trace, cds, heap) log;
        LogStream out(log);
        obj->print_on(&out);
      }

      oop archived = HeapShared::archive_reachable_objects_from(
          _level + 1, _subgraph_info, obj, _is_closed_archive);
      assert(archived != NULL, "VM should have exited with unarchivable objects for _level > 1");
      assert(HeapShared::is_archived_object_during_dumptime(archived), "must be");

      if (!_record_klasses_only) {
        // Update the reference in the archived copy of the referencing object.
        log_debug(cds, heap)("(%d) updating oop @[" PTR_FORMAT "] " PTR_FORMAT " ==> " PTR_FORMAT,
                             _level, p2i(new_p), p2i(obj), p2i(archived));
        RawAccess<IS_NOT_NULL>::oop_store(new_p, archived);
      }
    }
  }

 public:
  static WalkOopAndArchiveClosure* current()  { return _current;              }
  oop orig_referencing_obj()                  { return _orig_referencing_obj; }
  KlassSubGraphInfo* subgraph_info()          { return _subgraph_info;        }
};

WalkOopAndArchiveClosure* WalkOopAndArchiveClosure::_current = NULL;

HeapShared::CachedOopInfo HeapShared::make_cached_oop_info(oop orig_obj) {
  CachedOopInfo info;
  WalkOopAndArchiveClosure* walker = WalkOopAndArchiveClosure::current();

  info._subgraph_info = (walker == NULL) ? NULL : walker->subgraph_info();
  info._referrer = (walker == NULL) ? NULL : walker->orig_referencing_obj();
  info._obj = orig_obj;

  return info;
}

void HeapShared::check_closed_region_object(InstanceKlass* k) {
  // Check fields in the object
  for (JavaFieldStream fs(k); !fs.done(); fs.next()) {
    if (!fs.access_flags().is_static()) {
      BasicType ft = fs.field_descriptor().field_type();
      if (!fs.access_flags().is_final() && is_reference_type(ft)) {
        ResourceMark rm;
        log_warning(cds, heap)(
          "Please check reference field in %s instance in closed archive heap region: %s %s",
          k->external_name(), (fs.name())->as_C_string(),
          (fs.signature())->as_C_string());
      }
    }
  }
}

void HeapShared::check_module_oop(oop orig_module_obj) {
  assert(DumpSharedSpaces, "must be");
  assert(java_lang_Module::is_instance(orig_module_obj), "must be");
  ModuleEntry* orig_module_ent = java_lang_Module::module_entry_raw(orig_module_obj);
  if (orig_module_ent == NULL) {
    // These special Module objects are created in Java code. They are not
    // defined via Modules::define_module(), so they don't have a ModuleEntry:
    //     java.lang.Module::ALL_UNNAMED_MODULE
    //     java.lang.Module::EVERYONE_MODULE
    //     jdk.internal.loader.ClassLoaders$BootClassLoader::unnamedModule
    assert(java_lang_Module::name(orig_module_obj) == NULL, "must be unnamed");
    log_info(cds, heap)("Module oop with No ModuleEntry* @[" PTR_FORMAT "]", p2i(orig_module_obj));
  } else {
    ClassLoaderData* loader_data = orig_module_ent->loader_data();
    assert(loader_data->is_builtin_class_loader_data(), "must be");
  }
}


// (1) If orig_obj has not been archived yet, archive it.
// (2) If orig_obj has not been seen yet (since start_recording_subgraph() was called),
//     trace all  objects that are reachable from it, and make sure these objects are archived.
// (3) Record the klasses of all orig_obj and all reachable objects.
oop HeapShared::archive_reachable_objects_from(int level,
                                               KlassSubGraphInfo* subgraph_info,
                                               oop orig_obj,
                                               bool is_closed_archive) {
  assert(orig_obj != NULL, "must be");
  assert(!is_archived_object_during_dumptime(orig_obj), "sanity");

  if (!JavaClasses::is_supported_for_archiving(orig_obj)) {
    // This object has injected fields that cannot be supported easily, so we disallow them for now.
    // If you get an error here, you probably made a change in the JDK library that has added
    // these objects that are referenced (directly or indirectly) by static fields.
    ResourceMark rm;
    log_error(cds, heap)("Cannot archive object of class %s", orig_obj->klass()->external_name());
    os::_exit(1);
  }

  // java.lang.Class instances cannot be included in an archived object sub-graph. We only support
  // them as Klass::_archived_mirror because they need to be specially restored at run time.
  //
  // If you get an error here, you probably made a change in the JDK library that has added a Class
  // object that is referenced (directly or indirectly) by static fields.
  if (java_lang_Class::is_instance(orig_obj)) {
    log_error(cds, heap)("(%d) Unknown java.lang.Class object is in the archived sub-graph", level);
    os::_exit(1);
  }

  oop archived_obj = find_archived_heap_object(orig_obj);
  if (java_lang_String::is_instance(orig_obj) && archived_obj != NULL) {
    // To save time, don't walk strings that are already archived. They just contain
    // pointers to a type array, whose klass doesn't need to be recorded.
    return archived_obj;
  }

  if (has_been_seen_during_subgraph_recording(orig_obj)) {
    // orig_obj has already been archived and traced. Nothing more to do.
    return archived_obj;
  } else {
    set_has_been_seen_during_subgraph_recording(orig_obj);
  }

  bool record_klasses_only = (archived_obj != NULL);
  if (archived_obj == NULL) {
    ++_num_new_archived_objs;
    archived_obj = archive_object(orig_obj);
    if (archived_obj == NULL) {
      // Skip archiving the sub-graph referenced from the current entry field.
      ResourceMark rm;
      log_error(cds, heap)(
        "Cannot archive the sub-graph referenced from %s object ("
        PTR_FORMAT ") size " SIZE_FORMAT ", skipped.",
        orig_obj->klass()->external_name(), p2i(orig_obj), orig_obj->size() * HeapWordSize);
      if (level == 1) {
        // Don't archive a subgraph root that's too big. For archives static fields, that's OK
        // as the Java code will take care of initializing this field dynamically.
        return NULL;
      } else {
        // We don't know how to handle an object that has been archived, but some of its reachable
        // objects cannot be archived. Bail out for now. We might need to fix this in the future if
        // we have a real use case.
        os::_exit(1);
      }
    }

    if (java_lang_Module::is_instance(orig_obj)) {
      check_module_oop(orig_obj);
      java_lang_Module::set_module_entry(archived_obj, NULL);
      java_lang_Module::set_loader(archived_obj, NULL);
    } else if (java_lang_ClassLoader::is_instance(orig_obj)) {
      // class_data will be restored explicitly at run time.
      guarantee(orig_obj == SystemDictionary::java_platform_loader() ||
                orig_obj == SystemDictionary::java_system_loader() ||
                java_lang_ClassLoader::loader_data(orig_obj) == NULL, "must be");
      java_lang_ClassLoader::release_set_loader_data(archived_obj, NULL);
    }
  }

  assert(archived_obj != NULL, "must be");
  Klass *orig_k = orig_obj->klass();
  subgraph_info->add_subgraph_object_klass(orig_k);

  WalkOopAndArchiveClosure walker(level, is_closed_archive, record_klasses_only,
                                  subgraph_info, orig_obj, archived_obj);
  orig_obj->oop_iterate(&walker);
  if (is_closed_archive && orig_k->is_instance_klass()) {
    check_closed_region_object(InstanceKlass::cast(orig_k));
  }

  check_enum_obj(level + 1, subgraph_info, orig_obj, is_closed_archive);
  return archived_obj;
}

//
// Start from the given static field in a java mirror and archive the
// complete sub-graph of java heap objects that are reached directly
// or indirectly from the starting object by following references.
// Sub-graph archiving restrictions (current):
//
// - All classes of objects in the archived sub-graph (including the
//   entry class) must be boot class only.
// - No java.lang.Class instance (java mirror) can be included inside
//   an archived sub-graph. Mirror can only be the sub-graph entry object.
//
// The Java heap object sub-graph archiving process (see
// WalkOopAndArchiveClosure):
//
// 1) Java object sub-graph archiving starts from a given static field
// within a Class instance (java mirror). If the static field is a
// reference field and points to a non-null java object, proceed to
// the next step.
//
// 2) Archives the referenced java object. If an archived copy of the
// current object already exists, updates the pointer in the archived
// copy of the referencing object to point to the current archived object.
// Otherwise, proceed to the next step.
//
// 3) Follows all references within the current java object and recursively
// archive the sub-graph of objects starting from each reference.
//
// 4) Updates the pointer in the archived copy of referencing object to
// point to the current archived object.
//
// 5) The Klass of the current java object is added to the list of Klasses
// for loading and initializing before any object in the archived graph can
// be accessed at runtime.
//
void HeapShared::archive_reachable_objects_from_static_field(InstanceKlass *k,
                                                             const char* klass_name,
                                                             int field_offset,
                                                             const char* field_name,
                                                             bool is_closed_archive) {
  assert(DumpSharedSpaces, "dump time only");
  assert(k->is_shared_boot_class(), "must be boot class");

  oop m = k->java_mirror();

  KlassSubGraphInfo* subgraph_info = get_subgraph_info(k);
  oop f = m->obj_field(field_offset);

  log_debug(cds, heap)("Start archiving from: %s::%s (" PTR_FORMAT ")", klass_name, field_name, p2i(f));

  if (!CompressedOops::is_null(f)) {
    if (log_is_enabled(Trace, cds, heap)) {
      LogTarget(Trace, cds, heap) log;
      LogStream out(log);
      f->print_on(&out);
    }

    oop af = archive_reachable_objects_from(1, subgraph_info, f, is_closed_archive);

    if (af == NULL) {
      log_error(cds, heap)("Archiving failed %s::%s (some reachable objects cannot be archived)",
                           klass_name, field_name);
    } else {
      // Note: the field value is not preserved in the archived mirror.
      // Record the field as a new subGraph entry point. The recorded
      // information is restored from the archive at runtime.
      subgraph_info->add_subgraph_entry_field(field_offset, af, is_closed_archive);
      log_info(cds, heap)("Archived field %s::%s => " PTR_FORMAT, klass_name, field_name, p2i(af));
    }
  } else {
    // The field contains null, we still need to record the entry point,
    // so it can be restored at runtime.
    subgraph_info->add_subgraph_entry_field(field_offset, NULL, false);
  }
}

#ifndef PRODUCT
class VerifySharedOopClosure: public BasicOopIterateClosure {
 private:
  bool _is_archived;

 public:
  VerifySharedOopClosure(bool is_archived) : _is_archived(is_archived) {}

  void do_oop(narrowOop *p) { VerifySharedOopClosure::do_oop_work(p); }
  void do_oop(      oop *p) { VerifySharedOopClosure::do_oop_work(p); }

 protected:
  template <class T> void do_oop_work(T *p) {
    oop obj = RawAccess<>::oop_load(p);
    if (!CompressedOops::is_null(obj)) {
      HeapShared::verify_reachable_objects_from(obj, _is_archived);
    }
  }
};

void HeapShared::verify_subgraph_from_static_field(InstanceKlass* k, int field_offset) {
  assert(DumpSharedSpaces, "dump time only");
  assert(k->is_shared_boot_class(), "must be boot class");

  oop m = k->java_mirror();
  oop f = m->obj_field(field_offset);
  if (!CompressedOops::is_null(f)) {
    verify_subgraph_from(f);
  }
}

void HeapShared::verify_subgraph_from(oop orig_obj) {
  oop archived_obj = find_archived_heap_object(orig_obj);
  if (archived_obj == NULL) {
    // It's OK for the root of a subgraph to be not archived. See comments in
    // archive_reachable_objects_from().
    return;
  }

  // Verify that all objects reachable from orig_obj are archived.
  init_seen_objects_table();
  verify_reachable_objects_from(orig_obj, false);
  delete_seen_objects_table();

  // Note: we could also verify that all objects reachable from the archived
  // copy of orig_obj can only point to archived objects, with:
  //      init_seen_objects_table();
  //      verify_reachable_objects_from(archived_obj, true);
  //      init_seen_objects_table();
  // but that's already done in G1HeapVerifier::verify_archive_regions so we
  // won't do it here.
}

void HeapShared::verify_reachable_objects_from(oop obj, bool is_archived) {
  _num_total_verifications ++;
  if (!has_been_seen_during_subgraph_recording(obj)) {
    set_has_been_seen_during_subgraph_recording(obj);

    if (is_archived) {
      assert(is_archived_object_during_dumptime(obj), "must be");
      assert(find_archived_heap_object(obj) == NULL, "must be");
    } else {
      assert(!is_archived_object_during_dumptime(obj), "must be");
      assert(find_archived_heap_object(obj) != NULL, "must be");
    }

    VerifySharedOopClosure walker(is_archived);
    obj->oop_iterate(&walker);
  }
}
#endif

HeapShared::SeenObjectsTable* HeapShared::_seen_objects_table = NULL;
int HeapShared::_num_new_walked_objs;
int HeapShared::_num_new_archived_objs;
int HeapShared::_num_old_recorded_klasses;

int HeapShared::_num_total_subgraph_recordings = 0;
int HeapShared::_num_total_walked_objs = 0;
int HeapShared::_num_total_archived_objs = 0;
int HeapShared::_num_total_recorded_klasses = 0;
int HeapShared::_num_total_verifications = 0;

bool HeapShared::has_been_seen_during_subgraph_recording(oop obj) {
  return _seen_objects_table->get(obj) != NULL;
}

void HeapShared::set_has_been_seen_during_subgraph_recording(oop obj) {
  assert(!has_been_seen_during_subgraph_recording(obj), "sanity");
  _seen_objects_table->put(obj, true);
  ++ _num_new_walked_objs;
}

void HeapShared::start_recording_subgraph(InstanceKlass *k, const char* class_name, bool is_full_module_graph) {
  log_info(cds, heap)("Start recording subgraph(s) for archived fields in %s", class_name);
  init_subgraph_info(k, is_full_module_graph);
  init_seen_objects_table();
  _num_new_walked_objs = 0;
  _num_new_archived_objs = 0;
  _num_old_recorded_klasses = get_subgraph_info(k)->num_subgraph_object_klasses();
}

void HeapShared::done_recording_subgraph(InstanceKlass *k, const char* class_name) {
  int num_new_recorded_klasses = get_subgraph_info(k)->num_subgraph_object_klasses() -
    _num_old_recorded_klasses;
  log_info(cds, heap)("Done recording subgraph(s) for archived fields in %s: "
                      "walked %d objs, archived %d new objs, recorded %d classes",
                      class_name, _num_new_walked_objs, _num_new_archived_objs,
                      num_new_recorded_klasses);

  delete_seen_objects_table();

  _num_total_subgraph_recordings ++;
  _num_total_walked_objs      += _num_new_walked_objs;
  _num_total_archived_objs    += _num_new_archived_objs;
  _num_total_recorded_klasses +=  num_new_recorded_klasses;
}

class ArchivableStaticFieldFinder: public FieldClosure {
  InstanceKlass* _ik;
  Symbol* _field_name;
  bool _found;
  int _offset;
public:
  ArchivableStaticFieldFinder(InstanceKlass* ik, Symbol* field_name) :
    _ik(ik), _field_name(field_name), _found(false), _offset(-1) {}

  virtual void do_field(fieldDescriptor* fd) {
    if (fd->name() == _field_name) {
      assert(!_found, "fields can never be overloaded");
      if (is_reference_type(fd->field_type())) {
        _found = true;
        _offset = fd->offset();
      }
    }
  }
  bool found()     { return _found;  }
  int offset()     { return _offset; }
};

void HeapShared::init_subgraph_entry_fields(ArchivableStaticFieldInfo fields[],
                                            TRAPS) {
  for (int i = 0; fields[i].valid(); i++) {
    ArchivableStaticFieldInfo* info = &fields[i];
    TempNewSymbol klass_name =  SymbolTable::new_symbol(info->klass_name);
    TempNewSymbol field_name =  SymbolTable::new_symbol(info->field_name);
    ResourceMark rm; // for stringStream::as_string() etc.

#ifndef PRODUCT
    bool is_test_class = (ArchiveHeapTestClass != NULL) && (strcmp(info->klass_name, ArchiveHeapTestClass) == 0);
#else
    bool is_test_class = false;
#endif

    if (is_test_class) {
      log_warning(cds)("Loading ArchiveHeapTestClass %s ...", ArchiveHeapTestClass);
    }

    Klass* k = SystemDictionary::resolve_or_fail(klass_name, true, THREAD);
    if (HAS_PENDING_EXCEPTION) {
      CLEAR_PENDING_EXCEPTION;
      stringStream st;
      st.print("Fail to initialize archive heap: %s cannot be loaded by the boot loader", info->klass_name);
      THROW_MSG(vmSymbols::java_lang_IllegalArgumentException(), st.as_string());
    }

    if (!k->is_instance_klass()) {
      stringStream st;
      st.print("Fail to initialize archive heap: %s is not an instance class", info->klass_name);
      THROW_MSG(vmSymbols::java_lang_IllegalArgumentException(), st.as_string());
    }

    InstanceKlass* ik = InstanceKlass::cast(k);
    assert(InstanceKlass::cast(ik)->is_shared_boot_class(),
           "Only support boot classes");

    if (is_test_class) {
      if (ik->module()->is_named()) {
        // We don't want ArchiveHeapTestClass to be abused to easily load/initialize arbitrary
        // core-lib classes. You need to at least append to the bootclasspath.
        stringStream st;
        st.print("ArchiveHeapTestClass %s is not in unnamed module", ArchiveHeapTestClass);
        THROW_MSG(vmSymbols::java_lang_IllegalArgumentException(), st.as_string());
      }

      if (ik->package() != NULL) {
        // This restriction makes HeapShared::is_a_test_class_in_unnamed_module() easy.
        stringStream st;
        st.print("ArchiveHeapTestClass %s is not in unnamed package", ArchiveHeapTestClass);
        THROW_MSG(vmSymbols::java_lang_IllegalArgumentException(), st.as_string());
      }
    } else {
      if (ik->module()->name() != vmSymbols::java_base()) {
        // We don't want to deal with cases when a module is unavailable at runtime.
        // FUTURE -- load from archived heap only when module graph has not changed
        //           between dump and runtime.
        stringStream st;
        st.print("%s is not in java.base module", info->klass_name);
        THROW_MSG(vmSymbols::java_lang_IllegalArgumentException(), st.as_string());
      }
    }

    if (is_test_class) {
      log_warning(cds)("Initializing ArchiveHeapTestClass %s ...", ArchiveHeapTestClass);
    }
    ik->initialize(CHECK);

    ArchivableStaticFieldFinder finder(ik, field_name);
    ik->do_local_static_fields(&finder);
    if (!finder.found()) {
      stringStream st;
      st.print("Unable to find the static T_OBJECT field %s::%s", info->klass_name, info->field_name);
      THROW_MSG(vmSymbols::java_lang_IllegalArgumentException(), st.as_string());
    }

    info->klass = ik;
    info->offset = finder.offset();
  }
}

void HeapShared::init_subgraph_entry_fields(TRAPS) {
  assert(HeapShared::can_write(), "must be");
  _dump_time_subgraph_info_table = new (ResourceObj::C_HEAP, mtClass)DumpTimeKlassSubGraphInfoTable();
  init_subgraph_entry_fields(closed_archive_subgraph_entry_fields, CHECK);
  init_subgraph_entry_fields(open_archive_subgraph_entry_fields, CHECK);
  if (MetaspaceShared::use_full_module_graph()) {
    init_subgraph_entry_fields(fmg_open_archive_subgraph_entry_fields, CHECK);
  }
}

#ifndef PRODUCT
void HeapShared::setup_test_class(const char* test_class_name) {
  ArchivableStaticFieldInfo* p = open_archive_subgraph_entry_fields;
  int num_slots = sizeof(open_archive_subgraph_entry_fields) / sizeof(ArchivableStaticFieldInfo);
  assert(p[num_slots - 2].klass_name == NULL, "must have empty slot that's patched below");
  assert(p[num_slots - 1].klass_name == NULL, "must have empty slot that marks the end of the list");

  if (test_class_name != NULL) {
    p[num_slots - 2].klass_name = test_class_name;
    p[num_slots - 2].field_name = ARCHIVE_TEST_FIELD_NAME;
  }
}

// See if ik is one of the test classes that are pulled in by -XX:ArchiveHeapTestClass
// during runtime. This may be called before the module system is initialized so
// we cannot rely on InstanceKlass::module(), etc.
bool HeapShared::is_a_test_class_in_unnamed_module(Klass* ik) {
  if (_test_class != NULL) {
    if (ik == _test_class) {
      return true;
    }
    Array<Klass*>* klasses = _test_class_record->subgraph_object_klasses();
    if (klasses == NULL) {
      return false;
    }

    for (int i = 0; i < klasses->length(); i++) {
      Klass* k = klasses->at(i);
      if (k == ik) {
        Symbol* name;
        if (k->is_instance_klass()) {
          name = InstanceKlass::cast(k)->name();
        } else if (k->is_objArray_klass()) {
          Klass* bk = ObjArrayKlass::cast(k)->bottom_klass();
          if (!bk->is_instance_klass()) {
            return false;
          }
          name = bk->name();
        } else {
          return false;
        }

        // See KlassSubGraphInfo::check_allowed_klass() - only two types of
        // classes are allowed:
        //   (A) java.base classes (which must not be in the unnamed module)
        //   (B) test classes which must be in the unnamed package of the unnamed module.
        // So if we see a '/' character in the class name, it must be in (A);
        // otherwise it must be in (B).
        if (name->index_of_at(0, "/", 1)  >= 0) {
          return false; // (A)
        }

        return true; // (B)
      }
    }
  }

  return false;
}
#endif

void HeapShared::init_for_dumping(TRAPS) {
  if (HeapShared::can_write()) {
    setup_test_class(ArchiveHeapTestClass);
    _dumped_interned_strings = new (ResourceObj::C_HEAP, mtClass)DumpedInternedStrings();
    init_subgraph_entry_fields(CHECK);
  }
}

void HeapShared::archive_object_subgraphs(ArchivableStaticFieldInfo fields[],
                                          bool is_closed_archive,
                                          bool is_full_module_graph) {
  _num_total_subgraph_recordings = 0;
  _num_total_walked_objs = 0;
  _num_total_archived_objs = 0;
  _num_total_recorded_klasses = 0;
  _num_total_verifications = 0;

  // For each class X that has one or more archived fields:
  // [1] Dump the subgraph of each archived field
  // [2] Create a list of all the class of the objects that can be reached
  //     by any of these static fields.
  //     At runtime, these classes are initialized before X's archived fields
  //     are restored by HeapShared::initialize_from_archived_subgraph().
  int i;
  for (int i = 0; fields[i].valid(); ) {
    ArchivableStaticFieldInfo* info = &fields[i];
    const char* klass_name = info->klass_name;
    start_recording_subgraph(info->klass, klass_name, is_full_module_graph);

    // If you have specified consecutive fields of the same klass in
    // fields[], these will be archived in the same
    // {start_recording_subgraph ... done_recording_subgraph} pass to
    // save time.
    for (; fields[i].valid(); i++) {
      ArchivableStaticFieldInfo* f = &fields[i];
      if (f->klass_name != klass_name) {
        break;
      }

      archive_reachable_objects_from_static_field(f->klass, f->klass_name,
                                                  f->offset, f->field_name,
                                                  is_closed_archive);
    }
    done_recording_subgraph(info->klass, klass_name);
  }

  log_info(cds, heap)("Archived subgraph records in %s archive heap region = %d",
                      is_closed_archive ? "closed" : "open",
                      _num_total_subgraph_recordings);
  log_info(cds, heap)("  Walked %d objects", _num_total_walked_objs);
  log_info(cds, heap)("  Archived %d objects", _num_total_archived_objs);
  log_info(cds, heap)("  Recorded %d klasses", _num_total_recorded_klasses);

#ifndef PRODUCT
  for (int i = 0; fields[i].valid(); i++) {
    ArchivableStaticFieldInfo* f = &fields[i];
    verify_subgraph_from_static_field(f->klass, f->offset);
  }
  log_info(cds, heap)("  Verified %d references", _num_total_verifications);
#endif
}

// Not all the strings in the global StringTable are dumped into the archive, because
// some of those strings may be only referenced by classes that are excluded from
// the archive. We need to explicitly mark the strings that are:
//   [1] used by classes that WILL be archived;
//   [2] included in the SharedArchiveConfigFile.
void HeapShared::add_to_dumped_interned_strings(oop string) {
  assert_at_safepoint(); // DumpedInternedStrings uses raw oops
  bool created;
  _dumped_interned_strings->put_if_absent(string, true, &created);
}

// At dump-time, find the location of all the non-null oop pointers in an archived heap
// region. This way we can quickly relocate all the pointers without using
// BasicOopIterateClosure at runtime.
class FindEmbeddedNonNullPointers: public BasicOopIterateClosure {
  void* _start;
  BitMap *_oopmap;
  int _num_total_oops;
  int _num_null_oops;
 public:
  FindEmbeddedNonNullPointers(void* start, BitMap* oopmap)
    : _start(start), _oopmap(oopmap), _num_total_oops(0),  _num_null_oops(0) {}

  virtual void do_oop(narrowOop* p) {
    assert(UseCompressedOops, "sanity");
    _num_total_oops ++;
    narrowOop v = *p;
    if (!CompressedOops::is_null(v)) {
      // Note: HeapShared::to_requested_address() is not necessary because
      // the heap always starts at a deterministic address with UseCompressedOops==true.
      size_t idx = p - (narrowOop*)_start;
      _oopmap->set_bit(idx);
    } else {
      _num_null_oops ++;
    }
  }
  virtual void do_oop(oop* p) {
    assert(!UseCompressedOops, "sanity");
    _num_total_oops ++;
    if ((*p) != NULL) {
      size_t idx = p - (oop*)_start;
      _oopmap->set_bit(idx);
      if (DumpSharedSpaces) {
        // Make heap content deterministic.
        *p = HeapShared::to_requested_address(*p);
      }
    } else {
      _num_null_oops ++;
    }
  }
  int num_total_oops() const { return _num_total_oops; }
  int num_null_oops()  const { return _num_null_oops; }
};


address HeapShared::to_requested_address(address dumptime_addr) {
  assert(DumpSharedSpaces, "static dump time only");
  if (dumptime_addr == NULL || UseCompressedOops) {
    return dumptime_addr;
  }

  // With UseCompressedOops==false, actual_base is selected by the OS so
  // it's different across -Xshare:dump runs.
  address actual_base = (address)G1CollectedHeap::heap()->reserved().start();
  address actual_end  = (address)G1CollectedHeap::heap()->reserved().end();
  assert(actual_base <= dumptime_addr && dumptime_addr <= actual_end, "must be an address in the heap");

  // We always write the objects as if the heap started at this address. This
  // makes the heap content deterministic.
  //
  // Note that at runtime, the heap address is also selected by the OS, so
  // the archive heap will not be mapped at 0x10000000. Instead, we will call
  // HeapShared::patch_embedded_pointers() to relocate the heap contents
  // accordingly.
  const address REQUESTED_BASE = (address)0x10000000;
  intx delta = REQUESTED_BASE - actual_base;

  address requested_addr = dumptime_addr + delta;
  assert(REQUESTED_BASE != 0 && requested_addr != NULL, "sanity");
  return requested_addr;
}

ResourceBitMap HeapShared::calculate_oopmap(MemRegion region) {
  size_t num_bits = region.byte_size() / (UseCompressedOops ? sizeof(narrowOop) : sizeof(oop));
  ResourceBitMap oopmap(num_bits);

  HeapWord* p   = region.start();
  HeapWord* end = region.end();
  FindEmbeddedNonNullPointers finder((void*)p, &oopmap);
  ArchiveBuilder* builder = DumpSharedSpaces ? ArchiveBuilder::current() : NULL;

  int num_objs = 0;
  while (p < end) {
    oop o = cast_to_oop(p);
    o->oop_iterate(&finder);
    p += o->size();
    if (DumpSharedSpaces) {
      builder->relocate_klass_ptr(o);
    }
    ++ num_objs;
  }

  log_info(cds, heap)("calculate_oopmap: objects = %6d, oop fields = %7d (nulls = %7d)",
                      num_objs, finder.num_total_oops(), finder.num_null_oops());
  return oopmap;
}

#endif // INCLUDE_CDS_JAVA_HEAP<|MERGE_RESOLUTION|>--- conflicted
+++ resolved
@@ -65,7 +65,6 @@
 
 #if INCLUDE_CDS_JAVA_HEAP
 
-<<<<<<< HEAD
 struct ArchivableStaticFieldInfo {
   const char* klass_name;
   const char* field_name;
@@ -81,31 +80,8 @@
   }
 };
 
-bool HeapShared::_closed_regions_mapped = false;
-bool HeapShared::_open_regions_mapped = false;
-bool HeapShared::_is_loaded = false;
-=======
->>>>>>> 710a1434
 bool HeapShared::_disable_writing = false;
 DumpedInternedStrings *HeapShared::_dumped_interned_strings = NULL;
-
-<<<<<<< HEAD
-// Support for loaded heap.
-uintptr_t HeapShared::_loaded_heap_bottom = 0;
-uintptr_t HeapShared::_loaded_heap_top = 0;
-uintptr_t HeapShared::_dumptime_base_0 = UINTPTR_MAX;
-uintptr_t HeapShared::_dumptime_base_1 = UINTPTR_MAX;
-uintptr_t HeapShared::_dumptime_base_2 = UINTPTR_MAX;
-uintptr_t HeapShared::_dumptime_base_3 = UINTPTR_MAX;
-uintptr_t HeapShared::_dumptime_top    = 0;
-intx HeapShared::_runtime_offset_0 = 0;
-intx HeapShared::_runtime_offset_1 = 0;
-intx HeapShared::_runtime_offset_2 = 0;
-intx HeapShared::_runtime_offset_3 = 0;
-bool HeapShared::_loading_failed = false;
-
-// Support for mapped heap (!UseCompressedOops only)
-ptrdiff_t HeapShared::_runtime_delta = 0;
 
 #ifndef PRODUCT
 #define ARCHIVE_TEST_FIELD_NAME "archivedObjects"
@@ -115,8 +91,7 @@
 static const ArchivedKlassSubGraphInfoRecord* _test_class_record = NULL;
 #endif
 
-=======
->>>>>>> 710a1434
+
 //
 // If you add new entries to the following tables, you should know what you're doing!
 //
@@ -892,12 +867,8 @@
 // ClassFileLoadHook is enabled, it's possible for this class to be dynamically replaced. In
 // this case, we will not load the ArchivedKlassSubGraphInfoRecord and will clear its roots.
 void HeapShared::resolve_classes(JavaThread* THREAD) {
-<<<<<<< HEAD
   assert(UseSharedSpaces, "runtime only!");
-  if (!is_fully_available()) {
-=======
   if (!ArchiveHeapLoader::is_fully_available()) {
->>>>>>> 710a1434
     return; // nothing to do
   }
   resolve_classes_for_subgraphs(closed_archive_subgraph_entry_fields,   THREAD);
