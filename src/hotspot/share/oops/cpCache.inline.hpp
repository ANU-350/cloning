/*
 * Copyright (c) 2018, 2023, Oracle and/or its affiliates. All rights reserved.
 * DO NOT ALTER OR REMOVE COPYRIGHT NOTICES OR THIS FILE HEADER.
 *
 * This code is free software; you can redistribute it and/or modify it
 * under the terms of the GNU General Public License version 2 only, as
 * published by the Free Software Foundation.
 *
 * This code is distributed in the hope that it will be useful, but WITHOUT
 * ANY WARRANTY; without even the implied warranty of MERCHANTABILITY or
 * FITNESS FOR A PARTICULAR PURPOSE.  See the GNU General Public License
 * version 2 for more details (a copy is included in the LICENSE file that
 * accompanied this code).
 *
 * You should have received a copy of the GNU General Public License version
 * 2 along with this work; if not, write to the Free Software Foundation,
 * Inc., 51 Franklin St, Fifth Floor, Boston, MA 02110-1301 USA.
 *
 * Please contact Oracle, 500 Oracle Parkway, Redwood Shores, CA 94065 USA
 * or visit www.oracle.com if you need additional information or have any
 * questions.
 *
 */

#ifndef SHARE_OOPS_CPCACHE_INLINE_HPP
#define SHARE_OOPS_CPCACHE_INLINE_HPP

#include "oops/cpCache.hpp"

#include "oops/oopHandle.inline.hpp"
#include "runtime/atomic.hpp"

inline int ConstantPoolCacheEntry::indices_ord() const { return Atomic::load_acquire(&_indices); }

inline Bytecodes::Code ConstantPoolCacheEntry::bytecode_1() const {
  return Bytecodes::cast((indices_ord() >> bytecode_1_shift) & bytecode_1_mask);
}

inline Bytecodes::Code ConstantPoolCacheEntry::bytecode_2() const {
  return Bytecodes::cast((indices_ord() >> bytecode_2_shift) & bytecode_2_mask);
}

// Has this bytecode been resolved? Only valid for invokes and get/put field/static.
inline bool ConstantPoolCacheEntry::is_resolved(Bytecodes::Code code) const {
  switch (bytecode_number(code)) {
    case 1:  return (bytecode_1() == code);
    case 2:  return (bytecode_2() == code);
  }
  return false;      // default: not resolved
}

inline Method* ConstantPoolCacheEntry::f2_as_interface_method() const {
  assert(bytecode_1() == Bytecodes::_invokeinterface, "");
  return (Method*)_f2;
}

inline Metadata* ConstantPoolCacheEntry::f1_ord() const { return (Metadata *)Atomic::load_acquire(&_f1); }

inline Method* ConstantPoolCacheEntry::f1_as_method() const {
  Metadata* f1 = f1_ord(); assert(f1 == nullptr || f1->is_method(), "");
  return (Method*)f1;
}

inline Klass* ConstantPoolCacheEntry::f1_as_klass() const {
  Metadata* f1 = f1_ord(); assert(f1 == nullptr || f1->is_klass(), "");
  return (Klass*)f1;
}

inline bool ConstantPoolCacheEntry::is_f1_null() const { Metadata* f1 = f1_ord(); return f1 == nullptr; }

inline bool ConstantPoolCacheEntry::has_appendix() const {
  return (!is_f1_null()) && (_flags & (1 << has_appendix_shift)) != 0;
}

inline bool ConstantPoolCacheEntry::has_local_signature() const {
  return (!is_f1_null()) && (_flags & (1 << has_local_signature_shift)) != 0;
}

inline intx ConstantPoolCacheEntry::flags_ord() const   { return (intx)Atomic::load_acquire(&_flags); }

inline bool ConstantPoolCacheEntry::indy_resolution_failed() const {
  intx flags = flags_ord();
  return (flags & (1 << indy_resolution_failed_shift)) != 0;
}

// Constructor
inline ConstantPoolCache::ConstantPoolCache(int length,
                                            const intStack& inverse_index_map,
                                            const intStack& invokedynamic_references_map,
                                            Array<ResolvedIndyEntry>* invokedynamic_info) :
                                                  _length(length),
<<<<<<< HEAD
                                                  _constant_pool(NULL),
                                                  _gc_epoch(0),
                                                  _resolved_indy_entries(invokedynamic_info) {
=======
                                                  _constant_pool(nullptr),
                                                  _gc_epoch(0) {
>>>>>>> 50dcc2ae
  CDS_JAVA_HEAP_ONLY(_archived_references_index = -1;)
  initialize(inverse_index_map,
             invokedynamic_references_map);
  for (int i = 0; i < length; i++) {
    assert(entry_at(i)->is_f1_null(), "Failed to clear?");
  }
}

inline objArrayOop ConstantPoolCache::resolved_references() {
  oop obj = _resolved_references.resolve();
  assert(obj == nullptr || obj->is_objArray(), "should be objArray");
  return (objArrayOop)obj;
}

#endif // SHARE_OOPS_CPCACHE_INLINE_HPP<|MERGE_RESOLUTION|>--- conflicted
+++ resolved
@@ -89,14 +89,9 @@
                                             const intStack& invokedynamic_references_map,
                                             Array<ResolvedIndyEntry>* invokedynamic_info) :
                                                   _length(length),
-<<<<<<< HEAD
-                                                  _constant_pool(NULL),
+                                                  _constant_pool(nullptr),
                                                   _gc_epoch(0),
                                                   _resolved_indy_entries(invokedynamic_info) {
-=======
-                                                  _constant_pool(nullptr),
-                                                  _gc_epoch(0) {
->>>>>>> 50dcc2ae
   CDS_JAVA_HEAP_ONLY(_archived_references_index = -1;)
   initialize(inverse_index_map,
              invokedynamic_references_map);
