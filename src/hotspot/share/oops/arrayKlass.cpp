/*
 * Copyright (c) 1997, 2023, Oracle and/or its affiliates. All rights reserved.
 * DO NOT ALTER OR REMOVE COPYRIGHT NOTICES OR THIS FILE HEADER.
 *
 * This code is free software; you can redistribute it and/or modify it
 * under the terms of the GNU General Public License version 2 only, as
 * published by the Free Software Foundation.
 *
 * This code is distributed in the hope that it will be useful, but WITHOUT
 * ANY WARRANTY; without even the implied warranty of MERCHANTABILITY or
 * FITNESS FOR A PARTICULAR PURPOSE.  See the GNU General Public License
 * version 2 for more details (a copy is included in the LICENSE file that
 * accompanied this code).
 *
 * You should have received a copy of the GNU General Public License version
 * 2 along with this work; if not, write to the Free Software Foundation,
 * Inc., 51 Franklin St, Fifth Floor, Boston, MA 02110-1301 USA.
 *
 * Please contact Oracle, 500 Oracle Parkway, Redwood Shores, CA 94065 USA
 * or visit www.oracle.com if you need additional information or have any
 * questions.
 *
 */

#include "precompiled.hpp"
#include "cds/metaspaceShared.hpp"
#include "classfile/javaClasses.hpp"
#include "classfile/moduleEntry.hpp"
#include "classfile/vmClasses.hpp"
#include "classfile/vmSymbols.hpp"
#include "gc/shared/collectedHeap.inline.hpp"
#include "jvmtifiles/jvmti.h"
#include "memory/metaspaceClosure.hpp"
#include "memory/resourceArea.hpp"
#include "memory/universe.hpp"
#include "oops/arrayKlass.hpp"
#include "oops/arrayOop.hpp"
#include "oops/instanceKlass.hpp"
#include "oops/klass.inline.hpp"
#include "oops/objArrayOop.hpp"
#include "oops/oop.inline.hpp"
#include "runtime/handles.inline.hpp"

int ArrayKlass::static_size(int header_size) {
  // size of an array klass object
  assert(header_size <= InstanceKlass::header_size(), "bad header size");
  // If this assert fails, see comments in base_create_array_klass.
  header_size = InstanceKlass::header_size();
  int vtable_len = Universe::base_vtable_size();
  int size = header_size + vtable_len;
  return align_metadata_size(size);
}


InstanceKlass* ArrayKlass::java_super() const {
  if (super() == nullptr)  return nullptr;  // bootstrap case
  // Array klasses have primary supertypes which are not reported to Java.
  // Example super chain:  String[][] -> Object[][] -> Object[] -> Object
  return vmClasses::Object_klass();
}


oop ArrayKlass::multi_allocate(int rank, jint* sizes, TRAPS) {
  ShouldNotReachHere();
  return nullptr;
}

// find field according to JVM spec 5.4.3.2, returns the klass in which the field is defined
Klass* ArrayKlass::find_field(Symbol* name, Symbol* sig, fieldDescriptor* fd) const {
  // There are no fields in an array klass but look to the super class (Object)
  assert(super(), "super klass must be present");
  return super()->find_field(name, sig, fd);
}

Method* ArrayKlass::uncached_lookup_method(const Symbol* name,
                                           const Symbol* signature,
                                           OverpassLookupMode overpass_mode,
                                           PrivateLookupMode private_mode) const {
  // There are no methods in an array klass but the super class (Object) has some
  assert(super(), "super klass must be present");
  // Always ignore overpass methods in superclasses, although technically the
  // super klass of an array, (j.l.Object) should not have
  // any overpass methods present.
  return super()->uncached_lookup_method(name, signature, OverpassLookupMode::skip, private_mode);
}

ArrayKlass::ArrayKlass(Symbol* name, KlassKind kind) :
  Klass(kind),
  _dimension(1),
  _higher_dimension(nullptr),
  _lower_dimension(nullptr) {
  // Arrays don't add any new methods, so their vtable is the same size as
  // the vtable of klass Object.
  set_vtable_length(Universe::base_vtable_size());
  set_name(name);
  set_super(Universe::is_bootstrapping() ? nullptr : vmClasses::Object_klass());
  set_layout_helper(Klass::_lh_neutral_value);
  set_is_cloneable(); // All arrays are considered to be cloneable (See JLS 20.1.5)
  JFR_ONLY(INIT_ID(this);)
  log_array_class_load(this);
}


// Initialization of vtables and mirror object is done separately from base_create_array_klass,
// since a GC can happen. At this point all instance variables of the ArrayKlass must be setup.
void ArrayKlass::complete_create_array_klass(ArrayKlass* k, Klass* super_klass, ModuleEntry* module_entry, TRAPS) {
  k->initialize_supers(super_klass, nullptr, CHECK);
  k->vtable().initialize_vtable();

  // During bootstrapping, before java.base is defined, the module_entry may not be present yet.
  // These classes will be put on a fixup list and their module fields will be patched once
  // java.base is defined.
  assert((module_entry != nullptr) || ((module_entry == nullptr) && !ModuleEntryTable::javabase_defined()),
         "module entry not available post " JAVA_BASE_NAME " definition");
  oop module = (module_entry != nullptr) ? module_entry->module() : (oop)nullptr;
  java_lang_Class::create_mirror(k, Handle(THREAD, k->class_loader()), Handle(THREAD, module), Handle(), Handle(), CHECK);
}

GrowableArray<Klass*>* ArrayKlass::compute_secondary_supers(int num_extra_slots,
                                                            Array<InstanceKlass*>* transitive_interfaces) {
  // interfaces = { cloneable_klass, serializable_klass };
  assert(num_extra_slots == 0, "sanity of primitive array type");
  assert(transitive_interfaces == nullptr, "sanity");
  // Must share this for correct bootstrapping!
  set_secondary_supers(Universe::the_array_interfaces_array());
  return nullptr;
}

objArrayOop ArrayKlass::allocate_arrayArray(int n, int length, TRAPS) {
  check_array_allocation_length(length, arrayOopDesc::max_array_length(T_ARRAY), CHECK_NULL);
  size_t size = objArrayOopDesc::object_size(length);
  ArrayKlass* ak = array_klass(n + dimension(), CHECK_NULL);
  objArrayOop o = (objArrayOop)Universe::heap()->array_allocate(ak, size, length,
                                                                /* do_zero */ true, CHECK_NULL);
  // initialization to null not necessary, area already cleared
  return o;
}

jint ArrayKlass::compute_modifier_flags() const {
  return JVM_ACC_ABSTRACT | JVM_ACC_FINAL | JVM_ACC_PUBLIC;
}

// JVMTI support

jint ArrayKlass::jvmti_class_status() const {
  return JVMTI_CLASS_STATUS_ARRAY;
}

void ArrayKlass::metaspace_pointers_do(MetaspaceClosure* it) {
  Klass::metaspace_pointers_do(it);

  ResourceMark rm;
  log_trace(cds)("Iter(ArrayKlass): %p (%s)", this, external_name());

  // need to cast away volatile
  it->push((Klass**)&_higher_dimension);
  it->push((Klass**)&_lower_dimension);
}

#if INCLUDE_CDS
void ArrayKlass::remove_unshareable_info() {
  Klass::remove_unshareable_info();
  if (_higher_dimension != nullptr) {
    ArrayKlass *ak = higher_dimension();
    ak->remove_unshareable_info();
  }
}

void ArrayKlass::remove_java_mirror() {
  Klass::remove_java_mirror();
  if (_higher_dimension != nullptr) {
    ArrayKlass *ak = higher_dimension();
    ak->remove_java_mirror();
  }
}

void ArrayKlass::restore_unshareable_info(ClassLoaderData* loader_data, Handle protection_domain, TRAPS) {
  assert(loader_data == ClassLoaderData::the_null_class_loader_data(), "array classes belong to null loader");
  Klass::restore_unshareable_info(loader_data, protection_domain, CHECK);
  // Klass recreates the component mirror also

  if (_higher_dimension != nullptr) {
<<<<<<< HEAD
    ArrayKlass *ak = ArrayKlass::cast(higher_dimension());
    log_array_class_load(ak);
=======
    ArrayKlass *ak = higher_dimension();
>>>>>>> c91a3002
    ak->restore_unshareable_info(loader_data, protection_domain, CHECK);
  }
}

void ArrayKlass::cds_print_value_on(outputStream* st) const {
  assert(is_klass(), "must be klass");
  st->print("      - array: %s", internal_name());
  if (_higher_dimension != nullptr) {
    ArrayKlass* ak = higher_dimension();
    st->cr();
    ak->cds_print_value_on(st);
  }
}
#endif // INCLUDE_CDS

void ArrayKlass::log_array_class_load(Klass* k) {
  LogTarget(Debug, class, load, array) lt;
  if (lt.is_enabled()) {
    LogStream ls(lt);
    ResourceMark rm;
    ls.print("%s", k->name()->as_klass_external_name());
    if (MetaspaceShared::is_shared_dynamic((void*)k)) {
      ls.print(" source: shared objects file (top)");
    } else if (MetaspaceShared::is_shared_static((void*)k)) {
      ls.print(" source: shared objects file");
    }
    ls.cr();
  }
}

// Printing

void ArrayKlass::print_on(outputStream* st) const {
  assert(is_klass(), "must be klass");
  Klass::print_on(st);
}

void ArrayKlass::print_value_on(outputStream* st) const {
  assert(is_klass(), "must be klass");
  for(int index = 0; index < dimension(); index++) {
    st->print("[]");
  }
}

void ArrayKlass::oop_print_on(oop obj, outputStream* st) {
  assert(obj->is_array(), "must be array");
  Klass::oop_print_on(obj, st);
  st->print_cr(" - length: %d", arrayOop(obj)->length());
}


// Verification

void ArrayKlass::verify_on(outputStream* st) {
  Klass::verify_on(st);
}

void ArrayKlass::oop_verify_on(oop obj, outputStream* st) {
  guarantee(obj->is_array(), "must be array");
  arrayOop a = arrayOop(obj);
  guarantee(a->length() >= 0, "array with negative length?");
}<|MERGE_RESOLUTION|>--- conflicted
+++ resolved
@@ -180,12 +180,8 @@
   // Klass recreates the component mirror also
 
   if (_higher_dimension != nullptr) {
-<<<<<<< HEAD
-    ArrayKlass *ak = ArrayKlass::cast(higher_dimension());
+    ArrayKlass *ak = higher_dimension();
     log_array_class_load(ak);
-=======
-    ArrayKlass *ak = higher_dimension();
->>>>>>> c91a3002
     ak->restore_unshareable_info(loader_data, protection_domain, CHECK);
   }
 }
