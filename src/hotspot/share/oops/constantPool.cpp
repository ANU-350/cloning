/*
 * Copyright (c) 1997, 2023, Oracle and/or its affiliates. All rights reserved.
 * DO NOT ALTER OR REMOVE COPYRIGHT NOTICES OR THIS FILE HEADER.
 *
 * This code is free software; you can redistribute it and/or modify it
 * under the terms of the GNU General Public License version 2 only, as
 * published by the Free Software Foundation.
 *
 * This code is distributed in the hope that it will be useful, but WITHOUT
 * ANY WARRANTY; without even the implied warranty of MERCHANTABILITY or
 * FITNESS FOR A PARTICULAR PURPOSE.  See the GNU General Public License
 * version 2 for more details (a copy is included in the LICENSE file that
 * accompanied this code).
 *
 * You should have received a copy of the GNU General Public License version
 * 2 along with this work; if not, write to the Free Software Foundation,
 * Inc., 51 Franklin St, Fifth Floor, Boston, MA 02110-1301 USA.
 *
 * Please contact Oracle, 500 Oracle Parkway, Redwood Shores, CA 94065 USA
 * or visit www.oracle.com if you need additional information or have any
 * questions.
 *
 */

#include "precompiled.hpp"
#include "cds/archiveHeapWriter.hpp"
#include "cds/archiveHeapLoader.hpp"
#include "cds/archiveBuilder.hpp"
#include "cds/classPrelinker.hpp"
#include "cds/heapShared.hpp"
#include "classfile/classLoaderData.hpp"
#include "classfile/javaClasses.inline.hpp"
#include "classfile/metadataOnStackMark.hpp"
#include "classfile/stringTable.hpp"
#include "classfile/systemDictionary.hpp"
#include "classfile/vmClasses.hpp"
#include "classfile/vmSymbols.hpp"
#include "code/codeCache.hpp"
#include "interpreter/bootstrapInfo.hpp"
#include "interpreter/linkResolver.hpp"
#include "jvm.h"
#include "logging/log.hpp"
#include "logging/logStream.hpp"
#include "memory/allocation.inline.hpp"
#include "memory/metadataFactory.hpp"
#include "memory/metaspaceClosure.hpp"
#include "memory/oopFactory.hpp"
#include "memory/resourceArea.hpp"
#include "memory/universe.hpp"
#include "oops/array.hpp"
#include "oops/constantPool.inline.hpp"
#include "oops/cpCache.inline.hpp"
#include "oops/instanceKlass.hpp"
#include "oops/klass.inline.hpp"
#include "oops/objArrayKlass.hpp"
#include "oops/objArrayOop.inline.hpp"
#include "oops/oop.inline.hpp"
#include "oops/typeArrayOop.inline.hpp"
#include "prims/jvmtiExport.hpp"
#include "runtime/atomic.hpp"
#include "runtime/handles.inline.hpp"
#include "runtime/init.hpp"
#include "runtime/javaCalls.hpp"
#include "runtime/javaThread.hpp"
#include "runtime/signature.hpp"
#include "runtime/vframe.inline.hpp"
#include "utilities/copy.hpp"

ConstantPool* ConstantPool::allocate(ClassLoaderData* loader_data, int length, TRAPS) {
  Array<u1>* tags = MetadataFactory::new_array<u1>(loader_data, length, 0, CHECK_NULL);
  int size = ConstantPool::size(length);
  return new (loader_data, size, MetaspaceObj::ConstantPoolType, THREAD) ConstantPool(tags);
}

void ConstantPool::copy_fields(const ConstantPool* orig) {
  // Preserve dynamic constant information from the original pool
  if (orig->has_dynamic_constant()) {
    set_has_dynamic_constant();
  }

  set_major_version(orig->major_version());
  set_minor_version(orig->minor_version());

  set_source_file_name_index(orig->source_file_name_index());
  set_generic_signature_index(orig->generic_signature_index());
}

#ifdef ASSERT

// MetaspaceObj allocation invariant is calloc equivalent memory
// simple verification of this here (JVM_CONSTANT_Invalid == 0 )
static bool tag_array_is_zero_initialized(Array<u1>* tags) {
  assert(tags != nullptr, "invariant");
  const int length = tags->length();
  for (int index = 0; index < length; ++index) {
    if (JVM_CONSTANT_Invalid != tags->at(index)) {
      return false;
    }
  }
  return true;
}

#endif

ConstantPool::ConstantPool(Array<u1>* tags) :
  _tags(tags),
  _length(tags->length()) {

    assert(_tags != nullptr, "invariant");
    assert(tags->length() == _length, "invariant");
    assert(tag_array_is_zero_initialized(tags), "invariant");
    assert(0 == flags(), "invariant");
    assert(0 == version(), "invariant");
    assert(nullptr == _pool_holder, "invariant");
}

void ConstantPool::deallocate_contents(ClassLoaderData* loader_data) {
  if (cache() != nullptr) {
    MetadataFactory::free_metadata(loader_data, cache());
    set_cache(nullptr);
  }

  MetadataFactory::free_array<Klass*>(loader_data, resolved_klasses());
  set_resolved_klasses(nullptr);

  MetadataFactory::free_array<jushort>(loader_data, operands());
  set_operands(nullptr);

  release_C_heap_structures();

  // free tag array
  MetadataFactory::free_array<u1>(loader_data, tags());
  set_tags(nullptr);
}

void ConstantPool::release_C_heap_structures() {
  // walk constant pool and decrement symbol reference counts
  unreference_symbols();
}

void ConstantPool::metaspace_pointers_do(MetaspaceClosure* it) {
  log_trace(cds)("Iter(ConstantPool): %p", this);

  it->push(&_tags, MetaspaceClosure::_writable);
  it->push(&_cache);
  it->push(&_pool_holder);
  it->push(&_operands);
  it->push(&_resolved_klasses, MetaspaceClosure::_writable);

  for (int i = 0; i < length(); i++) {
    // The only MSO's embedded in the CP entries are Symbols:
    //   JVM_CONSTANT_String (normal and pseudo)
    //   JVM_CONSTANT_Utf8
    constantTag ctag = tag_at(i);
    if (ctag.is_string() || ctag.is_utf8()) {
      it->push(symbol_at_addr(i));
    }
  }
}

objArrayOop ConstantPool::resolved_references() const {
  return _cache->resolved_references();
}

// Called from outside constant pool resolution where a resolved_reference array
// may not be present.
objArrayOop ConstantPool::resolved_references_or_null() const {
  if (_cache == nullptr) {
    return nullptr;
  } else {
    return _cache->resolved_references();
  }
}

oop ConstantPool::resolved_reference_at(int index) const {
  oop result = resolved_references()->obj_at(index);
  assert(oopDesc::is_oop_or_null(result), "Must be oop");
  return result;
}

// Use a CAS for multithreaded access
oop ConstantPool::set_resolved_reference_at(int index, oop new_result) {
  assert(oopDesc::is_oop_or_null(new_result), "Must be oop");
  return resolved_references()->replace_if_null(index, new_result);
}

// Create resolved_references array and mapping array for original cp indexes
// The ldc bytecode was rewritten to have the resolved reference array index so need a way
// to map it back for resolving and some unlikely miscellaneous uses.
// The objects created by invokedynamic are appended to this list.
void ConstantPool::initialize_resolved_references(ClassLoaderData* loader_data,
                                                  const intStack& reference_map,
                                                  int constant_pool_map_length,
                                                  TRAPS) {
  // Initialized the resolved object cache.
  int map_length = reference_map.length();
  if (map_length > 0) {
    // Only need mapping back to constant pool entries.  The map isn't used for
    // invokedynamic resolved_reference entries.  For invokedynamic entries,
    // the constant pool cache index has the mapping back to both the constant
    // pool and to the resolved reference index.
    if (constant_pool_map_length > 0) {
      Array<u2>* om = MetadataFactory::new_array<u2>(loader_data, constant_pool_map_length, CHECK);

      for (int i = 0; i < constant_pool_map_length; i++) {
        int x = reference_map.at(i);
        assert(x == (int)(jushort) x, "klass index is too big");
        om->at_put(i, (jushort)x);
      }
      set_reference_map(om);
    }

    // Create Java array for holding resolved strings, methodHandles,
    // methodTypes, invokedynamic and invokehandle appendix objects, etc.
    objArrayOop stom = oopFactory::new_objArray(vmClasses::Object_klass(), map_length, CHECK);
    HandleMark hm(THREAD);
    Handle refs_handle (THREAD, stom);  // must handleize.
    set_resolved_references(loader_data->add_handle(refs_handle));
  }
}

void ConstantPool::allocate_resolved_klasses(ClassLoaderData* loader_data, int num_klasses, TRAPS) {
  // A ConstantPool can't possibly have 0xffff valid class entries,
  // because entry #0 must be CONSTANT_Invalid, and each class entry must refer to a UTF8
  // entry for the class's name. So at most we will have 0xfffe class entries.
  // This allows us to use 0xffff (ConstantPool::_temp_resolved_klass_index) to indicate
  // UnresolvedKlass entries that are temporarily created during class redefinition.
  assert(num_klasses < CPKlassSlot::_temp_resolved_klass_index, "sanity");
  assert(resolved_klasses() == nullptr, "sanity");
  Array<Klass*>* rk = MetadataFactory::new_array<Klass*>(loader_data, num_klasses, CHECK);
  set_resolved_klasses(rk);
}

void ConstantPool::initialize_unresolved_klasses(ClassLoaderData* loader_data, TRAPS) {
  int len = length();
  int num_klasses = 0;
  for (int i = 1; i <len; i++) {
    switch (tag_at(i).value()) {
    case JVM_CONSTANT_ClassIndex:
      {
        const int class_index = klass_index_at(i);
        unresolved_klass_at_put(i, class_index, num_klasses++);
      }
      break;
#ifndef PRODUCT
    case JVM_CONSTANT_Class:
    case JVM_CONSTANT_UnresolvedClass:
    case JVM_CONSTANT_UnresolvedClassInError:
      // All of these should have been reverted back to ClassIndex before calling
      // this function.
      ShouldNotReachHere();
#endif
    }
  }
  allocate_resolved_klasses(loader_data, num_klasses, THREAD);
}

// Hidden class support:
void ConstantPool::klass_at_put(int class_index, Klass* k) {
  assert(k != nullptr, "must be valid klass");
  CPKlassSlot kslot = klass_slot_at(class_index);
  int resolved_klass_index = kslot.resolved_klass_index();
  Klass** adr = resolved_klasses()->adr_at(resolved_klass_index);
  Atomic::release_store(adr, k);

  // The interpreter assumes when the tag is stored, the klass is resolved
  // and the Klass* non-null, so we need hardware store ordering here.
  release_tag_at_put(class_index, JVM_CONSTANT_Class);
}

#if INCLUDE_CDS_JAVA_HEAP
// Returns the _resolved_reference array after removing unarchivable items from it.
// Returns null if this class is not supported, or _resolved_reference doesn't exist.
objArrayOop ConstantPool::prepare_resolved_references_for_archiving() {
  if (_cache == nullptr) {
    return nullptr; // nothing to do
  }

  InstanceKlass *ik = pool_holder();
  if (!(ik->is_shared_boot_class() || ik->is_shared_platform_class() ||
        ik->is_shared_app_class())) {
    // Archiving resolved references for classes from non-builtin loaders
    // is not yet supported.
    return nullptr;
  }

  objArrayOop rr = resolved_references();
  if (rr != nullptr) {
    Array<u2>* ref_map = reference_map();
    int ref_map_len = ref_map == nullptr ? 0 : ref_map->length();
    int rr_len = rr->length();
    for (int i = 0; i < rr_len; i++) {
      oop obj = rr->obj_at(i);
      rr->obj_at_put(i, nullptr);
      if (obj != nullptr && i < ref_map_len) {
        int index = object_to_cp_index(i);
        if (tag_at(index).is_string()) {
          assert(java_lang_String::is_instance(obj), "must be");
          if (!ArchiveHeapWriter::is_string_too_large_to_archive(obj)) {
            rr->obj_at_put(i, obj);
          }
        }
      }
    }
  }
  return rr;
}

void ConstantPool::add_dumped_interned_strings() {
  objArrayOop rr = resolved_references();
  if (rr != nullptr) {
    int rr_len = rr->length();
    for (int i = 0; i < rr_len; i++) {
      oop p = rr->obj_at(i);
      if (java_lang_String::is_instance(p) &&
          !ArchiveHeapWriter::is_string_too_large_to_archive(p)) {
        HeapShared::add_to_dumped_interned_strings(p);
      }
    }
  }
}
#endif

#if INCLUDE_CDS
// CDS support. Create a new resolved_references array.
void ConstantPool::restore_unshareable_info(TRAPS) {
  if (!_pool_holder->is_linked() && !_pool_holder->is_rewritten()) {
    return;
  }
  assert(is_constantPool(), "ensure C++ vtable is restored");
  assert(on_stack(), "should always be set for shared constant pools");
  assert(is_shared(), "should always be set for shared constant pools");
  assert(_cache != nullptr, "constant pool _cache should not be null");

  // Only create the new resolved references array if it hasn't been attempted before
  if (resolved_references() != nullptr) return;

  if (vmClasses::Object_klass_loaded()) {
    ClassLoaderData* loader_data = pool_holder()->class_loader_data();
#if INCLUDE_CDS_JAVA_HEAP
    if (ArchiveHeapLoader::is_in_use() &&
        _cache->archived_references() != nullptr) {
      oop archived = _cache->archived_references();
      // Create handle for the archived resolved reference array object
      HandleMark hm(THREAD);
      Handle refs_handle(THREAD, archived);
      set_resolved_references(loader_data->add_handle(refs_handle));
      _cache->clear_archived_references();
    } else
#endif
    {
      // No mapped archived resolved reference array
      // Recreate the object array and add to ClassLoaderData.
      int map_length = resolved_reference_length();
      if (map_length > 0) {
        objArrayOop stom = oopFactory::new_objArray(vmClasses::Object_klass(), map_length, CHECK);
        HandleMark hm(THREAD);
        Handle refs_handle(THREAD, stom);  // must handleize.
        set_resolved_references(loader_data->add_handle(refs_handle));
      }
    }
  }
}

void ConstantPool::remove_unshareable_info() {
  // Shared ConstantPools are in the RO region, so the _flags cannot be modified.
  // The _on_stack flag is used to prevent ConstantPools from deallocation during
  // class redefinition. Since shared ConstantPools cannot be deallocated anyway,
  // we always set _on_stack to true to avoid having to change _flags during runtime.
  _flags |= (_on_stack | _is_shared);

  if (!_pool_holder->is_linked() && !_pool_holder->verified_at_dump_time()) {
    return;
  }
  // Resolved references are not in the shared archive.
  // Save the length for restoration.  It is not necessarily the same length
  // as reference_map.length() if invokedynamic is saved. It is needed when
  // re-creating the resolved reference array if archived heap data cannot be map
  // at runtime.
  set_resolved_reference_length(
    resolved_references() != nullptr ? resolved_references()->length() : 0);
  set_resolved_references(OopHandle());

  bool archived = false;
  for (int index = 1; index < length(); index++) { // Index 0 is unused
    switch (tag_at(index).value()) {
    case JVM_CONSTANT_UnresolvedClassInError:
      tag_at_put(index, JVM_CONSTANT_UnresolvedClass);
      break;
    case JVM_CONSTANT_MethodHandleInError:
      tag_at_put(index, JVM_CONSTANT_MethodHandle);
      break;
    case JVM_CONSTANT_MethodTypeInError:
      tag_at_put(index, JVM_CONSTANT_MethodType);
      break;
    case JVM_CONSTANT_DynamicInError:
      tag_at_put(index, JVM_CONSTANT_Dynamic);
      break;
    case JVM_CONSTANT_Class:
      archived = maybe_archive_resolved_klass_at(index);
      ArchiveBuilder::alloc_stats()->record_klass_cp_entry(archived);
      break;
    }
  }

  if (cache() != nullptr) {
    // cache() is null if this class is not yet linked.
    cache()->remove_unshareable_info();
  }
}

bool ConstantPool::maybe_archive_resolved_klass_at(int cp_index) {
  assert(ArchiveBuilder::current()->is_in_buffer_space(this), "must be");
  assert(tag_at(cp_index).is_klass(), "must be resolved");

  if (pool_holder()->is_hidden() && cp_index == pool_holder()->this_class_index()) {
    // All references to a hidden class's own field/methods are through this
    // index, which was resolved in ClassFileParser::fill_instance_klass. We
    // must preserve it.
    return true;
  }

  CPKlassSlot kslot = klass_slot_at(cp_index);
  int resolved_klass_index = kslot.resolved_klass_index();
  Klass* k = resolved_klasses()->at(resolved_klass_index);
  // k could be null if the referenced class has been excluded via
  // SystemDictionaryShared::is_excluded_class().

  if (k != nullptr) {
    ConstantPool* src_cp = ArchiveBuilder::current()->get_source_addr(this);
    if (ClassPrelinker::can_archive_resolved_klass(src_cp, cp_index)) {
      if (log_is_enabled(Debug, cds, resolve)) {
        ResourceMark rm;
        log_debug(cds, resolve)("Resolved klass CP entry [%d]: %s => %s", cp_index,
                                pool_holder()->external_name(), k->external_name());
      }
      return true;
    }
  }

  // This referenced class cannot be archived. Revert the tag to UnresolvedClass,
  // so that the proper class loading and initialization can happen at runtime.
  resolved_klasses()->at_put(resolved_klass_index, nullptr);
  tag_at_put(cp_index, JVM_CONSTANT_UnresolvedClass);
  return false;
}
#endif // INCLUDE_CDS

int ConstantPool::cp_to_object_index(int cp_index) {
  // this is harder don't do this so much.
  int i = reference_map()->find(cp_index);
  // We might not find the index for jsr292 call.
  return (i < 0) ? _no_index_sentinel : i;
}

void ConstantPool::string_at_put(int which, int obj_index, oop str) {
  oop result = set_resolved_reference_at(obj_index, str);
  assert(result == nullptr || result == str, "Only set once or to the same string.");
}

void ConstantPool::trace_class_resolution(const constantPoolHandle& this_cp, Klass* k) {
  ResourceMark rm;
  int line_number = -1;
  const char * source_file = nullptr;
  if (JavaThread::current()->has_last_Java_frame()) {
    // try to identify the method which called this function.
    vframeStream vfst(JavaThread::current());
    if (!vfst.at_end()) {
      line_number = vfst.method()->line_number_from_bci(vfst.bci());
      Symbol* s = vfst.method()->method_holder()->source_file_name();
      if (s != nullptr) {
        source_file = s->as_C_string();
      }
    }
  }
  if (k != this_cp->pool_holder()) {
    // only print something if the classes are different
    if (source_file != nullptr) {
      log_debug(class, resolve)("%s %s %s:%d",
                 this_cp->pool_holder()->external_name(),
                 k->external_name(), source_file, line_number);
    } else {
      log_debug(class, resolve)("%s %s",
                 this_cp->pool_holder()->external_name(),
                 k->external_name());
    }
  }
}

Klass* ConstantPool::klass_at_impl(const constantPoolHandle& this_cp, int which,
                                   TRAPS) {
  JavaThread* javaThread = THREAD;

  // A resolved constantPool entry will contain a Klass*, otherwise a Symbol*.
  // It is not safe to rely on the tag bit's here, since we don't have a lock, and
  // the entry and tag is not updated atomically.
  CPKlassSlot kslot = this_cp->klass_slot_at(which);
  int resolved_klass_index = kslot.resolved_klass_index();
  int name_index = kslot.name_index();
  assert(this_cp->tag_at(name_index).is_symbol(), "sanity");

  // The tag must be JVM_CONSTANT_Class in order to read the correct value from
  // the unresolved_klasses() array.
  if (this_cp->tag_at(which).is_klass()) {
    Klass* klass = this_cp->resolved_klasses()->at(resolved_klass_index);
    if (klass != nullptr) {
      return klass;
    }
  }

  // This tag doesn't change back to unresolved class unless at a safepoint.
  if (this_cp->tag_at(which).is_unresolved_klass_in_error()) {
    // The original attempt to resolve this constant pool entry failed so find the
    // class of the original error and throw another error of the same class
    // (JVMS 5.4.3).
    // If there is a detail message, pass that detail message to the error.
    // The JVMS does not strictly require us to duplicate the same detail message,
    // or any internal exception fields such as cause or stacktrace.  But since the
    // detail message is often a class name or other literal string, we will repeat it
    // if we can find it in the symbol table.
    throw_resolution_error(this_cp, which, CHECK_NULL);
    ShouldNotReachHere();
  }

  HandleMark hm(THREAD);
  Handle mirror_handle;
  Symbol* name = this_cp->symbol_at(name_index);
  Handle loader (THREAD, this_cp->pool_holder()->class_loader());
  Handle protection_domain (THREAD, this_cp->pool_holder()->protection_domain());

  Klass* k;
  {
    // Turn off the single stepping while doing class resolution
    JvmtiHideSingleStepping jhss(javaThread);
    k = SystemDictionary::resolve_or_fail(name, loader, protection_domain, true, THREAD);
  } //  JvmtiHideSingleStepping jhss(javaThread);

  if (!HAS_PENDING_EXCEPTION) {
    // preserve the resolved klass from unloading
    mirror_handle = Handle(THREAD, k->java_mirror());
    // Do access check for klasses
    verify_constant_pool_resolve(this_cp, k, THREAD);
  }

  // Failed to resolve class. We must record the errors so that subsequent attempts
  // to resolve this constant pool entry fail with the same error (JVMS 5.4.3).
  if (HAS_PENDING_EXCEPTION) {
    save_and_throw_exception(this_cp, which, constantTag(JVM_CONSTANT_UnresolvedClass), CHECK_NULL);
    // If CHECK_NULL above doesn't return the exception, that means that
    // some other thread has beaten us and has resolved the class.
    // To preserve old behavior, we return the resolved class.
    Klass* klass = this_cp->resolved_klasses()->at(resolved_klass_index);
    assert(klass != nullptr, "must be resolved if exception was cleared");
    return klass;
  }

  // logging for class+resolve.
  if (log_is_enabled(Debug, class, resolve)){
    trace_class_resolution(this_cp, k);
  }

  Klass** adr = this_cp->resolved_klasses()->adr_at(resolved_klass_index);
  Atomic::release_store(adr, k);
  // The interpreter assumes when the tag is stored, the klass is resolved
  // and the Klass* stored in _resolved_klasses is non-null, so we need
  // hardware store ordering here.
  // We also need to CAS to not overwrite an error from a racing thread.

  jbyte old_tag = Atomic::cmpxchg((jbyte*)this_cp->tag_addr_at(which),
                                  (jbyte)JVM_CONSTANT_UnresolvedClass,
                                  (jbyte)JVM_CONSTANT_Class);

  // We need to recheck exceptions from racing thread and return the same.
  if (old_tag == JVM_CONSTANT_UnresolvedClassInError) {
    // Remove klass.
    this_cp->resolved_klasses()->at_put(resolved_klass_index, nullptr);
    throw_resolution_error(this_cp, which, CHECK_NULL);
  }

  return k;
}


// Does not update ConstantPool* - to avoid any exception throwing. Used
// by compiler and exception handling.  Also used to avoid classloads for
// instanceof operations. Returns null if the class has not been loaded or
// if the verification of constant pool failed
Klass* ConstantPool::klass_at_if_loaded(const constantPoolHandle& this_cp, int which) {
  CPKlassSlot kslot = this_cp->klass_slot_at(which);
  int resolved_klass_index = kslot.resolved_klass_index();
  int name_index = kslot.name_index();
  assert(this_cp->tag_at(name_index).is_symbol(), "sanity");

  if (this_cp->tag_at(which).is_klass()) {
    Klass* k = this_cp->resolved_klasses()->at(resolved_klass_index);
    assert(k != nullptr, "should be resolved");
    return k;
  } else if (this_cp->tag_at(which).is_unresolved_klass_in_error()) {
    return nullptr;
  } else {
    Thread* current = Thread::current();
    HandleMark hm(current);
    Symbol* name = this_cp->symbol_at(name_index);
    oop loader = this_cp->pool_holder()->class_loader();
    oop protection_domain = this_cp->pool_holder()->protection_domain();
    Handle h_prot (current, protection_domain);
    Handle h_loader (current, loader);
    Klass* k = SystemDictionary::find_instance_klass(current, name, h_loader, h_prot);

    // Avoid constant pool verification at a safepoint, as it takes the Module_lock.
    if (k != nullptr && current->is_Java_thread()) {
      // Make sure that resolving is legal
      JavaThread* THREAD = JavaThread::cast(current); // For exception macros.
      ExceptionMark em(THREAD);
      // return null if verification fails
      verify_constant_pool_resolve(this_cp, k, THREAD);
      if (HAS_PENDING_EXCEPTION) {
        CLEAR_PENDING_EXCEPTION;
        return nullptr;
      }
      return k;
    } else {
      return k;
    }
  }
}

Method* ConstantPool::method_at_if_loaded(const constantPoolHandle& cpool,
                                                   int which) {
  if (cpool->cache() == nullptr)  return nullptr;  // nothing to load yet
  int cache_index = decode_cpcache_index(which, true);
  if (!(cache_index >= 0 && cache_index < cpool->cache()->length())) {
    // FIXME: should be an assert
    log_debug(class, resolve)("bad operand %d in:", which); cpool->print();
    return nullptr;
  }
  ConstantPoolCacheEntry* e = cpool->cache()->entry_at(cache_index);
  return e->method_if_resolved(cpool);
}


bool ConstantPool::has_appendix_at_if_loaded(const constantPoolHandle& cpool, int which) {
  if (cpool->cache() == nullptr)  return false;  // nothing to load yet
  if (is_invokedynamic_index(which)) {
    int indy_index = decode_invokedynamic_index(which);
    return cpool->resolved_indy_entry_at(indy_index)->has_appendix();
  } else {
    int cache_index = decode_cpcache_index(which, true);
    ConstantPoolCacheEntry* e = cpool->cache()->entry_at(cache_index);
    return e->has_appendix();
  }
}

oop ConstantPool::appendix_at_if_loaded(const constantPoolHandle& cpool, int which) {
  if (cpool->cache() == nullptr)  return nullptr;  // nothing to load yet
  if (is_invokedynamic_index(which)) {
    int indy_index = decode_invokedynamic_index(which);
    return cpool->resolved_reference_from_indy(indy_index);
  } else {
    int cache_index = decode_cpcache_index(which, true);
    ConstantPoolCacheEntry* e = cpool->cache()->entry_at(cache_index);
    return e->appendix_if_resolved(cpool);
  }
}


bool ConstantPool::has_local_signature_at_if_loaded(const constantPoolHandle& cpool, int which) {
  if (cpool->cache() == nullptr)  return false;  // nothing to load yet
  int cache_index = decode_cpcache_index(which, true);
  if (is_invokedynamic_index(which)) {
    return cpool->resolved_indy_entry_at(cache_index)->has_local_signature();
  } else {
    ConstantPoolCacheEntry* e = cpool->cache()->entry_at(cache_index);
    return e->has_local_signature();
  }
}

/*Symbol* ConstantPool::impl_name_ref_at(int which, Bytecodes::Code code) {
  int name_index = name_ref_index_at(impl_name_and_type_ref_index_at(which, code));
  return symbol_at(name_index);
}


Symbol* ConstantPool::impl_signature_ref_at(int which, Bytecodes::Code code) {
  int signature_index = signature_ref_index_at(impl_name_and_type_ref_index_at(which, code));
  return symbol_at(signature_index);
}*/

int ConstantPool::cp_index_helper(int which, Bytecodes::Code code) {
  assert(code != Bytecodes::_invokedynamic, "invokedynamic must be handled differently");
  //assert(code != Bytecodes::_illegal, "Should have defined bytecode here");
  switch(code) {
    case Bytecodes::_getfield:
    case Bytecodes::_getstatic:
    case Bytecodes::_putfield:
    case Bytecodes::_putstatic:
      // TODO: handle resolved field entries with new structure
      // i = ....
    case Bytecodes::_invokeinterface:
    case Bytecodes::_invokehandle:
    case Bytecodes::_invokespecial:
    case Bytecodes::_invokestatic:
    case Bytecodes::_invokevirtual:
    default:
      // change byte-ordering and go via cache
      return remap_instruction_operand_from_cache(which);
  }
}

int ConstantPool::name_and_type_ref_index_at(int which, Bytecodes::Code code) {
  int i = which;
<<<<<<< HEAD
  if (code != Bytecodes::_illegal && cache() != nullptr) {
    if (code == Bytecodes::_invokedynamic) {
    //if (ConstantPool::is_invokedynamic_index(which)) {
=======
  if (!uncached) {
    assert(cache() != nullptr, "'which' is a rewritten index so this class must have been rewritten");
    if (ConstantPool::is_invokedynamic_index(which)) {
>>>>>>> 12d6ec66
      // Invokedynamic index is index into the resolved indy array in the constant pool cache
      assert(ConstantPool::is_invokedynamic_index(which), "Should be indy index");
      int pool_index = invokedynamic_bootstrap_ref_index_at(which);
      pool_index = bootstrap_name_and_type_ref_index_at(pool_index);
      assert(tag_at(pool_index).is_name_and_type(), "");
      return pool_index;
    }
    i = cp_index_helper(which, code);
  } else {
    if (tag_at(which).has_bootstrap()) {
      int pool_index = bootstrap_name_and_type_ref_index_at(which);
      assert(tag_at(pool_index).is_name_and_type(), "");
      return pool_index;
    }
  }
  assert(tag_at(i).is_field_or_method(), "Corrupted constant pool");
  assert(!tag_at(i).has_bootstrap(), "Must be handled above");
  jint ref_index = *int_at_addr(i);
  return extract_high_short_from_int(ref_index);
}

constantTag ConstantPool::tag_ref_at(int which, Bytecodes::Code code) {
  int pool_index = which;
<<<<<<< HEAD
  if (code != Bytecodes::_illegal && cache() != nullptr) {
    if (code == Bytecodes::_invokedynamic) {
      assert(ConstantPool::is_invokedynamic_index(which), "Must be indy index");
=======
  if (!uncached) {
    assert(cache() != nullptr, "'which' is a rewritten index so this class must have been rewritten");
    if (ConstantPool::is_invokedynamic_index(which)) {
      // Invokedynamic index is index into resolved_references
>>>>>>> 12d6ec66
      pool_index = invokedynamic_bootstrap_ref_index_at(which);
    } else {
      pool_index = cp_index_helper(which, code);
    }
  }
  return tag_at(pool_index);
}

int ConstantPool::klass_ref_index_at(int which, Bytecodes::Code code) {
  guarantee(!ConstantPool::is_invokedynamic_index(which),
            "an invokedynamic instruction does not have a klass");
  assert(code != Bytecodes::_invokedynamic,
            "an invokedynamic instruction does not have a klass");
  int i = which;
<<<<<<< HEAD
  if (code != Bytecodes::_illegal && cache() != nullptr) {
    i = cp_index_helper(which, code);
=======
  if (!uncached) {
    assert(cache() != nullptr, "'which' is a rewritten index so this class must have been rewritten");
    // change byte-ordering and go via cache
    i = remap_instruction_operand_from_cache(which);
>>>>>>> 12d6ec66
  }
  assert(tag_at(i).is_field_or_method(), "Corrupted constant pool");
  jint ref_index = *int_at_addr(i);
  return extract_low_short_from_int(ref_index);
}



int ConstantPool::remap_instruction_operand_from_cache(int operand) {
  int cpc_index = operand;
  DEBUG_ONLY(cpc_index -= CPCACHE_INDEX_TAG);
  assert((int)(u2)cpc_index == cpc_index, "clean u2");
  int member_index = cache()->entry_at(cpc_index)->constant_pool_index();
  return member_index;
}


void ConstantPool::verify_constant_pool_resolve(const constantPoolHandle& this_cp, Klass* k, TRAPS) {
  if (!(k->is_instance_klass() || k->is_objArray_klass())) {
    return;  // short cut, typeArray klass is always accessible
  }
  Klass* holder = this_cp->pool_holder();
  LinkResolver::check_klass_accessibility(holder, k, CHECK);
}


int ConstantPool::name_ref_index_at(int which_nt) {
  jint ref_index = name_and_type_at(which_nt);
  return extract_low_short_from_int(ref_index);
}


int ConstantPool::signature_ref_index_at(int which_nt) {
  jint ref_index = name_and_type_at(which_nt);
  return extract_high_short_from_int(ref_index);
}


Klass* ConstantPool::klass_ref_at(int which, Bytecodes::Code code, TRAPS) {
  return klass_at(klass_ref_index_at(which, code), THREAD);
}

Symbol* ConstantPool::klass_name_at(int which) const {
  return symbol_at(klass_slot_at(which).name_index());
}

Symbol* ConstantPool::klass_ref_at_noresolve(int which, Bytecodes::Code code) {
  jint ref_index = klass_ref_index_at(which, code);
  return klass_at_noresolve(ref_index);
}

Symbol* ConstantPool::uncached_klass_ref_at_noresolve(int which) {
  jint ref_index = uncached_klass_ref_index_at(which);
  return klass_at_noresolve(ref_index);
}

char* ConstantPool::string_at_noresolve(int which) {
  return unresolved_string_at(which)->as_C_string();
}

BasicType ConstantPool::basic_type_for_signature_at(int which) const {
  return Signature::basic_type(symbol_at(which));
}


void ConstantPool::resolve_string_constants_impl(const constantPoolHandle& this_cp, TRAPS) {
  for (int index = 1; index < this_cp->length(); index++) { // Index 0 is unused
    if (this_cp->tag_at(index).is_string()) {
      this_cp->string_at(index, CHECK);
    }
  }
}

static Symbol* exception_message(const constantPoolHandle& this_cp, int which, constantTag tag, oop pending_exception) {
  // Dig out the detailed message to reuse if possible
  Symbol* message = java_lang_Throwable::detail_message(pending_exception);
  if (message != nullptr) {
    return message;
  }

  // Return specific message for the tag
  switch (tag.value()) {
  case JVM_CONSTANT_UnresolvedClass:
    // return the class name in the error message
    message = this_cp->klass_name_at(which);
    break;
  case JVM_CONSTANT_MethodHandle:
    // return the method handle name in the error message
    message = this_cp->method_handle_name_ref_at(which);
    break;
  case JVM_CONSTANT_MethodType:
    // return the method type signature in the error message
    message = this_cp->method_type_signature_at(which);
    break;
  case JVM_CONSTANT_Dynamic:
    // return the name of the condy in the error message
    message = this_cp->uncached_name_ref_at(which);
    break;
  default:
    ShouldNotReachHere();
  }

  return message;
}

static void add_resolution_error(const constantPoolHandle& this_cp, int which,
                                 constantTag tag, oop pending_exception) {

  Symbol* error = pending_exception->klass()->name();
  oop cause = java_lang_Throwable::cause(pending_exception);

  // Also dig out the exception cause, if present.
  Symbol* cause_sym = nullptr;
  Symbol* cause_msg = nullptr;
  if (cause != nullptr && cause != pending_exception) {
    cause_sym = cause->klass()->name();
    cause_msg = java_lang_Throwable::detail_message(cause);
  }

  Symbol* message = exception_message(this_cp, which, tag, pending_exception);
  SystemDictionary::add_resolution_error(this_cp, which, error, message, cause_sym, cause_msg);
}


void ConstantPool::throw_resolution_error(const constantPoolHandle& this_cp, int which, TRAPS) {
  ResourceMark rm(THREAD);
  Symbol* message = nullptr;
  Symbol* cause = nullptr;
  Symbol* cause_msg = nullptr;
  Symbol* error = SystemDictionary::find_resolution_error(this_cp, which, &message, &cause, &cause_msg);
  assert(error != nullptr, "checking");
  const char* cause_str = cause_msg != nullptr ? cause_msg->as_C_string() : nullptr;

  CLEAR_PENDING_EXCEPTION;
  if (message != nullptr) {
    char* msg = message->as_C_string();
    if (cause != nullptr) {
      Handle h_cause = Exceptions::new_exception(THREAD, cause, cause_str);
      THROW_MSG_CAUSE(error, msg, h_cause);
    } else {
      THROW_MSG(error, msg);
    }
  } else {
    if (cause != nullptr) {
      Handle h_cause = Exceptions::new_exception(THREAD, cause, cause_str);
      THROW_CAUSE(error, h_cause);
    } else {
      THROW(error);
    }
  }
}

// If resolution for Class, Dynamic constant, MethodHandle or MethodType fails, save the
// exception in the resolution error table, so that the same exception is thrown again.
void ConstantPool::save_and_throw_exception(const constantPoolHandle& this_cp, int which,
                                            constantTag tag, TRAPS) {

  int error_tag = tag.error_value();

  if (!PENDING_EXCEPTION->
    is_a(vmClasses::LinkageError_klass())) {
    // Just throw the exception and don't prevent these classes from
    // being loaded due to virtual machine errors like StackOverflow
    // and OutOfMemoryError, etc, or if the thread was hit by stop()
    // Needs clarification to section 5.4.3 of the VM spec (see 6308271)
  } else if (this_cp->tag_at(which).value() != error_tag) {
    add_resolution_error(this_cp, which, tag, PENDING_EXCEPTION);
    // CAS in the tag.  If a thread beat us to registering this error that's fine.
    // If another thread resolved the reference, this is a race condition. This
    // thread may have had a security manager or something temporary.
    // This doesn't deterministically get an error.   So why do we save this?
    // We save this because jvmti can add classes to the bootclass path after
    // this error, so it needs to get the same error if the error is first.
    jbyte old_tag = Atomic::cmpxchg((jbyte*)this_cp->tag_addr_at(which),
                                    (jbyte)tag.value(),
                                    (jbyte)error_tag);
    if (old_tag != error_tag && old_tag != tag.value()) {
      // MethodHandles and MethodType doesn't change to resolved version.
      assert(this_cp->tag_at(which).is_klass(), "Wrong tag value");
      // Forget the exception and use the resolved class.
      CLEAR_PENDING_EXCEPTION;
    }
  } else {
    // some other thread put this in error state
    throw_resolution_error(this_cp, which, CHECK);
  }
}

constantTag ConstantPool::constant_tag_at(int which) {
  constantTag tag = tag_at(which);
  if (tag.is_dynamic_constant()) {
    BasicType bt = basic_type_for_constant_at(which);
    return constantTag(constantTag::type2tag(bt));
  }
  return tag;
}

BasicType ConstantPool::basic_type_for_constant_at(int which) {
  constantTag tag = tag_at(which);
  if (tag.is_dynamic_constant() ||
      tag.is_dynamic_constant_in_error()) {
    // have to look at the signature for this one
    Symbol* constant_type = uncached_signature_ref_at(which);
    return Signature::basic_type(constant_type);
  }
  return tag.basic_type();
}

// Called to resolve constants in the constant pool and return an oop.
// Some constant pool entries cache their resolved oop. This is also
// called to create oops from constants to use in arguments for invokedynamic
oop ConstantPool::resolve_constant_at_impl(const constantPoolHandle& this_cp,
                                           int index, int cache_index,
                                           bool* status_return, TRAPS) {
  oop result_oop = nullptr;

  if (cache_index == _possible_index_sentinel) {
    // It is possible that this constant is one which is cached in the objects.
    // We'll do a linear search.  This should be OK because this usage is rare.
    // FIXME: If bootstrap specifiers stress this code, consider putting in
    // a reverse index.  Binary search over a short array should do it.
    assert(index > 0, "valid index");
    cache_index = this_cp->cp_to_object_index(index);
  }
  assert(cache_index == _no_index_sentinel || cache_index >= 0, "");
  assert(index == _no_index_sentinel || index >= 0, "");

  if (cache_index >= 0) {
    result_oop = this_cp->resolved_reference_at(cache_index);
    if (result_oop != nullptr) {
      if (result_oop == Universe::the_null_sentinel()) {
        DEBUG_ONLY(int temp_index = (index >= 0 ? index : this_cp->object_to_cp_index(cache_index)));
        assert(this_cp->tag_at(temp_index).is_dynamic_constant(), "only condy uses the null sentinel");
        result_oop = nullptr;
      }
      if (status_return != nullptr)  (*status_return) = true;
      return result_oop;
      // That was easy...
    }
    index = this_cp->object_to_cp_index(cache_index);
  }

  jvalue prim_value;  // temp used only in a few cases below

  constantTag tag = this_cp->tag_at(index);

  if (status_return != nullptr) {
    // don't trigger resolution if the constant might need it
    switch (tag.value()) {
    case JVM_CONSTANT_Class:
    {
      CPKlassSlot kslot = this_cp->klass_slot_at(index);
      int resolved_klass_index = kslot.resolved_klass_index();
      if (this_cp->resolved_klasses()->at(resolved_klass_index) == nullptr) {
        (*status_return) = false;
        return nullptr;
      }
      // the klass is waiting in the CP; go get it
      break;
    }
    case JVM_CONSTANT_String:
    case JVM_CONSTANT_Integer:
    case JVM_CONSTANT_Float:
    case JVM_CONSTANT_Long:
    case JVM_CONSTANT_Double:
      // these guys trigger OOM at worst
      break;
    default:
      (*status_return) = false;
      return nullptr;
    }
    // from now on there is either success or an OOME
    (*status_return) = true;
  }

  switch (tag.value()) {

  case JVM_CONSTANT_UnresolvedClass:
  case JVM_CONSTANT_Class:
    {
      assert(cache_index == _no_index_sentinel, "should not have been set");
      Klass* resolved = klass_at_impl(this_cp, index, CHECK_NULL);
      // ldc wants the java mirror.
      result_oop = resolved->java_mirror();
      break;
    }

  case JVM_CONSTANT_Dynamic:
    {
      // Resolve the Dynamically-Computed constant to invoke the BSM in order to obtain the resulting oop.
      BootstrapInfo bootstrap_specifier(this_cp, index);

      // The initial step in resolving an unresolved symbolic reference to a
      // dynamically-computed constant is to resolve the symbolic reference to a
      // method handle which will be the bootstrap method for the dynamically-computed
      // constant. If resolution of the java.lang.invoke.MethodHandle for the bootstrap
      // method fails, then a MethodHandleInError is stored at the corresponding
      // bootstrap method's CP index for the CONSTANT_MethodHandle_info. No need to
      // set a DynamicConstantInError here since any subsequent use of this
      // bootstrap method will encounter the resolution of MethodHandleInError.
      // Both the first, (resolution of the BSM and its static arguments), and the second tasks,
      // (invocation of the BSM), of JVMS Section 5.4.3.6 occur within invoke_bootstrap_method()
      // for the bootstrap_specifier created above.
      SystemDictionary::invoke_bootstrap_method(bootstrap_specifier, THREAD);
      Exceptions::wrap_dynamic_exception(/* is_indy */ false, THREAD);
      if (HAS_PENDING_EXCEPTION) {
        // Resolution failure of the dynamically-computed constant, save_and_throw_exception
        // will check for a LinkageError and store a DynamicConstantInError.
        save_and_throw_exception(this_cp, index, tag, CHECK_NULL);
      }
      result_oop = bootstrap_specifier.resolved_value()();
      BasicType type = Signature::basic_type(bootstrap_specifier.signature());
      if (!is_reference_type(type)) {
        // Make sure the primitive value is properly boxed.
        // This is a JDK responsibility.
        const char* fail = nullptr;
        if (result_oop == nullptr) {
          fail = "null result instead of box";
        } else if (!is_java_primitive(type)) {
          // FIXME: support value types via unboxing
          fail = "can only handle references and primitives";
        } else if (!java_lang_boxing_object::is_instance(result_oop, type)) {
          fail = "primitive is not properly boxed";
        }
        if (fail != nullptr) {
          // Since this exception is not a LinkageError, throw exception
          // but do not save a DynamicInError resolution result.
          // See section 5.4.3 of the VM spec.
          THROW_MSG_NULL(vmSymbols::java_lang_InternalError(), fail);
        }
      }

      LogTarget(Debug, methodhandles, condy) lt_condy;
      if (lt_condy.is_enabled()) {
        LogStream ls(lt_condy);
        bootstrap_specifier.print_msg_on(&ls, "resolve_constant_at_impl");
      }
      break;
    }

  case JVM_CONSTANT_String:
    assert(cache_index != _no_index_sentinel, "should have been set");
    result_oop = string_at_impl(this_cp, index, cache_index, CHECK_NULL);
    break;

  case JVM_CONSTANT_MethodHandle:
    {
      int ref_kind                 = this_cp->method_handle_ref_kind_at(index);
      int callee_index             = this_cp->method_handle_klass_index_at(index);
      Symbol*  name =      this_cp->method_handle_name_ref_at(index);
      Symbol*  signature = this_cp->method_handle_signature_ref_at(index);
      constantTag m_tag  = this_cp->tag_at(this_cp->method_handle_index_at(index));
      { ResourceMark rm(THREAD);
        log_debug(class, resolve)("resolve JVM_CONSTANT_MethodHandle:%d [%d/%d/%d] %s.%s",
                              ref_kind, index, this_cp->method_handle_index_at(index),
                              callee_index, name->as_C_string(), signature->as_C_string());
      }

      Klass* callee = klass_at_impl(this_cp, callee_index, THREAD);
      if (HAS_PENDING_EXCEPTION) {
        save_and_throw_exception(this_cp, index, tag, CHECK_NULL);
      }

      // Check constant pool method consistency
      if ((callee->is_interface() && m_tag.is_method()) ||
          (!callee->is_interface() && m_tag.is_interface_method())) {
        ResourceMark rm(THREAD);
        stringStream ss;
        ss.print("Inconsistent constant pool data in classfile for class %s. "
                 "Method '", callee->name()->as_C_string());
        signature->print_as_signature_external_return_type(&ss);
        ss.print(" %s(", name->as_C_string());
        signature->print_as_signature_external_parameters(&ss);
        ss.print(")' at index %d is %s and should be %s",
                 index,
                 callee->is_interface() ? "CONSTANT_MethodRef" : "CONSTANT_InterfaceMethodRef",
                 callee->is_interface() ? "CONSTANT_InterfaceMethodRef" : "CONSTANT_MethodRef");
        Exceptions::fthrow(THREAD_AND_LOCATION, vmSymbols::java_lang_IncompatibleClassChangeError(), "%s", ss.as_string());
        save_and_throw_exception(this_cp, index, tag, CHECK_NULL);
      }

      Klass* klass = this_cp->pool_holder();
      HandleMark hm(THREAD);
      Handle value = SystemDictionary::link_method_handle_constant(klass, ref_kind,
                                                                   callee, name, signature,
                                                                   THREAD);
      if (HAS_PENDING_EXCEPTION) {
        save_and_throw_exception(this_cp, index, tag, CHECK_NULL);
      }
      result_oop = value();
      break;
    }

  case JVM_CONSTANT_MethodType:
    {
      Symbol*  signature = this_cp->method_type_signature_at(index);
      { ResourceMark rm(THREAD);
        log_debug(class, resolve)("resolve JVM_CONSTANT_MethodType [%d/%d] %s",
                              index, this_cp->method_type_index_at(index),
                              signature->as_C_string());
      }
      Klass* klass = this_cp->pool_holder();
      HandleMark hm(THREAD);
      Handle value = SystemDictionary::find_method_handle_type(signature, klass, THREAD);
      result_oop = value();
      if (HAS_PENDING_EXCEPTION) {
        save_and_throw_exception(this_cp, index, tag, CHECK_NULL);
      }
      break;
    }

  case JVM_CONSTANT_Integer:
    assert(cache_index == _no_index_sentinel, "should not have been set");
    prim_value.i = this_cp->int_at(index);
    result_oop = java_lang_boxing_object::create(T_INT, &prim_value, CHECK_NULL);
    break;

  case JVM_CONSTANT_Float:
    assert(cache_index == _no_index_sentinel, "should not have been set");
    prim_value.f = this_cp->float_at(index);
    result_oop = java_lang_boxing_object::create(T_FLOAT, &prim_value, CHECK_NULL);
    break;

  case JVM_CONSTANT_Long:
    assert(cache_index == _no_index_sentinel, "should not have been set");
    prim_value.j = this_cp->long_at(index);
    result_oop = java_lang_boxing_object::create(T_LONG, &prim_value, CHECK_NULL);
    break;

  case JVM_CONSTANT_Double:
    assert(cache_index == _no_index_sentinel, "should not have been set");
    prim_value.d = this_cp->double_at(index);
    result_oop = java_lang_boxing_object::create(T_DOUBLE, &prim_value, CHECK_NULL);
    break;

  case JVM_CONSTANT_UnresolvedClassInError:
  case JVM_CONSTANT_DynamicInError:
  case JVM_CONSTANT_MethodHandleInError:
  case JVM_CONSTANT_MethodTypeInError:
    throw_resolution_error(this_cp, index, CHECK_NULL);
    break;

  default:
    fatal("unexpected constant tag at CP %p[%d/%d] = %d", this_cp(), index, cache_index, tag.value());
    break;
  }

  if (cache_index >= 0) {
    // Benign race condition:  resolved_references may already be filled in.
    // The important thing here is that all threads pick up the same result.
    // It doesn't matter which racing thread wins, as long as only one
    // result is used by all threads, and all future queries.
    oop new_result = (result_oop == nullptr ? Universe::the_null_sentinel() : result_oop);
    oop old_result = this_cp->set_resolved_reference_at(cache_index, new_result);
    if (old_result == nullptr) {
      return result_oop;  // was installed
    } else {
      // Return the winning thread's result.  This can be different than
      // the result here for MethodHandles.
      if (old_result == Universe::the_null_sentinel())
        old_result = nullptr;
      return old_result;
    }
  } else {
    assert(result_oop != Universe::the_null_sentinel(), "");
    return result_oop;
  }
}

oop ConstantPool::uncached_string_at(int which, TRAPS) {
  Symbol* sym = unresolved_string_at(which);
  oop str = StringTable::intern(sym, CHECK_(nullptr));
  assert(java_lang_String::is_instance(str), "must be string");
  return str;
}

void ConstantPool::copy_bootstrap_arguments_at_impl(const constantPoolHandle& this_cp, int index,
                                                    int start_arg, int end_arg,
                                                    objArrayHandle info, int pos,
                                                    bool must_resolve, Handle if_not_available,
                                                    TRAPS) {
  int limit = pos + end_arg - start_arg;
  // checks: index in range [0..this_cp->length),
  // tag at index, start..end in range [0..this_cp->bootstrap_argument_count],
  // info array non-null, pos..limit in [0..info.length]
  if ((0 >= index    || index >= this_cp->length())  ||
      !(this_cp->tag_at(index).is_invoke_dynamic()    ||
        this_cp->tag_at(index).is_dynamic_constant()) ||
      (0 > start_arg || start_arg > end_arg) ||
      (end_arg > this_cp->bootstrap_argument_count_at(index)) ||
      (0 > pos       || pos > limit)         ||
      (info.is_null() || limit > info->length())) {
    // An index or something else went wrong; throw an error.
    // Since this is an internal API, we don't expect this,
    // so we don't bother to craft a nice message.
    THROW_MSG(vmSymbols::java_lang_LinkageError(), "bad BSM argument access");
  }
  // now we can loop safely
  int info_i = pos;
  for (int i = start_arg; i < end_arg; i++) {
    int arg_index = this_cp->bootstrap_argument_index_at(index, i);
    oop arg_oop;
    if (must_resolve) {
      arg_oop = this_cp->resolve_possibly_cached_constant_at(arg_index, CHECK);
    } else {
      bool found_it = false;
      arg_oop = this_cp->find_cached_constant_at(arg_index, found_it, CHECK);
      if (!found_it)  arg_oop = if_not_available();
    }
    info->obj_at_put(info_i++, arg_oop);
  }
}

oop ConstantPool::string_at_impl(const constantPoolHandle& this_cp, int which, int obj_index, TRAPS) {
  // If the string has already been interned, this entry will be non-null
  oop str = this_cp->resolved_reference_at(obj_index);
  assert(str != Universe::the_null_sentinel(), "");
  if (str != nullptr) return str;
  Symbol* sym = this_cp->unresolved_string_at(which);
  str = StringTable::intern(sym, CHECK_(nullptr));
  this_cp->string_at_put(which, obj_index, str);
  assert(java_lang_String::is_instance(str), "must be string");
  return str;
}


bool ConstantPool::klass_name_at_matches(const InstanceKlass* k, int which) {
  // Names are interned, so we can compare Symbol*s directly
  Symbol* cp_name = klass_name_at(which);
  return (cp_name == k->name());
}


// Iterate over symbols and decrement ones which are Symbol*s
// This is done during GC.
// Only decrement the UTF8 symbols. Strings point to
// these symbols but didn't increment the reference count.
void ConstantPool::unreference_symbols() {
  for (int index = 1; index < length(); index++) { // Index 0 is unused
    constantTag tag = tag_at(index);
    if (tag.is_symbol()) {
      symbol_at(index)->decrement_refcount();
    }
  }
}


// Compare this constant pool's entry at index1 to the constant pool
// cp2's entry at index2.
bool ConstantPool::compare_entry_to(int index1, const constantPoolHandle& cp2,
       int index2) {

  // The error tags are equivalent to non-error tags when comparing
  jbyte t1 = tag_at(index1).non_error_value();
  jbyte t2 = cp2->tag_at(index2).non_error_value();

  if (t1 != t2) {
    // Not the same entry type so there is nothing else to check. Note
    // that this style of checking will consider resolved/unresolved
    // class pairs as different.
    // From the ConstantPool* API point of view, this is correct
    // behavior. See VM_RedefineClasses::merge_constant_pools() to see how this
    // plays out in the context of ConstantPool* merging.
    return false;
  }

  switch (t1) {
  case JVM_CONSTANT_Class:
  {
    Klass* k1 = resolved_klass_at(index1);
    Klass* k2 = cp2->resolved_klass_at(index2);
    if (k1 == k2) {
      return true;
    }
  } break;

  case JVM_CONSTANT_ClassIndex:
  {
    int recur1 = klass_index_at(index1);
    int recur2 = cp2->klass_index_at(index2);
    if (compare_entry_to(recur1, cp2, recur2)) {
      return true;
    }
  } break;

  case JVM_CONSTANT_Double:
  {
    jdouble d1 = double_at(index1);
    jdouble d2 = cp2->double_at(index2);
    if (d1 == d2) {
      return true;
    }
  } break;

  case JVM_CONSTANT_Fieldref:
  case JVM_CONSTANT_InterfaceMethodref:
  case JVM_CONSTANT_Methodref:
  {
    int recur1 = uncached_klass_ref_index_at(index1);
    int recur2 = cp2->uncached_klass_ref_index_at(index2);
    bool match = compare_entry_to(recur1, cp2, recur2);
    if (match) {
      recur1 = uncached_name_and_type_ref_index_at(index1);
      recur2 = cp2->uncached_name_and_type_ref_index_at(index2);
      if (compare_entry_to(recur1, cp2, recur2)) {
        return true;
      }
    }
  } break;

  case JVM_CONSTANT_Float:
  {
    jfloat f1 = float_at(index1);
    jfloat f2 = cp2->float_at(index2);
    if (f1 == f2) {
      return true;
    }
  } break;

  case JVM_CONSTANT_Integer:
  {
    jint i1 = int_at(index1);
    jint i2 = cp2->int_at(index2);
    if (i1 == i2) {
      return true;
    }
  } break;

  case JVM_CONSTANT_Long:
  {
    jlong l1 = long_at(index1);
    jlong l2 = cp2->long_at(index2);
    if (l1 == l2) {
      return true;
    }
  } break;

  case JVM_CONSTANT_NameAndType:
  {
    int recur1 = name_ref_index_at(index1);
    int recur2 = cp2->name_ref_index_at(index2);
    if (compare_entry_to(recur1, cp2, recur2)) {
      recur1 = signature_ref_index_at(index1);
      recur2 = cp2->signature_ref_index_at(index2);
      if (compare_entry_to(recur1, cp2, recur2)) {
        return true;
      }
    }
  } break;

  case JVM_CONSTANT_StringIndex:
  {
    int recur1 = string_index_at(index1);
    int recur2 = cp2->string_index_at(index2);
    if (compare_entry_to(recur1, cp2, recur2)) {
      return true;
    }
  } break;

  case JVM_CONSTANT_UnresolvedClass:
  {
    Symbol* k1 = klass_name_at(index1);
    Symbol* k2 = cp2->klass_name_at(index2);
    if (k1 == k2) {
      return true;
    }
  } break;

  case JVM_CONSTANT_MethodType:
  {
    int k1 = method_type_index_at(index1);
    int k2 = cp2->method_type_index_at(index2);
    if (compare_entry_to(k1, cp2, k2)) {
      return true;
    }
  } break;

  case JVM_CONSTANT_MethodHandle:
  {
    int k1 = method_handle_ref_kind_at(index1);
    int k2 = cp2->method_handle_ref_kind_at(index2);
    if (k1 == k2) {
      int i1 = method_handle_index_at(index1);
      int i2 = cp2->method_handle_index_at(index2);
      if (compare_entry_to(i1, cp2, i2)) {
        return true;
      }
    }
  } break;

  case JVM_CONSTANT_Dynamic:
  {
    int k1 = bootstrap_name_and_type_ref_index_at(index1);
    int k2 = cp2->bootstrap_name_and_type_ref_index_at(index2);
    int i1 = bootstrap_methods_attribute_index(index1);
    int i2 = cp2->bootstrap_methods_attribute_index(index2);
    bool match_entry = compare_entry_to(k1, cp2, k2);
    bool match_operand = compare_operand_to(i1, cp2, i2);
    return (match_entry && match_operand);
  } break;

  case JVM_CONSTANT_InvokeDynamic:
  {
    int k1 = bootstrap_name_and_type_ref_index_at(index1);
    int k2 = cp2->bootstrap_name_and_type_ref_index_at(index2);
    int i1 = bootstrap_methods_attribute_index(index1);
    int i2 = cp2->bootstrap_methods_attribute_index(index2);
    bool match_entry = compare_entry_to(k1, cp2, k2);
    bool match_operand = compare_operand_to(i1, cp2, i2);
    return (match_entry && match_operand);
  } break;

  case JVM_CONSTANT_String:
  {
    Symbol* s1 = unresolved_string_at(index1);
    Symbol* s2 = cp2->unresolved_string_at(index2);
    if (s1 == s2) {
      return true;
    }
  } break;

  case JVM_CONSTANT_Utf8:
  {
    Symbol* s1 = symbol_at(index1);
    Symbol* s2 = cp2->symbol_at(index2);
    if (s1 == s2) {
      return true;
    }
  } break;

  // Invalid is used as the tag for the second constant pool entry
  // occupied by JVM_CONSTANT_Double or JVM_CONSTANT_Long. It should
  // not be seen by itself.
  case JVM_CONSTANT_Invalid: // fall through

  default:
    ShouldNotReachHere();
    break;
  }

  return false;
} // end compare_entry_to()


// Resize the operands array with delta_len and delta_size.
// Used in RedefineClasses for CP merge.
void ConstantPool::resize_operands(int delta_len, int delta_size, TRAPS) {
  int old_len  = operand_array_length(operands());
  int new_len  = old_len + delta_len;
  int min_len  = (delta_len > 0) ? old_len : new_len;

  int old_size = operands()->length();
  int new_size = old_size + delta_size;
  int min_size = (delta_size > 0) ? old_size : new_size;

  ClassLoaderData* loader_data = pool_holder()->class_loader_data();
  Array<u2>* new_ops = MetadataFactory::new_array<u2>(loader_data, new_size, CHECK);

  // Set index in the resized array for existing elements only
  for (int idx = 0; idx < min_len; idx++) {
    int offset = operand_offset_at(idx);                       // offset in original array
    operand_offset_at_put(new_ops, idx, offset + 2*delta_len); // offset in resized array
  }
  // Copy the bootstrap specifiers only
  Copy::conjoint_memory_atomic(operands()->adr_at(2*old_len),
                               new_ops->adr_at(2*new_len),
                               (min_size - 2*min_len) * sizeof(u2));
  // Explicitly deallocate old operands array.
  // Note, it is not needed for 7u backport.
  if ( operands() != nullptr) { // the safety check
    MetadataFactory::free_array<u2>(loader_data, operands());
  }
  set_operands(new_ops);
} // end resize_operands()


// Extend the operands array with the length and size of the ext_cp operands.
// Used in RedefineClasses for CP merge.
void ConstantPool::extend_operands(const constantPoolHandle& ext_cp, TRAPS) {
  int delta_len = operand_array_length(ext_cp->operands());
  if (delta_len == 0) {
    return; // nothing to do
  }
  int delta_size = ext_cp->operands()->length();

  assert(delta_len  > 0 && delta_size > 0, "extended operands array must be bigger");

  if (operand_array_length(operands()) == 0) {
    ClassLoaderData* loader_data = pool_holder()->class_loader_data();
    Array<u2>* new_ops = MetadataFactory::new_array<u2>(loader_data, delta_size, CHECK);
    // The first element index defines the offset of second part
    operand_offset_at_put(new_ops, 0, 2*delta_len); // offset in new array
    set_operands(new_ops);
  } else {
    resize_operands(delta_len, delta_size, CHECK);
  }

} // end extend_operands()


// Shrink the operands array to a smaller array with new_len length.
// Used in RedefineClasses for CP merge.
void ConstantPool::shrink_operands(int new_len, TRAPS) {
  int old_len = operand_array_length(operands());
  if (new_len == old_len) {
    return; // nothing to do
  }
  assert(new_len < old_len, "shrunken operands array must be smaller");

  int free_base  = operand_next_offset_at(new_len - 1);
  int delta_len  = new_len - old_len;
  int delta_size = 2*delta_len + free_base - operands()->length();

  resize_operands(delta_len, delta_size, CHECK);

} // end shrink_operands()


void ConstantPool::copy_operands(const constantPoolHandle& from_cp,
                                 const constantPoolHandle& to_cp,
                                 TRAPS) {

  int from_oplen = operand_array_length(from_cp->operands());
  int old_oplen  = operand_array_length(to_cp->operands());
  if (from_oplen != 0) {
    ClassLoaderData* loader_data = to_cp->pool_holder()->class_loader_data();
    // append my operands to the target's operands array
    if (old_oplen == 0) {
      // Can't just reuse from_cp's operand list because of deallocation issues
      int len = from_cp->operands()->length();
      Array<u2>* new_ops = MetadataFactory::new_array<u2>(loader_data, len, CHECK);
      Copy::conjoint_memory_atomic(
          from_cp->operands()->adr_at(0), new_ops->adr_at(0), len * sizeof(u2));
      to_cp->set_operands(new_ops);
    } else {
      int old_len  = to_cp->operands()->length();
      int from_len = from_cp->operands()->length();
      int old_off  = old_oplen * sizeof(u2);
      int from_off = from_oplen * sizeof(u2);
      // Use the metaspace for the destination constant pool
      Array<u2>* new_operands = MetadataFactory::new_array<u2>(loader_data, old_len + from_len, CHECK);
      int fillp = 0, len = 0;
      // first part of dest
      Copy::conjoint_memory_atomic(to_cp->operands()->adr_at(0),
                                   new_operands->adr_at(fillp),
                                   (len = old_off) * sizeof(u2));
      fillp += len;
      // first part of src
      Copy::conjoint_memory_atomic(from_cp->operands()->adr_at(0),
                                   new_operands->adr_at(fillp),
                                   (len = from_off) * sizeof(u2));
      fillp += len;
      // second part of dest
      Copy::conjoint_memory_atomic(to_cp->operands()->adr_at(old_off),
                                   new_operands->adr_at(fillp),
                                   (len = old_len - old_off) * sizeof(u2));
      fillp += len;
      // second part of src
      Copy::conjoint_memory_atomic(from_cp->operands()->adr_at(from_off),
                                   new_operands->adr_at(fillp),
                                   (len = from_len - from_off) * sizeof(u2));
      fillp += len;
      assert(fillp == new_operands->length(), "");

      // Adjust indexes in the first part of the copied operands array.
      for (int j = 0; j < from_oplen; j++) {
        int offset = operand_offset_at(new_operands, old_oplen + j);
        assert(offset == operand_offset_at(from_cp->operands(), j), "correct copy");
        offset += old_len;  // every new tuple is preceded by old_len extra u2's
        operand_offset_at_put(new_operands, old_oplen + j, offset);
      }

      // replace target operands array with combined array
      to_cp->set_operands(new_operands);
    }
  }
} // end copy_operands()


// Copy this constant pool's entries at start_i to end_i (inclusive)
// to the constant pool to_cp's entries starting at to_i. A total of
// (end_i - start_i) + 1 entries are copied.
void ConstantPool::copy_cp_to_impl(const constantPoolHandle& from_cp, int start_i, int end_i,
       const constantPoolHandle& to_cp, int to_i, TRAPS) {


  int dest_i = to_i;  // leave original alone for debug purposes

  for (int src_i = start_i; src_i <= end_i; /* see loop bottom */ ) {
    copy_entry_to(from_cp, src_i, to_cp, dest_i);

    switch (from_cp->tag_at(src_i).value()) {
    case JVM_CONSTANT_Double:
    case JVM_CONSTANT_Long:
      // double and long take two constant pool entries
      src_i += 2;
      dest_i += 2;
      break;

    default:
      // all others take one constant pool entry
      src_i++;
      dest_i++;
      break;
    }
  }
  copy_operands(from_cp, to_cp, CHECK);

} // end copy_cp_to_impl()


// Copy this constant pool's entry at from_i to the constant pool
// to_cp's entry at to_i.
void ConstantPool::copy_entry_to(const constantPoolHandle& from_cp, int from_i,
                                        const constantPoolHandle& to_cp, int to_i) {

  int tag = from_cp->tag_at(from_i).value();
  switch (tag) {
  case JVM_CONSTANT_ClassIndex:
  {
    jint ki = from_cp->klass_index_at(from_i);
    to_cp->klass_index_at_put(to_i, ki);
  } break;

  case JVM_CONSTANT_Double:
  {
    jdouble d = from_cp->double_at(from_i);
    to_cp->double_at_put(to_i, d);
    // double takes two constant pool entries so init second entry's tag
    to_cp->tag_at_put(to_i + 1, JVM_CONSTANT_Invalid);
  } break;

  case JVM_CONSTANT_Fieldref:
  {
    int class_index = from_cp->uncached_klass_ref_index_at(from_i);
    int name_and_type_index = from_cp->uncached_name_and_type_ref_index_at(from_i);
    to_cp->field_at_put(to_i, class_index, name_and_type_index);
  } break;

  case JVM_CONSTANT_Float:
  {
    jfloat f = from_cp->float_at(from_i);
    to_cp->float_at_put(to_i, f);
  } break;

  case JVM_CONSTANT_Integer:
  {
    jint i = from_cp->int_at(from_i);
    to_cp->int_at_put(to_i, i);
  } break;

  case JVM_CONSTANT_InterfaceMethodref:
  {
    int class_index = from_cp->uncached_klass_ref_index_at(from_i);
    int name_and_type_index = from_cp->uncached_name_and_type_ref_index_at(from_i);
    to_cp->interface_method_at_put(to_i, class_index, name_and_type_index);
  } break;

  case JVM_CONSTANT_Long:
  {
    jlong l = from_cp->long_at(from_i);
    to_cp->long_at_put(to_i, l);
    // long takes two constant pool entries so init second entry's tag
    to_cp->tag_at_put(to_i + 1, JVM_CONSTANT_Invalid);
  } break;

  case JVM_CONSTANT_Methodref:
  {
    int class_index = from_cp->uncached_klass_ref_index_at(from_i);
    int name_and_type_index = from_cp->uncached_name_and_type_ref_index_at(from_i);
    to_cp->method_at_put(to_i, class_index, name_and_type_index);
  } break;

  case JVM_CONSTANT_NameAndType:
  {
    int name_ref_index = from_cp->name_ref_index_at(from_i);
    int signature_ref_index = from_cp->signature_ref_index_at(from_i);
    to_cp->name_and_type_at_put(to_i, name_ref_index, signature_ref_index);
  } break;

  case JVM_CONSTANT_StringIndex:
  {
    jint si = from_cp->string_index_at(from_i);
    to_cp->string_index_at_put(to_i, si);
  } break;

  case JVM_CONSTANT_Class:
  case JVM_CONSTANT_UnresolvedClass:
  case JVM_CONSTANT_UnresolvedClassInError:
  {
    // Revert to JVM_CONSTANT_ClassIndex
    int name_index = from_cp->klass_slot_at(from_i).name_index();
    assert(from_cp->tag_at(name_index).is_symbol(), "sanity");
    to_cp->klass_index_at_put(to_i, name_index);
  } break;

  case JVM_CONSTANT_String:
  {
    Symbol* s = from_cp->unresolved_string_at(from_i);
    to_cp->unresolved_string_at_put(to_i, s);
  } break;

  case JVM_CONSTANT_Utf8:
  {
    Symbol* s = from_cp->symbol_at(from_i);
    // Need to increase refcount, the old one will be thrown away and deferenced
    s->increment_refcount();
    to_cp->symbol_at_put(to_i, s);
  } break;

  case JVM_CONSTANT_MethodType:
  case JVM_CONSTANT_MethodTypeInError:
  {
    jint k = from_cp->method_type_index_at(from_i);
    to_cp->method_type_index_at_put(to_i, k);
  } break;

  case JVM_CONSTANT_MethodHandle:
  case JVM_CONSTANT_MethodHandleInError:
  {
    int k1 = from_cp->method_handle_ref_kind_at(from_i);
    int k2 = from_cp->method_handle_index_at(from_i);
    to_cp->method_handle_index_at_put(to_i, k1, k2);
  } break;

  case JVM_CONSTANT_Dynamic:
  case JVM_CONSTANT_DynamicInError:
  {
    int k1 = from_cp->bootstrap_methods_attribute_index(from_i);
    int k2 = from_cp->bootstrap_name_and_type_ref_index_at(from_i);
    k1 += operand_array_length(to_cp->operands());  // to_cp might already have operands
    to_cp->dynamic_constant_at_put(to_i, k1, k2);
  } break;

  case JVM_CONSTANT_InvokeDynamic:
  {
    int k1 = from_cp->bootstrap_methods_attribute_index(from_i);
    int k2 = from_cp->bootstrap_name_and_type_ref_index_at(from_i);
    k1 += operand_array_length(to_cp->operands());  // to_cp might already have operands
    to_cp->invoke_dynamic_at_put(to_i, k1, k2);
  } break;

  // Invalid is used as the tag for the second constant pool entry
  // occupied by JVM_CONSTANT_Double or JVM_CONSTANT_Long. It should
  // not be seen by itself.
  case JVM_CONSTANT_Invalid: // fall through

  default:
  {
    ShouldNotReachHere();
  } break;
  }
} // end copy_entry_to()

// Search constant pool search_cp for an entry that matches this
// constant pool's entry at pattern_i. Returns the index of a
// matching entry or zero (0) if there is no matching entry.
int ConstantPool::find_matching_entry(int pattern_i,
      const constantPoolHandle& search_cp) {

  // index zero (0) is not used
  for (int i = 1; i < search_cp->length(); i++) {
    bool found = compare_entry_to(pattern_i, search_cp, i);
    if (found) {
      return i;
    }
  }

  return 0;  // entry not found; return unused index zero (0)
} // end find_matching_entry()


// Compare this constant pool's bootstrap specifier at idx1 to the constant pool
// cp2's bootstrap specifier at idx2.
bool ConstantPool::compare_operand_to(int idx1, const constantPoolHandle& cp2, int idx2) {
  int k1 = operand_bootstrap_method_ref_index_at(idx1);
  int k2 = cp2->operand_bootstrap_method_ref_index_at(idx2);
  bool match = compare_entry_to(k1, cp2, k2);

  if (!match) {
    return false;
  }
  int argc = operand_argument_count_at(idx1);
  if (argc == cp2->operand_argument_count_at(idx2)) {
    for (int j = 0; j < argc; j++) {
      k1 = operand_argument_index_at(idx1, j);
      k2 = cp2->operand_argument_index_at(idx2, j);
      match = compare_entry_to(k1, cp2, k2);
      if (!match) {
        return false;
      }
    }
    return true;           // got through loop; all elements equal
  }
  return false;
} // end compare_operand_to()

// Search constant pool search_cp for a bootstrap specifier that matches
// this constant pool's bootstrap specifier data at pattern_i index.
// Return the index of a matching bootstrap attribute record or (-1) if there is no match.
int ConstantPool::find_matching_operand(int pattern_i,
                    const constantPoolHandle& search_cp, int search_len) {
  for (int i = 0; i < search_len; i++) {
    bool found = compare_operand_to(pattern_i, search_cp, i);
    if (found) {
      return i;
    }
  }
  return -1;  // bootstrap specifier data not found; return unused index (-1)
} // end find_matching_operand()


#ifndef PRODUCT

const char* ConstantPool::printable_name_at(int which) {

  constantTag tag = tag_at(which);

  if (tag.is_string()) {
    return string_at_noresolve(which);
  } else if (tag.is_klass() || tag.is_unresolved_klass()) {
    return klass_name_at(which)->as_C_string();
  } else if (tag.is_symbol()) {
    return symbol_at(which)->as_C_string();
  }
  return "";
}

#endif // PRODUCT


// JVMTI GetConstantPool support

// For debugging of constant pool
const bool debug_cpool = false;

#define DBG(code) do { if (debug_cpool) { (code); } } while(0)

static void print_cpool_bytes(jint cnt, u1 *bytes) {
  const char* WARN_MSG = "Must not be such entry!";
  jint size = 0;
  u2   idx1, idx2;

  for (jint idx = 1; idx < cnt; idx++) {
    jint ent_size = 0;
    u1   tag  = *bytes++;
    size++;                       // count tag

    printf("const #%03d, tag: %02d ", idx, tag);
    switch(tag) {
      case JVM_CONSTANT_Invalid: {
        printf("Invalid");
        break;
      }
      case JVM_CONSTANT_Unicode: {
        printf("Unicode      %s", WARN_MSG);
        break;
      }
      case JVM_CONSTANT_Utf8: {
        u2 len = Bytes::get_Java_u2(bytes);
        char str[128];
        if (len > 127) {
           len = 127;
        }
        strncpy(str, (char *) (bytes+2), len);
        str[len] = '\0';
        printf("Utf8          \"%s\"", str);
        ent_size = 2 + len;
        break;
      }
      case JVM_CONSTANT_Integer: {
        u4 val = Bytes::get_Java_u4(bytes);
        printf("int          %d", *(int *) &val);
        ent_size = 4;
        break;
      }
      case JVM_CONSTANT_Float: {
        u4 val = Bytes::get_Java_u4(bytes);
        printf("float        %5.3ff", *(float *) &val);
        ent_size = 4;
        break;
      }
      case JVM_CONSTANT_Long: {
        u8 val = Bytes::get_Java_u8(bytes);
        printf("long         " INT64_FORMAT, (int64_t) *(jlong *) &val);
        ent_size = 8;
        idx++; // Long takes two cpool slots
        break;
      }
      case JVM_CONSTANT_Double: {
        u8 val = Bytes::get_Java_u8(bytes);
        printf("double       %5.3fd", *(jdouble *)&val);
        ent_size = 8;
        idx++; // Double takes two cpool slots
        break;
      }
      case JVM_CONSTANT_Class: {
        idx1 = Bytes::get_Java_u2(bytes);
        printf("class        #%03d", idx1);
        ent_size = 2;
        break;
      }
      case JVM_CONSTANT_String: {
        idx1 = Bytes::get_Java_u2(bytes);
        printf("String       #%03d", idx1);
        ent_size = 2;
        break;
      }
      case JVM_CONSTANT_Fieldref: {
        idx1 = Bytes::get_Java_u2(bytes);
        idx2 = Bytes::get_Java_u2(bytes+2);
        printf("Field        #%03d, #%03d", (int) idx1, (int) idx2);
        ent_size = 4;
        break;
      }
      case JVM_CONSTANT_Methodref: {
        idx1 = Bytes::get_Java_u2(bytes);
        idx2 = Bytes::get_Java_u2(bytes+2);
        printf("Method       #%03d, #%03d", idx1, idx2);
        ent_size = 4;
        break;
      }
      case JVM_CONSTANT_InterfaceMethodref: {
        idx1 = Bytes::get_Java_u2(bytes);
        idx2 = Bytes::get_Java_u2(bytes+2);
        printf("InterfMethod #%03d, #%03d", idx1, idx2);
        ent_size = 4;
        break;
      }
      case JVM_CONSTANT_NameAndType: {
        idx1 = Bytes::get_Java_u2(bytes);
        idx2 = Bytes::get_Java_u2(bytes+2);
        printf("NameAndType  #%03d, #%03d", idx1, idx2);
        ent_size = 4;
        break;
      }
      case JVM_CONSTANT_ClassIndex: {
        printf("ClassIndex  %s", WARN_MSG);
        break;
      }
      case JVM_CONSTANT_UnresolvedClass: {
        printf("UnresolvedClass: %s", WARN_MSG);
        break;
      }
      case JVM_CONSTANT_UnresolvedClassInError: {
        printf("UnresolvedClassInErr: %s", WARN_MSG);
        break;
      }
      case JVM_CONSTANT_StringIndex: {
        printf("StringIndex: %s", WARN_MSG);
        break;
      }
    }
    printf(";\n");
    bytes += ent_size;
    size  += ent_size;
  }
  printf("Cpool size: %d\n", size);
  fflush(0);
  return;
} /* end print_cpool_bytes */


// Returns size of constant pool entry.
jint ConstantPool::cpool_entry_size(jint idx) {
  switch(tag_at(idx).value()) {
    case JVM_CONSTANT_Invalid:
    case JVM_CONSTANT_Unicode:
      return 1;

    case JVM_CONSTANT_Utf8:
      return 3 + symbol_at(idx)->utf8_length();

    case JVM_CONSTANT_Class:
    case JVM_CONSTANT_String:
    case JVM_CONSTANT_ClassIndex:
    case JVM_CONSTANT_UnresolvedClass:
    case JVM_CONSTANT_UnresolvedClassInError:
    case JVM_CONSTANT_StringIndex:
    case JVM_CONSTANT_MethodType:
    case JVM_CONSTANT_MethodTypeInError:
      return 3;

    case JVM_CONSTANT_MethodHandle:
    case JVM_CONSTANT_MethodHandleInError:
      return 4; //tag, ref_kind, ref_index

    case JVM_CONSTANT_Integer:
    case JVM_CONSTANT_Float:
    case JVM_CONSTANT_Fieldref:
    case JVM_CONSTANT_Methodref:
    case JVM_CONSTANT_InterfaceMethodref:
    case JVM_CONSTANT_NameAndType:
      return 5;

    case JVM_CONSTANT_Dynamic:
    case JVM_CONSTANT_DynamicInError:
    case JVM_CONSTANT_InvokeDynamic:
      // u1 tag, u2 bsm, u2 nt
      return 5;

    case JVM_CONSTANT_Long:
    case JVM_CONSTANT_Double:
      return 9;
  }
  assert(false, "cpool_entry_size: Invalid constant pool entry tag");
  return 1;
} /* end cpool_entry_size */


// SymbolHash is used to find a constant pool index from a string.
// This function fills in SymbolHashs, one for utf8s and one for
// class names, returns size of the cpool raw bytes.
jint ConstantPool::hash_entries_to(SymbolHash *symmap,
                                   SymbolHash *classmap) {
  jint size = 0;

  for (u2 idx = 1; idx < length(); idx++) {
    u2 tag = tag_at(idx).value();
    size += cpool_entry_size(idx);

    switch(tag) {
      case JVM_CONSTANT_Utf8: {
        Symbol* sym = symbol_at(idx);
        symmap->add_if_absent(sym, idx);
        DBG(printf("adding symbol entry %s = %d\n", sym->as_utf8(), idx));
        break;
      }
      case JVM_CONSTANT_Class:
      case JVM_CONSTANT_UnresolvedClass:
      case JVM_CONSTANT_UnresolvedClassInError: {
        Symbol* sym = klass_name_at(idx);
        classmap->add_if_absent(sym, idx);
        DBG(printf("adding class entry %s = %d\n", sym->as_utf8(), idx));
        break;
      }
      case JVM_CONSTANT_Long:
      case JVM_CONSTANT_Double: {
        idx++; // Both Long and Double take two cpool slots
        break;
      }
    }
  }
  return size;
} /* end hash_utf8_entries_to */


// Copy cpool bytes.
// Returns:
//    0, in case of OutOfMemoryError
//   -1, in case of internal error
//  > 0, count of the raw cpool bytes that have been copied
int ConstantPool::copy_cpool_bytes(int cpool_size,
                                   SymbolHash* tbl,
                                   unsigned char *bytes) {
  u2   idx1, idx2;
  jint size  = 0;
  jint cnt   = length();
  unsigned char *start_bytes = bytes;

  for (jint idx = 1; idx < cnt; idx++) {
    u1   tag      = tag_at(idx).value();
    jint ent_size = cpool_entry_size(idx);

    assert(size + ent_size <= cpool_size, "Size mismatch");

    *bytes = tag;
    DBG(printf("#%03hd tag=%03hd, ", (short)idx, (short)tag));
    switch(tag) {
      case JVM_CONSTANT_Invalid: {
        DBG(printf("JVM_CONSTANT_Invalid"));
        break;
      }
      case JVM_CONSTANT_Unicode: {
        assert(false, "Wrong constant pool tag: JVM_CONSTANT_Unicode");
        DBG(printf("JVM_CONSTANT_Unicode"));
        break;
      }
      case JVM_CONSTANT_Utf8: {
        Symbol* sym = symbol_at(idx);
        char*     str = sym->as_utf8();
        // Warning! It's crashing on x86 with len = sym->utf8_length()
        int       len = (int) strlen(str);
        Bytes::put_Java_u2((address) (bytes+1), (u2) len);
        for (int i = 0; i < len; i++) {
            bytes[3+i] = (u1) str[i];
        }
        DBG(printf("JVM_CONSTANT_Utf8: %s ", str));
        break;
      }
      case JVM_CONSTANT_Integer: {
        jint val = int_at(idx);
        Bytes::put_Java_u4((address) (bytes+1), *(u4*)&val);
        break;
      }
      case JVM_CONSTANT_Float: {
        jfloat val = float_at(idx);
        Bytes::put_Java_u4((address) (bytes+1), *(u4*)&val);
        break;
      }
      case JVM_CONSTANT_Long: {
        jlong val = long_at(idx);
        Bytes::put_Java_u8((address) (bytes+1), *(u8*)&val);
        idx++;             // Long takes two cpool slots
        break;
      }
      case JVM_CONSTANT_Double: {
        jdouble val = double_at(idx);
        Bytes::put_Java_u8((address) (bytes+1), *(u8*)&val);
        idx++;             // Double takes two cpool slots
        break;
      }
      case JVM_CONSTANT_Class:
      case JVM_CONSTANT_UnresolvedClass:
      case JVM_CONSTANT_UnresolvedClassInError: {
        *bytes = JVM_CONSTANT_Class;
        Symbol* sym = klass_name_at(idx);
        idx1 = tbl->symbol_to_value(sym);
        assert(idx1 != 0, "Have not found a hashtable entry");
        Bytes::put_Java_u2((address) (bytes+1), idx1);
        DBG(printf("JVM_CONSTANT_Class: idx=#%03hd, %s", idx1, sym->as_utf8()));
        break;
      }
      case JVM_CONSTANT_String: {
        *bytes = JVM_CONSTANT_String;
        Symbol* sym = unresolved_string_at(idx);
        idx1 = tbl->symbol_to_value(sym);
        assert(idx1 != 0, "Have not found a hashtable entry");
        Bytes::put_Java_u2((address) (bytes+1), idx1);
        DBG(printf("JVM_CONSTANT_String: idx=#%03hd, %s", idx1, sym->as_utf8()));
        break;
      }
      case JVM_CONSTANT_Fieldref:
      case JVM_CONSTANT_Methodref:
      case JVM_CONSTANT_InterfaceMethodref: {
        idx1 = uncached_klass_ref_index_at(idx);
        idx2 = uncached_name_and_type_ref_index_at(idx);
        Bytes::put_Java_u2((address) (bytes+1), idx1);
        Bytes::put_Java_u2((address) (bytes+3), idx2);
        DBG(printf("JVM_CONSTANT_Methodref: %hd %hd", idx1, idx2));
        break;
      }
      case JVM_CONSTANT_NameAndType: {
        idx1 = name_ref_index_at(idx);
        idx2 = signature_ref_index_at(idx);
        Bytes::put_Java_u2((address) (bytes+1), idx1);
        Bytes::put_Java_u2((address) (bytes+3), idx2);
        DBG(printf("JVM_CONSTANT_NameAndType: %hd %hd", idx1, idx2));
        break;
      }
      case JVM_CONSTANT_ClassIndex: {
        *bytes = JVM_CONSTANT_Class;
        idx1 = klass_index_at(idx);
        Bytes::put_Java_u2((address) (bytes+1), idx1);
        DBG(printf("JVM_CONSTANT_ClassIndex: %hd", idx1));
        break;
      }
      case JVM_CONSTANT_StringIndex: {
        *bytes = JVM_CONSTANT_String;
        idx1 = string_index_at(idx);
        Bytes::put_Java_u2((address) (bytes+1), idx1);
        DBG(printf("JVM_CONSTANT_StringIndex: %hd", idx1));
        break;
      }
      case JVM_CONSTANT_MethodHandle:
      case JVM_CONSTANT_MethodHandleInError: {
        *bytes = JVM_CONSTANT_MethodHandle;
        int kind = method_handle_ref_kind_at(idx);
        idx1 = method_handle_index_at(idx);
        *(bytes+1) = (unsigned char) kind;
        Bytes::put_Java_u2((address) (bytes+2), idx1);
        DBG(printf("JVM_CONSTANT_MethodHandle: %d %hd", kind, idx1));
        break;
      }
      case JVM_CONSTANT_MethodType:
      case JVM_CONSTANT_MethodTypeInError: {
        *bytes = JVM_CONSTANT_MethodType;
        idx1 = method_type_index_at(idx);
        Bytes::put_Java_u2((address) (bytes+1), idx1);
        DBG(printf("JVM_CONSTANT_MethodType: %hd", idx1));
        break;
      }
      case JVM_CONSTANT_Dynamic:
      case JVM_CONSTANT_DynamicInError: {
        *bytes = tag;
        idx1 = extract_low_short_from_int(*int_at_addr(idx));
        idx2 = extract_high_short_from_int(*int_at_addr(idx));
        assert(idx2 == bootstrap_name_and_type_ref_index_at(idx), "correct half of u4");
        Bytes::put_Java_u2((address) (bytes+1), idx1);
        Bytes::put_Java_u2((address) (bytes+3), idx2);
        DBG(printf("JVM_CONSTANT_Dynamic: %hd %hd", idx1, idx2));
        break;
      }
      case JVM_CONSTANT_InvokeDynamic: {
        *bytes = tag;
        idx1 = extract_low_short_from_int(*int_at_addr(idx));
        idx2 = extract_high_short_from_int(*int_at_addr(idx));
        assert(idx2 == bootstrap_name_and_type_ref_index_at(idx), "correct half of u4");
        Bytes::put_Java_u2((address) (bytes+1), idx1);
        Bytes::put_Java_u2((address) (bytes+3), idx2);
        DBG(printf("JVM_CONSTANT_InvokeDynamic: %hd %hd", idx1, idx2));
        break;
      }
    }
    DBG(printf("\n"));
    bytes += ent_size;
    size  += ent_size;
  }
  assert(size == cpool_size, "Size mismatch");

  // Keep temporarily for debugging until it's stable.
  DBG(print_cpool_bytes(cnt, start_bytes));
  return (int)(bytes - start_bytes);
} /* end copy_cpool_bytes */

#undef DBG

bool ConstantPool::is_maybe_on_stack() const {
  // This method uses the similar logic as nmethod::is_maybe_on_stack()
  if (!Continuations::enabled()) {
    return false;
  }

  // If the condition below is true, it means that the nmethod was found to
  // be alive the previous completed marking cycle.
  return cache()->gc_epoch() >= CodeCache::previous_completed_gc_marking_cycle();
}

// For redefinition, if any methods found in loom stack chunks, the gc_epoch is
// recorded in their constant pool cache. The on_stack-ness of the constant pool controls whether
// memory for the method is reclaimed.
bool ConstantPool::on_stack() const {
  if ((_flags &_on_stack) != 0) {
    return true;
  }

  if (_cache == nullptr) {
    return false;
  }

  return is_maybe_on_stack();
}

void ConstantPool::set_on_stack(const bool value) {
  if (value) {
    // Only record if it's not already set.
    if (!on_stack()) {
      assert(!is_shared(), "should always be set for shared constant pools");
      _flags |= _on_stack;
      MetadataOnStackMark::record(this);
    }
  } else {
    // Clearing is done single-threadedly.
    if (!is_shared()) {
      _flags &= ~_on_stack;
    }
  }
}

// Printing

void ConstantPool::print_on(outputStream* st) const {
  assert(is_constantPool(), "must be constantPool");
  st->print_cr("%s", internal_name());
  if (flags() != 0) {
    st->print(" - flags: 0x%x", flags());
    if (has_preresolution()) st->print(" has_preresolution");
    if (on_stack()) st->print(" on_stack");
    st->cr();
  }
  if (pool_holder() != nullptr) {
    st->print_cr(" - holder: " PTR_FORMAT, p2i(pool_holder()));
  }
  st->print_cr(" - cache: " PTR_FORMAT, p2i(cache()));
  st->print_cr(" - resolved_references: " PTR_FORMAT, p2i(resolved_references_or_null()));
  st->print_cr(" - reference_map: " PTR_FORMAT, p2i(reference_map()));
  st->print_cr(" - resolved_klasses: " PTR_FORMAT, p2i(resolved_klasses()));
  st->print_cr(" - cp length: %d", length());

  for (int index = 1; index < length(); index++) {      // Index 0 is unused
    ((ConstantPool*)this)->print_entry_on(index, st);
    switch (tag_at(index).value()) {
      case JVM_CONSTANT_Long :
      case JVM_CONSTANT_Double :
        index++;   // Skip entry following eigth-byte constant
    }

  }
  st->cr();
}

// Print one constant pool entry
void ConstantPool::print_entry_on(const int index, outputStream* st) {
  EXCEPTION_MARK;
  st->print(" - %3d : ", index);
  tag_at(index).print_on(st);
  st->print(" : ");
  switch (tag_at(index).value()) {
    case JVM_CONSTANT_Class :
      { Klass* k = klass_at(index, CATCH);
        guarantee(k != nullptr, "need klass");
        k->print_value_on(st);
        st->print(" {" PTR_FORMAT "}", p2i(k));
      }
      break;
    case JVM_CONSTANT_Fieldref :
    case JVM_CONSTANT_Methodref :
    case JVM_CONSTANT_InterfaceMethodref :
      st->print("klass_index=%d", uncached_klass_ref_index_at(index));
      st->print(" name_and_type_index=%d", uncached_name_and_type_ref_index_at(index));
      break;
    case JVM_CONSTANT_String :
      unresolved_string_at(index)->print_value_on(st);
      break;
    case JVM_CONSTANT_Integer :
      st->print("%d", int_at(index));
      break;
    case JVM_CONSTANT_Float :
      st->print("%f", float_at(index));
      break;
    case JVM_CONSTANT_Long :
      st->print_jlong(long_at(index));
      break;
    case JVM_CONSTANT_Double :
      st->print("%lf", double_at(index));
      break;
    case JVM_CONSTANT_NameAndType :
      st->print("name_index=%d", name_ref_index_at(index));
      st->print(" signature_index=%d", signature_ref_index_at(index));
      break;
    case JVM_CONSTANT_Utf8 :
      symbol_at(index)->print_value_on(st);
      break;
    case JVM_CONSTANT_ClassIndex: {
        int name_index = *int_at_addr(index);
        st->print("klass_index=%d ", name_index);
        symbol_at(name_index)->print_value_on(st);
      }
      break;
    case JVM_CONSTANT_UnresolvedClass :               // fall-through
    case JVM_CONSTANT_UnresolvedClassInError: {
        CPKlassSlot kslot = klass_slot_at(index);
        int resolved_klass_index = kslot.resolved_klass_index();
        int name_index = kslot.name_index();
        assert(tag_at(name_index).is_symbol(), "sanity");
        symbol_at(name_index)->print_value_on(st);
      }
      break;
    case JVM_CONSTANT_MethodHandle :
    case JVM_CONSTANT_MethodHandleInError :
      st->print("ref_kind=%d", method_handle_ref_kind_at(index));
      st->print(" ref_index=%d", method_handle_index_at(index));
      break;
    case JVM_CONSTANT_MethodType :
    case JVM_CONSTANT_MethodTypeInError :
      st->print("signature_index=%d", method_type_index_at(index));
      break;
    case JVM_CONSTANT_Dynamic :
    case JVM_CONSTANT_DynamicInError :
      {
        st->print("bootstrap_method_index=%d", bootstrap_method_ref_index_at(index));
        st->print(" type_index=%d", bootstrap_name_and_type_ref_index_at(index));
        int argc = bootstrap_argument_count_at(index);
        if (argc > 0) {
          for (int arg_i = 0; arg_i < argc; arg_i++) {
            int arg = bootstrap_argument_index_at(index, arg_i);
            st->print((arg_i == 0 ? " arguments={%d" : ", %d"), arg);
          }
          st->print("}");
        }
      }
      break;
    case JVM_CONSTANT_InvokeDynamic :
      {
        st->print("bootstrap_method_index=%d", bootstrap_method_ref_index_at(index));
        st->print(" name_and_type_index=%d", bootstrap_name_and_type_ref_index_at(index));
        int argc = bootstrap_argument_count_at(index);
        if (argc > 0) {
          for (int arg_i = 0; arg_i < argc; arg_i++) {
            int arg = bootstrap_argument_index_at(index, arg_i);
            st->print((arg_i == 0 ? " arguments={%d" : ", %d"), arg);
          }
          st->print("}");
        }
      }
      break;
    default:
      ShouldNotReachHere();
      break;
  }
  st->cr();
}

void ConstantPool::print_value_on(outputStream* st) const {
  assert(is_constantPool(), "must be constantPool");
  st->print("constant pool [%d]", length());
  if (has_preresolution()) st->print("/preresolution");
  if (operands() != nullptr)  st->print("/operands[%d]", operands()->length());
  print_address_on(st);
  if (pool_holder() != nullptr) {
    st->print(" for ");
    pool_holder()->print_value_on(st);
    bool extra = (pool_holder()->constants() != this);
    if (extra)  st->print(" (extra)");
  }
  if (cache() != nullptr) {
    st->print(" cache=" PTR_FORMAT, p2i(cache()));
  }
}

// Verification

void ConstantPool::verify_on(outputStream* st) {
  guarantee(is_constantPool(), "object must be constant pool");
  for (int i = 0; i< length();  i++) {
    constantTag tag = tag_at(i);
    if (tag.is_klass() || tag.is_unresolved_klass()) {
      guarantee(klass_name_at(i)->refcount() != 0, "should have nonzero reference count");
    } else if (tag.is_symbol()) {
      Symbol* entry = symbol_at(i);
      guarantee(entry->refcount() != 0, "should have nonzero reference count");
    } else if (tag.is_string()) {
      Symbol* entry = unresolved_string_at(i);
      guarantee(entry->refcount() != 0, "should have nonzero reference count");
    }
  }
  if (pool_holder() != nullptr) {
    // Note: pool_holder() can be null in temporary constant pools
    // used during constant pool merging
    guarantee(pool_holder()->is_klass(),    "should be klass");
  }
}<|MERGE_RESOLUTION|>--- conflicted
+++ resolved
@@ -675,21 +675,11 @@
   }
 }
 
-/*Symbol* ConstantPool::impl_name_ref_at(int which, Bytecodes::Code code) {
-  int name_index = name_ref_index_at(impl_name_and_type_ref_index_at(which, code));
-  return symbol_at(name_index);
-}
-
-
-Symbol* ConstantPool::impl_signature_ref_at(int which, Bytecodes::Code code) {
-  int signature_index = signature_ref_index_at(impl_name_and_type_ref_index_at(which, code));
-  return symbol_at(signature_index);
-}*/
-
-int ConstantPool::cp_index_helper(int which, Bytecodes::Code code) {
-  assert(code != Bytecodes::_invokedynamic, "invokedynamic must be handled differently");
-  //assert(code != Bytecodes::_illegal, "Should have defined bytecode here");
+int ConstantPool::cp_index_helper(int index, Bytecodes::Code code) {
+  assert(cache() != nullptr, "'index' is a rewritten index so this class must have been rewritten");
   switch(code) {
+    case Bytecodes::_invokedynamic:
+      return invokedynamic_bootstrap_ref_index_at(index);
     case Bytecodes::_getfield:
     case Bytecodes::_getstatic:
     case Bytecodes::_putfield:
@@ -701,83 +691,50 @@
     case Bytecodes::_invokespecial:
     case Bytecodes::_invokestatic:
     case Bytecodes::_invokevirtual:
+      // TODO: handle resolved method entries with new structure
     default:
       // change byte-ordering and go via cache
-      return remap_instruction_operand_from_cache(which);
-  }
-}
-
-int ConstantPool::name_and_type_ref_index_at(int which, Bytecodes::Code code) {
-  int i = which;
-<<<<<<< HEAD
-  if (code != Bytecodes::_illegal && cache() != nullptr) {
-    if (code == Bytecodes::_invokedynamic) {
-    //if (ConstantPool::is_invokedynamic_index(which)) {
-=======
-  if (!uncached) {
-    assert(cache() != nullptr, "'which' is a rewritten index so this class must have been rewritten");
-    if (ConstantPool::is_invokedynamic_index(which)) {
->>>>>>> 12d6ec66
-      // Invokedynamic index is index into the resolved indy array in the constant pool cache
-      assert(ConstantPool::is_invokedynamic_index(which), "Should be indy index");
-      int pool_index = invokedynamic_bootstrap_ref_index_at(which);
-      pool_index = bootstrap_name_and_type_ref_index_at(pool_index);
-      assert(tag_at(pool_index).is_name_and_type(), "");
-      return pool_index;
-    }
-    i = cp_index_helper(which, code);
-  } else {
-    if (tag_at(which).has_bootstrap()) {
-      int pool_index = bootstrap_name_and_type_ref_index_at(which);
-      assert(tag_at(pool_index).is_name_and_type(), "");
-      return pool_index;
-    }
-  }
-  assert(tag_at(i).is_field_or_method(), "Corrupted constant pool");
-  assert(!tag_at(i).has_bootstrap(), "Must be handled above");
-  jint ref_index = *int_at_addr(i);
+      return remap_instruction_operand_from_cache(index);
+  }
+}
+
+int ConstantPool::uncached_name_and_type_ref_index_at(int cp_index)  {
+  if (tag_at(cp_index).has_bootstrap()) {
+    int pool_index = bootstrap_name_and_type_ref_index_at(cp_index);
+    assert(tag_at(pool_index).is_name_and_type(), "");
+    return pool_index;
+  }
+  assert(tag_at(cp_index).is_field_or_method(), "Corrupted constant pool");
+  assert(!tag_at(cp_index).has_bootstrap(), "Must be handled above");
+  jint ref_index = *int_at_addr(cp_index);
   return extract_high_short_from_int(ref_index);
 }
 
+int ConstantPool::name_and_type_ref_index_at(int index, Bytecodes::Code code) {
+  return uncached_name_and_type_ref_index_at(cp_index_helper(index, code));
+}
+
 constantTag ConstantPool::tag_ref_at(int which, Bytecodes::Code code) {
+  // which may be either a Constant Pool index or a rewritten index
   int pool_index = which;
-<<<<<<< HEAD
-  if (code != Bytecodes::_illegal && cache() != nullptr) {
-    if (code == Bytecodes::_invokedynamic) {
-      assert(ConstantPool::is_invokedynamic_index(which), "Must be indy index");
-=======
-  if (!uncached) {
-    assert(cache() != nullptr, "'which' is a rewritten index so this class must have been rewritten");
-    if (ConstantPool::is_invokedynamic_index(which)) {
-      // Invokedynamic index is index into resolved_references
->>>>>>> 12d6ec66
-      pool_index = invokedynamic_bootstrap_ref_index_at(which);
-    } else {
-      pool_index = cp_index_helper(which, code);
-    }
+  if (cache() != nullptr) {
+    pool_index = cp_index_helper(which, code);
   }
   return tag_at(pool_index);
 }
 
-int ConstantPool::klass_ref_index_at(int which, Bytecodes::Code code) {
-  guarantee(!ConstantPool::is_invokedynamic_index(which),
+int ConstantPool::uncached_klass_ref_index_at(int cp_index) {
+  assert(tag_at(cp_index).is_field_or_method(), "Corrupted constant pool");
+  jint ref_index = *int_at_addr(cp_index);
+  return extract_low_short_from_int(ref_index);
+}
+
+int ConstantPool::klass_ref_index_at(int index, Bytecodes::Code code) {
+  guarantee(!ConstantPool::is_invokedynamic_index(index),
             "an invokedynamic instruction does not have a klass");
   assert(code != Bytecodes::_invokedynamic,
             "an invokedynamic instruction does not have a klass");
-  int i = which;
-<<<<<<< HEAD
-  if (code != Bytecodes::_illegal && cache() != nullptr) {
-    i = cp_index_helper(which, code);
-=======
-  if (!uncached) {
-    assert(cache() != nullptr, "'which' is a rewritten index so this class must have been rewritten");
-    // change byte-ordering and go via cache
-    i = remap_instruction_operand_from_cache(which);
->>>>>>> 12d6ec66
-  }
-  assert(tag_at(i).is_field_or_method(), "Corrupted constant pool");
-  jint ref_index = *int_at_addr(i);
-  return extract_low_short_from_int(ref_index);
+  return uncached_klass_ref_index_at(cp_index_helper(index, code));
 }
 
 
