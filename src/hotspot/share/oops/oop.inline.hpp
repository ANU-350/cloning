--- conflicted
+++ resolved
@@ -282,13 +282,8 @@
     if (m.has_displaced_mark_helper()) {
       m = m.displaced_mark_helper();
     }
-<<<<<<< HEAD
     m = m.set_forward_failed();
-    assert(forwardee(m) == cast_to_oop(this), "encoding must be reversable");
-=======
-    m = m.set_self_forwarded();
     assert(forwardee(m) == cast_to_oop(this), "encoding must be reversible");
->>>>>>> 40c1b0be
     set_mark(m);
   } else {
     forward_to(oop(this));
@@ -316,13 +311,8 @@
     if (m.has_displaced_mark_helper()) {
       m = m.displaced_mark_helper();
     }
-<<<<<<< HEAD
     m = m.set_forward_failed();
-    assert(forwardee(m) == cast_to_oop(this), "encoding must be reversable");
-=======
-    m = m.set_self_forwarded();
     assert(forwardee(m) == cast_to_oop(this), "encoding must be reversible");
->>>>>>> 40c1b0be
     markWord old_mark = cas_set_mark(m, compare, order);
     if (old_mark == compare) {
       return nullptr;
