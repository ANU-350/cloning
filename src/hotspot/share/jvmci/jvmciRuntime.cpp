--- conflicted
+++ resolved
@@ -766,12 +766,8 @@
 {
   _failed_speculations = failed_speculations;
   _nmethod_mirror_index = nmethod_mirror_index;
-<<<<<<< HEAD
   _nmethod_entry_patch_offset = nmethod_entry_patch_offset;
-  if (nmethod_mirror_name != NULL) {
-=======
-  if (name != nullptr) {
->>>>>>> 6a7dff30
+  if (nmethod_mirror_name != nullptr) {
     _has_name = true;
     char* dest = (char*) name();
     strcpy(dest, nmethod_mirror_name);
@@ -954,15 +950,8 @@
       // `next` is now the index of the first null handle
       // Example: to_release: 2
 
-<<<<<<< HEAD
       // Bulk release the handles with a null referent
       object_handles()->release(_oop_handles.adr_at(num_alive), to_release);
-=======
-    // Bulk release the handles with a null referent
-    if (to_release != 0) {
-      object_handles()->release(_oop_handles.adr_at(num_alive), to_release);
-    }
->>>>>>> 6a7dff30
 
       // Truncate oop handles to only those with a non-null referent
       JVMCI_event_1("compacted oop handles in JVMCI runtime %d from %d to %d", _id, _oop_handles.length(), num_alive);
