/*
 * Copyright (c) 2011, 2023, Oracle and/or its affiliates. All rights reserved.
 * DO NOT ALTER OR REMOVE COPYRIGHT NOTICES OR THIS FILE HEADER.
 *
 * This code is free software; you can redistribute it and/or modify it
 * under the terms of the GNU General Public License version 2 only, as
 * published by the Free Software Foundation.
 *
 * This code is distributed in the hope that it will be useful, but WITHOUT
 * ANY WARRANTY; without even the implied warranty of MERCHANTABILITY or
 * FITNESS FOR A PARTICULAR PURPOSE.  See the GNU General Public License
 * version 2 for more details (a copy is included in the LICENSE file that
 * accompanied this code).
 *
 * You should have received a copy of the GNU General Public License version
 * 2 along with this work; if not, write to the Free Software Foundation,
 * Inc., 51 Franklin St, Fifth Floor, Boston, MA 02110-1301 USA.
 *
 * Please contact Oracle, 500 Oracle Parkway, Redwood Shores, CA 94065 USA
 * or visit www.oracle.com if you need additional information or have any
 * questions.
 */

#include "precompiled.hpp"
#include "classfile/classLoaderData.inline.hpp"
#include "classfile/javaClasses.inline.hpp"
#include "classfile/stringTable.hpp"
#include "classfile/symbolTable.hpp"
#include "classfile/systemDictionary.hpp"
#include "classfile/vmClasses.hpp"
#include "code/scopeDesc.hpp"
#include "compiler/compileBroker.hpp"
#include "compiler/compilerEvent.hpp"
#include "compiler/disassembler.hpp"
#include "compiler/oopMap.hpp"
#include "interpreter/linkResolver.hpp"
#include "interpreter/bytecodeStream.hpp"
#include "jfr/jfrEvents.hpp"
#include "jvmci/jvmciCompilerToVM.hpp"
#include "jvmci/jvmciCodeInstaller.hpp"
#include "jvmci/jvmciRuntime.hpp"
#include "logging/log.hpp"
#include "logging/logTag.hpp"
#include "memory/oopFactory.hpp"
#include "memory/universe.hpp"
#include "oops/constantPool.inline.hpp"
#include "oops/instanceMirrorKlass.hpp"
#include "oops/instanceKlass.inline.hpp"
#include "oops/method.inline.hpp"
#include "oops/typeArrayOop.inline.hpp"
#include "prims/jvmtiExport.hpp"
#include "prims/methodHandles.hpp"
#include "prims/nativeLookup.hpp"
#include "runtime/atomic.hpp"
#include "runtime/deoptimization.hpp"
#include "runtime/fieldDescriptor.inline.hpp"
#include "runtime/frame.inline.hpp"
#include "runtime/globals_extension.hpp"
#include "runtime/interfaceSupport.inline.hpp"
#include "runtime/jniHandles.inline.hpp"
#include "runtime/reflectionUtils.hpp"
#include "runtime/stackFrameStream.inline.hpp"
#include "runtime/timerTrace.hpp"
#include "runtime/vframe_hp.hpp"
#include "runtime/vframe.inline.hpp"
#if INCLUDE_JFR
#include "jfr/jfr.hpp"
#endif

JVMCIKlassHandle::JVMCIKlassHandle(Thread* thread, Klass* klass) {
  _thread = thread;
  _klass = klass;
  if (klass != nullptr) {
    _holder = Handle(_thread, klass->klass_holder());
  }
}

JVMCIKlassHandle& JVMCIKlassHandle::operator=(Klass* klass) {
  _klass = klass;
  if (klass != nullptr) {
    _holder = Handle(_thread, klass->klass_holder());
  }
  return *this;
}

static void requireInHotSpot(const char* caller, JVMCI_TRAPS) {
  if (!JVMCIENV->is_hotspot()) {
    JVMCI_THROW_MSG(IllegalStateException, err_msg("Cannot call %s from JVMCI shared library", caller));
  }
}

class JVMCITraceMark : public StackObj {
  const char* _msg;
 public:
  JVMCITraceMark(const char* msg) {
    _msg = msg;
    JVMCI_event_2("Enter %s", _msg);
  }
  ~JVMCITraceMark() {
    JVMCI_event_2(" Exit %s", _msg);
  }
};


Handle JavaArgumentUnboxer::next_arg(BasicType expectedType) {
  assert(_index < _args->length(), "out of bounds");
  oop arg=((objArrayOop) (_args))->obj_at(_index++);
  assert(expectedType == T_OBJECT || java_lang_boxing_object::is_instance(arg, expectedType), "arg type mismatch");
  return Handle(Thread::current(), arg);
}

// Bring the JVMCI compiler thread into the VM state.
#define JVMCI_VM_ENTRY_MARK                                       \
  MACOS_AARCH64_ONLY(ThreadWXEnable __wx(WXWrite, thread));       \
  ThreadInVMfromNative __tiv(thread);                             \
  HandleMarkCleaner __hm(thread);                                 \
  JavaThread* THREAD = thread;                                        \
  debug_only(VMNativeEntryWrapper __vew;)

// Native method block that transitions current thread to '_thread_in_vm'.
#define C2V_BLOCK(result_type, name, signature)      \
  JVMCI_VM_ENTRY_MARK;                               \
  ResourceMark rm;                                   \
  JNI_JVMCIENV(JVMCI::compilation_tick(thread), env);

static JavaThread* get_current_thread(bool allow_null=true) {
  Thread* thread = Thread::current_or_null_safe();
  if (thread == nullptr) {
    assert(allow_null, "npe");
    return nullptr;
  }
  return JavaThread::cast(thread);
}

// Entry to native method implementation that transitions
// current thread to '_thread_in_vm'.
#define C2V_VMENTRY(result_type, name, signature)        \
  JNIEXPORT result_type JNICALL c2v_ ## name signature { \
  JavaThread* thread = get_current_thread();             \
  if (thread == nullptr) {                                  \
    env->ThrowNew(JNIJVMCI::InternalError::clazz(),      \
        err_msg("Cannot call into HotSpot from JVMCI shared library without attaching current thread")); \
    return;                                              \
  }                                                      \
  C2V_BLOCK(result_type, name, signature)                \
  JVMCITraceMark jtm("CompilerToVM::" #name);

#define C2V_VMENTRY_(result_type, name, signature, result) \
  JNIEXPORT result_type JNICALL c2v_ ## name signature { \
  JavaThread* thread = get_current_thread();             \
  if (thread == nullptr) {                                  \
    env->ThrowNew(JNIJVMCI::InternalError::clazz(),      \
        err_msg("Cannot call into HotSpot from JVMCI shared library without attaching current thread")); \
    return result;                                       \
  }                                                      \
  C2V_BLOCK(result_type, name, signature)                \
  JVMCITraceMark jtm("CompilerToVM::" #name);

#define C2V_VMENTRY_NULL(result_type, name, signature) C2V_VMENTRY_(result_type, name, signature, nullptr)
#define C2V_VMENTRY_0(result_type, name, signature) C2V_VMENTRY_(result_type, name, signature, 0)

// Entry to native method implementation that does not transition
// current thread to '_thread_in_vm'.
#define C2V_VMENTRY_PREFIX(result_type, name, signature) \
  JNIEXPORT result_type JNICALL c2v_ ## name signature { \
  JavaThread* thread = get_current_thread();

#define C2V_END }

#define JNI_THROW(caller, name, msg) do {                                         \
    jint __throw_res = env->ThrowNew(JNIJVMCI::name::clazz(), msg);               \
    if (__throw_res != JNI_OK) {                                                  \
      tty->print_cr("Throwing " #name " in " caller " returned %d", __throw_res); \
    }                                                                             \
    return;                                                                       \
  } while (0);

#define JNI_THROW_(caller, name, msg, result) do {                                \
    jint __throw_res = env->ThrowNew(JNIJVMCI::name::clazz(), msg);               \
    if (__throw_res != JNI_OK) {                                                  \
      tty->print_cr("Throwing " #name " in " caller " returned %d", __throw_res); \
    }                                                                             \
    return result;                                                                \
  } while (0)

jobjectArray readConfiguration0(JNIEnv *env, JVMCI_TRAPS);

C2V_VMENTRY_NULL(jobjectArray, readConfiguration, (JNIEnv* env))
  jobjectArray config = readConfiguration0(env, JVMCI_CHECK_NULL);
  return config;
}

C2V_VMENTRY_NULL(jobject, getFlagValue, (JNIEnv* env, jobject c2vm, jobject name_handle))
#define RETURN_BOXED_LONG(value) jvalue p; p.j = (jlong) (value); JVMCIObject box = JVMCIENV->create_box(T_LONG, &p, JVMCI_CHECK_NULL); return box.as_jobject();
#define RETURN_BOXED_DOUBLE(value) jvalue p; p.d = (jdouble) (value); JVMCIObject box = JVMCIENV->create_box(T_DOUBLE, &p, JVMCI_CHECK_NULL); return box.as_jobject();
  JVMCIObject name = JVMCIENV->wrap(name_handle);
  if (name.is_null()) {
    JVMCI_THROW_NULL(NullPointerException);
  }
  const char* cstring = JVMCIENV->as_utf8_string(name);
  const JVMFlag* flag = JVMFlag::find_declared_flag(cstring);
  if (flag == nullptr) {
    return c2vm;
  }
  if (flag->is_bool()) {
    jvalue prim;
    prim.z = flag->get_bool();
    JVMCIObject box = JVMCIENV->create_box(T_BOOLEAN, &prim, JVMCI_CHECK_NULL);
    return JVMCIENV->get_jobject(box);
  } else if (flag->is_ccstr()) {
    JVMCIObject value = JVMCIENV->create_string(flag->get_ccstr(), JVMCI_CHECK_NULL);
    return JVMCIENV->get_jobject(value);
  } else if (flag->is_intx()) {
    RETURN_BOXED_LONG(flag->get_intx());
  } else if (flag->is_int()) {
    RETURN_BOXED_LONG(flag->get_int());
  } else if (flag->is_uint()) {
    RETURN_BOXED_LONG(flag->get_uint());
  } else if (flag->is_uint64_t()) {
    RETURN_BOXED_LONG(flag->get_uint64_t());
  } else if (flag->is_size_t()) {
    RETURN_BOXED_LONG(flag->get_size_t());
  } else if (flag->is_uintx()) {
    RETURN_BOXED_LONG(flag->get_uintx());
  } else if (flag->is_double()) {
    RETURN_BOXED_DOUBLE(flag->get_double());
  } else {
    JVMCI_ERROR_NULL("VM flag %s has unsupported type %s", flag->name(), flag->type_string());
  }
#undef RETURN_BOXED_LONG
#undef RETURN_BOXED_DOUBLE
C2V_END

// Macros for argument pairs representing a wrapper object and its wrapped VM pointer
#define ARGUMENT_PAIR(name) jobject name ## _obj, jlong name ## _pointer
#define UNPACK_PAIR(type, name) ((type*) name ## _pointer)

C2V_VMENTRY_NULL(jbyteArray, getBytecode, (JNIEnv* env, jobject, ARGUMENT_PAIR(method)))
  methodHandle method(THREAD, UNPACK_PAIR(Method, method));

  int code_size = method->code_size();
  jbyte* reconstituted_code = NEW_RESOURCE_ARRAY(jbyte, code_size);

  guarantee(method->method_holder()->is_rewritten(), "Method's holder should be rewritten");
  // iterate over all bytecodes and replace non-Java bytecodes

  for (BytecodeStream s(method); s.next() != Bytecodes::_illegal; ) {
    Bytecodes::Code code = s.code();
    Bytecodes::Code raw_code = s.raw_code();
    int bci = s.bci();
    int len = s.instruction_size();

    // Restore original byte code.
    reconstituted_code[bci] =  (jbyte) (s.is_wide()? Bytecodes::_wide : code);
    if (len > 1) {
      memcpy(reconstituted_code + (bci + 1), s.bcp()+1, len-1);
    }

    if (len > 1) {
      // Restore the big-endian constant pool indexes.
      // Cf. Rewriter::scan_method
      switch (code) {
        case Bytecodes::_getstatic:
        case Bytecodes::_putstatic:
        case Bytecodes::_getfield:
        case Bytecodes::_putfield:
        case Bytecodes::_invokevirtual:
        case Bytecodes::_invokespecial:
        case Bytecodes::_invokestatic:
        case Bytecodes::_invokeinterface:
        case Bytecodes::_invokehandle: {
          int cp_index = Bytes::get_native_u2((address) reconstituted_code + (bci + 1));
          Bytes::put_Java_u2((address) reconstituted_code + (bci + 1), (u2) cp_index);
          break;
        }

        case Bytecodes::_invokedynamic: {
          int cp_index = Bytes::get_native_u4((address) reconstituted_code + (bci + 1));
          Bytes::put_Java_u4((address) reconstituted_code + (bci + 1), (u4) cp_index);
          break;
        }

        default:
          break;
      }

      // Not all ldc byte code are rewritten.
      switch (raw_code) {
        case Bytecodes::_fast_aldc: {
          int cpc_index = reconstituted_code[bci + 1] & 0xff;
          int cp_index = method->constants()->object_to_cp_index(cpc_index);
          assert(cp_index < method->constants()->length(), "sanity check");
          reconstituted_code[bci + 1] = (jbyte) cp_index;
          break;
        }

        case Bytecodes::_fast_aldc_w: {
          int cpc_index = Bytes::get_native_u2((address) reconstituted_code + (bci + 1));
          int cp_index = method->constants()->object_to_cp_index(cpc_index);
          assert(cp_index < method->constants()->length(), "sanity check");
          Bytes::put_Java_u2((address) reconstituted_code + (bci + 1), (u2) cp_index);
          break;
        }

        default:
          break;
      }
    }
  }

  JVMCIPrimitiveArray result = JVMCIENV->new_byteArray(code_size, JVMCI_CHECK_NULL);
  JVMCIENV->copy_bytes_from(reconstituted_code, result, 0, code_size);
  return JVMCIENV->get_jbyteArray(result);
C2V_END

C2V_VMENTRY_0(jint, getExceptionTableLength, (JNIEnv* env, jobject, ARGUMENT_PAIR(method)))
  Method* method = UNPACK_PAIR(Method, method);
  return method->exception_table_length();
C2V_END

C2V_VMENTRY_0(jlong, getExceptionTableStart, (JNIEnv* env, jobject, ARGUMENT_PAIR(method)))
  Method* method = UNPACK_PAIR(Method, method);
  if (method->exception_table_length() == 0) {
    return 0L;
  }
  return (jlong) (address) method->exception_table_start();
C2V_END

C2V_VMENTRY_NULL(jobject, asResolvedJavaMethod, (JNIEnv* env, jobject, jobject executable_handle))
  requireInHotSpot("asResolvedJavaMethod", JVMCI_CHECK_NULL);
  oop executable = JNIHandles::resolve(executable_handle);
  oop mirror = nullptr;
  int slot = 0;

  if (executable->klass() == vmClasses::reflect_Constructor_klass()) {
    mirror = java_lang_reflect_Constructor::clazz(executable);
    slot = java_lang_reflect_Constructor::slot(executable);
  } else {
    assert(executable->klass() == vmClasses::reflect_Method_klass(), "wrong type");
    mirror = java_lang_reflect_Method::clazz(executable);
    slot = java_lang_reflect_Method::slot(executable);
  }
  Klass* holder = java_lang_Class::as_Klass(mirror);
  methodHandle method (THREAD, InstanceKlass::cast(holder)->method_with_idnum(slot));
  JVMCIObject result = JVMCIENV->get_jvmci_method(method, JVMCI_CHECK_NULL);
  return JVMCIENV->get_jobject(result);
}

C2V_VMENTRY_NULL(jobject, getResolvedJavaMethod, (JNIEnv* env, jobject, jobject base, jlong offset))
  Method* method = nullptr;
  JVMCIObject base_object = JVMCIENV->wrap(base);
  if (base_object.is_null()) {
    method = *((Method**)(offset));
  } else {
    Handle obj = JVMCIENV->asConstant(base_object, JVMCI_CHECK_NULL);
    if (obj->is_a(vmClasses::ResolvedMethodName_klass())) {
      method = (Method*) (intptr_t) obj->long_field(offset);
    } else {
      JVMCI_THROW_MSG_NULL(IllegalArgumentException, err_msg("Unexpected type: %s", obj->klass()->external_name()));
    }
  }
  if (method == nullptr) {
    JVMCI_THROW_MSG_NULL(IllegalArgumentException, err_msg("Unexpected type: %s", JVMCIENV->klass_name(base_object)));
  }
  assert (method->is_method(), "invalid read");
  JVMCIObject result = JVMCIENV->get_jvmci_method(methodHandle(THREAD, method), JVMCI_CHECK_NULL);
  return JVMCIENV->get_jobject(result);
}

C2V_VMENTRY_NULL(jobject, getConstantPool, (JNIEnv* env, jobject, ARGUMENT_PAIR(klass_or_method), jboolean is_klass))
  ConstantPool* cp = nullptr;
  if (UNPACK_PAIR(address, klass_or_method) == 0) {
    JVMCI_THROW_NULL(NullPointerException);
  }
  if (!is_klass) {
    cp = (UNPACK_PAIR(Method, klass_or_method))->constMethod()->constants();
  } else {
    cp = InstanceKlass::cast(UNPACK_PAIR(Klass, klass_or_method))->constants();
  }

  JVMCIObject result = JVMCIENV->get_jvmci_constant_pool(constantPoolHandle(THREAD, cp), JVMCI_CHECK_NULL);
  return JVMCIENV->get_jobject(result);
}

C2V_VMENTRY_NULL(jobject, getResolvedJavaType0, (JNIEnv* env, jobject, jobject base, jlong offset, jboolean compressed))
  JVMCIKlassHandle klass(THREAD);
  JVMCIObject base_object = JVMCIENV->wrap(base);
  jlong base_address = 0;
  if (base_object.is_non_null() && offset == oopDesc::klass_offset_in_bytes()) {
    if (JVMCIENV->isa_HotSpotObjectConstantImpl(base_object)) {
      Handle base_oop = JVMCIENV->asConstant(base_object, JVMCI_CHECK_NULL);
      klass = base_oop->klass();
    } else {
      assert(false, "What types are we actually expecting here?");
    }
  } else if (!compressed) {
    if (base_object.is_non_null()) {
      if (JVMCIENV->isa_HotSpotResolvedJavaMethodImpl(base_object)) {
        base_address = (intptr_t) JVMCIENV->asMethod(base_object);
      } else if (JVMCIENV->isa_HotSpotConstantPool(base_object)) {
        base_address = (intptr_t) JVMCIENV->asConstantPool(base_object);
      } else if (JVMCIENV->isa_HotSpotResolvedObjectTypeImpl(base_object)) {
        base_address = (intptr_t) JVMCIENV->asKlass(base_object);
      } else if (JVMCIENV->isa_HotSpotObjectConstantImpl(base_object)) {
        Handle base_oop = JVMCIENV->asConstant(base_object, JVMCI_CHECK_NULL);
        if (base_oop->is_a(vmClasses::Class_klass())) {
          base_address = cast_from_oop<jlong>(base_oop());
        }
      }
      if (base_address == 0) {
        JVMCI_THROW_MSG_NULL(IllegalArgumentException,
                    err_msg("Unexpected arguments: %s " JLONG_FORMAT " %s", JVMCIENV->klass_name(base_object), offset, compressed ? "true" : "false"));
      }
    }
    klass = *((Klass**) (intptr_t) (base_address + offset));
  } else {
    JVMCI_THROW_MSG_NULL(IllegalArgumentException,
                err_msg("Unexpected arguments: %s " JLONG_FORMAT " %s",
                        base_object.is_non_null() ? JVMCIENV->klass_name(base_object) : "null",
                        offset, compressed ? "true" : "false"));
  }
  assert (klass == nullptr || klass->is_klass(), "invalid read");
  JVMCIObject result = JVMCIENV->get_jvmci_type(klass, JVMCI_CHECK_NULL);
  return JVMCIENV->get_jobject(result);
}

C2V_VMENTRY_NULL(jobject, findUniqueConcreteMethod, (JNIEnv* env, jobject, ARGUMENT_PAIR(klass), ARGUMENT_PAIR(method)))
  methodHandle method (THREAD, UNPACK_PAIR(Method, method));
  InstanceKlass* holder = InstanceKlass::cast(UNPACK_PAIR(Klass, klass));
  if (holder->is_interface()) {
    JVMCI_THROW_MSG_NULL(InternalError, err_msg("Interface %s should be handled in Java code", holder->external_name()));
  }
  if (method->can_be_statically_bound()) {
    JVMCI_THROW_MSG_NULL(InternalError, err_msg("Effectively static method %s.%s should be handled in Java code", method->method_holder()->external_name(), method->external_name()));
  }

  methodHandle ucm;
  {
    MutexLocker locker(Compile_lock);
    ucm = methodHandle(THREAD, Dependencies::find_unique_concrete_method(holder, method()));
  }
  JVMCIObject result = JVMCIENV->get_jvmci_method(ucm, JVMCI_CHECK_NULL);
  return JVMCIENV->get_jobject(result);
C2V_END

C2V_VMENTRY_NULL(jobject, getImplementor, (JNIEnv* env, jobject, ARGUMENT_PAIR(klass)))
  Klass* klass = UNPACK_PAIR(Klass, klass);
  if (!klass->is_interface()) {
    THROW_MSG_0(vmSymbols::java_lang_IllegalArgumentException(),
        err_msg("Expected interface type, got %s", klass->external_name()));
  }
  InstanceKlass* iklass = InstanceKlass::cast(klass);
  JVMCIKlassHandle handle(THREAD, iklass->implementor());
  JVMCIObject implementor = JVMCIENV->get_jvmci_type(handle, JVMCI_CHECK_NULL);
  return JVMCIENV->get_jobject(implementor);
C2V_END

C2V_VMENTRY_0(jboolean, methodIsIgnoredBySecurityStackWalk,(JNIEnv* env, jobject, ARGUMENT_PAIR(method)))
  Method* method = UNPACK_PAIR(Method, method);
  return method->is_ignored_by_security_stack_walk();
C2V_END

C2V_VMENTRY_0(jboolean, isCompilable,(JNIEnv* env, jobject, ARGUMENT_PAIR(method)))
  Method* method = UNPACK_PAIR(Method, method);
  // Skip redefined methods
  if (method->is_old()) {
    return false;
  }
  return !method->is_not_compilable(CompLevel_full_optimization);
C2V_END

C2V_VMENTRY_0(jboolean, hasNeverInlineDirective,(JNIEnv* env, jobject, ARGUMENT_PAIR(method)))
  methodHandle method (THREAD, UNPACK_PAIR(Method, method));
  return !Inline || CompilerOracle::should_not_inline(method) || method->dont_inline();
C2V_END

C2V_VMENTRY_0(jboolean, shouldInlineMethod,(JNIEnv* env, jobject, ARGUMENT_PAIR(method)))
  methodHandle method (THREAD, UNPACK_PAIR(Method, method));
  return CompilerOracle::should_inline(method) || method->force_inline();
C2V_END

C2V_VMENTRY_NULL(jobject, lookupType, (JNIEnv* env, jobject, jstring jname, ARGUMENT_PAIR(accessing_klass), jboolean resolve))
  JVMCIObject name = JVMCIENV->wrap(jname);
  const char* str = JVMCIENV->as_utf8_string(name);
  TempNewSymbol class_name = SymbolTable::new_symbol(str);

  if (class_name->utf8_length() <= 1) {
    JVMCI_THROW_MSG_0(InternalError, err_msg("Primitive type %s should be handled in Java code", class_name->as_C_string()));
  }

  JVMCIKlassHandle resolved_klass(THREAD);
  Klass* accessing_klass = UNPACK_PAIR(Klass, accessing_klass);
  Handle class_loader;
  Handle protection_domain;
  if (accessing_klass != nullptr) {
    class_loader = Handle(THREAD, accessing_klass->class_loader());
    protection_domain = Handle(THREAD, accessing_klass->protection_domain());
  } else {
    // Use the System class loader
    class_loader = Handle(THREAD, SystemDictionary::java_system_loader());
    JVMCIENV->runtime()->initialize(JVMCI_CHECK_NULL);
  }

  if (resolve) {
    resolved_klass = SystemDictionary::resolve_or_null(class_name, class_loader, protection_domain, CHECK_NULL);
    if (resolved_klass == nullptr) {
      JVMCI_THROW_MSG_NULL(ClassNotFoundException, str);
    }
  } else {
    if (Signature::has_envelope(class_name)) {
      // This is a name from a signature.  Strip off the trimmings.
      // Call recursive to keep scope of strippedsym.
      TempNewSymbol strippedsym = Signature::strip_envelope(class_name);
      resolved_klass = SystemDictionary::find_instance_klass(THREAD, strippedsym,
                                                             class_loader,
                                                             protection_domain);
    } else if (Signature::is_array(class_name)) {
      SignatureStream ss(class_name, false);
      int ndim = ss.skip_array_prefix();
      if (ss.type() == T_OBJECT) {
        Symbol* strippedsym = ss.as_symbol();
        resolved_klass = SystemDictionary::find_instance_klass(THREAD, strippedsym,
                                                               class_loader,
                                                               protection_domain);
        if (!resolved_klass.is_null()) {
          resolved_klass = resolved_klass->array_klass(ndim, CHECK_NULL);
        }
      } else {
        resolved_klass = TypeArrayKlass::cast(Universe::typeArrayKlassObj(ss.type()))->array_klass(ndim, CHECK_NULL);
      }
    } else {
      resolved_klass = SystemDictionary::find_instance_klass(THREAD, class_name,
                                                             class_loader,
                                                             protection_domain);
    }
  }
  JVMCIObject result = JVMCIENV->get_jvmci_type(resolved_klass, JVMCI_CHECK_NULL);
  return JVMCIENV->get_jobject(result);
C2V_END

C2V_VMENTRY_NULL(jobject, getArrayType, (JNIEnv* env, jobject, jchar type_char, ARGUMENT_PAIR(klass)))
  JVMCIKlassHandle array_klass(THREAD);
  Klass* klass = UNPACK_PAIR(Klass, klass);
  if (klass == nullptr) {
    BasicType type = JVMCIENV->typeCharToBasicType(type_char, JVMCI_CHECK_0);
    if (type == T_VOID) {
      return nullptr;
    }
    array_klass = Universe::typeArrayKlassObj(type);
    if (array_klass == nullptr) {
      JVMCI_THROW_MSG_NULL(InternalError, err_msg("No array klass for primitive type %s", type2name(type)));
    }
  } else {
    array_klass = klass->array_klass(CHECK_NULL);
  }
  JVMCIObject result = JVMCIENV->get_jvmci_type(array_klass, JVMCI_CHECK_NULL);
  return JVMCIENV->get_jobject(result);
C2V_END

C2V_VMENTRY_NULL(jobject, lookupClass, (JNIEnv* env, jobject, jclass mirror))
  requireInHotSpot("lookupClass", JVMCI_CHECK_NULL);
  if (mirror == nullptr) {
    return nullptr;
  }
  JVMCIKlassHandle klass(THREAD);
  klass = java_lang_Class::as_Klass(JNIHandles::resolve(mirror));
  if (klass == nullptr) {
    JVMCI_THROW_MSG_NULL(IllegalArgumentException, "Primitive classes are unsupported");
  }
  JVMCIObject result = JVMCIENV->get_jvmci_type(klass, JVMCI_CHECK_NULL);
  return JVMCIENV->get_jobject(result);
C2V_END

C2V_VMENTRY_NULL(jobject, lookupJClass, (JNIEnv* env, jobject, jlong jclass_value))
    if (jclass_value == 0L) {
        JVMCI_THROW_MSG_NULL(IllegalArgumentException, "jclass must not be zero");
    }
    jclass mirror = reinterpret_cast<jclass>(jclass_value);
    // Since the jclass_value is passed as a jlong, we perform additional checks to prevent the caller from accidentally
    // sending a value that is not a JNI handle.
    if (JNIHandles::handle_type(thread, mirror) == JNIInvalidRefType) {
        JVMCI_THROW_MSG_NULL(IllegalArgumentException, "jclass is not a valid JNI reference");
    }
    oop obj = JNIHandles::resolve(mirror);
    if (!java_lang_Class::is_instance(obj)) {
        JVMCI_THROW_MSG_NULL(IllegalArgumentException, "jclass must be a reference to the Class object");
    }
    JVMCIKlassHandle klass(THREAD, java_lang_Class::as_Klass(obj));
    JVMCIObject result = JVMCIENV->get_jvmci_type(klass, JVMCI_CHECK_NULL);
    return JVMCIENV->get_jobject(result);
C2V_END

C2V_VMENTRY_NULL(jobject, getUncachedStringInPool, (JNIEnv* env, jobject, ARGUMENT_PAIR(cp), jint index))
  constantPoolHandle cp(THREAD, UNPACK_PAIR(ConstantPool, cp));
  constantTag tag = cp->tag_at(index);
  if (!tag.is_string()) {
    JVMCI_THROW_MSG_NULL(IllegalArgumentException, err_msg("Unexpected constant pool tag at index %d: %d", index, tag.value()));
  }
  oop obj = cp->uncached_string_at(index, CHECK_NULL);
  return JVMCIENV->get_jobject(JVMCIENV->get_object_constant(obj));
C2V_END

C2V_VMENTRY_NULL(jobject, resolvePossiblyCachedConstantInPool, (JNIEnv* env, jobject, ARGUMENT_PAIR(cp), jint index))
  constantPoolHandle cp(THREAD, UNPACK_PAIR(ConstantPool, cp));
  oop obj = cp->resolve_possibly_cached_constant_at(index, CHECK_NULL);
  constantTag tag = cp->tag_at(index);
  if (tag.is_dynamic_constant() || tag.is_dynamic_constant_in_error()) {
    if (obj == Universe::the_null_sentinel()) {
      return JVMCIENV->get_jobject(JVMCIENV->get_JavaConstant_NULL_POINTER());
    }
    BasicType bt = Signature::basic_type(cp->uncached_signature_ref_at(index));
    if (!is_reference_type(bt)) {
      if (!is_java_primitive(bt)) {
        return JVMCIENV->get_jobject(JVMCIENV->get_JavaConstant_ILLEGAL());
      }

      // Convert standard box (e.g. java.lang.Integer) to JVMCI box (e.g. jdk.vm.ci.meta.PrimitiveConstant)
      jvalue value;
      jlong raw_value;
      jchar type_char;
      BasicType bt2 = java_lang_boxing_object::get_value(obj, &value);
      assert(bt2 == bt, "");
      switch (bt2) {
        case T_LONG:    type_char = 'J'; raw_value = value.j; break;
        case T_DOUBLE:  type_char = 'D'; raw_value = value.j; break;
        case T_FLOAT:   type_char = 'F'; raw_value = value.i; break;
        case T_INT:     type_char = 'I'; raw_value = value.i; break;
        case T_SHORT:   type_char = 'S'; raw_value = value.s; break;
        case T_BYTE:    type_char = 'B'; raw_value = value.b; break;
        case T_CHAR:    type_char = 'C'; raw_value = value.c; break;
        case T_BOOLEAN: type_char = 'Z'; raw_value = value.z; break;
        default:        return JVMCIENV->get_jobject(JVMCIENV->get_JavaConstant_ILLEGAL());
      }

      JVMCIObject result = JVMCIENV->call_JavaConstant_forPrimitive(type_char, raw_value, JVMCI_CHECK_NULL);
      return JVMCIENV->get_jobject(result);
    }
  }
  return JVMCIENV->get_jobject(JVMCIENV->get_object_constant(obj));
C2V_END

C2V_VMENTRY_NULL(jobjectArray, resolveBootstrapMethod, (JNIEnv* env, jobject, ARGUMENT_PAIR(cp), jint index))
  constantPoolHandle cp(THREAD, UNPACK_PAIR(ConstantPool, cp));
  constantTag tag = cp->tag_at(index);
  bool is_indy = tag.is_invoke_dynamic();
  bool is_condy = tag.is_dynamic_constant();
  if (!(is_condy || is_indy)) {
    JVMCI_THROW_MSG_0(IllegalArgumentException, err_msg("Unexpected constant pool tag at index %d: %d", index, tag.value()));
  }
  // Get the indy entry based on CP index
  int indy_index = -1;
  for (int i = 0; i < cp->resolved_indy_entries_length(); i++) {
    if (cp->resolved_indy_entry_at(i)->constant_pool_index() == index) {
      indy_index = i;
    }
  }
  // Resolve the bootstrap specifier, its name, type, and static arguments
  BootstrapInfo bootstrap_specifier(cp, index, indy_index);
  Handle bsm = bootstrap_specifier.resolve_bsm(CHECK_NULL);

  // call java.lang.invoke.MethodHandle::asFixedArity() -> MethodHandle
  // to get a DirectMethodHandle from which we can then extract a Method*
  JavaValue result(T_OBJECT);
  JavaCalls::call_virtual(&result,
                         bsm,
                         vmClasses::MethodHandle_klass(),
                         vmSymbols::asFixedArity_name(),
                         vmSymbols::asFixedArity_signature(),
                         CHECK_NULL);
  bsm = Handle(THREAD, result.get_oop());

  // Check assumption about getting a DirectMethodHandle
  if (!java_lang_invoke_DirectMethodHandle::is_instance(bsm())) {
    JVMCI_THROW_MSG_NULL(InternalError, err_msg("Unexpected MethodHandle subclass: %s", bsm->klass()->external_name()));
  }
  // Create return array describing the bootstrap method invocation (BSMI)
  JVMCIObjectArray bsmi = JVMCIENV->new_Object_array(4, JVMCI_CHECK_NULL);

  // Extract Method* and wrap it in a ResolvedJavaMethod
  Handle member = Handle(THREAD, java_lang_invoke_DirectMethodHandle::member(bsm()));
  JVMCIObject bsmi_method = JVMCIENV->get_jvmci_method(methodHandle(THREAD, java_lang_invoke_MemberName::vmtarget(member())), JVMCI_CHECK_NULL);
  JVMCIENV->put_object_at(bsmi, 0, bsmi_method);

  JVMCIObject bsmi_name = JVMCIENV->create_string(bootstrap_specifier.name(), JVMCI_CHECK_NULL);
  JVMCIENV->put_object_at(bsmi, 1, bsmi_name);

  Handle type_arg = bootstrap_specifier.type_arg();
  JVMCIObject bsmi_type = JVMCIENV->get_object_constant(type_arg());
  JVMCIENV->put_object_at(bsmi, 2, bsmi_type);

  Handle arg_values = bootstrap_specifier.arg_values();
  if (arg_values.not_null()) {
    if (!arg_values->is_array()) {
      JVMCIENV->put_object_at(bsmi, 3, JVMCIENV->get_object_constant(arg_values()));
    } else if (arg_values->is_objArray()) {
      objArrayHandle args_array = objArrayHandle(THREAD, (objArrayOop) arg_values());
      int len = args_array->length();
      JVMCIObjectArray arguments = JVMCIENV->new_JavaConstant_array(len, JVMCI_CHECK_NULL);
      JVMCIENV->put_object_at(bsmi, 3, arguments);
      for (int i = 0; i < len; i++) {
        oop x = args_array->obj_at(i);
        if (x != nullptr) {
          JVMCIENV->put_object_at(arguments, i, JVMCIENV->get_object_constant(x));
        } else {
          JVMCIENV->put_object_at(arguments, i, JVMCIENV->get_JavaConstant_NULL_POINTER());
        }
      }
    } else if (arg_values->is_typeArray()) {
      typeArrayHandle bsci = typeArrayHandle(THREAD, (typeArrayOop) arg_values());
      JVMCIPrimitiveArray arguments = JVMCIENV->new_intArray(bsci->length(), JVMCI_CHECK_NULL);
      JVMCIENV->put_object_at(bsmi, 3, arguments);
      for (int i = 0; i < bsci->length(); i++) {
        JVMCIENV->put_int_at(arguments, i, bsci->int_at(i));
      }
    }
  }
  return JVMCIENV->get_jobjectArray(bsmi);
C2V_END

C2V_VMENTRY_0(jint, lookupNameAndTypeRefIndexInPool, (JNIEnv* env, jobject, ARGUMENT_PAIR(cp), jint index))
  constantPoolHandle cp(THREAD, UNPACK_PAIR(ConstantPool, cp));
  return cp->name_and_type_ref_index_at(index);
C2V_END

C2V_VMENTRY_NULL(jobject, lookupNameInPool, (JNIEnv* env, jobject, ARGUMENT_PAIR(cp), jint which))
  constantPoolHandle cp(THREAD, UNPACK_PAIR(ConstantPool, cp));
  JVMCIObject sym = JVMCIENV->create_string(cp->name_ref_at(which), JVMCI_CHECK_NULL);
  return JVMCIENV->get_jobject(sym);
C2V_END

C2V_VMENTRY_NULL(jobject, lookupSignatureInPool, (JNIEnv* env, jobject, ARGUMENT_PAIR(cp), jint which))
  constantPoolHandle cp(THREAD, UNPACK_PAIR(ConstantPool, cp));
  JVMCIObject sym = JVMCIENV->create_string(cp->signature_ref_at(which), JVMCI_CHECK_NULL);
  return JVMCIENV->get_jobject(sym);
C2V_END

C2V_VMENTRY_0(jint, lookupKlassRefIndexInPool, (JNIEnv* env, jobject, ARGUMENT_PAIR(cp), jint index))
  constantPoolHandle cp(THREAD, UNPACK_PAIR(ConstantPool, cp));
  return cp->klass_ref_index_at(index);
C2V_END

C2V_VMENTRY_NULL(jobject, resolveTypeInPool, (JNIEnv* env, jobject, ARGUMENT_PAIR(cp), jint index))
  constantPoolHandle cp(THREAD, UNPACK_PAIR(ConstantPool, cp));
  Klass* klass = cp->klass_at(index, CHECK_NULL);
  JVMCIKlassHandle resolved_klass(THREAD, klass);
  if (resolved_klass->is_instance_klass()) {
    InstanceKlass::cast(resolved_klass())->link_class(CHECK_NULL);
    if (!InstanceKlass::cast(resolved_klass())->is_linked()) {
      // link_class() should not return here if there is an issue.
      JVMCI_THROW_MSG_NULL(InternalError, err_msg("Class %s must be linked", resolved_klass()->external_name()));
    }
  }
  JVMCIObject klassObject = JVMCIENV->get_jvmci_type(resolved_klass, JVMCI_CHECK_NULL);
  return JVMCIENV->get_jobject(klassObject);
C2V_END

C2V_VMENTRY_NULL(jobject, lookupKlassInPool, (JNIEnv* env, jobject, ARGUMENT_PAIR(cp), jint index))
  constantPoolHandle cp(THREAD, UNPACK_PAIR(ConstantPool, cp));
  Klass* loading_klass = cp->pool_holder();
  bool is_accessible = false;
  JVMCIKlassHandle klass(THREAD, JVMCIRuntime::get_klass_by_index(cp, index, is_accessible, loading_klass));
  Symbol* symbol = nullptr;
  if (klass.is_null()) {
    constantTag tag = cp->tag_at(index);
    if (tag.is_klass()) {
      // The klass has been inserted into the constant pool
      // very recently.
      klass = cp->resolved_klass_at(index);
    } else if (tag.is_symbol()) {
      symbol = cp->symbol_at(index);
    } else {
      assert(cp->tag_at(index).is_unresolved_klass(), "wrong tag");
      symbol = cp->klass_name_at(index);
    }
  }
  JVMCIObject result;
  if (!klass.is_null()) {
    result = JVMCIENV->get_jvmci_type(klass, JVMCI_CHECK_NULL);
  } else {
    result = JVMCIENV->create_string(symbol, JVMCI_CHECK_NULL);
  }
  return JVMCIENV->get_jobject(result);
C2V_END

C2V_VMENTRY_NULL(jobject, lookupAppendixInPool, (JNIEnv* env, jobject, ARGUMENT_PAIR(cp), jint index))
  constantPoolHandle cp(THREAD, UNPACK_PAIR(ConstantPool, cp));
  oop appendix_oop = ConstantPool::appendix_at_if_loaded(cp, index);
  return JVMCIENV->get_jobject(JVMCIENV->get_object_constant(appendix_oop));
C2V_END

C2V_VMENTRY_NULL(jobject, lookupMethodInPool, (JNIEnv* env, jobject, ARGUMENT_PAIR(cp), jint index, jbyte opcode, ARGUMENT_PAIR(caller)))
  constantPoolHandle cp(THREAD, UNPACK_PAIR(ConstantPool, cp));
  methodHandle caller(THREAD, UNPACK_PAIR(Method, caller));
  InstanceKlass* pool_holder = cp->pool_holder();
  Bytecodes::Code bc = (Bytecodes::Code) (((int) opcode) & 0xFF);
  methodHandle method(THREAD, JVMCIRuntime::get_method_by_index(cp, index, bc, pool_holder));
  JFR_ONLY(if (method.not_null()) Jfr::on_resolution(caller(), method(), CHECK_NULL);)
  JVMCIObject result = JVMCIENV->get_jvmci_method(method, JVMCI_CHECK_NULL);
  return JVMCIENV->get_jobject(result);
C2V_END

C2V_VMENTRY_0(jint, constantPoolRemapInstructionOperandFromCache, (JNIEnv* env, jobject, ARGUMENT_PAIR(cp), jint index))
  constantPoolHandle cp(THREAD, UNPACK_PAIR(ConstantPool, cp));
  return cp->remap_instruction_operand_from_cache(index);
C2V_END

C2V_VMENTRY_NULL(jobject, resolveFieldInPool, (JNIEnv* env, jobject, ARGUMENT_PAIR(cp), jint index, ARGUMENT_PAIR(method), jbyte opcode, jintArray info_handle))
  constantPoolHandle cp(THREAD, UNPACK_PAIR(ConstantPool, cp));
  Bytecodes::Code code = (Bytecodes::Code)(((int) opcode) & 0xFF);
  fieldDescriptor fd;
  methodHandle mh(THREAD, UNPACK_PAIR(Method, method));
  LinkInfo link_info(cp, index, mh, CHECK_NULL);
  LinkResolver::resolve_field(fd, link_info, Bytecodes::java_code(code), false, CHECK_NULL);
  JVMCIPrimitiveArray info = JVMCIENV->wrap(info_handle);
  if (info.is_null() || JVMCIENV->get_length(info) != 4) {
    JVMCI_ERROR_NULL("info must not be null and have a length of 4");
  }
  JVMCIENV->put_int_at(info, 0, fd.access_flags().as_int());
  JVMCIENV->put_int_at(info, 1, fd.offset());
  JVMCIENV->put_int_at(info, 2, fd.index());
  JVMCIENV->put_int_at(info, 3, fd.field_flags().as_uint());
  JVMCIKlassHandle handle(THREAD, fd.field_holder());
  JVMCIObject field_holder = JVMCIENV->get_jvmci_type(handle, JVMCI_CHECK_NULL);
  return JVMCIENV->get_jobject(field_holder);
C2V_END

C2V_VMENTRY_0(jint, getVtableIndexForInterfaceMethod, (JNIEnv* env, jobject, ARGUMENT_PAIR(klass), ARGUMENT_PAIR(method)))
  Klass* klass = UNPACK_PAIR(Klass, klass);
  methodHandle method(THREAD, UNPACK_PAIR(Method, method));
  InstanceKlass* holder = method->method_holder();
  if (klass->is_interface()) {
    JVMCI_THROW_MSG_0(InternalError, err_msg("Interface %s should be handled in Java code", klass->external_name()));
  }
  if (!holder->is_interface()) {
    JVMCI_THROW_MSG_0(InternalError, err_msg("Method %s is not held by an interface, this case should be handled in Java code", method->name_and_sig_as_C_string()));
  }
  if (!klass->is_instance_klass()) {
    JVMCI_THROW_MSG_0(InternalError, err_msg("Class %s must be instance klass", klass->external_name()));
  }
  if (!InstanceKlass::cast(klass)->is_linked()) {
    JVMCI_THROW_MSG_0(InternalError, err_msg("Class %s must be linked", klass->external_name()));
  }
  if (!klass->is_subtype_of(holder)) {
    JVMCI_THROW_MSG_0(InternalError, err_msg("Class %s does not implement interface %s", klass->external_name(), holder->external_name()));
  }
  return LinkResolver::vtable_index_of_interface_method(klass, method);
C2V_END

C2V_VMENTRY_NULL(jobject, resolveMethod, (JNIEnv* env, jobject, ARGUMENT_PAIR(receiver), ARGUMENT_PAIR(method), ARGUMENT_PAIR(caller)))
  Klass* recv_klass = UNPACK_PAIR(Klass, receiver);
  Klass* caller_klass = UNPACK_PAIR(Klass, caller);
  methodHandle method(THREAD, UNPACK_PAIR(Method, method));

  Klass* resolved     = method->method_holder();
  Symbol* h_name      = method->name();
  Symbol* h_signature = method->signature();

  if (MethodHandles::is_signature_polymorphic_method(method())) {
      // Signature polymorphic methods are already resolved, JVMCI just returns null in this case.
      return nullptr;
  }

  if (method->name() == vmSymbols::clone_name() &&
      resolved == vmClasses::Object_klass() &&
      recv_klass->is_array_klass()) {
    // Resolution of the clone method on arrays always returns Object.clone even though that method
    // has protected access.  There's some trickery in the access checking to make this all work out
    // so it's necessary to pass in the array class as the resolved class to properly trigger this.
    // Otherwise it's impossible to resolve the array clone methods through JVMCI.  See
    // LinkResolver::check_method_accessability for the matching logic.
    resolved = recv_klass;
  }

  LinkInfo link_info(resolved, h_name, h_signature, caller_klass);
  Method* m = nullptr;
  // Only do exact lookup if receiver klass has been linked.  Otherwise,
  // the vtable has not been setup, and the LinkResolver will fail.
  if (recv_klass->is_array_klass() ||
      (InstanceKlass::cast(recv_klass)->is_linked() && !recv_klass->is_interface())) {
    if (resolved->is_interface()) {
      m = LinkResolver::resolve_interface_call_or_null(recv_klass, link_info);
    } else {
      m = LinkResolver::resolve_virtual_call_or_null(recv_klass, link_info);
    }
  }

  if (m == nullptr) {
    // Return null if there was a problem with lookup (uninitialized class, etc.)
    return nullptr;
  }

  JVMCIObject result = JVMCIENV->get_jvmci_method(methodHandle(THREAD, m), JVMCI_CHECK_NULL);
  return JVMCIENV->get_jobject(result);
C2V_END

C2V_VMENTRY_0(jboolean, hasFinalizableSubclass,(JNIEnv* env, jobject, ARGUMENT_PAIR(klass)))
  Klass* klass = UNPACK_PAIR(Klass, klass);
  assert(klass != nullptr, "method must not be called for primitive types");
  if (!klass->is_instance_klass()) {
    return false;
  }
  InstanceKlass* iklass = InstanceKlass::cast(klass);
  return Dependencies::find_finalizable_subclass(iklass) != nullptr;
C2V_END

C2V_VMENTRY_NULL(jobject, getClassInitializer, (JNIEnv* env, jobject, ARGUMENT_PAIR(klass)))
  Klass* klass = UNPACK_PAIR(Klass, klass);
  if (!klass->is_instance_klass()) {
    return nullptr;
  }
  InstanceKlass* iklass = InstanceKlass::cast(klass);
  methodHandle clinit(THREAD, iklass->class_initializer());
  JVMCIObject result = JVMCIENV->get_jvmci_method(clinit, JVMCI_CHECK_NULL);
  return JVMCIENV->get_jobject(result);
C2V_END

C2V_VMENTRY_0(jlong, getMaxCallTargetOffset, (JNIEnv* env, jobject, jlong addr))
  address target_addr = (address) addr;
  if (target_addr != 0x0) {
    int64_t off_low = (int64_t)target_addr - ((int64_t)CodeCache::low_bound() + sizeof(int));
    int64_t off_high = (int64_t)target_addr - ((int64_t)CodeCache::high_bound() + sizeof(int));
    return MAX2(ABS(off_low), ABS(off_high));
  }
  return -1;
C2V_END

C2V_VMENTRY(void, setNotInlinableOrCompilable,(JNIEnv* env, jobject, ARGUMENT_PAIR(method)))
  methodHandle method(THREAD, UNPACK_PAIR(Method, method));
  method->set_not_c1_compilable();
  method->set_not_c2_compilable();
  method->set_dont_inline(true);
C2V_END

C2V_VMENTRY_0(jint, getInstallCodeFlags, (JNIEnv *env, jobject))
  int flags = 0;
#ifndef PRODUCT
  flags |= 0x0001; // VM will install block comments
  flags |= 0x0004; // Enable HotSpotJVMCIRuntime.Option.CodeSerializationTypeInfo if not explicitly set
#endif
  if (JvmtiExport::can_hotswap_or_post_breakpoint()) {
    // VM needs to track method dependencies
    flags |= 0x0002;
  }
  return flags;
C2V_END

C2V_VMENTRY_0(jint, installCode0, (JNIEnv *env, jobject,
    jlong compiled_code_buffer,
    jlong serialization_ns,
    bool with_type_info,
    jobject compiled_code,
    jobjectArray object_pool,
    jobject installed_code,
    jlong failed_speculations_address,
    jbyteArray speculations_obj))
  HandleMark hm(THREAD);
  JNIHandleMark jni_hm(thread);

  JVMCIObject compiled_code_handle = JVMCIENV->wrap(compiled_code);
  objArrayHandle object_pool_handle(thread, JVMCIENV->is_hotspot() ? (objArrayOop) JNIHandles::resolve(object_pool) : nullptr);

  CodeBlob* cb = nullptr;
  JVMCIObject installed_code_handle = JVMCIENV->wrap(installed_code);
  JVMCIPrimitiveArray speculations_handle = JVMCIENV->wrap(speculations_obj);

  int speculations_len = JVMCIENV->get_length(speculations_handle);
  char* speculations = NEW_RESOURCE_ARRAY(char, speculations_len);
  JVMCIENV->copy_bytes_to(speculations_handle, (jbyte*) speculations, 0, speculations_len);

  JVMCICompiler* compiler = JVMCICompiler::instance(true, CHECK_JNI_ERR);
  JVMCICompiler::CodeInstallStats* stats = compiler->code_install_stats(!thread->is_Compiler_thread());
  elapsedTimer *timer = stats->timer();
  timer->add_nanoseconds(serialization_ns);
  TraceTime install_time("installCode", timer);

  CodeInstaller installer(JVMCIENV);

  JVMCI::CodeInstallResult result = installer.install(compiler,
      compiled_code_buffer,
      with_type_info,
      compiled_code_handle,
      object_pool_handle,
      cb,
      installed_code_handle,
      (FailedSpeculation**)(address) failed_speculations_address,
      speculations,
      speculations_len,
      JVMCI_CHECK_0);

  if (PrintCodeCacheOnCompilation) {
    stringStream s;
    // Dump code cache into a buffer before locking the tty,
    {
      MutexLocker mu(CodeCache_lock, Mutex::_no_safepoint_check_flag);
      CodeCache::print_summary(&s, false);
    }
    ttyLocker ttyl;
    tty->print_raw_cr(s.freeze());
  }

  if (result != JVMCI::ok) {
    assert(cb == nullptr, "should be");
  } else {
    stats->on_install(cb);
    if (installed_code_handle.is_non_null()) {
      if (cb->is_nmethod()) {
        assert(JVMCIENV->isa_HotSpotNmethod(installed_code_handle), "wrong type");
        // Clear the link to an old nmethod first
        JVMCIObject nmethod_mirror = installed_code_handle;
        JVMCIENV->invalidate_nmethod_mirror(nmethod_mirror, true, JVMCI_CHECK_0);
      } else {
        assert(JVMCIENV->isa_InstalledCode(installed_code_handle), "wrong type");
      }
      // Initialize the link to the new code blob
      JVMCIENV->initialize_installed_code(installed_code_handle, cb, JVMCI_CHECK_0);
    }
  }
  return result;
C2V_END

C2V_VMENTRY(void, resetCompilationStatistics, (JNIEnv* env, jobject))
  JVMCICompiler* compiler = JVMCICompiler::instance(true, CHECK);
  CompilerStatistics* stats = compiler->stats();
  stats->_standard.reset();
  stats->_osr.reset();
C2V_END

C2V_VMENTRY_NULL(jobject, disassembleCodeBlob, (JNIEnv* env, jobject, jobject installedCode))
  HandleMark hm(THREAD);

  if (installedCode == nullptr) {
    JVMCI_THROW_MSG_NULL(NullPointerException, "installedCode is null");
  }

  JVMCIObject installedCodeObject = JVMCIENV->wrap(installedCode);
  CodeBlob* cb = JVMCIENV->get_code_blob(installedCodeObject);
  if (cb == nullptr) {
    return nullptr;
  }

  // We don't want the stringStream buffer to resize during disassembly as it
  // uses scoped resource memory. If a nested function called during disassembly uses
  // a ResourceMark and the buffer expands within the scope of the mark,
  // the buffer becomes garbage when that scope is exited. Experience shows that
  // the disassembled code is typically about 10x the code size so a fixed buffer
  // sized to 20x code size plus a fixed amount for header info should be sufficient.
  int bufferSize = cb->code_size() * 20 + 1024;
  char* buffer = NEW_RESOURCE_ARRAY(char, bufferSize);
  stringStream st(buffer, bufferSize);
  Disassembler::decode(cb, &st);
  if (st.size() <= 0) {
    return nullptr;
  }

  JVMCIObject result = JVMCIENV->create_string(st.as_string(), JVMCI_CHECK_NULL);
  return JVMCIENV->get_jobject(result);
C2V_END

C2V_VMENTRY_NULL(jobject, getStackTraceElement, (JNIEnv* env, jobject, ARGUMENT_PAIR(method), int bci))
  HandleMark hm(THREAD);

  methodHandle method(THREAD, UNPACK_PAIR(Method, method));
  JVMCIObject element = JVMCIENV->new_StackTraceElement(method, bci, JVMCI_CHECK_NULL);
  return JVMCIENV->get_jobject(element);
C2V_END

C2V_VMENTRY_NULL(jobject, executeHotSpotNmethod, (JNIEnv* env, jobject, jobject args, jobject hs_nmethod))
  // The incoming arguments array would have to contain JavaConstants instead of regular objects
  // and the return value would have to be wrapped as a JavaConstant.
  requireInHotSpot("executeHotSpotNmethod", JVMCI_CHECK_NULL);

  HandleMark hm(THREAD);

  JVMCIObject nmethod_mirror = JVMCIENV->wrap(hs_nmethod);
  nmethod* nm = JVMCIENV->get_nmethod(nmethod_mirror);
  if (nm == nullptr || !nm->is_in_use()) {
    JVMCI_THROW_NULL(InvalidInstalledCodeException);
  }
  methodHandle mh(THREAD, nm->method());
  Symbol* signature = mh->signature();
  JavaCallArguments jca(mh->size_of_parameters());

  JavaArgumentUnboxer jap(signature, &jca, (arrayOop) JNIHandles::resolve(args), mh->is_static());
  JavaValue result(jap.return_type());
  jca.set_alternative_target(Handle(THREAD, JNIHandles::resolve(nmethod_mirror.as_jobject())));
  JavaCalls::call(&result, mh, &jca, CHECK_NULL);

  if (jap.return_type() == T_VOID) {
    return nullptr;
  } else if (is_reference_type(jap.return_type())) {
    return JNIHandles::make_local(THREAD, result.get_oop());
  } else {
    jvalue *value = (jvalue *) result.get_value_addr();
    // Narrow the value down if required (Important on big endian machines)
    switch (jap.return_type()) {
      case T_BOOLEAN:
       value->z = (jboolean) value->i;
       break;
      case T_BYTE:
       value->b = (jbyte) value->i;
       break;
      case T_CHAR:
       value->c = (jchar) value->i;
       break;
      case T_SHORT:
       value->s = (jshort) value->i;
       break;
      default:
        break;
    }
    JVMCIObject o = JVMCIENV->create_box(jap.return_type(), value, JVMCI_CHECK_NULL);
    return JVMCIENV->get_jobject(o);
  }
C2V_END

C2V_VMENTRY_NULL(jlongArray, getLineNumberTable, (JNIEnv* env, jobject, ARGUMENT_PAIR(method)))
  Method* method = UNPACK_PAIR(Method, method);
  if (!method->has_linenumber_table()) {
    return nullptr;
  }
  u2 num_entries = 0;
  CompressedLineNumberReadStream streamForSize(method->compressed_linenumber_table());
  while (streamForSize.read_pair()) {
    num_entries++;
  }

  CompressedLineNumberReadStream stream(method->compressed_linenumber_table());
  JVMCIPrimitiveArray result = JVMCIENV->new_longArray(2 * num_entries, JVMCI_CHECK_NULL);

  int i = 0;
  jlong value;
  while (stream.read_pair()) {
    value = ((jlong) stream.bci());
    JVMCIENV->put_long_at(result, i, value);
    value = ((jlong) stream.line());
    JVMCIENV->put_long_at(result, i + 1, value);
    i += 2;
  }

  return (jlongArray) JVMCIENV->get_jobject(result);
C2V_END

C2V_VMENTRY_0(jlong, getLocalVariableTableStart, (JNIEnv* env, jobject, ARGUMENT_PAIR(method)))
  Method* method = UNPACK_PAIR(Method, method);
  if (!method->has_localvariable_table()) {
    return 0;
  }
  return (jlong) (address) method->localvariable_table_start();
C2V_END

C2V_VMENTRY_0(jint, getLocalVariableTableLength, (JNIEnv* env, jobject, ARGUMENT_PAIR(method)))
  Method* method = UNPACK_PAIR(Method, method);
  return method->localvariable_table_length();
C2V_END

C2V_VMENTRY(void, reprofile, (JNIEnv* env, jobject, ARGUMENT_PAIR(method)))
  methodHandle method(THREAD, UNPACK_PAIR(Method, method));
  MethodCounters* mcs = method->method_counters();
  if (mcs != nullptr) {
    mcs->clear_counters();
  }
  NOT_PRODUCT(method->set_compiled_invocation_count(0));

  CompiledMethod* code = method->code();
  if (code != nullptr) {
    code->make_not_entrant();
  }

  MethodData* method_data = method->method_data();
  if (method_data == nullptr) {
    ClassLoaderData* loader_data = method->method_holder()->class_loader_data();
    method_data = MethodData::allocate(loader_data, method, CHECK);
    method->set_method_data(method_data);
  } else {
    method_data->initialize();
  }
C2V_END


C2V_VMENTRY(void, invalidateHotSpotNmethod, (JNIEnv* env, jobject, jobject hs_nmethod, jboolean deoptimize))
  JVMCIObject nmethod_mirror = JVMCIENV->wrap(hs_nmethod);
  JVMCIENV->invalidate_nmethod_mirror(nmethod_mirror, deoptimize, JVMCI_CHECK);
C2V_END

C2V_VMENTRY_NULL(jlongArray, collectCounters, (JNIEnv* env, jobject))
  // Returns a zero length array if counters aren't enabled
  JVMCIPrimitiveArray array = JVMCIENV->new_longArray(JVMCICounterSize, JVMCI_CHECK_NULL);
  if (JVMCICounterSize > 0) {
    jlong* temp_array = NEW_RESOURCE_ARRAY(jlong, JVMCICounterSize);
    JavaThread::collect_counters(temp_array, JVMCICounterSize);
    JVMCIENV->copy_longs_from(temp_array, array, 0, JVMCICounterSize);
  }
  return (jlongArray) JVMCIENV->get_jobject(array);
C2V_END

C2V_VMENTRY_0(jint, getCountersSize, (JNIEnv* env, jobject))
  return (jint) JVMCICounterSize;
C2V_END

C2V_VMENTRY_0(jboolean, setCountersSize, (JNIEnv* env, jobject, jint new_size))
  return JavaThread::resize_all_jvmci_counters(new_size);
C2V_END

C2V_VMENTRY_0(jint, allocateCompileId, (JNIEnv* env, jobject, ARGUMENT_PAIR(method), int entry_bci))
  HandleMark hm(THREAD);
  methodHandle method(THREAD, UNPACK_PAIR(Method, method));
  if (method.is_null()) {
    JVMCI_THROW_0(NullPointerException);
  }
  if (entry_bci >= method->code_size() || entry_bci < -1) {
    JVMCI_THROW_MSG_0(IllegalArgumentException, err_msg("Unexpected bci %d", entry_bci));
  }
  return CompileBroker::assign_compile_id_unlocked(THREAD, method, entry_bci);
C2V_END


C2V_VMENTRY_0(jboolean, isMature, (JNIEnv* env, jobject, jlong method_data_pointer))
  MethodData* mdo = (MethodData*) method_data_pointer;
  return mdo != nullptr && mdo->is_mature();
C2V_END

C2V_VMENTRY_0(jboolean, hasCompiledCodeForOSR, (JNIEnv* env, jobject, ARGUMENT_PAIR(method), int entry_bci, int comp_level))
  Method* method = UNPACK_PAIR(Method, method);
  return method->lookup_osr_nmethod_for(entry_bci, comp_level, true) != nullptr;
C2V_END

C2V_VMENTRY_NULL(jobject, getSymbol, (JNIEnv* env, jobject, jlong symbol))
  JVMCIObject sym = JVMCIENV->create_string((Symbol*)(address)symbol, JVMCI_CHECK_NULL);
  return JVMCIENV->get_jobject(sym);
C2V_END

C2V_VMENTRY_NULL(jobject, getSignatureName, (JNIEnv* env, jobject, jlong klass_pointer))
  Klass* klass = UNPACK_PAIR(Klass, klass);
  JVMCIObject signature = JVMCIENV->create_string(klass->signature_name(), JVMCI_CHECK_NULL);
  return JVMCIENV->get_jobject(signature);
C2V_END

/*
 * Used by matches() to convert a ResolvedJavaMethod[] to an array of Method*.
 */
GrowableArray<Method*>* init_resolved_methods(jobjectArray methods, JVMCIEnv* JVMCIENV) {
  objArrayOop methods_oop = (objArrayOop) JNIHandles::resolve(methods);
  GrowableArray<Method*>* resolved_methods = new GrowableArray<Method*>(methods_oop->length());
  for (int i = 0; i < methods_oop->length(); i++) {
    oop resolved = methods_oop->obj_at(i);
    Method* resolved_method = nullptr;
    if (resolved->klass() == HotSpotJVMCI::HotSpotResolvedJavaMethodImpl::klass()) {
      resolved_method = HotSpotJVMCI::asMethod(JVMCIENV, resolved);
    }
    resolved_methods->append(resolved_method);
  }
  return resolved_methods;
}

/*
 * Used by c2v_iterateFrames to check if `method` matches one of the ResolvedJavaMethods in the `methods` array.
 * The ResolvedJavaMethod[] array is converted to a Method* array that is then cached in the resolved_methods_ref in/out parameter.
 * In case of a match, the matching ResolvedJavaMethod is returned in matched_jvmci_method_ref.
 */
bool matches(jobjectArray methods, Method* method, GrowableArray<Method*>** resolved_methods_ref, Handle* matched_jvmci_method_ref, Thread* THREAD, JVMCIEnv* JVMCIENV) {
  GrowableArray<Method*>* resolved_methods = *resolved_methods_ref;
  if (resolved_methods == nullptr) {
    resolved_methods = init_resolved_methods(methods, JVMCIENV);
    *resolved_methods_ref = resolved_methods;
  }
  assert(method != nullptr, "method should not be null");
  assert(resolved_methods->length() == ((objArrayOop) JNIHandles::resolve(methods))->length(), "arrays must have the same length");
  for (int i = 0; i < resolved_methods->length(); i++) {
    Method* m = resolved_methods->at(i);
    if (m == method) {
      *matched_jvmci_method_ref = Handle(THREAD, ((objArrayOop) JNIHandles::resolve(methods))->obj_at(i));
      return true;
    }
  }
  return false;
}

/*
 * Resolves an interface call to a concrete method handle.
 */
methodHandle resolve_interface_call(Klass* spec_klass, Symbol* name, Symbol* signature, JavaCallArguments* args, TRAPS) {
  CallInfo callinfo;
  Handle receiver = args->receiver();
  Klass* recvrKlass = receiver.is_null() ? (Klass*)nullptr : receiver->klass();
  LinkInfo link_info(spec_klass, name, signature);
  LinkResolver::resolve_interface_call(
          callinfo, receiver, recvrKlass, link_info, true, CHECK_(methodHandle()));
  methodHandle method(THREAD, callinfo.selected_method());
  assert(method.not_null(), "should have thrown exception");
  return method;
}

/*
 * Used by c2v_iterateFrames to make a new vframeStream at the given compiled frame id (stack pointer) and vframe id.
 */
void resync_vframestream_to_compiled_frame(vframeStream& vfst, intptr_t* stack_pointer, int vframe_id, JavaThread* thread, TRAPS) {
  vfst = vframeStream(thread);
  while (vfst.frame_id() != stack_pointer && !vfst.at_end()) {
    vfst.next();
  }
  if (vfst.frame_id() != stack_pointer) {
    THROW_MSG(vmSymbols::java_lang_IllegalStateException(), "stack frame not found after deopt")
  }
  if (vfst.is_interpreted_frame()) {
    THROW_MSG(vmSymbols::java_lang_IllegalStateException(), "compiled stack frame expected")
  }
  while (vfst.vframe_id() != vframe_id) {
    if (vfst.at_end()) {
      THROW_MSG(vmSymbols::java_lang_IllegalStateException(), "vframe not found after deopt")
    }
    vfst.next();
    assert(!vfst.is_interpreted_frame(), "Wrong frame type");
  }
}

/*
 * Used by c2v_iterateFrames. Returns an array of any unallocated scope objects or null if none.
 */
GrowableArray<ScopeValue*>* get_unallocated_objects_or_null(GrowableArray<ScopeValue*>* scope_objects) {
  GrowableArray<ScopeValue*>* unallocated = nullptr;
  for (int i = 0; i < scope_objects->length(); i++) {
    ObjectValue* sv = (ObjectValue*) scope_objects->at(i);
    if (sv->value().is_null()) {
      if (unallocated == nullptr) {
        unallocated = new GrowableArray<ScopeValue*>(scope_objects->length());
      }
      unallocated->append(sv);
    }
  }
  return unallocated;
}

C2V_VMENTRY_NULL(jobject, iterateFrames, (JNIEnv* env, jobject compilerToVM, jobjectArray initial_methods, jobjectArray match_methods, jint initialSkip, jobject visitor_handle))

  if (!thread->has_last_Java_frame()) {
    return nullptr;
  }
  Handle visitor(THREAD, JNIHandles::resolve_non_null(visitor_handle));

  requireInHotSpot("iterateFrames", JVMCI_CHECK_NULL);

  HotSpotJVMCI::HotSpotStackFrameReference::klass()->initialize(CHECK_NULL);

  vframeStream vfst(thread);
  jobjectArray methods = initial_methods;
  methodHandle visitor_method;
  GrowableArray<Method*>* resolved_methods = nullptr;

  while (!vfst.at_end()) { // frame loop
    bool realloc_called = false;
    intptr_t* frame_id = vfst.frame_id();

    // Previous compiledVFrame of this frame; use with at_scope() to reuse scope object pool.
    compiledVFrame* prev_cvf = nullptr;

    for (; !vfst.at_end() && vfst.frame_id() == frame_id; vfst.next()) { // vframe loop
      int frame_number = 0;
      Method *method = vfst.method();
      int bci = vfst.bci();

      Handle matched_jvmci_method;
      if (methods == nullptr || matches(methods, method, &resolved_methods, &matched_jvmci_method, THREAD, JVMCIENV)) {
        if (initialSkip > 0) {
          initialSkip--;
          continue;
        }
        javaVFrame* vf;
        if (prev_cvf != nullptr && prev_cvf->frame_pointer()->id() == frame_id) {
          assert(prev_cvf->is_compiled_frame(), "expected compiled Java frame");
          vf = prev_cvf->at_scope(vfst.decode_offset(), vfst.vframe_id());
        } else {
          vf = vfst.asJavaVFrame();
        }

        StackValueCollection* locals = nullptr;
        typeArrayHandle localIsVirtual_h;
        if (vf->is_compiled_frame()) {
          // compiled method frame
          compiledVFrame* cvf = compiledVFrame::cast(vf);

          ScopeDesc* scope = cvf->scope();
          // native wrappers do not have a scope
          if (scope != nullptr && scope->objects() != nullptr) {
            prev_cvf = cvf;

            GrowableArray<ScopeValue*>* objects = nullptr;
            if (!realloc_called) {
              objects = scope->objects();
            } else {
              // some object might already have been re-allocated, only reallocate the non-allocated ones
              objects = get_unallocated_objects_or_null(scope->objects());
            }

            if (objects != nullptr) {
              RegisterMap reg_map(vf->register_map());
              bool realloc_failures = Deoptimization::realloc_objects(thread, vf->frame_pointer(), &reg_map, objects, CHECK_NULL);
              Deoptimization::reassign_fields(vf->frame_pointer(), &reg_map, objects, realloc_failures, false);
              realloc_called = true;
            }

            GrowableArray<ScopeValue*>* local_values = scope->locals();
            for (int i = 0; i < local_values->length(); i++) {
              ScopeValue* value = local_values->at(i);
              if (value->is_object()) {
                if (localIsVirtual_h.is_null()) {
                  typeArrayOop array_oop = oopFactory::new_boolArray(local_values->length(), CHECK_NULL);
                  localIsVirtual_h = typeArrayHandle(THREAD, array_oop);
                }
                localIsVirtual_h->bool_at_put(i, true);
              }
            }
          }

          locals = cvf->locals();
          frame_number = cvf->vframe_id();
        } else {
          // interpreted method frame
          interpretedVFrame* ivf = interpretedVFrame::cast(vf);

          locals = ivf->locals();
        }
        assert(bci == vf->bci(), "wrong bci");
        assert(method == vf->method(), "wrong method");

        Handle frame_reference = HotSpotJVMCI::HotSpotStackFrameReference::klass()->allocate_instance_handle(CHECK_NULL);
        HotSpotJVMCI::HotSpotStackFrameReference::set_bci(JVMCIENV, frame_reference(), bci);
        if (matched_jvmci_method.is_null()) {
          methodHandle mh(THREAD, method);
          JVMCIObject jvmci_method = JVMCIENV->get_jvmci_method(mh, JVMCI_CHECK_NULL);
          matched_jvmci_method = Handle(THREAD, JNIHandles::resolve(jvmci_method.as_jobject()));
        }
        HotSpotJVMCI::HotSpotStackFrameReference::set_method(JVMCIENV, frame_reference(), matched_jvmci_method());
        HotSpotJVMCI::HotSpotStackFrameReference::set_localIsVirtual(JVMCIENV, frame_reference(), localIsVirtual_h());

        HotSpotJVMCI::HotSpotStackFrameReference::set_compilerToVM(JVMCIENV, frame_reference(), JNIHandles::resolve(compilerToVM));
        HotSpotJVMCI::HotSpotStackFrameReference::set_stackPointer(JVMCIENV, frame_reference(), (jlong) frame_id);
        HotSpotJVMCI::HotSpotStackFrameReference::set_frameNumber(JVMCIENV, frame_reference(), frame_number);

        // initialize the locals array
        objArrayOop array_oop = oopFactory::new_objectArray(locals->size(), CHECK_NULL);
        objArrayHandle array(THREAD, array_oop);
        for (int i = 0; i < locals->size(); i++) {
          StackValue* var = locals->at(i);
          if (var->type() == T_OBJECT) {
            array->obj_at_put(i, locals->at(i)->get_obj()());
          }
        }
        HotSpotJVMCI::HotSpotStackFrameReference::set_locals(JVMCIENV, frame_reference(), array());
        HotSpotJVMCI::HotSpotStackFrameReference::set_objectsMaterialized(JVMCIENV, frame_reference(), JNI_FALSE);

        JavaValue result(T_OBJECT);
        JavaCallArguments args(visitor);
        if (visitor_method.is_null()) {
          visitor_method = resolve_interface_call(HotSpotJVMCI::InspectedFrameVisitor::klass(), vmSymbols::visitFrame_name(), vmSymbols::visitFrame_signature(), &args, CHECK_NULL);
        }

        args.push_oop(frame_reference);
        JavaCalls::call(&result, visitor_method, &args, CHECK_NULL);
        if (result.get_oop() != nullptr) {
          return JNIHandles::make_local(thread, result.get_oop());
        }
        if (methods == initial_methods) {
          methods = match_methods;
          if (resolved_methods != nullptr && JNIHandles::resolve(match_methods) != JNIHandles::resolve(initial_methods)) {
            resolved_methods = nullptr;
          }
        }
        assert(initialSkip == 0, "There should be no match before initialSkip == 0");
        if (HotSpotJVMCI::HotSpotStackFrameReference::objectsMaterialized(JVMCIENV, frame_reference()) == JNI_TRUE) {
          // the frame has been deoptimized, we need to re-synchronize the frame and vframe
          prev_cvf = nullptr;
          intptr_t* stack_pointer = (intptr_t*) HotSpotJVMCI::HotSpotStackFrameReference::stackPointer(JVMCIENV, frame_reference());
          resync_vframestream_to_compiled_frame(vfst, stack_pointer, frame_number, thread, CHECK_NULL);
        }
      }
    } // end of vframe loop
  } // end of frame loop

  // the end was reached without finding a matching method
  return nullptr;
C2V_END

C2V_VMENTRY_0(int, resolveInvokeDynamicInPool, (JNIEnv* env, jobject, ARGUMENT_PAIR(cp), jint index))
  if (!ConstantPool::is_invokedynamic_index(index)) {
    JVMCI_THROW_MSG_0(IllegalStateException, err_msg("not an invokedynamic index %d", index));
  }

  constantPoolHandle cp(THREAD, UNPACK_PAIR(ConstantPool, cp));
  CallInfo callInfo;
  LinkResolver::resolve_invoke(callInfo, Handle(), cp, index, Bytecodes::_invokedynamic, CHECK_0);
  int indy_index = cp->decode_invokedynamic_index(index);
  cp->cache()->set_dynamic_call(callInfo, indy_index);
  return cp->resolved_indy_entry_at(indy_index)->constant_pool_index();
C2V_END

C2V_VMENTRY(void, resolveInvokeHandleInPool, (JNIEnv* env, jobject, ARGUMENT_PAIR(cp), jint index))
  constantPoolHandle cp(THREAD, UNPACK_PAIR(ConstantPool, cp));
  Klass* holder = cp->klass_ref_at(index, CHECK);
  Symbol* name = cp->name_ref_at(index);
  if (MethodHandles::is_signature_polymorphic_name(holder, name)) {
    CallInfo callInfo;
    LinkResolver::resolve_invoke(callInfo, Handle(), cp, index, Bytecodes::_invokehandle, CHECK);
    ConstantPoolCacheEntry* cp_cache_entry = cp->cache()->entry_at(cp->decode_cpcache_index(index));
    cp_cache_entry->set_method_handle(cp, callInfo);
  }
C2V_END

C2V_VMENTRY_0(jint, isResolvedInvokeHandleInPool, (JNIEnv* env, jobject, ARGUMENT_PAIR(cp), jint index))
  constantPoolHandle cp(THREAD, UNPACK_PAIR(ConstantPool, cp));
  ConstantPoolCacheEntry* cp_cache_entry = cp->cache()->entry_at(cp->decode_cpcache_index(index));
  if (cp_cache_entry->is_resolved(Bytecodes::_invokehandle)) {
    // MethodHandle.invoke* --> LambdaForm?
    ResourceMark rm;

    LinkInfo link_info(cp, index, CATCH);

    Klass* resolved_klass = link_info.resolved_klass();

    Symbol* name_sym = cp->name_ref_at(index);

    vmassert(MethodHandles::is_method_handle_invoke_name(resolved_klass, name_sym), "!");
    vmassert(MethodHandles::is_signature_polymorphic_name(resolved_klass, name_sym), "!");

    methodHandle adapter_method(THREAD, cp_cache_entry->f1_as_method());

    methodHandle resolved_method(adapter_method);

    // Can we treat it as a regular invokevirtual?
    if (resolved_method->method_holder() == resolved_klass && resolved_method->name() == name_sym) {
      vmassert(!resolved_method->is_static(),"!");
      vmassert(MethodHandles::is_signature_polymorphic_method(resolved_method()),"!");
      vmassert(!MethodHandles::is_signature_polymorphic_static(resolved_method->intrinsic_id()), "!");
      vmassert(cp_cache_entry->appendix_if_resolved(cp) == nullptr, "!");

      methodHandle m(THREAD, LinkResolver::linktime_resolve_virtual_method_or_null(link_info));
      vmassert(m == resolved_method, "!!");
      return -1;
    }

    return Bytecodes::_invokevirtual;
  }
  if (cp->is_invokedynamic_index(index)) {
    if (cp->resolved_indy_entry_at(cp->decode_cpcache_index(index))->is_resolved()) {
      return Bytecodes::_invokedynamic;
    }
  }
  return -1;
C2V_END


C2V_VMENTRY_NULL(jobject, getSignaturePolymorphicHolders, (JNIEnv* env, jobject))
  JVMCIObjectArray holders = JVMCIENV->new_String_array(2, JVMCI_CHECK_NULL);
  JVMCIObject mh = JVMCIENV->create_string("Ljava/lang/invoke/MethodHandle;", JVMCI_CHECK_NULL);
  JVMCIObject vh = JVMCIENV->create_string("Ljava/lang/invoke/VarHandle;", JVMCI_CHECK_NULL);
  JVMCIENV->put_object_at(holders, 0, mh);
  JVMCIENV->put_object_at(holders, 1, vh);
  return JVMCIENV->get_jobject(holders);
C2V_END

C2V_VMENTRY_0(jboolean, shouldDebugNonSafepoints, (JNIEnv* env, jobject))
  //see compute_recording_non_safepoints in debugInfroRec.cpp
  if (JvmtiExport::should_post_compiled_method_load() && FLAG_IS_DEFAULT(DebugNonSafepoints)) {
    return true;
  }
  return DebugNonSafepoints;
C2V_END

// public native void materializeVirtualObjects(HotSpotStackFrameReference stackFrame, boolean invalidate);
C2V_VMENTRY(void, materializeVirtualObjects, (JNIEnv* env, jobject, jobject _hs_frame, bool invalidate))
  JVMCIObject hs_frame = JVMCIENV->wrap(_hs_frame);
  if (hs_frame.is_null()) {
    JVMCI_THROW_MSG(NullPointerException, "stack frame is null");
  }

  requireInHotSpot("materializeVirtualObjects", JVMCI_CHECK);

  JVMCIENV->HotSpotStackFrameReference_initialize(JVMCI_CHECK);

  // look for the given stack frame
  StackFrameStream fst(thread, false /* update */, true /* process_frames */);
  intptr_t* stack_pointer = (intptr_t*) JVMCIENV->get_HotSpotStackFrameReference_stackPointer(hs_frame);
  while (fst.current()->id() != stack_pointer && !fst.is_done()) {
    fst.next();
  }
  if (fst.current()->id() != stack_pointer) {
    JVMCI_THROW_MSG(IllegalStateException, "stack frame not found");
  }

  if (invalidate) {
    if (!fst.current()->is_compiled_frame()) {
      JVMCI_THROW_MSG(IllegalStateException, "compiled stack frame expected");
    }
    assert(fst.current()->cb()->is_nmethod(), "nmethod expected");
    ((nmethod*) fst.current()->cb())->make_not_entrant();
  }
  Deoptimization::deoptimize(thread, *fst.current(), Deoptimization::Reason_none);
  // look for the frame again as it has been updated by deopt (pc, deopt state...)
  StackFrameStream fstAfterDeopt(thread, true /* update */, true /* process_frames */);
  while (fstAfterDeopt.current()->id() != stack_pointer && !fstAfterDeopt.is_done()) {
    fstAfterDeopt.next();
  }
  if (fstAfterDeopt.current()->id() != stack_pointer) {
    JVMCI_THROW_MSG(IllegalStateException, "stack frame not found after deopt");
  }

  vframe* vf = vframe::new_vframe(fstAfterDeopt.current(), fstAfterDeopt.register_map(), thread);
  if (!vf->is_compiled_frame()) {
    JVMCI_THROW_MSG(IllegalStateException, "compiled stack frame expected");
  }

  GrowableArray<compiledVFrame*>* virtualFrames = new GrowableArray<compiledVFrame*>(10);
  while (true) {
    assert(vf->is_compiled_frame(), "Wrong frame type");
    virtualFrames->push(compiledVFrame::cast(vf));
    if (vf->is_top()) {
      break;
    }
    vf = vf->sender();
  }

  int last_frame_number = JVMCIENV->get_HotSpotStackFrameReference_frameNumber(hs_frame);
  if (last_frame_number >= virtualFrames->length()) {
    JVMCI_THROW_MSG(IllegalStateException, "invalid frame number");
  }

  // Reallocate the non-escaping objects and restore their fields.
  assert (virtualFrames->at(last_frame_number)->scope() != nullptr,"invalid scope");
  GrowableArray<ScopeValue*>* objects = virtualFrames->at(last_frame_number)->scope()->objects();

  if (objects == nullptr) {
    // no objects to materialize
    return;
  }

  bool realloc_failures = Deoptimization::realloc_objects(thread, fstAfterDeopt.current(), fstAfterDeopt.register_map(), objects, CHECK);
  Deoptimization::reassign_fields(fstAfterDeopt.current(), fstAfterDeopt.register_map(), objects, realloc_failures, false);

  for (int frame_index = 0; frame_index < virtualFrames->length(); frame_index++) {
    compiledVFrame* cvf = virtualFrames->at(frame_index);

    GrowableArray<ScopeValue*>* scopedValues = cvf->scope()->locals();
    StackValueCollection* locals = cvf->locals();
    if (locals != nullptr) {
      for (int i2 = 0; i2 < locals->size(); i2++) {
        StackValue* var = locals->at(i2);
        if (var->type() == T_OBJECT && scopedValues->at(i2)->is_object()) {
          jvalue val;
          val.l = cast_from_oop<jobject>(locals->at(i2)->get_obj()());
          cvf->update_local(T_OBJECT, i2, val);
        }
      }
    }

    GrowableArray<ScopeValue*>* scopeExpressions = cvf->scope()->expressions();
    StackValueCollection* expressions = cvf->expressions();
    if (expressions != nullptr) {
      for (int i2 = 0; i2 < expressions->size(); i2++) {
        StackValue* var = expressions->at(i2);
        if (var->type() == T_OBJECT && scopeExpressions->at(i2)->is_object()) {
          jvalue val;
          val.l = cast_from_oop<jobject>(expressions->at(i2)->get_obj()());
          cvf->update_stack(T_OBJECT, i2, val);
        }
      }
    }

    GrowableArray<MonitorValue*>* scopeMonitors = cvf->scope()->monitors();
    GrowableArray<MonitorInfo*>* monitors = cvf->monitors();
    if (monitors != nullptr) {
      for (int i2 = 0; i2 < monitors->length(); i2++) {
        cvf->update_monitor(i2, monitors->at(i2));
      }
    }
  }

  // all locals are materialized by now
  JVMCIENV->set_HotSpotStackFrameReference_localIsVirtual(hs_frame, nullptr);
  // update the locals array
  JVMCIObjectArray array = JVMCIENV->get_HotSpotStackFrameReference_locals(hs_frame);
  StackValueCollection* locals = virtualFrames->at(last_frame_number)->locals();
  for (int i = 0; i < locals->size(); i++) {
    StackValue* var = locals->at(i);
    if (var->type() == T_OBJECT) {
      JVMCIENV->put_object_at(array, i, HotSpotJVMCI::wrap(locals->at(i)->get_obj()()));
    }
  }
  HotSpotJVMCI::HotSpotStackFrameReference::set_objectsMaterialized(JVMCIENV, hs_frame, JNI_TRUE);
C2V_END

// Use of tty does not require the current thread to be attached to the VM
// so no need for a full C2V_VMENTRY transition.
C2V_VMENTRY_PREFIX(void, writeDebugOutput, (JNIEnv* env, jobject, jlong buffer, jint length, bool flush))
  if (length <= 8) {
    tty->write((char*) &buffer, length);
  } else {
    tty->write((char*) buffer, length);
  }
  if (flush) {
    tty->flush();
  }
C2V_END

// Use of tty does not require the current thread to be attached to the VM
// so no need for a full C2V_VMENTRY transition.
C2V_VMENTRY_PREFIX(void, flushDebugOutput, (JNIEnv* env, jobject))
  tty->flush();
C2V_END

C2V_VMENTRY_0(jint, methodDataProfileDataSize, (JNIEnv* env, jobject, jlong method_data_pointer, jint position))
  MethodData* mdo = (MethodData*) method_data_pointer;
  ProfileData* profile_data = mdo->data_at(position);
  if (mdo->is_valid(profile_data)) {
    return profile_data->size_in_bytes();
  }
  DataLayout* data    = mdo->extra_data_base();
  DataLayout* end   = mdo->extra_data_limit();
  for (;; data = mdo->next_extra(data)) {
    assert(data < end, "moved past end of extra data");
    profile_data = data->data_in();
    if (mdo->dp_to_di(profile_data->dp()) == position) {
      return profile_data->size_in_bytes();
    }
  }
  JVMCI_THROW_MSG_0(IllegalArgumentException, err_msg("Invalid profile data position %d", position));
C2V_END

C2V_VMENTRY_NULL(jobject, getInterfaces, (JNIEnv* env, jobject, ARGUMENT_PAIR(klass)))
  Klass* klass = UNPACK_PAIR(Klass, klass);
  if (klass == nullptr) {
    JVMCI_THROW_0(NullPointerException);
  }

  if (!klass->is_instance_klass()) {
    JVMCI_THROW_MSG_0(InternalError, err_msg("Class %s must be instance klass", klass->external_name()));
  }
  InstanceKlass* iklass = InstanceKlass::cast(klass);

  // Regular instance klass, fill in all local interfaces
  int size = iklass->local_interfaces()->length();
  JVMCIObjectArray interfaces = JVMCIENV->new_HotSpotResolvedObjectTypeImpl_array(size, JVMCI_CHECK_NULL);
  for (int index = 0; index < size; index++) {
    JVMCIKlassHandle klass(THREAD);
    Klass* k = iklass->local_interfaces()->at(index);
    klass = k;
    JVMCIObject type = JVMCIENV->get_jvmci_type(klass, JVMCI_CHECK_NULL);
    JVMCIENV->put_object_at(interfaces, index, type);
  }
  return JVMCIENV->get_jobject(interfaces);
C2V_END

C2V_VMENTRY_NULL(jobject, getComponentType, (JNIEnv* env, jobject, ARGUMENT_PAIR(klass)))
  Klass* klass = UNPACK_PAIR(Klass, klass);
  if (klass == nullptr) {
    JVMCI_THROW_0(NullPointerException);
  }

  if (!klass->is_array_klass()) {
    return nullptr;
  }
  oop mirror = klass->java_mirror();
  oop component_mirror = java_lang_Class::component_mirror(mirror);
  if (component_mirror == nullptr) {
    JVMCI_THROW_MSG_0(NullPointerException,
                    err_msg("Component mirror for array class %s is null", klass->external_name()))
  }

  Klass* component_klass = java_lang_Class::as_Klass(component_mirror);
  if (component_klass != nullptr) {
    JVMCIKlassHandle klass_handle(THREAD, component_klass);
    JVMCIObject result = JVMCIENV->get_jvmci_type(klass_handle, JVMCI_CHECK_NULL);
    return JVMCIENV->get_jobject(result);
  }
  BasicType type = java_lang_Class::primitive_type(component_mirror);
  JVMCIObject result = JVMCIENV->get_jvmci_primitive_type(type);
  return JVMCIENV->get_jobject(result);
C2V_END

C2V_VMENTRY(void, ensureInitialized, (JNIEnv* env, jobject, ARGUMENT_PAIR(klass)))
  Klass* klass = UNPACK_PAIR(Klass, klass);
  if (klass == nullptr) {
    JVMCI_THROW(NullPointerException);
  }
  if (klass->should_be_initialized()) {
    InstanceKlass* k = InstanceKlass::cast(klass);
    k->initialize(CHECK);
  }
C2V_END

C2V_VMENTRY(void, ensureLinked, (JNIEnv* env, jobject, ARGUMENT_PAIR(klass)))
  Klass* klass = UNPACK_PAIR(Klass, klass);
  if (klass == nullptr) {
    JVMCI_THROW(NullPointerException);
  }
  if (klass->is_instance_klass()) {
    InstanceKlass* k = InstanceKlass::cast(klass);
    k->link_class(CHECK);
  }
C2V_END

C2V_VMENTRY_0(jint, interpreterFrameSize, (JNIEnv* env, jobject, jobject bytecode_frame_handle))
  if (bytecode_frame_handle == nullptr) {
    JVMCI_THROW_0(NullPointerException);
  }

  JVMCIObject top_bytecode_frame = JVMCIENV->wrap(bytecode_frame_handle);
  JVMCIObject bytecode_frame = top_bytecode_frame;
  int size = 0;
  int callee_parameters = 0;
  int callee_locals = 0;
  Method* method = JVMCIENV->asMethod(JVMCIENV->get_BytecodePosition_method(bytecode_frame));
  int extra_args = method->max_stack() - JVMCIENV->get_BytecodeFrame_numStack(bytecode_frame);

  while (bytecode_frame.is_non_null()) {
    int locks = JVMCIENV->get_BytecodeFrame_numLocks(bytecode_frame);
    int temps = JVMCIENV->get_BytecodeFrame_numStack(bytecode_frame);
    bool is_top_frame = (JVMCIENV->equals(bytecode_frame, top_bytecode_frame));
    Method* method = JVMCIENV->asMethod(JVMCIENV->get_BytecodePosition_method(bytecode_frame));

    int frame_size = BytesPerWord * Interpreter::size_activation(method->max_stack(),
                                                                 temps + callee_parameters,
                                                                 extra_args,
                                                                 locks,
                                                                 callee_parameters,
                                                                 callee_locals,
                                                                 is_top_frame);
    size += frame_size;

    callee_parameters = method->size_of_parameters();
    callee_locals = method->max_locals();
    extra_args = 0;
    bytecode_frame = JVMCIENV->get_BytecodePosition_caller(bytecode_frame);
  }
  return size + Deoptimization::last_frame_adjust(0, callee_locals) * BytesPerWord;
C2V_END

C2V_VMENTRY(void, compileToBytecode, (JNIEnv* env, jobject, jobject lambda_form_handle))
  Handle lambda_form = JVMCIENV->asConstant(JVMCIENV->wrap(lambda_form_handle), JVMCI_CHECK);
  if (lambda_form->is_a(vmClasses::LambdaForm_klass())) {
    TempNewSymbol compileToBytecode = SymbolTable::new_symbol("compileToBytecode");
    JavaValue result(T_VOID);
    JavaCalls::call_special(&result, lambda_form, vmClasses::LambdaForm_klass(), compileToBytecode, vmSymbols::void_method_signature(), CHECK);
  } else {
    JVMCI_THROW_MSG(IllegalArgumentException,
                    err_msg("Unexpected type: %s", lambda_form->klass()->external_name()))
  }
C2V_END

C2V_VMENTRY_0(jint, getIdentityHashCode, (JNIEnv* env, jobject, jobject object))
  Handle obj = JVMCIENV->asConstant(JVMCIENV->wrap(object), JVMCI_CHECK_0);
  return obj->identity_hash();
C2V_END

C2V_VMENTRY_0(jboolean, isInternedString, (JNIEnv* env, jobject, jobject object))
  Handle str = JVMCIENV->asConstant(JVMCIENV->wrap(object), JVMCI_CHECK_0);
  if (!java_lang_String::is_instance(str())) {
    return false;
  }
  int len;
  jchar* name = java_lang_String::as_unicode_string(str(), len, CHECK_false);
  return (StringTable::lookup(name, len) != nullptr);
C2V_END


C2V_VMENTRY_NULL(jobject, unboxPrimitive, (JNIEnv* env, jobject, jobject object))
  if (object == nullptr) {
    JVMCI_THROW_0(NullPointerException);
  }
  Handle box = JVMCIENV->asConstant(JVMCIENV->wrap(object), JVMCI_CHECK_NULL);
  BasicType type = java_lang_boxing_object::basic_type(box());
  jvalue result;
  if (java_lang_boxing_object::get_value(box(), &result) == T_ILLEGAL) {
    return nullptr;
  }
  JVMCIObject boxResult = JVMCIENV->create_box(type, &result, JVMCI_CHECK_NULL);
  return JVMCIENV->get_jobject(boxResult);
C2V_END

C2V_VMENTRY_NULL(jobject, boxPrimitive, (JNIEnv* env, jobject, jobject object))
  if (object == nullptr) {
    JVMCI_THROW_0(NullPointerException);
  }
  JVMCIObject box = JVMCIENV->wrap(object);
  BasicType type = JVMCIENV->get_box_type(box);
  if (type == T_ILLEGAL) {
    return nullptr;
  }
  jvalue value = JVMCIENV->get_boxed_value(type, box);
  JavaValue box_result(T_OBJECT);
  JavaCallArguments jargs;
  Klass* box_klass = nullptr;
  Symbol* box_signature = nullptr;
#define BOX_CASE(bt, v, argtype, name)           \
  case bt: \
    jargs.push_##argtype(value.v); \
    box_klass = vmClasses::name##_klass(); \
    box_signature = vmSymbols::name##_valueOf_signature(); \
    break

  switch (type) {
    BOX_CASE(T_BOOLEAN, z, int, Boolean);
    BOX_CASE(T_BYTE, b, int, Byte);
    BOX_CASE(T_CHAR, c, int, Character);
    BOX_CASE(T_SHORT, s, int, Short);
    BOX_CASE(T_INT, i, int, Integer);
    BOX_CASE(T_LONG, j, long, Long);
    BOX_CASE(T_FLOAT, f, float, Float);
    BOX_CASE(T_DOUBLE, d, double, Double);
    default:
      ShouldNotReachHere();
  }
#undef BOX_CASE

  JavaCalls::call_static(&box_result,
                         box_klass,
                         vmSymbols::valueOf_name(),
                         box_signature, &jargs, CHECK_NULL);
  oop hotspot_box = box_result.get_oop();
  JVMCIObject result = JVMCIENV->get_object_constant(hotspot_box, false);
  return JVMCIENV->get_jobject(result);
C2V_END

C2V_VMENTRY_NULL(jobjectArray, getDeclaredConstructors, (JNIEnv* env, jobject, ARGUMENT_PAIR(klass)))
  Klass* klass = UNPACK_PAIR(Klass, klass);
  if (klass == nullptr) {
    JVMCI_THROW_0(NullPointerException);
  }
  if (!klass->is_instance_klass()) {
    JVMCIObjectArray methods = JVMCIENV->new_ResolvedJavaMethod_array(0, JVMCI_CHECK_NULL);
    return JVMCIENV->get_jobjectArray(methods);
  }

  InstanceKlass* iklass = InstanceKlass::cast(klass);
  GrowableArray<Method*> constructors_array;
  for (int i = 0; i < iklass->methods()->length(); i++) {
    Method* m = iklass->methods()->at(i);
    if (m->is_initializer() && !m->is_static()) {
      constructors_array.append(m);
    }
  }
  JVMCIObjectArray methods = JVMCIENV->new_ResolvedJavaMethod_array(constructors_array.length(), JVMCI_CHECK_NULL);
  for (int i = 0; i < constructors_array.length(); i++) {
    methodHandle ctor(THREAD, constructors_array.at(i));
    JVMCIObject method = JVMCIENV->get_jvmci_method(ctor, JVMCI_CHECK_NULL);
    JVMCIENV->put_object_at(methods, i, method);
  }
  return JVMCIENV->get_jobjectArray(methods);
C2V_END

C2V_VMENTRY_NULL(jobjectArray, getDeclaredMethods, (JNIEnv* env, jobject, ARGUMENT_PAIR(klass)))
  Klass* klass = UNPACK_PAIR(Klass, klass);
  if (klass == nullptr) {
    JVMCI_THROW_0(NullPointerException);
  }
  if (!klass->is_instance_klass()) {
    JVMCIObjectArray methods = JVMCIENV->new_ResolvedJavaMethod_array(0, JVMCI_CHECK_NULL);
    return JVMCIENV->get_jobjectArray(methods);
  }

  InstanceKlass* iklass = InstanceKlass::cast(klass);
  GrowableArray<Method*> methods_array;
  for (int i = 0; i < iklass->methods()->length(); i++) {
    Method* m = iklass->methods()->at(i);
    if (!m->is_initializer() && !m->is_overpass()) {
      methods_array.append(m);
    }
  }
  JVMCIObjectArray methods = JVMCIENV->new_ResolvedJavaMethod_array(methods_array.length(), JVMCI_CHECK_NULL);
  for (int i = 0; i < methods_array.length(); i++) {
    methodHandle mh(THREAD, methods_array.at(i));
    JVMCIObject method = JVMCIENV->get_jvmci_method(mh, JVMCI_CHECK_NULL);
    JVMCIENV->put_object_at(methods, i, method);
  }
  return JVMCIENV->get_jobjectArray(methods);
C2V_END

C2V_VMENTRY_NULL(jobjectArray, getDeclaredFieldsInfo, (JNIEnv* env, jobject, ARGUMENT_PAIR(klass)))
  Klass* klass = UNPACK_PAIR(Klass, klass);
  if (klass == nullptr) {
    JVMCI_THROW_0(NullPointerException);
  }
  if (!klass->is_instance_klass()) {
    JVMCI_THROW_MSG_NULL(IllegalArgumentException, "not an InstanceKlass");
  }
  InstanceKlass* iklass = InstanceKlass::cast(klass);
  int java_fields, injected_fields;
  GrowableArray<FieldInfo>* fields = FieldInfoStream::create_FieldInfoArray(iklass->fieldinfo_stream(), &java_fields, &injected_fields);
  JVMCIObjectArray array = JVMCIENV->new_FieldInfo_array(fields->length(), JVMCIENV);
  for (int i = 0; i < fields->length(); i++) {
    JVMCIObject field_info = JVMCIENV->new_FieldInfo(fields->adr_at(i), JVMCI_CHECK_NULL);
    JVMCIENV->put_object_at(array, i, field_info);
  }
  return array.as_jobject();
C2V_END

static jobject read_field_value(Handle obj, long displacement, jchar type_char, bool is_static, Thread* THREAD, JVMCIEnv* JVMCIENV) {

  BasicType basic_type = JVMCIENV->typeCharToBasicType(type_char, JVMCI_CHECK_NULL);
  int basic_type_elemsize = type2aelembytes(basic_type);
  if (displacement < 0 || ((size_t) displacement + basic_type_elemsize > HeapWordSize * obj->size())) {
    // Reading outside of the object bounds
    JVMCI_THROW_MSG_NULL(IllegalArgumentException, "reading outside object bounds");
  }

  // Perform basic sanity checks on the read.  Primitive reads are permitted to read outside the
  // bounds of their fields but object reads must map exactly onto the underlying oop slot.
  bool aligned = (displacement % basic_type_elemsize) == 0;
  if (!aligned) {
    JVMCI_THROW_MSG_NULL(IllegalArgumentException, "read is unaligned");
  }
  if (basic_type == T_OBJECT) {
    if (obj->is_objArray()) {
      if (displacement < arrayOopDesc::base_offset_in_bytes(T_OBJECT)) {
        JVMCI_THROW_MSG_NULL(IllegalArgumentException, "reading from array header");
      }
      if (displacement + heapOopSize > arrayOopDesc::base_offset_in_bytes(T_OBJECT) + arrayOop(obj())->length() * heapOopSize) {
        JVMCI_THROW_MSG_NULL(IllegalArgumentException, "reading after last array element");
      }
      if (((displacement - arrayOopDesc::base_offset_in_bytes(T_OBJECT)) % heapOopSize) != 0) {
        JVMCI_THROW_MSG_NULL(IllegalArgumentException, "misaligned object read from array");
      }
    } else if (obj->is_instance()) {
      InstanceKlass* klass = InstanceKlass::cast(is_static ? java_lang_Class::as_Klass(obj()) : obj->klass());
      fieldDescriptor fd;
      if (!klass->find_field_from_offset(displacement, is_static, &fd)) {
        JVMCI_THROW_MSG_NULL(IllegalArgumentException, err_msg("Can't find field at displacement %d in object of type %s", (int) displacement, klass->external_name()));
      }
      if (fd.field_type() != T_OBJECT && fd.field_type() != T_ARRAY) {
        JVMCI_THROW_MSG_NULL(IllegalArgumentException, err_msg("Field at displacement %d in object of type %s is %s but expected %s", (int) displacement,
                                                               klass->external_name(), type2name(fd.field_type()), type2name(basic_type)));
      }
    } else if (obj->is_typeArray()) {
      JVMCI_THROW_MSG_NULL(IllegalArgumentException, "Can't read objects from primitive array");
    } else {
      ShouldNotReachHere();
    }
  } else {
    if (obj->is_objArray()) {
      JVMCI_THROW_MSG_NULL(IllegalArgumentException, "Reading primitive from object array");
    } else if (obj->is_typeArray()) {
      if (displacement < arrayOopDesc::base_offset_in_bytes(ArrayKlass::cast(obj->klass())->element_type())) {
        JVMCI_THROW_MSG_NULL(IllegalArgumentException, "reading from array header");
      }
    }
  }

  jlong value = 0;

  // Treat all reads as volatile for simplicity as this function can be used
  // both for reading Java fields declared as volatile as well as for constant
  // folding Unsafe.get* methods with volatile semantics.

  switch (basic_type) {
    case T_BOOLEAN: value = HeapAccess<MO_SEQ_CST>::load(obj->field_addr<jboolean>(displacement)); break;
    case T_BYTE:    value = HeapAccess<MO_SEQ_CST>::load(obj->field_addr<jbyte>(displacement));    break;
    case T_SHORT:   value = HeapAccess<MO_SEQ_CST>::load(obj->field_addr<jshort>(displacement));   break;
    case T_CHAR:    value = HeapAccess<MO_SEQ_CST>::load(obj->field_addr<jchar>(displacement));    break;
    case T_FLOAT:
    case T_INT:     value = HeapAccess<MO_SEQ_CST>::load(obj->field_addr<jint>(displacement));     break;
    case T_DOUBLE:
    case T_LONG:    value = HeapAccess<MO_SEQ_CST>::load(obj->field_addr<jlong>(displacement));    break;

    case T_OBJECT: {
      if (displacement == java_lang_Class::component_mirror_offset() && java_lang_Class::is_instance(obj()) &&
          (java_lang_Class::as_Klass(obj()) == nullptr || !java_lang_Class::as_Klass(obj())->is_array_klass())) {
        // Class.componentType for non-array classes can transiently contain an int[] that's
        // used for locking so always return null to mimic Class.getComponentType()
        return JVMCIENV->get_jobject(JVMCIENV->get_JavaConstant_NULL_POINTER());
      }

      // Perform the read including any barriers required to make the reference strongly reachable
      // since it will be wrapped as a JavaConstant.
      oop value = obj->obj_field_access<MO_SEQ_CST | ON_UNKNOWN_OOP_REF>(displacement);

      if (value == nullptr) {
        return JVMCIENV->get_jobject(JVMCIENV->get_JavaConstant_NULL_POINTER());
      } else {
        if (value != nullptr && !oopDesc::is_oop(value)) {
          // Throw an exception to improve debuggability.  This check isn't totally reliable because
          // is_oop doesn't try to be completety safe but for most invalid values it provides a good
          // enough answer.  It possible to crash in the is_oop call but that just means the crash happens
          // closer to where things went wrong.
          JVMCI_THROW_MSG_NULL(InternalError, err_msg("Read bad oop " INTPTR_FORMAT " at offset " JLONG_FORMAT " in object " INTPTR_FORMAT " of type %s",
                                                      p2i(value), displacement, p2i(obj()), obj->klass()->external_name()));
        }

        JVMCIObject result = JVMCIENV->get_object_constant(value);
        return JVMCIENV->get_jobject(result);
      }
    }

    default:
      ShouldNotReachHere();
  }
  JVMCIObject result = JVMCIENV->call_JavaConstant_forPrimitive(type_char, value, JVMCI_CHECK_NULL);
  return JVMCIENV->get_jobject(result);
}

C2V_VMENTRY_NULL(jobject, readStaticFieldValue, (JNIEnv* env, jobject, ARGUMENT_PAIR(klass), long displacement, jchar type_char))
  Klass* klass = UNPACK_PAIR(Klass, klass);
  Handle obj(THREAD, klass->java_mirror());
  return read_field_value(obj, displacement, type_char, true, THREAD, JVMCIENV);
C2V_END

C2V_VMENTRY_NULL(jobject, readFieldValue, (JNIEnv* env, jobject, jobject object, ARGUMENT_PAIR(expected_type), long displacement, jchar type_char))
  if (object == nullptr) {
    JVMCI_THROW_0(NullPointerException);
  }

  // asConstant will throw an NPE if a constant contains null
  Handle obj = JVMCIENV->asConstant(JVMCIENV->wrap(object), JVMCI_CHECK_NULL);

  Klass* expected_klass = UNPACK_PAIR(Klass, expected_type);
  if (expected_klass != nullptr) {
    InstanceKlass* expected_iklass = InstanceKlass::cast(expected_klass);
    if (!obj->is_a(expected_iklass)) {
      // Not of the expected type
      return nullptr;
    }
  }
  bool is_static = expected_klass == nullptr && java_lang_Class::is_instance(obj()) && displacement >= InstanceMirrorKlass::offset_of_static_fields();
  return read_field_value(obj, displacement, type_char, is_static, THREAD, JVMCIENV);
C2V_END

C2V_VMENTRY_0(jboolean, isInstance, (JNIEnv* env, jobject, ARGUMENT_PAIR(klass), jobject object))
  Klass* klass = UNPACK_PAIR(Klass, klass);
  if (object == nullptr || klass == nullptr) {
    JVMCI_THROW_0(NullPointerException);
  }
  Handle obj = JVMCIENV->asConstant(JVMCIENV->wrap(object), JVMCI_CHECK_0);
  return obj->is_a(klass);
C2V_END

C2V_VMENTRY_0(jboolean, isAssignableFrom, (JNIEnv* env, jobject, ARGUMENT_PAIR(klass), ARGUMENT_PAIR(subklass)))
  Klass* klass = UNPACK_PAIR(Klass, klass);
  Klass* subklass = UNPACK_PAIR(Klass, subklass);
  if (klass == nullptr || subklass == nullptr) {
    JVMCI_THROW_0(NullPointerException);
  }
  return subklass->is_subtype_of(klass);
C2V_END

C2V_VMENTRY_0(jboolean, isTrustedForIntrinsics, (JNIEnv* env, jobject, ARGUMENT_PAIR(klass)))
  Klass* klass = UNPACK_PAIR(Klass, klass);
  if (klass == nullptr) {
    JVMCI_THROW_0(NullPointerException);
  }
  InstanceKlass* ik = InstanceKlass::cast(klass);
  if (ik->class_loader_data()->is_boot_class_loader_data() || ik->class_loader_data()->is_platform_class_loader_data()) {
    return true;
  }
  return false;
C2V_END

C2V_VMENTRY_NULL(jobject, asJavaType, (JNIEnv* env, jobject, jobject object))
  if (object == nullptr) {
    JVMCI_THROW_0(NullPointerException);
  }
  Handle obj = JVMCIENV->asConstant(JVMCIENV->wrap(object), JVMCI_CHECK_NULL);
  if (java_lang_Class::is_instance(obj())) {
    if (java_lang_Class::is_primitive(obj())) {
      JVMCIObject type = JVMCIENV->get_jvmci_primitive_type(java_lang_Class::primitive_type(obj()));
      return JVMCIENV->get_jobject(type);
    }
    Klass* klass = java_lang_Class::as_Klass(obj());
    JVMCIKlassHandle klass_handle(THREAD);
    klass_handle = klass;
    JVMCIObject type = JVMCIENV->get_jvmci_type(klass_handle, JVMCI_CHECK_NULL);
    return JVMCIENV->get_jobject(type);
  }
  return nullptr;
C2V_END


C2V_VMENTRY_NULL(jobject, asString, (JNIEnv* env, jobject, jobject object))
  if (object == nullptr) {
    JVMCI_THROW_0(NullPointerException);
  }
  Handle obj = JVMCIENV->asConstant(JVMCIENV->wrap(object), JVMCI_CHECK_NULL);
  const char* str = java_lang_String::as_utf8_string(obj());
  JVMCIObject result = JVMCIENV->create_string(str, JVMCI_CHECK_NULL);
  return JVMCIENV->get_jobject(result);
C2V_END


C2V_VMENTRY_0(jboolean, equals, (JNIEnv* env, jobject, jobject x, jlong xHandle, jobject y, jlong yHandle))
  if (x == nullptr || y == nullptr) {
    JVMCI_THROW_0(NullPointerException);
  }
  return JVMCIENV->resolve_oop_handle(xHandle) == JVMCIENV->resolve_oop_handle(yHandle);
C2V_END

C2V_VMENTRY_NULL(jobject, getJavaMirror, (JNIEnv* env, jobject, ARGUMENT_PAIR(klass)))
  Klass* klass = UNPACK_PAIR(Klass, klass);
  if (klass == nullptr) {
    JVMCI_THROW_0(NullPointerException);
  }
  Handle mirror(THREAD, klass->java_mirror());
  JVMCIObject result = JVMCIENV->get_object_constant(mirror());
  return JVMCIENV->get_jobject(result);
C2V_END


C2V_VMENTRY_0(jint, getArrayLength, (JNIEnv* env, jobject, jobject x))
  if (x == nullptr) {
    JVMCI_THROW_0(NullPointerException);
  }
  Handle xobj = JVMCIENV->asConstant(JVMCIENV->wrap(x), JVMCI_CHECK_0);
  if (xobj->klass()->is_array_klass()) {
    return arrayOop(xobj())->length();
  }
  return -1;
 C2V_END


C2V_VMENTRY_NULL(jobject, readArrayElement, (JNIEnv* env, jobject, jobject x, int index))
  if (x == nullptr) {
    JVMCI_THROW_0(NullPointerException);
  }
  Handle xobj = JVMCIENV->asConstant(JVMCIENV->wrap(x), JVMCI_CHECK_NULL);
  if (xobj->klass()->is_array_klass()) {
    arrayOop array = arrayOop(xobj());
    BasicType element_type = ArrayKlass::cast(array->klass())->element_type();
    if (index < 0 || index >= array->length()) {
      return nullptr;
    }
    JVMCIObject result;

    if (element_type == T_OBJECT) {
      result = JVMCIENV->get_object_constant(objArrayOop(xobj())->obj_at(index));
      if (result.is_null()) {
        result = JVMCIENV->get_JavaConstant_NULL_POINTER();
      }
    } else {
      jvalue value;
      switch (element_type) {
        case T_DOUBLE:        value.d = typeArrayOop(xobj())->double_at(index);        break;
        case T_FLOAT:         value.f = typeArrayOop(xobj())->float_at(index);         break;
        case T_LONG:          value.j = typeArrayOop(xobj())->long_at(index);          break;
        case T_INT:           value.i = typeArrayOop(xobj())->int_at(index);            break;
        case T_SHORT:         value.s = typeArrayOop(xobj())->short_at(index);          break;
        case T_CHAR:          value.c = typeArrayOop(xobj())->char_at(index);           break;
        case T_BYTE:          value.b = typeArrayOop(xobj())->byte_at(index);           break;
        case T_BOOLEAN:       value.z = typeArrayOop(xobj())->byte_at(index) & 1;       break;
        default:              ShouldNotReachHere();
      }
      result = JVMCIENV->create_box(element_type, &value, JVMCI_CHECK_NULL);
    }
    assert(!result.is_null(), "must have a value");
    return JVMCIENV->get_jobject(result);
  }
  return nullptr;;
C2V_END


C2V_VMENTRY_0(jint, arrayBaseOffset, (JNIEnv* env, jobject, jchar type_char))
  BasicType type = JVMCIENV->typeCharToBasicType(type_char, JVMCI_CHECK_0);
  return arrayOopDesc::header_size(type) * HeapWordSize;
C2V_END

C2V_VMENTRY_0(jint, arrayIndexScale, (JNIEnv* env, jobject, jchar type_char))
  BasicType type = JVMCIENV->typeCharToBasicType(type_char, JVMCI_CHECK_0);
  return type2aelembytes(type);
C2V_END

C2V_VMENTRY(void, releaseClearedOopHandles, (JNIEnv* env, jobject))
  JVMCIENV->runtime()->release_cleared_oop_handles();
C2V_END

static void requireJVMCINativeLibrary(JVMCI_TRAPS) {
  if (!UseJVMCINativeLibrary) {
    JVMCI_THROW_MSG(UnsupportedOperationException, "JVMCI shared library is not enabled (requires -XX:+UseJVMCINativeLibrary)");
  }
}

C2V_VMENTRY_NULL(jlongArray, registerNativeMethods, (JNIEnv* env, jobject, jclass mirror))
  requireJVMCINativeLibrary(JVMCI_CHECK_NULL);
  requireInHotSpot("registerNativeMethods", JVMCI_CHECK_NULL);
  char* sl_path;
  void* sl_handle;
  JVMCIRuntime* runtime;
  {
    // Ensure the JVMCI shared library runtime is initialized.
    JVMCIEnv __peer_jvmci_env__(thread, false, __FILE__, __LINE__);
    JVMCIEnv* peerEnv = &__peer_jvmci_env__;
    HandleMark hm(THREAD);
    runtime = JVMCI::compiler_runtime(thread);
    if (peerEnv->has_pending_exception()) {
      peerEnv->describe_pending_exception(true);
    }
    sl_handle = JVMCI::get_shared_library(sl_path, false);
    if (sl_handle == nullptr) {
      JVMCI_THROW_MSG_0(InternalError, err_msg("Error initializing JVMCI runtime %d", runtime->id()));
    }
  }

  if (mirror == nullptr) {
    JVMCI_THROW_0(NullPointerException);
  }
  Klass* klass = java_lang_Class::as_Klass(JNIHandles::resolve(mirror));
  if (klass == nullptr || !klass->is_instance_klass()) {
    JVMCI_THROW_MSG_0(IllegalArgumentException, "clazz is for primitive type");
  }

  InstanceKlass* iklass = InstanceKlass::cast(klass);
  for (int i = 0; i < iklass->methods()->length(); i++) {
    methodHandle method(THREAD, iklass->methods()->at(i));
    if (method->is_native()) {

      // Compute argument size
      int args_size = 1                             // JNIEnv
                    + (method->is_static() ? 1 : 0) // class for static methods
                    + method->size_of_parameters(); // actual parameters

      // 1) Try JNI short style
      stringStream st;
      char* pure_name = NativeLookup::pure_jni_name(method);
      guarantee(pure_name != nullptr, "Illegal native method name encountered");
      os::print_jni_name_prefix_on(&st, args_size);
      st.print_raw(pure_name);
      os::print_jni_name_suffix_on(&st, args_size);
      char* jni_name = st.as_string();

      address entry = (address) os::dll_lookup(sl_handle, jni_name);
      if (entry == nullptr) {
        // 2) Try JNI long style
        st.reset();
        char* long_name = NativeLookup::long_jni_name(method);
        guarantee(long_name != nullptr, "Illegal native method name encountered");
        os::print_jni_name_prefix_on(&st, args_size);
        st.print_raw(pure_name);
        st.print_raw(long_name);
        os::print_jni_name_suffix_on(&st, args_size);
        char* jni_long_name = st.as_string();
        entry = (address) os::dll_lookup(sl_handle, jni_long_name);
        if (entry == nullptr) {
          JVMCI_THROW_MSG_0(UnsatisfiedLinkError, err_msg("%s [neither %s nor %s exist in %s]",
              method->name_and_sig_as_C_string(),
              jni_name, jni_long_name, sl_path));
        }
      }

      if (method->has_native_function() && entry != method->native_function()) {
        JVMCI_THROW_MSG_0(UnsatisfiedLinkError, err_msg("%s [cannot re-link from " PTR_FORMAT " to " PTR_FORMAT "]",
            method->name_and_sig_as_C_string(), p2i(method->native_function()), p2i(entry)));
      }
      method->set_native_function(entry, Method::native_bind_event_is_interesting);
      log_debug(jni, resolve)("[Dynamic-linking native method %s.%s ... JNI] @ " PTR_FORMAT,
                              method->method_holder()->external_name(),
                              method->name()->as_C_string(),
                              p2i((void*) entry));
    }
  }

  typeArrayOop info_oop = oopFactory::new_longArray(4, CHECK_0);
  jlongArray info = (jlongArray) JNIHandles::make_local(THREAD, info_oop);
  runtime->init_JavaVM_info(info, JVMCI_CHECK_0);
  return info;
}

C2V_VMENTRY_PREFIX(jboolean, isCurrentThreadAttached, (JNIEnv* env, jobject c2vm))
  if (thread == nullptr || thread->libjvmci_runtime() == nullptr) {
    // Called from unattached JVMCI shared library thread
    return false;
  }
  if (thread->jni_environment() == env) {
    C2V_BLOCK(jboolean, isCurrentThreadAttached, (JNIEnv* env, jobject))
    JVMCITraceMark jtm("isCurrentThreadAttached");
    requireJVMCINativeLibrary(JVMCI_CHECK_0);
    JVMCIRuntime* runtime = thread->libjvmci_runtime();
    if (runtime == nullptr || !runtime->has_shared_library_javavm()) {
      JVMCI_THROW_MSG_0(IllegalStateException, "Require JVMCI shared library JavaVM to be initialized in isCurrentThreadAttached");
    }
    JNIEnv* peerEnv;
    return runtime->GetEnv(thread, (void**) &peerEnv, JNI_VERSION_1_2) == JNI_OK;
  }
  return true;
C2V_END

C2V_VMENTRY_PREFIX(jlong, getCurrentJavaThread, (JNIEnv* env, jobject c2vm))
  if (thread == nullptr) {
    // Called from unattached JVMCI shared library thread
    return 0L;
  }
  return (jlong) p2i(thread);
C2V_END

// Attaches a thread started in a JVMCI shared library to a JavaThread and JVMCI runtime.
static void attachSharedLibraryThread(JNIEnv* env, jbyteArray name, jboolean as_daemon) {
  JavaVM* javaVM = nullptr;
  jint res = env->GetJavaVM(&javaVM);
  if (res != JNI_OK) {
    JNI_THROW("attachSharedLibraryThread", InternalError, err_msg("Error getting shared library JavaVM from shared library JNIEnv: %d", res));
  }
  extern struct JavaVM_ main_vm;
  JNIEnv* hotspotEnv;

  int name_len = env->GetArrayLength(name);
  char name_buf[64]; // Cannot use Resource heap as it requires a current thread
  int to_copy = MIN2(name_len, (int) sizeof(name_buf) - 1);
  env->GetByteArrayRegion(name, 0, to_copy, (jbyte*) name_buf);
  name_buf[to_copy] = '\0';
  JavaVMAttachArgs attach_args;
  attach_args.version = JNI_VERSION_1_2;
  attach_args.name = name_buf;
  attach_args.group = nullptr;
  res = as_daemon ? main_vm.AttachCurrentThreadAsDaemon((void**)&hotspotEnv, &attach_args) :
                    main_vm.AttachCurrentThread((void**)&hotspotEnv, &attach_args);
  if (res != JNI_OK) {
    JNI_THROW("attachSharedLibraryThread", InternalError, err_msg("Trying to attach thread returned %d", res));
  }
  JavaThread* thread = get_current_thread(false);
  const char* attach_error;
  {
    // Transition to VM
    JVMCI_VM_ENTRY_MARK
    attach_error = JVMCIRuntime::attach_shared_library_thread(thread, javaVM);
    // Transition back to Native
  }
  if (attach_error != nullptr) {
    JNI_THROW("attachCurrentThread", InternalError, attach_error);
  }
}

C2V_VMENTRY_PREFIX(jboolean, attachCurrentThread, (JNIEnv* env, jobject c2vm, jbyteArray name, jboolean as_daemon, jlongArray javaVM_info))
  if (thread == nullptr) {
    attachSharedLibraryThread(env, name, as_daemon);
    return true;
  }
  if (thread->jni_environment() == env) {
    // Called from HotSpot
    C2V_BLOCK(jboolean, attachCurrentThread, (JNIEnv* env, jobject, jboolean))
    JVMCITraceMark jtm("attachCurrentThread");
    requireJVMCINativeLibrary(JVMCI_CHECK_0);

    JVMCIRuntime* runtime = JVMCI::compiler_runtime(thread);
    JNIEnv* peerJNIEnv;
    if (runtime->has_shared_library_javavm()) {
      if (runtime->GetEnv(thread, (void**)&peerJNIEnv, JNI_VERSION_1_2) == JNI_OK) {
        // Already attached
        runtime->init_JavaVM_info(javaVM_info, JVMCI_CHECK_0);
        return false;
      }
    }

    {
      // Ensure the JVMCI shared library runtime is initialized.
      JVMCIEnv __peer_jvmci_env__(thread, false, __FILE__, __LINE__);
      JVMCIEnv* peerJVMCIEnv = &__peer_jvmci_env__;
      HandleMark hm(thread);
      JVMCIObject receiver = runtime->get_HotSpotJVMCIRuntime(peerJVMCIEnv);
      if (peerJVMCIEnv->has_pending_exception()) {
        peerJVMCIEnv->describe_pending_exception(true);
      }
      char* sl_path;
      if (JVMCI::get_shared_library(sl_path, false) == nullptr) {
        JVMCI_THROW_MSG_0(InternalError, "Error initializing JVMCI runtime");
      }
    }

    JavaVMAttachArgs attach_args;
    attach_args.version = JNI_VERSION_1_2;
    attach_args.name = const_cast<char*>(thread->name());
    attach_args.group = nullptr;
    if (runtime->GetEnv(thread, (void**) &peerJNIEnv, JNI_VERSION_1_2) == JNI_OK) {
      return false;
    }
    jint res = as_daemon ? runtime->AttachCurrentThreadAsDaemon(thread, (void**) &peerJNIEnv, &attach_args) :
                           runtime->AttachCurrentThread(thread, (void**) &peerJNIEnv, &attach_args);

    if (res == JNI_OK) {
      guarantee(peerJNIEnv != nullptr, "must be");
      runtime->init_JavaVM_info(javaVM_info, JVMCI_CHECK_0);
      JVMCI_event_1("attached to JavaVM[%d] for JVMCI runtime %d", runtime->get_shared_library_javavm_id(), runtime->id());
      return true;
    }
    JVMCI_THROW_MSG_0(InternalError, err_msg("Error %d while attaching %s", res, attach_args.name));
  }
  // Called from JVMCI shared library
  return false;
C2V_END

C2V_VMENTRY_PREFIX(jboolean, detachCurrentThread, (JNIEnv* env, jobject c2vm, jboolean release))
  if (thread == nullptr) {
    // Called from unattached JVMCI shared library thread
    JNI_THROW_("detachCurrentThread", IllegalStateException, "Cannot detach non-attached thread", false);
  }
  if (thread->jni_environment() == env) {
    // Called from HotSpot
    C2V_BLOCK(void, detachCurrentThread, (JNIEnv* env, jobject))
    JVMCITraceMark jtm("detachCurrentThread");
    requireJVMCINativeLibrary(JVMCI_CHECK_0);
    requireInHotSpot("detachCurrentThread", JVMCI_CHECK_0);
    JVMCIRuntime* runtime = thread->libjvmci_runtime();
    if (runtime == nullptr || !runtime->has_shared_library_javavm()) {
      JVMCI_THROW_MSG_0(IllegalStateException, "Require JVMCI shared library JavaVM to be initialized in detachCurrentThread");
    }
    JNIEnv* peerEnv;

    if (runtime->GetEnv(thread, (void**) &peerEnv, JNI_VERSION_1_2) != JNI_OK) {
      JVMCI_THROW_MSG_0(IllegalStateException, err_msg("Cannot detach non-attached thread: %s", thread->name()));
    }
    jint res = runtime->DetachCurrentThread(thread);
    if (res != JNI_OK) {
      JVMCI_THROW_MSG_0(InternalError, err_msg("Error %d while attaching %s", res, thread->name()));
    }
    JVMCI_event_1("detached from JavaVM[%d] for JVMCI runtime %d",
        runtime->get_shared_library_javavm_id(), runtime->id());
    if (release) {
      return runtime->detach_thread(thread, "user thread detach");
    }
  } else {
    // Called from attached JVMCI shared library thread
    if (release) {
      JNI_THROW_("detachCurrentThread", InternalError, "JVMCI shared library thread cannot release JVMCI shared library JavaVM", false);
    }
    JVMCIRuntime* runtime = thread->libjvmci_runtime();
    if (runtime == nullptr) {
      JNI_THROW_("detachCurrentThread", InternalError, "JVMCI shared library thread should have a JVMCI runtime", false);
    }
    {
      // Transition to VM
      C2V_BLOCK(jboolean, detachCurrentThread, (JNIEnv* env, jobject))
      // Cannot destroy shared library JavaVM as we're about to return to it.
      runtime->detach_thread(thread, "shared library thread detach", false);
      JVMCI_event_1("detaching JVMCI shared library thread from HotSpot JavaVM");
      // Transition back to Native
    }
    extern struct JavaVM_ main_vm;
    jint res = main_vm.DetachCurrentThread();
    if (res != JNI_OK) {
      JNI_THROW_("detachCurrentThread", InternalError, "Cannot detach non-attached thread", false);
    }
  }
  return false;
C2V_END

C2V_VMENTRY_0(jlong, translate, (JNIEnv* env, jobject, jobject obj_handle, jboolean callPostTranslation))
  requireJVMCINativeLibrary(JVMCI_CHECK_0);
  if (obj_handle == nullptr) {
    return 0L;
  }
  JVMCIEnv __peer_jvmci_env__(thread, !JVMCIENV->is_hotspot(), __FILE__, __LINE__);
  JVMCIEnv* peerEnv = &__peer_jvmci_env__;
  JVMCIEnv* thisEnv = JVMCIENV;

  JVMCIObject obj = thisEnv->wrap(obj_handle);
  JVMCIObject result;
  if (thisEnv->isa_HotSpotResolvedJavaMethodImpl(obj)) {
    methodHandle method(THREAD, thisEnv->asMethod(obj));
    result = peerEnv->get_jvmci_method(method, JVMCI_CHECK_0);
  } else if (thisEnv->isa_HotSpotResolvedObjectTypeImpl(obj)) {
    Klass* klass = thisEnv->asKlass(obj);
    JVMCIKlassHandle klass_handle(THREAD);
    klass_handle = klass;
    result = peerEnv->get_jvmci_type(klass_handle, JVMCI_CHECK_0);
  } else if (thisEnv->isa_HotSpotResolvedPrimitiveType(obj)) {
    BasicType type = JVMCIENV->kindToBasicType(JVMCIENV->get_HotSpotResolvedPrimitiveType_kind(obj), JVMCI_CHECK_0);
    result = peerEnv->get_jvmci_primitive_type(type);
  } else if (thisEnv->isa_IndirectHotSpotObjectConstantImpl(obj) ||
             thisEnv->isa_DirectHotSpotObjectConstantImpl(obj)) {
    Handle constant = thisEnv->asConstant(obj, JVMCI_CHECK_0);
    result = peerEnv->get_object_constant(constant());
  } else if (thisEnv->isa_HotSpotNmethod(obj)) {
    if (peerEnv->is_hotspot()) {
      nmethod* nm = JVMCIENV->get_nmethod(obj);
      if (nm != nullptr) {
        JVMCINMethodData* data = nm->jvmci_nmethod_data();
        if (data != nullptr) {
          // Only the mirror in the HotSpot heap is accessible
          // through JVMCINMethodData
          oop nmethod_mirror = data->get_nmethod_mirror(nm, /* phantom_ref */ true);
          if (nmethod_mirror != nullptr) {
            result = HotSpotJVMCI::wrap(nmethod_mirror);
          }
        }
      }
    }

    if (result.is_null()) {
      JVMCIObject methodObject = thisEnv->get_HotSpotNmethod_method(obj);
      methodHandle mh(THREAD, thisEnv->asMethod(methodObject));
      jboolean isDefault = thisEnv->get_HotSpotNmethod_isDefault(obj);
      jlong compileIdSnapshot = thisEnv->get_HotSpotNmethod_compileIdSnapshot(obj);
      JVMCIObject name_string = thisEnv->get_InstalledCode_name(obj);
      const char* cstring = name_string.is_null() ? nullptr : thisEnv->as_utf8_string(name_string);
      // Create a new HotSpotNmethod instance in the peer runtime
      result = peerEnv->new_HotSpotNmethod(mh, cstring, isDefault, compileIdSnapshot, JVMCI_CHECK_0);
      nmethod* nm = JVMCIENV->get_nmethod(obj);
      if (result.is_null()) {
        // exception occurred (e.g. OOME) creating a new HotSpotNmethod
      } else if (nm == nullptr) {
        // nmethod must have been unloaded
      } else {
        // Link the new HotSpotNmethod to the nmethod
        peerEnv->initialize_installed_code(result, nm, JVMCI_CHECK_0);
        // Only HotSpotNmethod instances in the HotSpot heap are tracked directly by the runtime.
        if (peerEnv->is_hotspot()) {
          JVMCINMethodData* data = nm->jvmci_nmethod_data();
          if (data == nullptr) {
            JVMCI_THROW_MSG_0(IllegalArgumentException, "Cannot set HotSpotNmethod mirror for default nmethod");
          }
          if (data->get_nmethod_mirror(nm, /* phantom_ref */ false) != nullptr) {
            JVMCI_THROW_MSG_0(IllegalArgumentException, "Cannot overwrite existing HotSpotNmethod mirror for nmethod");
          }
          oop nmethod_mirror = HotSpotJVMCI::resolve(result);
          data->set_nmethod_mirror(nm, nmethod_mirror);
        }
      }
    }
  } else {
    JVMCI_THROW_MSG_0(IllegalArgumentException,
                err_msg("Cannot translate object of type: %s", thisEnv->klass_name(obj)));
  }
  if (callPostTranslation) {
    peerEnv->call_HotSpotJVMCIRuntime_postTranslation(result, JVMCI_CHECK_0);
  }
  // Propagate any exception that occurred while creating the translated object
  if (peerEnv->transfer_pending_exception(thread, thisEnv)) {
    return 0L;
  }
  return (jlong) peerEnv->make_global(result).as_jobject();
}

C2V_VMENTRY_NULL(jobject, unhand, (JNIEnv* env, jobject, jlong obj_handle))
  requireJVMCINativeLibrary(JVMCI_CHECK_NULL);
  if (obj_handle == 0L) {
    return nullptr;
  }
  jobject global_handle = (jobject) obj_handle;
  JVMCIObject global_handle_obj = JVMCIENV->wrap(global_handle);
  jobject result = JVMCIENV->make_local(global_handle_obj).as_jobject();

  JVMCIENV->destroy_global(global_handle_obj);
  return result;
}

C2V_VMENTRY(void, updateHotSpotNmethod, (JNIEnv* env, jobject, jobject code_handle))
  JVMCIObject code = JVMCIENV->wrap(code_handle);
  // Execute this operation for the side effect of updating the InstalledCode state
  JVMCIENV->get_nmethod(code);
}

C2V_VMENTRY_NULL(jbyteArray, getCode, (JNIEnv* env, jobject, jobject code_handle))
  JVMCIObject code = JVMCIENV->wrap(code_handle);
  CodeBlob* cb = JVMCIENV->get_code_blob(code);
  if (cb == nullptr) {
    return nullptr;
  }
  // Make a resource copy of code before the allocation causes a safepoint
  int code_size = cb->code_size();
  jbyte* code_bytes = NEW_RESOURCE_ARRAY(jbyte, code_size);
  memcpy(code_bytes, (jbyte*) cb->code_begin(), code_size);

  JVMCIPrimitiveArray result = JVMCIENV->new_byteArray(code_size, JVMCI_CHECK_NULL);
  JVMCIENV->copy_bytes_from(code_bytes, result, 0, code_size);
  return JVMCIENV->get_jbyteArray(result);
}

C2V_VMENTRY_NULL(jobject, asReflectionExecutable, (JNIEnv* env, jobject, ARGUMENT_PAIR(method)))
  requireInHotSpot("asReflectionExecutable", JVMCI_CHECK_NULL);
  methodHandle m(THREAD, UNPACK_PAIR(Method, method));
  oop executable;
  if (m->is_initializer()) {
    if (m->is_static_initializer()) {
      JVMCI_THROW_MSG_NULL(IllegalArgumentException,
          "Cannot create java.lang.reflect.Method for class initializer");
    }
    executable = Reflection::new_constructor(m, CHECK_NULL);
  } else {
    executable = Reflection::new_method(m, false, CHECK_NULL);
  }
  return JNIHandles::make_local(THREAD, executable);
}

static InstanceKlass* check_field(Klass* klass, jint index, JVMCI_TRAPS) {
  if (!klass->is_instance_klass()) {
    JVMCI_THROW_MSG_NULL(IllegalArgumentException,
        err_msg("Expected non-primitive type, got %s", klass->external_name()));
  }
  InstanceKlass* iklass = InstanceKlass::cast(klass);
<<<<<<< HEAD
  Array<u2>* fields = iklass->fields();
  if (index < 0 || index > fields->length()) {
=======
  if (index < 0 || index > iklass->total_fields_count()) {
>>>>>>> 525a91e3
    JVMCI_THROW_MSG_NULL(IllegalArgumentException,
        err_msg("Field index %d out of bounds for %s", index, klass->external_name()));
  }
  return iklass;
}

C2V_VMENTRY_NULL(jobject, asReflectionField, (JNIEnv* env, jobject, ARGUMENT_PAIR(klass), jint index))
  requireInHotSpot("asReflectionField", JVMCI_CHECK_NULL);
  Klass* klass = UNPACK_PAIR(Klass, klass);
  InstanceKlass* iklass = check_field(klass, index, JVMCIENV);
  fieldDescriptor fd(iklass, index);
  oop reflected = Reflection::new_field(&fd, CHECK_NULL);
  return JNIHandles::make_local(THREAD, reflected);
}

static jbyteArray get_encoded_annotation_data(InstanceKlass* holder, AnnotationArray* annotations_array, bool for_class,
                                              jint filter_length, jlong filter_klass_pointers,
                                              JavaThread* THREAD, JVMCIEnv* JVMCIENV) {
  // Get a ConstantPool object for annotation parsing
  Handle jcp = reflect_ConstantPool::create(CHECK_NULL);
  reflect_ConstantPool::set_cp(jcp(), holder->constants());

  // load VMSupport
  Symbol* klass = vmSymbols::jdk_internal_vm_VMSupport();
  Klass* k = SystemDictionary::resolve_or_fail(klass, true, CHECK_NULL);

  InstanceKlass* vm_support = InstanceKlass::cast(k);
  if (vm_support->should_be_initialized()) {
    vm_support->initialize(CHECK_NULL);
  }

  typeArrayOop annotations_oop = Annotations::make_java_array(annotations_array, CHECK_NULL);
  typeArrayHandle annotations = typeArrayHandle(THREAD, annotations_oop);

  InstanceKlass** filter = filter_length == 1 ?
      (InstanceKlass**) &filter_klass_pointers:
      (InstanceKlass**) filter_klass_pointers;
  objArrayOop filter_oop = oopFactory::new_objectArray(filter_length, CHECK_NULL);
  objArrayHandle filter_classes(THREAD, filter_oop);
  for (int i = 0; i < filter_length; i++) {
    filter_classes->obj_at_put(i, filter[i]->java_mirror());
  }

  // invoke VMSupport.encodeAnnotations
  JavaValue result(T_OBJECT);
  JavaCallArguments args;
  args.push_oop(annotations);
  args.push_oop(Handle(THREAD, holder->java_mirror()));
  args.push_oop(jcp);
  args.push_int(for_class);
  args.push_oop(filter_classes);
  Symbol* signature = vmSymbols::encodeAnnotations_signature();
  JavaCalls::call_static(&result,
                         vm_support,
                         vmSymbols::encodeAnnotations_name(),
                         signature,
                         &args,
                         CHECK_NULL);

  oop res = result.get_oop();
  if (JVMCIENV->is_hotspot()) {
    return (jbyteArray) JNIHandles::make_local(THREAD, res);
  }

  typeArrayOop ba = typeArrayOop(res);
  int ba_len = ba->length();
  jbyte* ba_buf = NEW_RESOURCE_ARRAY_IN_THREAD_RETURN_NULL(THREAD, jbyte, ba_len);
  if (ba_buf == nullptr) {
    JVMCI_THROW_MSG_NULL(InternalError,
              err_msg("could not allocate %d bytes", ba_len));

  }
  memcpy(ba_buf, ba->byte_at_addr(0), ba_len);
  JVMCIPrimitiveArray ba_dest = JVMCIENV->new_byteArray(ba_len, JVMCI_CHECK_NULL);
  JVMCIENV->copy_bytes_from(ba_buf, ba_dest, 0, ba_len);
  return JVMCIENV->get_jbyteArray(ba_dest);
}

C2V_VMENTRY_NULL(jbyteArray, getEncodedClassAnnotationData, (JNIEnv* env, jobject, ARGUMENT_PAIR(klass),
                 jobject filter, jint filter_length, jlong filter_klass_pointers))
  InstanceKlass* holder = InstanceKlass::cast(UNPACK_PAIR(Klass, klass));
  return get_encoded_annotation_data(holder, holder->class_annotations(), true, filter_length, filter_klass_pointers, THREAD, JVMCIENV);
C2V_END

C2V_VMENTRY_NULL(jbyteArray, getEncodedExecutableAnnotationData, (JNIEnv* env, jobject, ARGUMENT_PAIR(method),
                 jobject filter, jint filter_length, jlong filter_klass_pointers))
  methodHandle method(THREAD, UNPACK_PAIR(Method, method));
  return get_encoded_annotation_data(method->method_holder(), method->annotations(), false, filter_length, filter_klass_pointers, THREAD, JVMCIENV);
C2V_END

C2V_VMENTRY_NULL(jbyteArray, getEncodedFieldAnnotationData, (JNIEnv* env, jobject, ARGUMENT_PAIR(klass), jint index,
                 jobject filter, jint filter_length, jlong filter_klass_pointers))
  InstanceKlass* holder = check_field(InstanceKlass::cast(UNPACK_PAIR(Klass, klass)), index, JVMCIENV);
  fieldDescriptor fd(holder, index);
  return get_encoded_annotation_data(holder, fd.annotations(), false, filter_length, filter_klass_pointers, THREAD, JVMCIENV);
C2V_END

C2V_VMENTRY_NULL(jobjectArray, getFailedSpeculations, (JNIEnv* env, jobject, jlong failed_speculations_address, jobjectArray current))
  FailedSpeculation* head = *((FailedSpeculation**)(address) failed_speculations_address);
  int result_length = 0;
  for (FailedSpeculation* fs = head; fs != nullptr; fs = fs->next()) {
    result_length++;
  }
  int current_length = 0;
  JVMCIObjectArray current_array = nullptr;
  if (current != nullptr) {
    current_array = JVMCIENV->wrap(current);
    current_length = JVMCIENV->get_length(current_array);
    if (current_length == result_length) {
      // No new failures
      return current;
    }
  }
  JVMCIObjectArray result = JVMCIENV->new_byte_array_array(result_length, JVMCI_CHECK_NULL);
  int result_index = 0;
  for (FailedSpeculation* fs = head; result_index < result_length; fs = fs->next()) {
    assert(fs != nullptr, "npe");
    JVMCIPrimitiveArray entry;
    if (result_index < current_length) {
      entry = (JVMCIPrimitiveArray) JVMCIENV->get_object_at(current_array, result_index);
    } else {
      entry = JVMCIENV->new_byteArray(fs->data_len(), JVMCI_CHECK_NULL);
      JVMCIENV->copy_bytes_from((jbyte*) fs->data(), entry, 0, fs->data_len());
    }
    JVMCIENV->put_object_at(result, result_index++, entry);
  }
  return JVMCIENV->get_jobjectArray(result);
}

C2V_VMENTRY_0(jlong, getFailedSpeculationsAddress, (JNIEnv* env, jobject, ARGUMENT_PAIR(method)))
  methodHandle method(THREAD, UNPACK_PAIR(Method, method));
  MethodData* method_data = method->method_data();
  if (method_data == nullptr) {
    ClassLoaderData* loader_data = method->method_holder()->class_loader_data();
    method_data = MethodData::allocate(loader_data, method, CHECK_0);
    method->set_method_data(method_data);
  }
  return (jlong) method_data->get_failed_speculations_address();
}

C2V_VMENTRY(void, releaseFailedSpeculations, (JNIEnv* env, jobject, jlong failed_speculations_address))
  FailedSpeculation::free_failed_speculations((FailedSpeculation**)(address) failed_speculations_address);
}

C2V_VMENTRY_0(jboolean, addFailedSpeculation, (JNIEnv* env, jobject, jlong failed_speculations_address, jbyteArray speculation_obj))
  JVMCIPrimitiveArray speculation_handle = JVMCIENV->wrap(speculation_obj);
  int speculation_len = JVMCIENV->get_length(speculation_handle);
  char* speculation = NEW_RESOURCE_ARRAY(char, speculation_len);
  JVMCIENV->copy_bytes_to(speculation_handle, (jbyte*) speculation, 0, speculation_len);
  return FailedSpeculation::add_failed_speculation(nullptr, (FailedSpeculation**)(address) failed_speculations_address, (address) speculation, speculation_len);
}

C2V_VMENTRY(void, callSystemExit, (JNIEnv* env, jobject, jint status))
  JavaValue result(T_VOID);
  JavaCallArguments jargs(1);
  jargs.push_int(status);
  JavaCalls::call_static(&result,
                       vmClasses::System_klass(),
                       vmSymbols::exit_method_name(),
                       vmSymbols::int_void_signature(),
                       &jargs,
                       CHECK);
}

C2V_VMENTRY_0(jlong, ticksNow, (JNIEnv* env, jobject))
  return CompilerEvent::ticksNow();
}

C2V_VMENTRY_0(jint, registerCompilerPhase, (JNIEnv* env, jobject, jstring jphase_name))
#if INCLUDE_JFR
  JVMCIObject phase_name = JVMCIENV->wrap(jphase_name);
  const char *name = JVMCIENV->as_utf8_string(phase_name);
  return CompilerEvent::PhaseEvent::get_phase_id(name, true, true, true);
#else
  return -1;
#endif // !INCLUDE_JFR
}

C2V_VMENTRY(void, notifyCompilerPhaseEvent, (JNIEnv* env, jobject, jlong startTime, jint phase, jint compileId, jint level))
  EventCompilerPhase event;
  if (event.should_commit()) {
    CompilerEvent::PhaseEvent::post(event, startTime, phase, compileId, level);
  }
}

C2V_VMENTRY(void, notifyCompilerInliningEvent, (JNIEnv* env, jobject, jint compileId, ARGUMENT_PAIR(caller), ARGUMENT_PAIR(callee), jboolean succeeded, jstring jmessage, jint bci))
  EventCompilerInlining event;
  if (event.should_commit()) {
    Method* caller = UNPACK_PAIR(Method, caller);
    Method* callee = UNPACK_PAIR(Method, callee);
    JVMCIObject message = JVMCIENV->wrap(jmessage);
    CompilerEvent::InlineEvent::post(event, compileId, caller, callee, succeeded, JVMCIENV->as_utf8_string(message), bci);
  }
}

C2V_VMENTRY(void, setThreadLocalObject, (JNIEnv* env, jobject, jint id, jobject value))
  requireInHotSpot("setThreadLocalObject", JVMCI_CHECK);
  if (id == 0) {
    thread->set_jvmci_reserved_oop0(JNIHandles::resolve(value));
    return;
  }
  THROW_MSG(vmSymbols::java_lang_IllegalArgumentException(),
            err_msg("%d is not a valid thread local id", id));
}

C2V_VMENTRY_NULL(jobject, getThreadLocalObject, (JNIEnv* env, jobject, jint id))
  requireInHotSpot("getThreadLocalObject", JVMCI_CHECK_NULL);
  if (id == 0) {
    return JNIHandles::make_local(thread->get_jvmci_reserved_oop0());
  }
  THROW_MSG_0(vmSymbols::java_lang_IllegalArgumentException(),
              err_msg("%d is not a valid thread local id", id));
}

C2V_VMENTRY(void, setThreadLocalLong, (JNIEnv* env, jobject, jint id, jlong value))
  requireInHotSpot("setThreadLocalLong", JVMCI_CHECK);
  if (id == 0) {
    thread->set_jvmci_reserved0(value);
  } else if (id == 1) {
    thread->set_jvmci_reserved1(value);
  } else {
    THROW_MSG(vmSymbols::java_lang_IllegalArgumentException(),
              err_msg("%d is not a valid thread local id", id));
  }
}

C2V_VMENTRY_0(jlong, getThreadLocalLong, (JNIEnv* env, jobject, jint id))
  requireInHotSpot("getThreadLocalLong", JVMCI_CHECK_0);
  if (id == 0) {
    return thread->get_jvmci_reserved0();
  } else if (id == 1) {
    return thread->get_jvmci_reserved1();
  } else {
    THROW_MSG_0(vmSymbols::java_lang_IllegalArgumentException(),
                err_msg("%d is not a valid thread local id", id));
  }
}

#define CC (char*)  /*cast a literal from (const char*)*/
#define FN_PTR(f) CAST_FROM_FN_PTR(void*, &(c2v_ ## f))

#define STRING                  "Ljava/lang/String;"
#define OBJECT                  "Ljava/lang/Object;"
#define CLASS                   "Ljava/lang/Class;"
#define OBJECTCONSTANT          "Ljdk/vm/ci/hotspot/HotSpotObjectConstantImpl;"
#define EXECUTABLE              "Ljava/lang/reflect/Executable;"
#define STACK_TRACE_ELEMENT     "Ljava/lang/StackTraceElement;"
#define INSTALLED_CODE          "Ljdk/vm/ci/code/InstalledCode;"
#define BYTECODE_FRAME          "Ljdk/vm/ci/code/BytecodeFrame;"
#define JAVACONSTANT            "Ljdk/vm/ci/meta/JavaConstant;"
#define INSPECTED_FRAME_VISITOR "Ljdk/vm/ci/code/stack/InspectedFrameVisitor;"
#define RESOLVED_METHOD         "Ljdk/vm/ci/meta/ResolvedJavaMethod;"
#define FIELDINFO               "Ljdk/vm/ci/hotspot/HotSpotResolvedObjectTypeImpl$FieldInfo;"
#define HS_RESOLVED_TYPE        "Ljdk/vm/ci/hotspot/HotSpotResolvedJavaType;"
#define HS_INSTALLED_CODE       "Ljdk/vm/ci/hotspot/HotSpotInstalledCode;"
#define HS_NMETHOD              "Ljdk/vm/ci/hotspot/HotSpotNmethod;"
#define HS_COMPILED_CODE        "Ljdk/vm/ci/hotspot/HotSpotCompiledCode;"
#define HS_CONFIG               "Ljdk/vm/ci/hotspot/HotSpotVMConfig;"
#define HS_STACK_FRAME_REF      "Ljdk/vm/ci/hotspot/HotSpotStackFrameReference;"
#define HS_SPECULATION_LOG      "Ljdk/vm/ci/hotspot/HotSpotSpeculationLog;"
#define REFLECTION_EXECUTABLE   "Ljava/lang/reflect/Executable;"
#define REFLECTION_FIELD        "Ljava/lang/reflect/Field;"

// Types wrapping VM pointers. The ...2 macro is for a pair: (wrapper, pointer)
#define HS_METHOD               "Ljdk/vm/ci/hotspot/HotSpotResolvedJavaMethodImpl;"
#define HS_METHOD2              "Ljdk/vm/ci/hotspot/HotSpotResolvedJavaMethodImpl;J"
#define HS_KLASS                "Ljdk/vm/ci/hotspot/HotSpotResolvedObjectTypeImpl;"
#define HS_KLASS2               "Ljdk/vm/ci/hotspot/HotSpotResolvedObjectTypeImpl;J"
#define HS_CONSTANT_POOL        "Ljdk/vm/ci/hotspot/HotSpotConstantPool;"
#define HS_CONSTANT_POOL2       "Ljdk/vm/ci/hotspot/HotSpotConstantPool;J"

JNINativeMethod CompilerToVM::methods[] = {
  {CC "getBytecode",                                  CC "(" HS_METHOD2 ")[B",                                                              FN_PTR(getBytecode)},
  {CC "getExceptionTableStart",                       CC "(" HS_METHOD2 ")J",                                                               FN_PTR(getExceptionTableStart)},
  {CC "getExceptionTableLength",                      CC "(" HS_METHOD2 ")I",                                                               FN_PTR(getExceptionTableLength)},
  {CC "findUniqueConcreteMethod",                     CC "(" HS_KLASS2 HS_METHOD2 ")" HS_METHOD,                                            FN_PTR(findUniqueConcreteMethod)},
  {CC "getImplementor",                               CC "(" HS_KLASS2 ")" HS_KLASS,                                                        FN_PTR(getImplementor)},
  {CC "getStackTraceElement",                         CC "(" HS_METHOD2 "I)" STACK_TRACE_ELEMENT,                                           FN_PTR(getStackTraceElement)},
  {CC "methodIsIgnoredBySecurityStackWalk",           CC "(" HS_METHOD2 ")Z",                                                               FN_PTR(methodIsIgnoredBySecurityStackWalk)},
  {CC "setNotInlinableOrCompilable",                  CC "(" HS_METHOD2 ")V",                                                               FN_PTR(setNotInlinableOrCompilable)},
  {CC "isCompilable",                                 CC "(" HS_METHOD2 ")Z",                                                               FN_PTR(isCompilable)},
  {CC "hasNeverInlineDirective",                      CC "(" HS_METHOD2 ")Z",                                                               FN_PTR(hasNeverInlineDirective)},
  {CC "shouldInlineMethod",                           CC "(" HS_METHOD2 ")Z",                                                               FN_PTR(shouldInlineMethod)},
  {CC "lookupType",                                   CC "(" STRING HS_KLASS2 "Z)" HS_RESOLVED_TYPE,                                        FN_PTR(lookupType)},
  {CC "lookupJClass",                                 CC "(J)" HS_RESOLVED_TYPE,                                                            FN_PTR(lookupJClass)},
  {CC "getArrayType",                                 CC "(C" HS_KLASS2 ")" HS_KLASS,                                                       FN_PTR(getArrayType)},
  {CC "lookupClass",                                  CC "(" CLASS ")" HS_RESOLVED_TYPE,                                                    FN_PTR(lookupClass)},
  {CC "lookupNameInPool",                             CC "(" HS_CONSTANT_POOL2 "I)" STRING,                                                 FN_PTR(lookupNameInPool)},
  {CC "lookupNameAndTypeRefIndexInPool",              CC "(" HS_CONSTANT_POOL2 "I)I",                                                       FN_PTR(lookupNameAndTypeRefIndexInPool)},
  {CC "lookupSignatureInPool",                        CC "(" HS_CONSTANT_POOL2 "I)" STRING,                                                 FN_PTR(lookupSignatureInPool)},
  {CC "lookupKlassRefIndexInPool",                    CC "(" HS_CONSTANT_POOL2 "I)I",                                                       FN_PTR(lookupKlassRefIndexInPool)},
  {CC "lookupKlassInPool",                            CC "(" HS_CONSTANT_POOL2 "I)Ljava/lang/Object;",                                      FN_PTR(lookupKlassInPool)},
  {CC "lookupAppendixInPool",                         CC "(" HS_CONSTANT_POOL2 "I)" OBJECTCONSTANT,                                         FN_PTR(lookupAppendixInPool)},
  {CC "lookupMethodInPool",                           CC "(" HS_CONSTANT_POOL2 "IB" HS_METHOD2 ")" HS_METHOD,                               FN_PTR(lookupMethodInPool)},
  {CC "constantPoolRemapInstructionOperandFromCache", CC "(" HS_CONSTANT_POOL2 "I)I",                                                       FN_PTR(constantPoolRemapInstructionOperandFromCache)},
  {CC "resolveBootstrapMethod",                       CC "(" HS_CONSTANT_POOL2 "I)[" OBJECT,                                                FN_PTR(resolveBootstrapMethod)},
  {CC "getUncachedStringInPool",                      CC "(" HS_CONSTANT_POOL2 "I)" JAVACONSTANT,                                           FN_PTR(getUncachedStringInPool)},
  {CC "resolvePossiblyCachedConstantInPool",          CC "(" HS_CONSTANT_POOL2 "I)" JAVACONSTANT,                                           FN_PTR(resolvePossiblyCachedConstantInPool)},
  {CC "resolveTypeInPool",                            CC "(" HS_CONSTANT_POOL2 "I)" HS_KLASS,                                               FN_PTR(resolveTypeInPool)},
  {CC "resolveFieldInPool",                           CC "(" HS_CONSTANT_POOL2 "I" HS_METHOD2 "B[I)" HS_KLASS,                              FN_PTR(resolveFieldInPool)},
  {CC "resolveInvokeDynamicInPool",                   CC "(" HS_CONSTANT_POOL2 "I)I",                                                       FN_PTR(resolveInvokeDynamicInPool)},
  {CC "resolveInvokeHandleInPool",                    CC "(" HS_CONSTANT_POOL2 "I)V",                                                       FN_PTR(resolveInvokeHandleInPool)},
  {CC "isResolvedInvokeHandleInPool",                 CC "(" HS_CONSTANT_POOL2 "I)I",                                                       FN_PTR(isResolvedInvokeHandleInPool)},
  {CC "resolveMethod",                                CC "(" HS_KLASS2 HS_METHOD2 HS_KLASS2 ")" HS_METHOD,                                  FN_PTR(resolveMethod)},
  {CC "getSignaturePolymorphicHolders",               CC "()[" STRING,                                                                      FN_PTR(getSignaturePolymorphicHolders)},
  {CC "getVtableIndexForInterfaceMethod",             CC "(" HS_KLASS2 HS_METHOD2 ")I",                                                     FN_PTR(getVtableIndexForInterfaceMethod)},
  {CC "getClassInitializer",                          CC "(" HS_KLASS2 ")" HS_METHOD,                                                       FN_PTR(getClassInitializer)},
  {CC "hasFinalizableSubclass",                       CC "(" HS_KLASS2 ")Z",                                                                FN_PTR(hasFinalizableSubclass)},
  {CC "getMaxCallTargetOffset",                       CC "(J)J",                                                                            FN_PTR(getMaxCallTargetOffset)},
  {CC "asResolvedJavaMethod",                         CC "(" EXECUTABLE ")" HS_METHOD,                                                      FN_PTR(asResolvedJavaMethod)},
  {CC "getResolvedJavaMethod",                        CC "(" OBJECTCONSTANT "J)" HS_METHOD,                                                 FN_PTR(getResolvedJavaMethod)},
  {CC "getConstantPool",                              CC "(" OBJECT "JZ)" HS_CONSTANT_POOL,                                                 FN_PTR(getConstantPool)},
  {CC "getResolvedJavaType0",                         CC "(Ljava/lang/Object;JZ)" HS_KLASS,                                                 FN_PTR(getResolvedJavaType0)},
  {CC "readConfiguration",                            CC "()[" OBJECT,                                                                      FN_PTR(readConfiguration)},
  {CC "installCode0",                                 CC "(JJZ" HS_COMPILED_CODE "[" OBJECT INSTALLED_CODE "J[B)I",                         FN_PTR(installCode0)},
  {CC "getInstallCodeFlags",                          CC "()I",                                                                             FN_PTR(getInstallCodeFlags)},
  {CC "resetCompilationStatistics",                   CC "()V",                                                                             FN_PTR(resetCompilationStatistics)},
  {CC "disassembleCodeBlob",                          CC "(" INSTALLED_CODE ")" STRING,                                                     FN_PTR(disassembleCodeBlob)},
  {CC "executeHotSpotNmethod",                        CC "([" OBJECT HS_NMETHOD ")" OBJECT,                                                 FN_PTR(executeHotSpotNmethod)},
  {CC "getLineNumberTable",                           CC "(" HS_METHOD2 ")[J",                                                              FN_PTR(getLineNumberTable)},
  {CC "getLocalVariableTableStart",                   CC "(" HS_METHOD2 ")J",                                                               FN_PTR(getLocalVariableTableStart)},
  {CC "getLocalVariableTableLength",                  CC "(" HS_METHOD2 ")I",                                                               FN_PTR(getLocalVariableTableLength)},
  {CC "reprofile",                                    CC "(" HS_METHOD2 ")V",                                                               FN_PTR(reprofile)},
  {CC "invalidateHotSpotNmethod",                     CC "(" HS_NMETHOD "Z)V",                                                              FN_PTR(invalidateHotSpotNmethod)},
  {CC "collectCounters",                              CC "()[J",                                                                            FN_PTR(collectCounters)},
  {CC "getCountersSize",                              CC "()I",                                                                             FN_PTR(getCountersSize)},
  {CC "setCountersSize",                              CC "(I)Z",                                                                            FN_PTR(setCountersSize)},
  {CC "allocateCompileId",                            CC "(" HS_METHOD2 "I)I",                                                              FN_PTR(allocateCompileId)},
  {CC "isMature",                                     CC "(J)Z",                                                                            FN_PTR(isMature)},
  {CC "hasCompiledCodeForOSR",                        CC "(" HS_METHOD2 "II)Z",                                                             FN_PTR(hasCompiledCodeForOSR)},
  {CC "getSymbol",                                    CC "(J)" STRING,                                                                      FN_PTR(getSymbol)},
  {CC "getSignatureName",                             CC "(J)" STRING,                                                                      FN_PTR(getSignatureName)},
  {CC "iterateFrames",                                CC "([" RESOLVED_METHOD "[" RESOLVED_METHOD "I" INSPECTED_FRAME_VISITOR ")" OBJECT,   FN_PTR(iterateFrames)},
  {CC "materializeVirtualObjects",                    CC "(" HS_STACK_FRAME_REF "Z)V",                                                      FN_PTR(materializeVirtualObjects)},
  {CC "shouldDebugNonSafepoints",                     CC "()Z",                                                                             FN_PTR(shouldDebugNonSafepoints)},
  {CC "writeDebugOutput",                             CC "(JIZ)V",                                                                          FN_PTR(writeDebugOutput)},
  {CC "flushDebugOutput",                             CC "()V",                                                                             FN_PTR(flushDebugOutput)},
  {CC "methodDataProfileDataSize",                    CC "(JI)I",                                                                           FN_PTR(methodDataProfileDataSize)},
  {CC "interpreterFrameSize",                         CC "(" BYTECODE_FRAME ")I",                                                           FN_PTR(interpreterFrameSize)},
  {CC "compileToBytecode",                            CC "(" OBJECTCONSTANT ")V",                                                           FN_PTR(compileToBytecode)},
  {CC "getFlagValue",                                 CC "(" STRING ")" OBJECT,                                                             FN_PTR(getFlagValue)},
  {CC "getInterfaces",                                CC "(" HS_KLASS2 ")[" HS_KLASS,                                                       FN_PTR(getInterfaces)},
  {CC "getComponentType",                             CC "(" HS_KLASS2 ")" HS_RESOLVED_TYPE,                                                FN_PTR(getComponentType)},
  {CC "ensureInitialized",                            CC "(" HS_KLASS2 ")V",                                                                FN_PTR(ensureInitialized)},
  {CC "ensureLinked",                                 CC "(" HS_KLASS2 ")V",                                                                FN_PTR(ensureLinked)},
  {CC "getIdentityHashCode",                          CC "(" OBJECTCONSTANT ")I",                                                           FN_PTR(getIdentityHashCode)},
  {CC "isInternedString",                             CC "(" OBJECTCONSTANT ")Z",                                                           FN_PTR(isInternedString)},
  {CC "unboxPrimitive",                               CC "(" OBJECTCONSTANT ")" OBJECT,                                                     FN_PTR(unboxPrimitive)},
  {CC "boxPrimitive",                                 CC "(" OBJECT ")" OBJECTCONSTANT,                                                     FN_PTR(boxPrimitive)},
  {CC "getDeclaredConstructors",                      CC "(" HS_KLASS2 ")[" RESOLVED_METHOD,                                                FN_PTR(getDeclaredConstructors)},
  {CC "getDeclaredMethods",                           CC "(" HS_KLASS2 ")[" RESOLVED_METHOD,                                                FN_PTR(getDeclaredMethods)},
  {CC "getDeclaredFieldsInfo",                        CC "(" HS_KLASS2 ")[" FIELDINFO,                                                      FN_PTR(getDeclaredFieldsInfo)},
  {CC "readStaticFieldValue",                         CC "(" HS_KLASS2 "JC)" JAVACONSTANT,                                                  FN_PTR(readStaticFieldValue)},
  {CC "readFieldValue",                               CC "(" OBJECTCONSTANT HS_KLASS2 "JC)" JAVACONSTANT,                                   FN_PTR(readFieldValue)},
  {CC "isInstance",                                   CC "(" HS_KLASS2 OBJECTCONSTANT ")Z",                                                 FN_PTR(isInstance)},
  {CC "isAssignableFrom",                             CC "(" HS_KLASS2 HS_KLASS2 ")Z",                                                      FN_PTR(isAssignableFrom)},
  {CC "isTrustedForIntrinsics",                       CC "(" HS_KLASS2 ")Z",                                                                FN_PTR(isTrustedForIntrinsics)},
  {CC "asJavaType",                                   CC "(" OBJECTCONSTANT ")" HS_RESOLVED_TYPE,                                           FN_PTR(asJavaType)},
  {CC "asString",                                     CC "(" OBJECTCONSTANT ")" STRING,                                                     FN_PTR(asString)},
  {CC "equals",                                       CC "(" OBJECTCONSTANT "J" OBJECTCONSTANT "J)Z",                                       FN_PTR(equals)},
  {CC "getJavaMirror",                                CC "(" HS_KLASS2 ")" OBJECTCONSTANT,                                                  FN_PTR(getJavaMirror)},
  {CC "getArrayLength",                               CC "(" OBJECTCONSTANT ")I",                                                           FN_PTR(getArrayLength)},
  {CC "readArrayElement",                             CC "(" OBJECTCONSTANT "I)Ljava/lang/Object;",                                         FN_PTR(readArrayElement)},
  {CC "arrayBaseOffset",                              CC "(C)I",                                                                            FN_PTR(arrayBaseOffset)},
  {CC "arrayIndexScale",                              CC "(C)I",                                                                            FN_PTR(arrayIndexScale)},
  {CC "releaseClearedOopHandles",                     CC "()V",                                                                             FN_PTR(releaseClearedOopHandles)},
  {CC "registerNativeMethods",                        CC "(" CLASS ")[J",                                                                   FN_PTR(registerNativeMethods)},
  {CC "isCurrentThreadAttached",                      CC "()Z",                                                                             FN_PTR(isCurrentThreadAttached)},
  {CC "getCurrentJavaThread",                         CC "()J",                                                                             FN_PTR(getCurrentJavaThread)},
  {CC "attachCurrentThread",                          CC "([BZ[J)Z",                                                                        FN_PTR(attachCurrentThread)},
  {CC "detachCurrentThread",                          CC "(Z)Z",                                                                            FN_PTR(detachCurrentThread)},
  {CC "translate",                                    CC "(" OBJECT "Z)J",                                                                  FN_PTR(translate)},
  {CC "unhand",                                       CC "(J)" OBJECT,                                                                      FN_PTR(unhand)},
  {CC "updateHotSpotNmethod",                         CC "(" HS_NMETHOD ")V",                                                               FN_PTR(updateHotSpotNmethod)},
  {CC "getCode",                                      CC "(" HS_INSTALLED_CODE ")[B",                                                       FN_PTR(getCode)},
  {CC "asReflectionExecutable",                       CC "(" HS_METHOD2 ")" REFLECTION_EXECUTABLE,                                          FN_PTR(asReflectionExecutable)},
  {CC "asReflectionField",                            CC "(" HS_KLASS2 "I)" REFLECTION_FIELD,                                               FN_PTR(asReflectionField)},
  {CC "getEncodedClassAnnotationData",                CC "(" HS_KLASS2 OBJECT "IJ)[B",                                                      FN_PTR(getEncodedClassAnnotationData)},
  {CC "getEncodedExecutableAnnotationData",           CC "(" HS_METHOD2 OBJECT "IJ)[B",                                                     FN_PTR(getEncodedExecutableAnnotationData)},
  {CC "getEncodedFieldAnnotationData",                CC "(" HS_KLASS2 "I" OBJECT "IJ)[B",                                                  FN_PTR(getEncodedFieldAnnotationData)},
  {CC "getFailedSpeculations",                        CC "(J[[B)[[B",                                                                       FN_PTR(getFailedSpeculations)},
  {CC "getFailedSpeculationsAddress",                 CC "(" HS_METHOD2 ")J",                                                               FN_PTR(getFailedSpeculationsAddress)},
  {CC "releaseFailedSpeculations",                    CC "(J)V",                                                                            FN_PTR(releaseFailedSpeculations)},
  {CC "addFailedSpeculation",                         CC "(J[B)Z",                                                                          FN_PTR(addFailedSpeculation)},
  {CC "callSystemExit",                               CC "(I)V",                                                                            FN_PTR(callSystemExit)},
  {CC "ticksNow",                                     CC "()J",                                                                             FN_PTR(ticksNow)},
  {CC "getThreadLocalObject",                         CC "(I)" OBJECT,                                                                      FN_PTR(getThreadLocalObject)},
  {CC "setThreadLocalObject",                         CC "(I" OBJECT ")V",                                                                  FN_PTR(setThreadLocalObject)},
  {CC "getThreadLocalLong",                           CC "(I)J",                                                                            FN_PTR(getThreadLocalLong)},
  {CC "setThreadLocalLong",                           CC "(IJ)V",                                                                           FN_PTR(setThreadLocalLong)},
  {CC "registerCompilerPhase",                        CC "(" STRING ")I",                                                                   FN_PTR(registerCompilerPhase)},
  {CC "notifyCompilerPhaseEvent",                     CC "(JIII)V",                                                                         FN_PTR(notifyCompilerPhaseEvent)},
  {CC "notifyCompilerInliningEvent",                  CC "(I" HS_METHOD2 HS_METHOD2 "ZLjava/lang/String;I)V",                               FN_PTR(notifyCompilerInliningEvent)},
};

int CompilerToVM::methods_count() {
  return sizeof(methods) / sizeof(JNINativeMethod);
}<|MERGE_RESOLUTION|>--- conflicted
+++ resolved
@@ -2678,12 +2678,7 @@
         err_msg("Expected non-primitive type, got %s", klass->external_name()));
   }
   InstanceKlass* iklass = InstanceKlass::cast(klass);
-<<<<<<< HEAD
-  Array<u2>* fields = iklass->fields();
-  if (index < 0 || index > fields->length()) {
-=======
   if (index < 0 || index > iklass->total_fields_count()) {
->>>>>>> 525a91e3
     JVMCI_THROW_MSG_NULL(IllegalArgumentException,
         err_msg("Field index %d out of bounds for %s", index, klass->external_name()));
   }
