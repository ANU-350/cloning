--- conflicted
+++ resolved
@@ -187,11 +187,7 @@
   }
 }
 
-<<<<<<< HEAD
-void JVMCIEnv::init_env_mode_runtime(JavaThread* thread, JNIEnv* parent_env, bool OOME_is_fatal) {
-=======
 void JVMCIEnv::init_env_mode_runtime(JavaThread* thread, JNIEnv* parent_env, bool jni_enomem_is_fatal) {
->>>>>>> 69f508a2
   assert(thread != nullptr, "npe");
   _env = nullptr;
   _pop_frame_on_close = false;
@@ -229,13 +225,8 @@
     // Creating the JVMCI shared library VM also attaches the current thread
     _detach_on_close = true;
   } else if (create_JavaVM_err != JNI_OK) {
-<<<<<<< HEAD
-    if (!OOME_is_fatal && create_JavaVM_err == JNI_ENOMEM) {
-      _threw_OOME = true;
-=======
     if (!jni_enomem_is_fatal && create_JavaVM_err == JNI_ENOMEM) {
       _jni_enomem = true;
->>>>>>> 69f508a2
       return;
     } else {
       fatal("JNI_CreateJavaVM failed with return value %d", create_JavaVM_err);
@@ -258,15 +249,9 @@
       jint attach_result = _runtime->AttachCurrentThread(thread, (void**) &_env, &attach_args);
       if (attach_result == JNI_OK) {
         _detach_on_close = true;
-<<<<<<< HEAD
-      } else if (!OOME_is_fatal && attach_result == JNI_ENOMEM) {
-        _env = nullptr;
-        _threw_OOME = true;
-=======
       } else if (!jni_enomem_is_fatal && attach_result == JNI_ENOMEM) {
         _env = nullptr;
         _jni_enomem = true;
->>>>>>> 69f508a2
         return;
       } else {
         fatal("Error attaching current thread (%s) to JVMCI shared library JNI interface", attach_args.name);
@@ -288,39 +273,23 @@
 }
 
 JVMCIEnv::JVMCIEnv(JavaThread* thread, JVMCICompileState* compile_state, const char* file, int line):
-<<<<<<< HEAD
-    _throw_to_caller(false), _file(file), _line(line), _threw_OOME(false), _compile_state(compile_state) {
-  // In case of OOME, there's a good chance a subsequent attempt to create libjvmci or attach to it
-  // might succeed. Other errors most likely indicate a non-recoverable error in the JVMCI runtime.
-  init_env_mode_runtime(thread, nullptr, false);
-  if (_threw_OOME) {
-=======
     _throw_to_caller(false), _file(file), _line(line), _jni_enomem(false), _compile_state(compile_state) {
   // In case of JNI_ENOMEM, there's a good chance a subsequent attempt to create libjvmci or attach to it
   // might succeed. Other errors most likely indicate a non-recoverable error in the JVMCI runtime.
   bool jni_enomem_is_fatal = false;
   init_env_mode_runtime(thread, nullptr, jni_enomem_is_fatal);
   if (_jni_enomem) {
->>>>>>> 69f508a2
     compile_state->set_failure(true, "Out of memory while attaching JVMCI compiler to current thread");
   }
 }
 
 JVMCIEnv::JVMCIEnv(JavaThread* thread, const char* file, int line):
-<<<<<<< HEAD
-    _throw_to_caller(false), _file(file), _line(line), _threw_OOME(false), _compile_state(nullptr) {
-=======
     _throw_to_caller(false), _file(file), _line(line), _jni_enomem(false), _compile_state(nullptr) {
->>>>>>> 69f508a2
   init_env_mode_runtime(thread, nullptr);
 }
 
 JVMCIEnv::JVMCIEnv(JavaThread* thread, JNIEnv* parent_env, const char* file, int line):
-<<<<<<< HEAD
-    _throw_to_caller(true), _file(file), _line(line), _threw_OOME(false), _compile_state(nullptr) {
-=======
     _throw_to_caller(true), _file(file), _line(line), _jni_enomem(false), _compile_state(nullptr) {
->>>>>>> 69f508a2
   init_env_mode_runtime(thread, parent_env);
   assert(_env == nullptr || parent_env == _env, "mismatched JNIEnvironment");
 }
@@ -330,11 +299,7 @@
   _throw_to_caller = false;
   _file = file;
   _line = line;
-<<<<<<< HEAD
-  _threw_OOME = false;
-=======
   _jni_enomem = false;
->>>>>>> 69f508a2
   if (is_hotspot) {
     _env = nullptr;
     _pop_frame_on_close = false;
@@ -634,11 +599,7 @@
 }
 
 JVMCIEnv::~JVMCIEnv() {
-<<<<<<< HEAD
-  if (_threw_OOME) {
-=======
   if (_jni_enomem) {
->>>>>>> 69f508a2
     return;
   }
   if (_throw_to_caller) {
