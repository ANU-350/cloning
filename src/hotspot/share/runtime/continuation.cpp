--- conflicted
+++ resolved
@@ -239,11 +239,7 @@
 
   map->set_stack_chunk(nullptr);
 
-<<<<<<< HEAD
-#if (defined(X86) || defined(AARCH64) || defined(PPC64)) && !defined(ZERO)
-=======
-#if (defined(X86) || defined(AARCH64) || defined(RISCV64)) && !defined(ZERO)
->>>>>>> 91292d56
+#if (defined(X86) || defined(AARCH64) || defined(RISCV64) || defined(PPC64)) && !defined(ZERO)
   frame sender(cont.entrySP(), cont.entryFP(), cont.entryPC());
 #else
   frame sender = frame();
