--- conflicted
+++ resolved
@@ -325,23 +325,7 @@
 }
 
 // This is called by the FLAG_SET_XXX macros.
-<<<<<<< HEAD
 JVMFlag::Error JVMFlagAccess::set_or_assert(JVMFlagsEnum flag_enum, int type_enum, void* value, JVMFlagOrigin origin) {
-  if (type_enum == JVMFlag::TYPE_ccstr || type_enum == JVMFlag::TYPE_ccstrlist) {
-    // The FLAG_SET_XXX macros should have caused an static_assert to fail if you try to use them on
-    // ccstr options, so we should never come to here.
-    //
-    // Uncomment the following and verify that the C++ compilation will fail.
-    // FLAG_SET_ERGO(LogFile, "");
-
-    fatal("FLAG_SET_XXX macros should not be used on ccstr options");
-  }
-
-  JVMFlag* flag = JVMFlag::flag_from_enum(flag_enum);
-  assert(flag->type() == type_enum, "wrong flag type");
-  return set_impl(flag, value, origin);
-=======
-JVMFlag::Error JVMFlagAccess::set_impl(JVMFlagsEnum flag_enum, int type_enum, void* value, JVMFlagOrigin origin) {
   JVMFlag* flag = JVMFlag::flag_from_enum(flag_enum);
   if (type_enum == JVMFlag::TYPE_ccstr || type_enum == JVMFlag::TYPE_ccstrlist) {
     assert(flag->is_ccstr(), "must be");
@@ -350,7 +334,6 @@
     assert(flag->type() == type_enum, "wrong flag type");
     return set_impl(flag, type_enum, value, origin);
   }
->>>>>>> 5e59d28d
 }
 
 JVMFlag::Error JVMFlagAccess::check_range(const JVMFlag* flag, bool verbose) {
