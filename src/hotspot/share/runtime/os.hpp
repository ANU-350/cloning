--- conflicted
+++ resolved
@@ -443,21 +443,14 @@
   // Does the platform support trimming the native heap?
   static bool can_trim_native_heap();
 
-<<<<<<< HEAD
   // Does the platform recommend trimming?
   static bool should_trim_native_heap();
 
-  // Trim the C-heap. Returns RSS size change and optionally return the rss size change.
-  // If trim was done but size change could not be obtained, SIZE_MAX is returned for after size.
-  struct size_change_t { size_t before; size_t after; };
-  static bool trim_native_heap(size_change_t* rss_change);
-=======
   // Trim the C-heap. Optionally returns working set size change (RSS+Swap) in *rss_change.
   // Note: If trimming succeeded but no size change information could be obtained,
   // rss_change.after will contain SIZE_MAX upon return.
   struct size_change_t { size_t before; size_t after; };
   static bool trim_native_heap(size_change_t* rss_change = nullptr);
->>>>>>> d716ec5d
 
   // A diagnostic function to print memory mappings in the given range.
   static void print_memory_mappings(char* addr, size_t bytes, outputStream* st);
