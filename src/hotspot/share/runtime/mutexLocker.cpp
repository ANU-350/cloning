/*
 * Copyright (c) 1997, 2021, Oracle and/or its affiliates. All rights reserved.
 * DO NOT ALTER OR REMOVE COPYRIGHT NOTICES OR THIS FILE HEADER.
 *
 * This code is free software; you can redistribute it and/or modify it
 * under the terms of the GNU General Public License version 2 only, as
 * published by the Free Software Foundation.
 *
 * This code is distributed in the hope that it will be useful, but WITHOUT
 * ANY WARRANTY; without even the implied warranty of MERCHANTABILITY or
 * FITNESS FOR A PARTICULAR PURPOSE.  See the GNU General Public License
 * version 2 for more details (a copy is included in the LICENSE file that
 * accompanied this code).
 *
 * You should have received a copy of the GNU General Public License version
 * 2 along with this work; if not, write to the Free Software Foundation,
 * Inc., 51 Franklin St, Fifth Floor, Boston, MA 02110-1301 USA.
 *
 * Please contact Oracle, 500 Oracle Parkway, Redwood Shores, CA 94065 USA
 * or visit www.oracle.com if you need additional information or have any
 * questions.
 *
 */

#include "precompiled.hpp"
#include "gc/shared/gc_globals.hpp"
#include "memory/universe.hpp"
#include "runtime/mutexLocker.hpp"
#include "runtime/os.inline.hpp"
#include "runtime/safepoint.hpp"
#include "runtime/thread.inline.hpp"
#include "runtime/vmThread.hpp"

// Mutexes used in the VM (see comment in mutexLocker.hpp):
//
// Note that the following pointers are effectively final -- after having been
// set at JVM startup-time, they should never be subsequently mutated.
// Instead of using pointers to malloc()ed monitors and mutexes we should consider
// eliminating the indirection and using instances instead.
// Consider using GCC's __read_mostly.

Mutex*   Patching_lock                = NULL;
Mutex*   CompiledMethod_lock          = NULL;
Monitor* SystemDictionary_lock        = NULL;
Mutex*   SharedDictionary_lock        = NULL;
Monitor* ClassInitError_lock          = NULL;
Mutex*   Module_lock                  = NULL;
Mutex*   CompiledIC_lock              = NULL;
Mutex*   InlineCacheBuffer_lock       = NULL;
Mutex*   VMStatistic_lock             = NULL;
Mutex*   JNIHandleBlockFreeList_lock  = NULL;
Mutex*   JmethodIdCreation_lock       = NULL;
Mutex*   JfieldIdCreation_lock        = NULL;
Monitor* JNICritical_lock             = NULL;
Mutex*   JvmtiThreadState_lock        = NULL;
Monitor* EscapeBarrier_lock           = NULL;
Monitor* Heap_lock                    = NULL;
Mutex*   ExpandHeap_lock              = NULL;
Mutex*   AdapterHandlerLibrary_lock   = NULL;
Mutex*   SignatureHandlerLibrary_lock = NULL;
Mutex*   VtableStubs_lock             = NULL;
Mutex*   SymbolArena_lock             = NULL;
Monitor* StringDedup_lock             = NULL;
Mutex*   StringDedupIntern_lock       = NULL;
Monitor* CodeCache_lock               = NULL;
Monitor* CodeSweeper_lock             = NULL;
Mutex*   MethodData_lock              = NULL;
Mutex*   TouchedMethodLog_lock        = NULL;
Mutex*   RetData_lock                 = NULL;
Monitor* VMOperation_lock             = NULL;
Monitor* Threads_lock                 = NULL;
Mutex*   NonJavaThreadsList_lock      = NULL;
Mutex*   NonJavaThreadsListSync_lock  = NULL;
Monitor* CGC_lock                     = NULL;
Monitor* STS_lock                     = NULL;
Monitor* G1OldGCCount_lock            = NULL;
Mutex*   G1DetachedRefinementStats_lock = NULL;
Mutex*   MarkStackFreeList_lock       = NULL;
Mutex*   MarkStackChunkList_lock      = NULL;
Mutex*   MonitoringSupport_lock       = NULL;
Mutex*   ParGCRareEvent_lock          = NULL;
Monitor* ConcurrentGCBreakpoints_lock = NULL;
Mutex*   Compile_lock                 = NULL;
Monitor* MethodCompileQueue_lock      = NULL;
Monitor* CompileThread_lock           = NULL;
Monitor* Compilation_lock             = NULL;
Mutex*   CompileTaskAlloc_lock        = NULL;
Mutex*   CompileStatistics_lock       = NULL;
Mutex*   DirectivesStack_lock         = NULL;
Mutex*   MultiArray_lock              = NULL;
Monitor* Terminator_lock              = NULL;
Monitor* InitCompleted_lock           = NULL;
Monitor* BeforeExit_lock              = NULL;
Monitor* Notify_lock                  = NULL;
Mutex*   ProfilePrint_lock            = NULL;
Mutex*   ExceptionCache_lock          = NULL;
Mutex*   NMethodSweeperStats_lock     = NULL;
#ifndef PRODUCT
Mutex*   FullGCALot_lock              = NULL;
#endif

Mutex*   Debug1_lock                  = NULL;
Mutex*   Debug2_lock                  = NULL;
Mutex*   Debug3_lock                  = NULL;

Mutex*   tty_lock                     = NULL;

Mutex*   RawMonitor_lock              = NULL;
Mutex*   PerfDataMemAlloc_lock        = NULL;
Mutex*   PerfDataManager_lock         = NULL;
Mutex*   OopMapCacheAlloc_lock        = NULL;

Mutex*   FreeList_lock                = NULL;
Mutex*   OldSets_lock                 = NULL;
Mutex*   Uncommit_lock                = NULL;
Monitor* RootRegionScan_lock          = NULL;

Mutex*   Management_lock              = NULL;
Monitor* MonitorDeflation_lock        = NULL;
Monitor* Service_lock                 = NULL;
Monitor* Notification_lock            = NULL;
Monitor* PeriodicTask_lock            = NULL;
Monitor* RedefineClasses_lock         = NULL;
Mutex*   Verify_lock                  = NULL;
Monitor* Zip_lock                     = NULL;

#if INCLUDE_JFR
Mutex*   JfrStacktrace_lock           = NULL;
Monitor* JfrMsg_lock                  = NULL;
Mutex*   JfrBuffer_lock               = NULL;
Mutex*   JfrStream_lock               = NULL;
Monitor* JfrThreadSampler_lock        = NULL;
#endif

#ifndef SUPPORTS_NATIVE_CX8
Mutex*   UnsafeJlong_lock             = NULL;
#endif
Mutex*   CodeHeapStateAnalytics_lock  = NULL;

Mutex*   Metaspace_lock               = NULL;
Mutex*   ClassLoaderDataGraph_lock    = NULL;
Monitor* ThreadsSMRDelete_lock        = NULL;
Mutex*   ThreadIdTableCreate_lock     = NULL;
Mutex*   SharedDecoder_lock           = NULL;
Mutex*   DCmdFactory_lock             = NULL;
#if INCLUDE_NMT
Mutex*   NMTQuery_lock                = NULL;
#endif
#if INCLUDE_CDS
#if INCLUDE_JVMTI
Mutex*   CDSClassFileStream_lock      = NULL;
#endif
Mutex*   DumpTimeTable_lock           = NULL;
Mutex*   CDSLambda_lock               = NULL;
Mutex*   DumpRegion_lock              = NULL;
Mutex*   ClassListFile_lock           = NULL;
Mutex*   UnregisteredClassesTable_lock= NULL;
Mutex*   LambdaFormInvokers_lock      = NULL;
#endif // INCLUDE_CDS
Mutex*   Bootclasspath_lock           = NULL;

#if INCLUDE_JVMCI
Monitor* JVMCI_lock                   = NULL;
#endif


#define MAX_NUM_MUTEX 128
static Mutex* _mutex_array[MAX_NUM_MUTEX];
static int _num_mutex;

#ifdef ASSERT
void assert_locked_or_safepoint(const Mutex* lock) {
  // check if this thread owns the lock (common case)
  assert(lock != NULL, "Need non-NULL lock");
  if (lock->owned_by_self()) return;
  if (SafepointSynchronize::is_at_safepoint()) return;
  if (!Universe::is_fully_initialized()) return;
  fatal("must own lock %s", lock->name());
}

// a weaker assertion than the above
void assert_locked_or_safepoint_weak(const Mutex* lock) {
  assert(lock != NULL, "Need non-NULL lock");
  if (lock->is_locked()) return;
  if (SafepointSynchronize::is_at_safepoint()) return;
  if (!Universe::is_fully_initialized()) return;
  fatal("must own lock %s", lock->name());
}

// a stronger assertion than the above
void assert_lock_strong(const Mutex* lock) {
  assert(lock != NULL, "Need non-NULL lock");
  if (lock->owned_by_self()) return;
  fatal("must own lock %s", lock->name());
}

void assert_locked_or_safepoint_or_handshake(const Mutex* lock, const JavaThread* thread) {
  if (thread->is_handshake_safe_for(Thread::current())) return;
  assert_locked_or_safepoint(lock);
}
#endif

#define def(var, type, pri, vm_block, safepoint_check_allowed ) {             \
  var = new type(Mutex::pri, #var, Mutex::safepoint_check_allowed, vm_block); \
  assert(_num_mutex < MAX_NUM_MUTEX, "increase MAX_NUM_MUTEX");               \
  _mutex_array[_num_mutex++] = var;                                           \
}

// Using Padded subclasses to prevent false sharing of these global monitors and mutexes.
void mutex_init() {
  def(tty_lock                     , PaddedMutex  , tty,         true,  _safepoint_check_never);      // allow to lock in VM

  def(CGC_lock                     , PaddedMonitor, special,     true,  _safepoint_check_never);      // coordinate between fore- and background GC
  def(STS_lock                     , PaddedMonitor, leaf,        true,  _safepoint_check_never);

  if (UseG1GC) {
    def(G1OldGCCount_lock          , PaddedMonitor, leaf,        true,  _safepoint_check_always);

    def(G1DetachedRefinementStats_lock, PaddedMutex, leaf    ,   true, _safepoint_check_never);

    def(FreeList_lock              , PaddedMutex  , leaf     ,   true,  _safepoint_check_never);
    def(OldSets_lock               , PaddedMutex  , leaf     ,   true,  _safepoint_check_never);
    def(Uncommit_lock              , PaddedMutex  , leaf + 1 ,   true,  _safepoint_check_never);
    def(RootRegionScan_lock        , PaddedMonitor, leaf     ,   true,  _safepoint_check_never);

    def(MarkStackFreeList_lock     , PaddedMutex  , leaf     ,   true,  _safepoint_check_never);
    def(MarkStackChunkList_lock    , PaddedMutex  , leaf     ,   true,  _safepoint_check_never);

    def(MonitoringSupport_lock     , PaddedMutex  , service-1,   true,  _safepoint_check_never);      // used for serviceability monitoring support
  }
  def(StringDedup_lock             , PaddedMonitor, leaf,        true,  _safepoint_check_never);
  def(StringDedupIntern_lock       , PaddedMutex  , leaf,        true,  _safepoint_check_never);
  def(ParGCRareEvent_lock          , PaddedMutex  , leaf,        true,  _safepoint_check_always);
  def(CodeCache_lock               , PaddedMonitor, special,     true,  _safepoint_check_never);
  def(CodeSweeper_lock             , PaddedMonitor, special-2,   true,  _safepoint_check_never);
  def(RawMonitor_lock              , PaddedMutex  , special,     true,  _safepoint_check_never);
  def(OopMapCacheAlloc_lock        , PaddedMutex  , leaf,        true,  _safepoint_check_always); // used for oop_map_cache allocation.

  def(Metaspace_lock               , PaddedMutex  , leaf-1,      true,  _safepoint_check_never);
  def(ClassLoaderDataGraph_lock    , PaddedMutex  , nonleaf,     false, _safepoint_check_always);

  def(Patching_lock                , PaddedMutex  , special,     true,  _safepoint_check_never);      // used for safepointing and code patching.
  def(CompiledMethod_lock          , PaddedMutex  , special-1,   true,  _safepoint_check_never);
  def(MonitorDeflation_lock        , PaddedMonitor, special,     true,  _safepoint_check_never);      // used for monitor deflation thread operations
  def(Service_lock                 , PaddedMonitor, service,     true,  _safepoint_check_never);      // used for service thread operations

  if (UseNotificationThread) {
    def(Notification_lock          , PaddedMonitor, service,     true,  _safepoint_check_never);  // used for notification thread operations
  } else {
    Notification_lock = Service_lock;
  }

  def(JmethodIdCreation_lock       , PaddedMutex  , special-2,   true,  _safepoint_check_never); // used for creating jmethodIDs.

  def(SystemDictionary_lock        , PaddedMonitor, leaf,        true,  _safepoint_check_always);
  def(SharedDictionary_lock        , PaddedMutex  , leaf,        true,  _safepoint_check_always);
  def(ClassInitError_lock          , PaddedMonitor, leaf+1,      true,  _safepoint_check_always);
  def(Module_lock                  , PaddedMutex  , leaf+2,      false, _safepoint_check_always);
  def(InlineCacheBuffer_lock       , PaddedMutex  , leaf,        true,  _safepoint_check_never);
  def(VMStatistic_lock             , PaddedMutex  , leaf,        false, _safepoint_check_always);
  def(ExpandHeap_lock              , PaddedMutex  , leaf,        true,  _safepoint_check_always); // Used during compilation by VM thread
  def(JNIHandleBlockFreeList_lock  , PaddedMutex  , leaf-1,      true,  _safepoint_check_never);      // handles are used by VM thread
  def(SignatureHandlerLibrary_lock , PaddedMutex  , leaf,        false, _safepoint_check_always);
  def(SymbolArena_lock             , PaddedMutex  , leaf+2,      true,  _safepoint_check_never);
  def(ProfilePrint_lock            , PaddedMutex  , leaf,        false, _safepoint_check_always); // serial profile printing
  def(ExceptionCache_lock          , PaddedMutex  , leaf,        false, _safepoint_check_always); // serial profile printing
  def(Debug1_lock                  , PaddedMutex  , leaf,        true,  _safepoint_check_never);
#ifndef PRODUCT
  def(FullGCALot_lock              , PaddedMutex  , leaf,        false, _safepoint_check_always); // a lock to make FullGCALot MT safe
#endif
  def(BeforeExit_lock              , PaddedMonitor, leaf,        true,  _safepoint_check_always);
  def(PerfDataMemAlloc_lock        , PaddedMutex  , leaf,        true,  _safepoint_check_always); // used for allocating PerfData memory for performance data
  def(PerfDataManager_lock         , PaddedMutex  , leaf,        true,  _safepoint_check_always); // used for synchronized access to PerfDataManager resources

  def(Threads_lock                 , PaddedMonitor, barrier,     true,  _safepoint_check_always);  // Used for safepoint protocol.
  def(NonJavaThreadsList_lock      , PaddedMutex,   barrier,     true,  _safepoint_check_never);
  def(NonJavaThreadsListSync_lock  , PaddedMutex,   leaf,        true,  _safepoint_check_never);

  def(VMOperation_lock             , PaddedMonitor, nonleaf,     true,  _safepoint_check_always);  // VM_thread allowed to block on these
  def(RetData_lock                 , PaddedMutex  , nonleaf,     false, _safepoint_check_always);
  def(Terminator_lock              , PaddedMonitor, nonleaf,     true,  _safepoint_check_always);
  def(InitCompleted_lock           , PaddedMonitor, leaf,        true,  _safepoint_check_never);
  def(VtableStubs_lock             , PaddedMutex  , nonleaf,     true,  _safepoint_check_never);
  def(Notify_lock                  , PaddedMonitor, nonleaf,     true,  _safepoint_check_always);
  def(JNICritical_lock             , PaddedMonitor, nonleaf,     true,  _safepoint_check_always); // used for JNI critical regions
  def(AdapterHandlerLibrary_lock   , PaddedMutex  , nonleaf,     true,  _safepoint_check_always);

  def(Heap_lock                    , PaddedMonitor, nonleaf+1,   false, _safepoint_check_always); // Doesn't safepoint check during termination.
  def(JfieldIdCreation_lock        , PaddedMutex  , nonleaf+1,   true,  _safepoint_check_always); // jfieldID, Used in VM_Operation

  def(CompiledIC_lock              , PaddedMutex  , nonleaf+2,   true,  _safepoint_check_never);      // locks VtableStubs_lock, InlineCacheBuffer_lock
  def(CompileTaskAlloc_lock        , PaddedMutex  , nonleaf+2,   true,  _safepoint_check_always);
  def(CompileStatistics_lock       , PaddedMutex  , nonleaf+2,   false, _safepoint_check_always);
  def(DirectivesStack_lock         , PaddedMutex  , special,     true,  _safepoint_check_never);
  def(MultiArray_lock              , PaddedMutex  , nonleaf+2,   false, _safepoint_check_always);

  def(JvmtiThreadState_lock        , PaddedMutex  , nonleaf+2,   false, _safepoint_check_always); // Used by JvmtiThreadState/JvmtiEventController
  def(EscapeBarrier_lock           , PaddedMonitor, leaf,        true,  _safepoint_check_never);  // Used to synchronize object reallocation/relocking triggered by JVMTI
  def(Management_lock              , PaddedMutex  , nonleaf+2,   false, _safepoint_check_always); // used for JVM management

  def(ConcurrentGCBreakpoints_lock , PaddedMonitor, nonleaf,     true,  _safepoint_check_always);
  def(Compile_lock                 , PaddedMutex  , nonleaf+3,   false, _safepoint_check_always);
  def(MethodData_lock              , PaddedMutex  , nonleaf+3,   false, _safepoint_check_always);
  def(TouchedMethodLog_lock        , PaddedMutex  , nonleaf+3,   false, _safepoint_check_always);

  def(MethodCompileQueue_lock      , PaddedMonitor, nonleaf+4,   false, _safepoint_check_always);
  def(Debug2_lock                  , PaddedMutex  , nonleaf+4,   true,  _safepoint_check_never);
  def(Debug3_lock                  , PaddedMutex  , nonleaf+4,   true,  _safepoint_check_never);
  def(CompileThread_lock           , PaddedMonitor, nonleaf+5,   false, _safepoint_check_always);
  def(PeriodicTask_lock            , PaddedMonitor, nonleaf+5,   true,  _safepoint_check_always);
  def(RedefineClasses_lock         , PaddedMonitor, nonleaf+5,   true,  _safepoint_check_always);
  def(Verify_lock                  , PaddedMutex,   nonleaf+5,   true,  _safepoint_check_always);
  def(Zip_lock                     , PaddedMonitor, leaf,        true,  _safepoint_check_never);

  if (WhiteBoxAPI) {
    def(Compilation_lock           , PaddedMonitor, leaf,        true,  _safepoint_check_never);
  }

#if INCLUDE_JFR
  def(JfrMsg_lock                  , PaddedMonitor, leaf,        true,  _safepoint_check_always);
  def(JfrBuffer_lock               , PaddedMutex  , leaf,        true,  _safepoint_check_never);
<<<<<<< HEAD
  def(JfrStream_lock               , PaddedMutex  , nonleaf + 1, true,  _safepoint_check_never);
  def(JfrStacktrace_lock           , PaddedMutex  , tty-2,       true,  _safepoint_check_never);
=======
  def(JfrStream_lock               , PaddedMutex  , nonleaf + 1, false, _safepoint_check_never);
  def(JfrStacktrace_lock           , PaddedMutex  , stackwatermark-1,  true,  _safepoint_check_never);
>>>>>>> a033aa5a
  def(JfrThreadSampler_lock        , PaddedMonitor, leaf,        true,  _safepoint_check_never);
#endif

#ifndef SUPPORTS_NATIVE_CX8
  def(UnsafeJlong_lock             , PaddedMutex  , special,     true,  _safepoint_check_never);
#endif

  def(CodeHeapStateAnalytics_lock  , PaddedMutex  , nonleaf+6,   false, _safepoint_check_always);
  def(NMethodSweeperStats_lock     , PaddedMutex  , special,     true,  _safepoint_check_never);
  def(ThreadsSMRDelete_lock        , PaddedMonitor, special,     true,  _safepoint_check_never);
  def(ThreadIdTableCreate_lock     , PaddedMutex  , leaf,        false, _safepoint_check_always);
  def(SharedDecoder_lock           , PaddedMutex  , tty-1,       true,  _safepoint_check_never);
  def(DCmdFactory_lock             , PaddedMutex  , leaf,        true,  _safepoint_check_never);
#if INCLUDE_NMT
  def(NMTQuery_lock                , PaddedMutex  , max_nonleaf, false, _safepoint_check_always);
#endif
#if INCLUDE_CDS
#if INCLUDE_JVMTI
  def(CDSClassFileStream_lock      , PaddedMutex  , max_nonleaf, false, _safepoint_check_always);
#endif
  def(DumpTimeTable_lock           , PaddedMutex  , leaf - 1,    true,  _safepoint_check_never);
  def(CDSLambda_lock               , PaddedMutex  , leaf,        true,  _safepoint_check_never);
  def(DumpRegion_lock              , PaddedMutex  , leaf,        true,  _safepoint_check_never);
  def(ClassListFile_lock           , PaddedMutex  , leaf,        true,  _safepoint_check_never);
  def(LambdaFormInvokers_lock      , PaddedMutex  , nonleaf+2,   false, _safepoint_check_always);
#endif // INCLUDE_CDS
  def(Bootclasspath_lock           , PaddedMutex  , leaf,        true,  _safepoint_check_never);

#if INCLUDE_JVMCI
  def(JVMCI_lock                   , PaddedMonitor, nonleaf+2,   true,  _safepoint_check_always);
#endif
}

GCMutexLocker::GCMutexLocker(Mutex* mutex) {
  if (SafepointSynchronize::is_at_safepoint()) {
    _locked = false;
  } else {
    _mutex = mutex;
    _locked = true;
    _mutex->lock();
  }
}

// Print all mutexes/monitors that are currently owned by a thread; called
// by fatal error handler.
void print_owned_locks_on_error(outputStream* st) {
  st->print("VM Mutex/Monitor currently owned by a thread: ");
  bool none = true;
  for (int i = 0; i < _num_mutex; i++) {
     // see if it has an owner
     if (_mutex_array[i]->owner() != NULL) {
       if (none) {
          // print format used by Mutex::print_on_error()
          st->print_cr(" ([mutex/lock_event])");
          none = false;
       }
       _mutex_array[i]->print_on_error(st);
       st->cr();
     }
  }
  if (none) st->print_cr("None");
}<|MERGE_RESOLUTION|>--- conflicted
+++ resolved
@@ -319,13 +319,8 @@
 #if INCLUDE_JFR
   def(JfrMsg_lock                  , PaddedMonitor, leaf,        true,  _safepoint_check_always);
   def(JfrBuffer_lock               , PaddedMutex  , leaf,        true,  _safepoint_check_never);
-<<<<<<< HEAD
-  def(JfrStream_lock               , PaddedMutex  , nonleaf + 1, true,  _safepoint_check_never);
-  def(JfrStacktrace_lock           , PaddedMutex  , tty-2,       true,  _safepoint_check_never);
-=======
-  def(JfrStream_lock               , PaddedMutex  , nonleaf + 1, false, _safepoint_check_never);
+  def(JfrStream_lock               , PaddedMutex  , nonleaf + 1, true, _safepoint_check_never);
   def(JfrStacktrace_lock           , PaddedMutex  , stackwatermark-1,  true,  _safepoint_check_never);
->>>>>>> a033aa5a
   def(JfrThreadSampler_lock        , PaddedMonitor, leaf,        true,  _safepoint_check_never);
 #endif
 
