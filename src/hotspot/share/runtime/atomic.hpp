/*
 * Copyright (c) 1999, 2022, Oracle and/or its affiliates. All rights reserved.
 * DO NOT ALTER OR REMOVE COPYRIGHT NOTICES OR THIS FILE HEADER.
 *
 * This code is free software; you can redistribute it and/or modify it
 * under the terms of the GNU General Public License version 2 only, as
 * published by the Free Software Foundation.
 *
 * This code is distributed in the hope that it will be useful, but WITHOUT
 * ANY WARRANTY; without even the implied warranty of MERCHANTABILITY or
 * FITNESS FOR A PARTICULAR PURPOSE.  See the GNU General Public License
 * version 2 for more details (a copy is included in the LICENSE file that
 * accompanied this code).
 *
 * You should have received a copy of the GNU General Public License version
 * 2 along with this work; if not, write to the Free Software Foundation,
 * Inc., 51 Franklin St, Fifth Floor, Boston, MA 02110-1301 USA.
 *
 * Please contact Oracle, 500 Oracle Parkway, Redwood Shores, CA 94065 USA
 * or visit www.oracle.com if you need additional information or have any
 * questions.
 *
 */

#ifndef SHARE_RUNTIME_ATOMIC_HPP
#define SHARE_RUNTIME_ATOMIC_HPP

#include "memory/allocation.hpp"
#include "metaprogramming/enableIf.hpp"
<<<<<<< HEAD
#include "metaprogramming/isPointer.hpp"
#include "metaprogramming/isSame.hpp"
=======
#include "metaprogramming/isSigned.hpp"
>>>>>>> c8dd7583
#include "metaprogramming/primitiveConversions.hpp"
#include "runtime/orderAccess.hpp"
#include "utilities/align.hpp"
#include "utilities/bytes.hpp"
#include "utilities/macros.hpp"

#include <type_traits>

enum atomic_memory_order {
  // The modes that align with C++11 are intended to
  // follow the same semantics.
  memory_order_relaxed = 0,
  memory_order_acquire = 2,
  memory_order_release = 3,
  memory_order_acq_rel = 4,
  memory_order_seq_cst = 5,
  // Strong two-way memory barrier.
  memory_order_conservative = 8
};

enum ScopedFenceType {
    X_ACQUIRE
  , RELEASE_X
  , RELEASE_X_FENCE
};

class Atomic : AllStatic {
public:
  // Atomic operations on int64 types are not available on all 32-bit
  // platforms. If atomic ops on int64 are defined here they must only
  // be used from code that verifies they are available at runtime and
  // can provide an alternative action if not - see supports_cx8() for
  // a means to test availability.

  // The memory operations that are mentioned with each of the atomic
  // function families come from src/share/vm/runtime/orderAccess.hpp,
  // e.g., <fence> is described in that file and is implemented by the
  // OrderAccess::fence() function. See that file for the gory details
  // on the Memory Access Ordering Model.

  // All of the atomic operations that imply a read-modify-write action
  // guarantee a two-way memory barrier across that operation. Historically
  // these semantics reflect the strength of atomic operations that are
  // provided on SPARC/X86. We assume that strength is necessary unless
  // we can prove that a weaker form is sufficiently safe.

  // Atomically store to a location
  // The type T must be either a pointer type convertible to or equal
  // to D, an integral/enum type equal to D, or a type equal to D that
  // is primitive convertible using PrimitiveConversions.
  template<typename D, typename T>
  inline static void store(volatile D* dest, T store_value);

  template <typename D, typename T>
  inline static void release_store(volatile D* dest, T store_value);

  template <typename D, typename T>
  inline static void release_store_fence(volatile D* dest, T store_value);

  // Atomically load from a location
  // The type T must be either a pointer type, an integral/enum type,
  // or a type that is primitive convertible using PrimitiveConversions.
  template<typename T>
  inline static T load(const volatile T* dest);

  template <typename T>
  inline static T load_acquire(const volatile T* dest);

  // Atomically add to a location. *add*() provide:
  // <fence> add-value-to-dest <membar StoreLoad|StoreStore>

  // Returns updated value.
  template<typename D, typename I>
  inline static D add(D volatile* dest, I add_value,
                      atomic_memory_order order = memory_order_conservative);

  // Returns previous value.
  template<typename D, typename I>
  inline static D fetch_and_add(D volatile* dest, I add_value,
                                atomic_memory_order order = memory_order_conservative);

  template<typename D, typename I>
  inline static D sub(D volatile* dest, I sub_value,
                      atomic_memory_order order = memory_order_conservative);

  // Atomically increment location. inc() provide:
  // <fence> increment-dest <membar StoreLoad|StoreStore>
  // The type D may be either a pointer type, or an integral
  // type. If it is a pointer type, then the increment is
  // scaled to the size of the type pointed to by the pointer.
  template<typename D>
  inline static void inc(D volatile* dest,
                         atomic_memory_order order = memory_order_conservative);

  // Atomically decrement a location. dec() provide:
  // <fence> decrement-dest <membar StoreLoad|StoreStore>
  // The type D may be either a pointer type, or an integral
  // type. If it is a pointer type, then the decrement is
  // scaled to the size of the type pointed to by the pointer.
  template<typename D>
  inline static void dec(D volatile* dest,
                         atomic_memory_order order = memory_order_conservative);

  // Performs atomic exchange of *dest with exchange_value. Returns old
  // prior value of *dest. xchg*() provide:
  // <fence> exchange-value-with-dest <membar StoreLoad|StoreStore>
  // The type T must be either a pointer type convertible to or equal
  // to D, an integral/enum type equal to D, or a type equal to D that
  // is primitive convertible using PrimitiveConversions.
  template<typename D, typename T>
  inline static D xchg(volatile D* dest, T exchange_value,
                       atomic_memory_order order = memory_order_conservative);

  // Performs atomic compare of *dest and compare_value, and exchanges
  // *dest with exchange_value if the comparison succeeded. Returns prior
  // value of *dest. cmpxchg*() provide:
  // <fence> compare-and-exchange <membar StoreLoad|StoreStore>

  template<typename D, typename U, typename T>
  inline static D cmpxchg(D volatile* dest,
                          U compare_value,
                          T exchange_value,
                          atomic_memory_order order = memory_order_conservative);

  // Performs atomic compare of *dest and NULL, and replaces *dest
  // with exchange_value if the comparison succeeded.  Returns true if
  // the comparison succeeded and the exchange occurred.  This is
  // often used as part of lazy initialization, as a lock-free
  // alternative to the Double-Checked Locking Pattern.
  template<typename D, typename T>
  inline static bool replace_if_null(D* volatile* dest, T* value,
                                     atomic_memory_order order = memory_order_conservative);

private:
  // Test whether From is implicitly convertible to To.
  // From and To must be pointer types.
  // Note: Provides the limited subset of C++11 std::is_convertible
  // that is needed here.
  template<typename From, typename To> struct IsPointerConvertible;

protected:
  // Dispatch handler for store.  Provides type-based validity
  // checking and limited conversions around calls to the platform-
  // specific implementation layer provided by PlatformOp.
  template<typename D, typename T, typename PlatformOp, typename Enable = void>
  struct StoreImpl;

  // Platform-specific implementation of store.  Support for sizes
  // of 1, 2, 4, and (if different) pointer size bytes are required.
  // The class is a function object that must be default constructable,
  // with these requirements:
  //
  // either:
  // - dest is of type D*, an integral, enum or pointer type.
  // - new_value are of type T, an integral, enum or pointer type D or
  //   pointer type convertible to D.
  // or:
  // - T and D are the same and are primitive convertible using PrimitiveConversions
  // and either way:
  // - platform_store is an object of type PlatformStore<sizeof(T)>.
  //
  // Then
  //   platform_store(new_value, dest)
  // must be a valid expression.
  //
  // The default implementation is a volatile store. If a platform
  // requires more for e.g. 64 bit stores, a specialization is required
  template<size_t byte_size> struct PlatformStore;

  // Dispatch handler for load.  Provides type-based validity
  // checking and limited conversions around calls to the platform-
  // specific implementation layer provided by PlatformOp.
  template<typename T, typename PlatformOp, typename Enable = void>
  struct LoadImpl;

  // Platform-specific implementation of load. Support for sizes of
  // 1, 2, 4 bytes and (if different) pointer size bytes are required.
  // The class is a function object that must be default
  // constructable, with these requirements:
  //
  // - dest is of type T*, an integral, enum or pointer type, or
  //   T is convertible to a primitive type using PrimitiveConversions
  // - platform_load is an object of type PlatformLoad<sizeof(T)>.
  //
  // Then
  //   platform_load(src)
  // must be a valid expression, returning a result convertible to T.
  //
  // The default implementation is a volatile load. If a platform
  // requires more for e.g. 64 bit loads, a specialization is required
  template<size_t byte_size> struct PlatformLoad;

  // Give platforms a variation point to specialize.
  template<size_t byte_size, ScopedFenceType type> struct PlatformOrderedStore;
  template<size_t byte_size, ScopedFenceType type> struct PlatformOrderedLoad;

private:
  // Dispatch handler for add.  Provides type-based validity checking
  // and limited conversions around calls to the platform-specific
  // implementation layer provided by PlatformAdd.
  template<typename D, typename I, typename Enable = void>
  struct AddImpl;

  // Platform-specific implementation of add.  Support for sizes of 4
  // bytes and (if different) pointer size bytes are required.  The
  // class must be default constructable, with these requirements:
  //
  // - dest is of type D*, where D is an integral or pointer type.
  // - add_value is of type I, an integral type.
  // - sizeof(I) == sizeof(D).
  // - if D is an integral type, I == D.
  // - if D is a pointer type P*, sizeof(P) == 1.
  // - order is of type atomic_memory_order.
  // - platform_add is an object of type PlatformAdd<sizeof(D)>.
  //
  // Then both
  //   platform_add.add_and_fetch(dest, add_value, order)
  //   platform_add.fetch_and_add(dest, add_value, order)
  // must be valid expressions returning a result convertible to D.
  //
  // add_and_fetch atomically adds add_value to the value of dest,
  // returning the new value.
  //
  // fetch_and_add atomically adds add_value to the value of dest,
  // returning the old value.
  //
  // When the destination type D of the Atomic operation is a pointer type P*,
  // the addition must scale the add_value by sizeof(P) to add that many bytes
  // to the destination value.  Rather than requiring each platform deal with
  // this, the shared part of the implementation performs some adjustments
  // before and after calling the platform operation.  It ensures the pointee
  // type of the destination value passed to the platform operation has size
  // 1, casting if needed.  It also scales add_value by sizeof(P).  The result
  // of the platform operation is cast back to P*.  This means the platform
  // operation does not need to account for the scaling.  It also makes it
  // easy for the platform to implement one of add_and_fetch or fetch_and_add
  // in terms of the other (which is a common approach).
  //
  // No definition is provided; all platforms must explicitly define
  // this class and any needed specializations.
  template<size_t byte_size> struct PlatformAdd;

  // Support for platforms that implement some variants of add using a
  // (typically out of line) non-template helper function.  The
  // generic arguments passed to PlatformAdd need to be translated to
  // the appropriate type for the helper function, the helper function
  // invoked on the translated arguments, and the result translated
  // back.  Type is the parameter / return type of the helper
  // function.  No scaling of add_value is performed when D is a pointer
  // type, so this function can be used to implement the support function
  // required by AddAndFetch.
  template<typename Type, typename Fn, typename D, typename I>
  static D add_using_helper(Fn fn, D volatile* dest, I add_value);

  // Dispatch handler for cmpxchg.  Provides type-based validity
  // checking and limited conversions around calls to the
  // platform-specific implementation layer provided by
  // PlatformCmpxchg.
  template<typename D, typename U, typename T, typename Enable = void>
  struct CmpxchgImpl;

  // Platform-specific implementation of cmpxchg.  Support for sizes
  // of 1, 4, and 8 are required.  The class is a function object that
  // must be default constructable, with these requirements:
  //
  // - dest is of type T*.
  // - exchange_value and compare_value are of type T.
  // - order is of type atomic_memory_order.
  // - platform_cmpxchg is an object of type PlatformCmpxchg<sizeof(T)>.
  //
  // Then
  //   platform_cmpxchg(dest, compare_value, exchange_value, order)
  // must be a valid expression, returning a result convertible to T.
  //
  // A default definition is provided, which declares a function template
  //   T operator()(T volatile*, T, T, atomic_memory_order) const
  //
  // For each required size, a platform must either provide an
  // appropriate definition of that function, or must entirely
  // specialize the class template for that size.
  template<size_t byte_size> struct PlatformCmpxchg;

  // Support for platforms that implement some variants of cmpxchg
  // using a (typically out of line) non-template helper function.
  // The generic arguments passed to PlatformCmpxchg need to be
  // translated to the appropriate type for the helper function, the
  // helper invoked on the translated arguments, and the result
  // translated back.  Type is the parameter / return type of the
  // helper function.
  template<typename Type, typename Fn, typename T>
  static T cmpxchg_using_helper(Fn fn,
                                T volatile* dest,
                                T compare_value,
                                T exchange_value);

  // Support platforms that do not provide Read-Modify-Write
  // byte-level atomic access. To use, derive PlatformCmpxchg<1> from
  // this class.
public: // Temporary, can't be private: C++03 11.4/2. Fixed by C++11.
  struct CmpxchgByteUsingInt;
private:

  // Dispatch handler for xchg.  Provides type-based validity
  // checking and limited conversions around calls to the
  // platform-specific implementation layer provided by
  // PlatformXchg.
  template<typename D, typename T, typename Enable = void>
  struct XchgImpl;

  // Platform-specific implementation of xchg.  Support for sizes
  // of 4, and sizeof(intptr_t) are required.  The class is a function
  // object that must be default constructable, with these requirements:
  //
  // - dest is of type T*.
  // - exchange_value is of type T.
  // - platform_xchg is an object of type PlatformXchg<sizeof(T)>.
  //
  // Then
  //   platform_xchg(dest, exchange_value)
  // must be a valid expression, returning a result convertible to T.
  //
  // A default definition is provided, which declares a function template
  //   T operator()(T volatile*, T, atomic_memory_order) const
  //
  // For each required size, a platform must either provide an
  // appropriate definition of that function, or must entirely
  // specialize the class template for that size.
  template<size_t byte_size> struct PlatformXchg;

  // Support for platforms that implement some variants of xchg
  // using a (typically out of line) non-template helper function.
  // The generic arguments passed to PlatformXchg need to be
  // translated to the appropriate type for the helper function, the
  // helper invoked on the translated arguments, and the result
  // translated back.  Type is the parameter / return type of the
  // helper function.
  template<typename Type, typename Fn, typename T>
  static T xchg_using_helper(Fn fn,
                             T volatile* dest,
                             T exchange_value);
};

template<typename From, typename To>
struct Atomic::IsPointerConvertible<From*, To*> : AllStatic {
  // Determine whether From* is implicitly convertible to To*, using
  // the "sizeof trick".
  typedef char yes;
  typedef char (&no)[2];

  static yes test(To*);
  static no test(...);
  static From* test_value;

  static const bool value = (sizeof(yes) == sizeof(test(test_value)));
};

// Handle load for pointer and integral types.
template<typename T, typename PlatformOp>
struct Atomic::LoadImpl<
  T,
  PlatformOp,
  typename EnableIf<std::is_integral<T>::value || std::is_pointer<T>::value>::type>
{
  T operator()(T const volatile* dest) const {
    // Forward to the platform handler for the size of T.
    return PlatformOp()(dest);
  }
};

// Handle load for types that have a translator.
//
// All the involved types must be identical.
//
// This translates the original call into a call on the decayed
// arguments, and returns the recovered result of that translated
// call.
template<typename T, typename PlatformOp>
struct Atomic::LoadImpl<
  T,
  PlatformOp,
  typename EnableIf<PrimitiveConversions::Translate<T>::value>::type>
{
  T operator()(T const volatile* dest) const {
    typedef PrimitiveConversions::Translate<T> Translator;
    typedef typename Translator::Decayed Decayed;
    STATIC_ASSERT(sizeof(T) == sizeof(Decayed));
    Decayed result = PlatformOp()(reinterpret_cast<Decayed const volatile*>(dest));
    return Translator::recover(result);
  }
};

// Default implementation of atomic load if a specific platform
// does not provide a specialization for a certain size class.
// For increased safety, the default implementation only allows
// load types that are pointer sized or smaller. If a platform still
// supports wide atomics, then it has to use specialization
// of Atomic::PlatformLoad for that wider size class.
template<size_t byte_size>
struct Atomic::PlatformLoad {
  template<typename T>
  T operator()(T const volatile* dest) const {
    STATIC_ASSERT(sizeof(T) <= sizeof(void*)); // wide atomics need specialization
    return *dest;
  }
};

// Handle store for integral types.
//
// All the involved types must be identical.
template<typename T, typename PlatformOp>
struct Atomic::StoreImpl<
  T, T,
  PlatformOp,
  typename EnableIf<std::is_integral<T>::value>::type>
{
  void operator()(T volatile* dest, T new_value) const {
    // Forward to the platform handler for the size of T.
    PlatformOp()(dest, new_value);
  }
};

// Handle store for pointer types.
//
// The new_value must be implicitly convertible to the
// destination's type; it must be type-correct to store the
// new_value in the destination.
template<typename D, typename T, typename PlatformOp>
struct Atomic::StoreImpl<
  D*, T*,
  PlatformOp,
  typename EnableIf<Atomic::IsPointerConvertible<T*, D*>::value>::type>
{
  void operator()(D* volatile* dest, T* new_value) const {
    // Allow derived to base conversion, and adding cv-qualifiers.
    D* value = new_value;
    PlatformOp()(dest, value);
  }
};

// Handle store for types that have a translator.
//
// All the involved types must be identical.
//
// This translates the original call into a call on the decayed
// arguments.
template<typename T, typename PlatformOp>
struct Atomic::StoreImpl<
  T, T,
  PlatformOp,
  typename EnableIf<PrimitiveConversions::Translate<T>::value>::type>
{
  void operator()(T volatile* dest, T new_value) const {
    typedef PrimitiveConversions::Translate<T> Translator;
    typedef typename Translator::Decayed Decayed;
    STATIC_ASSERT(sizeof(T) == sizeof(Decayed));
    PlatformOp()(reinterpret_cast<Decayed volatile*>(dest),
                 Translator::decay(new_value));
  }
};

// Default implementation of atomic store if a specific platform
// does not provide a specialization for a certain size class.
// For increased safety, the default implementation only allows
// storing types that are pointer sized or smaller. If a platform still
// supports wide atomics, then it has to use specialization
// of Atomic::PlatformStore for that wider size class.
template<size_t byte_size>
struct Atomic::PlatformStore {
  template<typename T>
  void operator()(T volatile* dest,
                  T new_value) const {
    STATIC_ASSERT(sizeof(T) <= sizeof(void*)); // wide atomics need specialization
    (void)const_cast<T&>(*dest = new_value);
  }
};

template<typename D>
inline void Atomic::inc(D volatile* dest, atomic_memory_order order) {
  STATIC_ASSERT(std::is_pointer<D>::value || std::is_integral<D>::value);
  using I = std::conditional_t<std::is_pointer<D>::value, ptrdiff_t, D>;
  Atomic::add(dest, I(1), order);
}

template<typename D>
inline void Atomic::dec(D volatile* dest, atomic_memory_order order) {
  STATIC_ASSERT(std::is_pointer<D>::value || std::is_integral<D>::value);
  using I = std::conditional_t<std::is_pointer<D>::value, ptrdiff_t, D>;
  // Assumes two's complement integer representation.
  #pragma warning(suppress: 4146)
  Atomic::add(dest, I(-1), order);
}

template<typename D, typename I>
inline D Atomic::sub(D volatile* dest, I sub_value, atomic_memory_order order) {
  STATIC_ASSERT(std::is_pointer<D>::value || std::is_integral<D>::value);
  STATIC_ASSERT(std::is_integral<I>::value);
  // If D is a pointer type, use [u]intptr_t as the addend type,
  // matching signedness of I.  Otherwise, use D as the addend type.
<<<<<<< HEAD
  using PI = std::conditional_t<std::is_signed<I>::value, intptr_t, uintptr_t>;
  using AddendType = std::conditional_t<IsPointer<D>::value, PI, D>;
=======
  using PI = std::conditional_t<IsSigned<I>::value, intptr_t, uintptr_t>;
  using AddendType = std::conditional_t<std::is_pointer<D>::value, PI, D>;
>>>>>>> c8dd7583
  // Only allow conversions that can't change the value.
  STATIC_ASSERT(std::is_signed<I>::value == std::is_signed<AddendType>::value);
  STATIC_ASSERT(sizeof(I) <= sizeof(AddendType));
  AddendType addend = sub_value;
  // Assumes two's complement integer representation.
  #pragma warning(suppress: 4146) // In case AddendType is not signed.
  return Atomic::add(dest, -addend, order);
}

// Define the class before including platform file, which may specialize
// the operator definition.  No generic definition of specializations
// of the operator template are provided, nor are there any generic
// specializations of the class.  The platform file is responsible for
// providing those.
template<size_t byte_size>
struct Atomic::PlatformCmpxchg {
  template<typename T>
  T operator()(T volatile* dest,
               T compare_value,
               T exchange_value,
               atomic_memory_order order) const;
};

// Define the class before including platform file, which may use this
// as a base class, requiring it be complete.  The definition is later
// in this file, near the other definitions related to cmpxchg.
struct Atomic::CmpxchgByteUsingInt {
  static uint8_t get_byte_in_int(uint32_t n, uint32_t idx);
  static uint32_t set_byte_in_int(uint32_t n, uint8_t b, uint32_t idx);
  template<typename T>
  T operator()(T volatile* dest,
               T compare_value,
               T exchange_value,
               atomic_memory_order order) const;
};

// Define the class before including platform file, which may specialize
// the operator definition.  No generic definition of specializations
// of the operator template are provided, nor are there any generic
// specializations of the class.  The platform file is responsible for
// providing those.
template<size_t byte_size>
struct Atomic::PlatformXchg {
  template<typename T>
  T operator()(T volatile* dest,
               T exchange_value,
               atomic_memory_order order) const;
};

template <ScopedFenceType T>
class ScopedFenceGeneral: public StackObj {
 public:
  void prefix() {}
  void postfix() {}
};

// The following methods can be specialized using simple template specialization
// in the platform specific files for optimization purposes. Otherwise the
// generalized variant is used.

template<> inline void ScopedFenceGeneral<X_ACQUIRE>::postfix()       { OrderAccess::acquire(); }
template<> inline void ScopedFenceGeneral<RELEASE_X>::prefix()        { OrderAccess::release(); }
template<> inline void ScopedFenceGeneral<RELEASE_X_FENCE>::prefix()  { OrderAccess::release(); }
template<> inline void ScopedFenceGeneral<RELEASE_X_FENCE>::postfix() { OrderAccess::fence();   }

template <ScopedFenceType T>
class ScopedFence : public ScopedFenceGeneral<T> {
  void *const _field;
 public:
  ScopedFence(void *const field) : _field(field) { prefix(); }
  ~ScopedFence() { postfix(); }
  void prefix() { ScopedFenceGeneral<T>::prefix(); }
  void postfix() { ScopedFenceGeneral<T>::postfix(); }
};

// platform specific in-line definitions - must come before shared definitions

#include OS_CPU_HEADER(atomic)

// shared in-line definitions

// size_t casts...
#if (SIZE_MAX != UINTPTR_MAX)
#error size_t is not WORD_SIZE, interesting platform, but missing implementation here
#endif

template<typename T>
inline T Atomic::load(const volatile T* dest) {
  return LoadImpl<T, PlatformLoad<sizeof(T)> >()(dest);
}

template<size_t byte_size, ScopedFenceType type>
struct Atomic::PlatformOrderedLoad {
  template <typename T>
  T operator()(const volatile T* p) const {
    ScopedFence<type> f((void*)p);
    return Atomic::load(p);
  }
};

template <typename T>
inline T Atomic::load_acquire(const volatile T* p) {
  return LoadImpl<T, PlatformOrderedLoad<sizeof(T), X_ACQUIRE> >()(p);
}

template<typename D, typename T>
inline void Atomic::store(volatile D* dest, T store_value) {
  StoreImpl<D, T, PlatformStore<sizeof(D)> >()(dest, store_value);
}

template<size_t byte_size, ScopedFenceType type>
struct Atomic::PlatformOrderedStore {
  template <typename T>
  void operator()(volatile T* p, T v) const {
    ScopedFence<type> f((void*)p);
    Atomic::store(p, v);
  }
};

template <typename D, typename T>
inline void Atomic::release_store(volatile D* p, T v) {
  StoreImpl<D, T, PlatformOrderedStore<sizeof(D), RELEASE_X> >()(p, v);
}

template <typename D, typename T>
inline void Atomic::release_store_fence(volatile D* p, T v) {
  StoreImpl<D, T, PlatformOrderedStore<sizeof(D), RELEASE_X_FENCE> >()(p, v);
}

template<typename D, typename I>
inline D Atomic::add(D volatile* dest, I add_value,
                     atomic_memory_order order) {
  return AddImpl<D, I>::add_and_fetch(dest, add_value, order);
}

template<typename D, typename I>
inline D Atomic::fetch_and_add(D volatile* dest, I add_value,
                               atomic_memory_order order) {
  return AddImpl<D, I>::fetch_and_add(dest, add_value, order);
}

template<typename D, typename I>
struct Atomic::AddImpl<
  D, I,
  typename EnableIf<std::is_integral<I>::value &&
                    std::is_integral<D>::value &&
                    (sizeof(I) <= sizeof(D)) &&
                    (std::is_signed<I>::value == std::is_signed<D>::value)>::type>
{
  static D add_and_fetch(D volatile* dest, I add_value, atomic_memory_order order) {
    D addend = add_value;
    return PlatformAdd<sizeof(D)>().add_and_fetch(dest, addend, order);
  }
  static D fetch_and_add(D volatile* dest, I add_value, atomic_memory_order order) {
    D addend = add_value;
    return PlatformAdd<sizeof(D)>().fetch_and_add(dest, addend, order);
  }
};

template<typename P, typename I>
struct Atomic::AddImpl<
  P*, I,
  typename EnableIf<std::is_integral<I>::value && (sizeof(I) <= sizeof(P*))>::type>
{
  STATIC_ASSERT(sizeof(intptr_t) == sizeof(P*));
  STATIC_ASSERT(sizeof(uintptr_t) == sizeof(P*));

  // Type of the scaled addend.  An integral type of the same size as a
  // pointer, and the same signedness as I.
  using SI = std::conditional_t<std::is_signed<I>::value, intptr_t, uintptr_t>;

  // Type of the unscaled destination.  A pointer type with pointee size == 1.
  using UP = const char*;

  // Scale add_value by the size of the pointee.
  static SI scale_addend(SI add_value) {
    return add_value * SI(sizeof(P));
  }

  // Casting between P* and UP* here intentionally uses C-style casts,
  // because reinterpret_cast can't cast away cv qualifiers.  Using copy_cv
  // would be an alternative if it existed.

  // Unscale dest to a char* pointee for consistency with scaled addend.
  static UP volatile* unscale_dest(P* volatile* dest) {
    return (UP volatile*) dest;
  }

  // Convert the unscaled char* result to a P*.
  static P* scale_result(UP result) {
    return (P*) result;
  }

  static P* add_and_fetch(P* volatile* dest, I addend, atomic_memory_order order) {
    return scale_result(PlatformAdd<sizeof(P*)>().add_and_fetch(unscale_dest(dest),
                                                                scale_addend(addend),
                                                                order));
  }

  static P* fetch_and_add(P* volatile* dest, I addend, atomic_memory_order order) {
    return scale_result(PlatformAdd<sizeof(P*)>().fetch_and_add(unscale_dest(dest),
                                                                scale_addend(addend),
                                                                order));
  }
};

template<typename Type, typename Fn, typename D, typename I>
inline D Atomic::add_using_helper(Fn fn, D volatile* dest, I add_value) {
  return PrimitiveConversions::cast<D>(
    fn(PrimitiveConversions::cast<Type>(add_value),
       reinterpret_cast<Type volatile*>(dest)));
}

template<typename D, typename U, typename T>
inline D Atomic::cmpxchg(D volatile* dest,
                         U compare_value,
                         T exchange_value,
                         atomic_memory_order order) {
  return CmpxchgImpl<D, U, T>()(dest, compare_value, exchange_value, order);
}

template<typename D, typename T>
inline bool Atomic::replace_if_null(D* volatile* dest, T* value,
                                    atomic_memory_order order) {
  // Presently using a trivial implementation in terms of cmpxchg.
  // Consider adding platform support, to permit the use of compiler
  // intrinsics like gcc's __sync_bool_compare_and_swap.
  D* expected_null = NULL;
  return expected_null == cmpxchg(dest, expected_null, value, order);
}

// Handle cmpxchg for integral types.
//
// All the involved types must be identical.
template<typename T>
struct Atomic::CmpxchgImpl<
  T, T, T,
  typename EnableIf<std::is_integral<T>::value>::type>
{
  T operator()(T volatile* dest, T compare_value, T exchange_value,
               atomic_memory_order order) const {
    // Forward to the platform handler for the size of T.
    return PlatformCmpxchg<sizeof(T)>()(dest,
                                        compare_value,
                                        exchange_value,
                                        order);
  }
};

// Handle cmpxchg for pointer types.
//
// The destination's type and the compare_value type must be the same,
// ignoring cv-qualifiers; we don't care about the cv-qualifiers of
// the compare_value.
//
// The exchange_value must be implicitly convertible to the
// destination's type; it must be type-correct to store the
// exchange_value in the destination.
template<typename D, typename U, typename T>
struct Atomic::CmpxchgImpl<
  D*, U*, T*,
  typename EnableIf<Atomic::IsPointerConvertible<T*, D*>::value &&
                    std::is_same<std::remove_cv_t<D>,
                                 std::remove_cv_t<U>>::value>::type>
{
  D* operator()(D* volatile* dest, U* compare_value, T* exchange_value,
               atomic_memory_order order) const {
    // Allow derived to base conversion, and adding cv-qualifiers.
    D* new_value = exchange_value;
    // Don't care what the CV qualifiers for compare_value are,
    // but we need to match D* when calling platform support.
    D* old_value = const_cast<D*>(compare_value);
    return PlatformCmpxchg<sizeof(D*)>()(dest, old_value, new_value, order);
  }
};

// Handle cmpxchg for types that have a translator.
//
// All the involved types must be identical.
//
// This translates the original call into a call on the decayed
// arguments, and returns the recovered result of that translated
// call.
template<typename T>
struct Atomic::CmpxchgImpl<
  T, T, T,
  typename EnableIf<PrimitiveConversions::Translate<T>::value>::type>
{
  T operator()(T volatile* dest, T compare_value, T exchange_value,
               atomic_memory_order order) const {
    typedef PrimitiveConversions::Translate<T> Translator;
    typedef typename Translator::Decayed Decayed;
    STATIC_ASSERT(sizeof(T) == sizeof(Decayed));
    return Translator::recover(
      cmpxchg(reinterpret_cast<Decayed volatile*>(dest),
              Translator::decay(compare_value),
              Translator::decay(exchange_value),
              order));
  }
};

template<typename Type, typename Fn, typename T>
inline T Atomic::cmpxchg_using_helper(Fn fn,
                                      T volatile* dest,
                                      T compare_value,
                                      T exchange_value) {
  STATIC_ASSERT(sizeof(Type) == sizeof(T));
  return PrimitiveConversions::cast<T>(
    fn(PrimitiveConversions::cast<Type>(exchange_value),
       reinterpret_cast<Type volatile*>(dest),
       PrimitiveConversions::cast<Type>(compare_value)));
}

inline uint32_t Atomic::CmpxchgByteUsingInt::set_byte_in_int(uint32_t n,
                                                             uint8_t b,
                                                             uint32_t idx) {
  uint32_t bitsIdx = BitsPerByte * idx;
  return (n & ~(static_cast<uint32_t>(0xff) << bitsIdx))
          | (static_cast<uint32_t>(b) << bitsIdx);
}

inline uint8_t Atomic::CmpxchgByteUsingInt::get_byte_in_int(uint32_t n,
                                                            uint32_t idx) {
  uint32_t bitsIdx = BitsPerByte * idx;
  return (uint8_t)(n >> bitsIdx);
}

template<typename T>
inline T Atomic::CmpxchgByteUsingInt::operator()(T volatile* dest,
                                                 T compare_value,
                                                 T exchange_value,
                                                 atomic_memory_order order) const {
  STATIC_ASSERT(sizeof(T) == sizeof(uint8_t));
  uint8_t canon_exchange_value = exchange_value;
  uint8_t canon_compare_value = compare_value;
  volatile uint32_t* aligned_dest
    = reinterpret_cast<volatile uint32_t*>(align_down(dest, sizeof(uint32_t)));
  size_t offset = pointer_delta(dest, aligned_dest, 1);

  uint32_t idx = (Endian::NATIVE == Endian::BIG)
                   ? (sizeof(uint32_t) - 1 - offset)
                   : offset;

  // current value may not be what we are looking for, so force it
  // to that value so the initial cmpxchg will fail if it is different
  uint32_t cur = set_byte_in_int(Atomic::load(aligned_dest), canon_compare_value, idx);

  // always execute a real cmpxchg so that we get the required memory
  // barriers even on initial failure
  do {
    // value to swap in matches current value
    // except for the one byte we want to update
    uint32_t new_value = set_byte_in_int(cur, canon_exchange_value, idx);

    uint32_t res = cmpxchg(aligned_dest, cur, new_value, order);
    if (res == cur) break;      // success

    // at least one byte in the int changed value, so update
    // our view of the current int
    cur = res;
    // if our byte is still as cur we loop and try again
  } while (get_byte_in_int(cur, idx) == canon_compare_value);

  return PrimitiveConversions::cast<T>(get_byte_in_int(cur, idx));
}

// Handle xchg for integral types.
//
// All the involved types must be identical.
template<typename T>
struct Atomic::XchgImpl<
  T, T,
  typename EnableIf<std::is_integral<T>::value>::type>
{
  T operator()(T volatile* dest, T exchange_value, atomic_memory_order order) const {
    // Forward to the platform handler for the size of T.
    return PlatformXchg<sizeof(T)>()(dest, exchange_value, order);
  }
};

// Handle xchg for pointer types.
//
// The exchange_value must be implicitly convertible to the
// destination's type; it must be type-correct to store the
// exchange_value in the destination.
template<typename D, typename T>
struct Atomic::XchgImpl<
  D*, T*,
  typename EnableIf<Atomic::IsPointerConvertible<T*, D*>::value>::type>
{
  D* operator()(D* volatile* dest, T* exchange_value, atomic_memory_order order) const {
    // Allow derived to base conversion, and adding cv-qualifiers.
    D* new_value = exchange_value;
    return PlatformXchg<sizeof(D*)>()(dest, new_value, order);
  }
};

// Handle xchg for types that have a translator.
//
// All the involved types must be identical.
//
// This translates the original call into a call on the decayed
// arguments, and returns the recovered result of that translated
// call.
template<typename T>
struct Atomic::XchgImpl<
  T, T,
  typename EnableIf<PrimitiveConversions::Translate<T>::value>::type>
{
  T operator()(T volatile* dest, T exchange_value, atomic_memory_order order) const {
    typedef PrimitiveConversions::Translate<T> Translator;
    typedef typename Translator::Decayed Decayed;
    STATIC_ASSERT(sizeof(T) == sizeof(Decayed));
    return Translator::recover(
      xchg(reinterpret_cast<Decayed volatile*>(dest),
           Translator::decay(exchange_value),
           order));
  }
};

template<typename Type, typename Fn, typename T>
inline T Atomic::xchg_using_helper(Fn fn,
                                   T volatile* dest,
                                   T exchange_value) {
  STATIC_ASSERT(sizeof(Type) == sizeof(T));
  // Notice the swapped order of arguments. Change when/if stubs are rewritten.
  return PrimitiveConversions::cast<T>(
    fn(PrimitiveConversions::cast<Type>(exchange_value),
       reinterpret_cast<Type volatile*>(dest)));
}

template<typename D, typename T>
inline D Atomic::xchg(volatile D* dest, T exchange_value, atomic_memory_order order) {
  return XchgImpl<D, T>()(dest, exchange_value, order);
}

#endif // SHARE_RUNTIME_ATOMIC_HPP<|MERGE_RESOLUTION|>--- conflicted
+++ resolved
@@ -27,12 +27,6 @@
 
 #include "memory/allocation.hpp"
 #include "metaprogramming/enableIf.hpp"
-<<<<<<< HEAD
-#include "metaprogramming/isPointer.hpp"
-#include "metaprogramming/isSame.hpp"
-=======
-#include "metaprogramming/isSigned.hpp"
->>>>>>> c8dd7583
 #include "metaprogramming/primitiveConversions.hpp"
 #include "runtime/orderAccess.hpp"
 #include "utilities/align.hpp"
@@ -531,13 +525,8 @@
   STATIC_ASSERT(std::is_integral<I>::value);
   // If D is a pointer type, use [u]intptr_t as the addend type,
   // matching signedness of I.  Otherwise, use D as the addend type.
-<<<<<<< HEAD
   using PI = std::conditional_t<std::is_signed<I>::value, intptr_t, uintptr_t>;
-  using AddendType = std::conditional_t<IsPointer<D>::value, PI, D>;
-=======
-  using PI = std::conditional_t<IsSigned<I>::value, intptr_t, uintptr_t>;
   using AddendType = std::conditional_t<std::is_pointer<D>::value, PI, D>;
->>>>>>> c8dd7583
   // Only allow conversions that can't change the value.
   STATIC_ASSERT(std::is_signed<I>::value == std::is_signed<AddendType>::value);
   STATIC_ASSERT(sizeof(I) <= sizeof(AddendType));
