--- conflicted
+++ resolved
@@ -95,12 +95,7 @@
   template(CleanClassLoaderDataMetaspaces)        \
   template(PrintCompileQueue)                     \
   template(PrintClassHierarchy)                   \
-<<<<<<< HEAD
   template(PrintClasses)                          \
-  template(ThreadSuspend)                         \
-  template(ThreadsSuspendJVMTI)                   \
-=======
->>>>>>> fb6b929e
   template(ICBufferFull)                          \
   template(PrintMetadata)                         \
   template(GTestExecuteAtSafepoint)               \
