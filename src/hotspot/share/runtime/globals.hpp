--- conflicted
+++ resolved
@@ -1999,15 +1999,12 @@
           "(default) disables native heap trimming.")                       \
           range(0, UINT_MAX)                                                \
                                                                             \
-<<<<<<< HEAD
-  develop(bool, SimulateFullAddressSpace, false,                             \
+  develop(bool, SimulateFullAddressSpace, false,                            \
           "Simulates a very populated, fragmented address space; no "       \
           "targeted reservations will succeed.")                            \
                                                                             \
-=======
   product(bool, ProfileExceptionHandlers, true,                             \
           "Profile exception handlers")                                     \
->>>>>>> 78b6c2b4
 
 // end of RUNTIME_FLAGS
 
