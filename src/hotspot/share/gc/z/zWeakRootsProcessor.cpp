/*
 * Copyright (c) 2015, 2020, Oracle and/or its affiliates. All rights reserved.
 * DO NOT ALTER OR REMOVE COPYRIGHT NOTICES OR THIS FILE HEADER.
 *
 * This code is free software; you can redistribute it and/or modify it
 * under the terms of the GNU General Public License version 2 only, as
 * published by the Free Software Foundation.
 *
 * This code is distributed in the hope that it will be useful, but WITHOUT
 * ANY WARRANTY; without even the implied warranty of MERCHANTABILITY or
 * FITNESS FOR A PARTICULAR PURPOSE.  See the GNU General Public License
 * version 2 for more details (a copy is included in the LICENSE file that
 * accompanied this code).
 *
 * You should have received a copy of the GNU General Public License version
 * 2 along with this work; if not, write to the Free Software Foundation,
 * Inc., 51 Franklin St, Fifth Floor, Boston, MA 02110-1301 USA.
 *
 * Please contact Oracle, 500 Oracle Parkway, Redwood Shores, CA 94065 USA
 * or visit www.oracle.com if you need additional information or have any
 * questions.
 */

#include "precompiled.hpp"
#include "gc/z/zOopClosures.inline.hpp"
#include "gc/z/zTask.hpp"
#include "gc/z/zWorkers.hpp"

ZWeakRootsProcessor::ZWeakRootsProcessor(ZWorkers* workers) :
    _workers(workers) {}

<<<<<<< HEAD
=======
class ZProcessWeakRootsTask : public ZTask {
private:
  ZWeakRootsIterator _weak_roots;

public:
  ZProcessWeakRootsTask() :
      ZTask("ZProcessWeakRootsTask"),
      _weak_roots() {}

  virtual void work() {
    ZPhantomIsAliveObjectClosure is_alive;
    ZPhantomKeepAliveOopClosure keep_alive;
    _weak_roots.apply(&is_alive, &keep_alive);
  }
};

void ZWeakRootsProcessor::process_weak_roots() {
  ZProcessWeakRootsTask task;
  _workers->run_serial(&task);
}

>>>>>>> 0e19ded9
class ZProcessConcurrentWeakRootsTask : public ZTask {
private:
  ZConcurrentWeakRootsIterator _concurrent_weak_roots;

public:
  ZProcessConcurrentWeakRootsTask() :
      ZTask("ZProcessConccurentWeakRootsTask"),
      _concurrent_weak_roots() {}

  ~ZProcessConcurrentWeakRootsTask() {
    _concurrent_weak_roots.report_num_dead();
  }

  virtual void work() {
    ZPhantomCleanOopClosure cl;
    _concurrent_weak_roots.apply(&cl);
  }
};

void ZWeakRootsProcessor::process_concurrent_weak_roots() {
  ZProcessConcurrentWeakRootsTask task;
  _workers->run_concurrent(&task);
}<|MERGE_RESOLUTION|>--- conflicted
+++ resolved
@@ -29,30 +29,6 @@
 ZWeakRootsProcessor::ZWeakRootsProcessor(ZWorkers* workers) :
     _workers(workers) {}
 
-<<<<<<< HEAD
-=======
-class ZProcessWeakRootsTask : public ZTask {
-private:
-  ZWeakRootsIterator _weak_roots;
-
-public:
-  ZProcessWeakRootsTask() :
-      ZTask("ZProcessWeakRootsTask"),
-      _weak_roots() {}
-
-  virtual void work() {
-    ZPhantomIsAliveObjectClosure is_alive;
-    ZPhantomKeepAliveOopClosure keep_alive;
-    _weak_roots.apply(&is_alive, &keep_alive);
-  }
-};
-
-void ZWeakRootsProcessor::process_weak_roots() {
-  ZProcessWeakRootsTask task;
-  _workers->run_serial(&task);
-}
-
->>>>>>> 0e19ded9
 class ZProcessConcurrentWeakRootsTask : public ZTask {
 private:
   ZConcurrentWeakRootsIterator _concurrent_weak_roots;
