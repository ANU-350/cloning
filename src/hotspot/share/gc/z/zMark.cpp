/*
 * Copyright (c) 2015, 2021, Oracle and/or its affiliates. All rights reserved.
 * DO NOT ALTER OR REMOVE COPYRIGHT NOTICES OR THIS FILE HEADER.
 *
 * This code is free software; you can redistribute it and/or modify it
 * under the terms of the GNU General Public License version 2 only, as
 * published by the Free Software Foundation.
 *
 * This code is distributed in the hope that it will be useful, but WITHOUT
 * ANY WARRANTY; without even the implied warranty of MERCHANTABILITY or
 * FITNESS FOR A PARTICULAR PURPOSE.  See the GNU General Public License
 * version 2 for more details (a copy is included in the LICENSE file that
 * accompanied this code).
 *
 * You should have received a copy of the GNU General Public License version
 * 2 along with this work; if not, write to the Free Software Foundation,
 * Inc., 51 Franklin St, Fifth Floor, Boston, MA 02110-1301 USA.
 *
 * Please contact Oracle, 500 Oracle Parkway, Redwood Shores, CA 94065 USA
 * or visit www.oracle.com if you need additional information or have any
 * questions.
 */

#include "precompiled.hpp"
#include "classfile/classLoaderData.hpp"
#include "classfile/classLoaderDataGraph.hpp"
#include "code/nmethod.hpp"
#include "gc/shared/suspendibleThreadSet.hpp"
#include "gc/z/zAbort.inline.hpp"
#include "gc/z/zBarrier.inline.hpp"
#include "gc/z/zHeap.inline.hpp"
#include "gc/z/zLock.inline.hpp"
#include "gc/z/zMark.inline.hpp"
#include "gc/z/zMarkCache.inline.hpp"
#include "gc/z/zMarkStack.inline.hpp"
#include "gc/z/zMarkTerminate.inline.hpp"
#include "gc/z/zNMethod.hpp"
#include "gc/z/zOop.inline.hpp"
#include "gc/z/zPage.hpp"
#include "gc/z/zPageTable.inline.hpp"
#include "gc/z/zRootsIterator.hpp"
#include "gc/z/zStackWatermark.hpp"
#include "gc/z/zStat.hpp"
#include "gc/z/zTask.hpp"
#include "gc/z/zThread.inline.hpp"
#include "gc/z/zThreadLocalAllocBuffer.hpp"
#include "gc/z/zUtils.inline.hpp"
#include "gc/z/zWorkers.inline.hpp"
#include "logging/log.hpp"
#include "memory/iterator.inline.hpp"
#include "oops/objArrayOop.inline.hpp"
#include "oops/oop.inline.hpp"
#include "runtime/atomic.hpp"
#include "runtime/handshake.hpp"
#include "runtime/prefetch.inline.hpp"
#include "runtime/safepointMechanism.hpp"
#include "runtime/stackWatermark.hpp"
#include "runtime/stackWatermarkSet.inline.hpp"
#include "runtime/thread.hpp"
#include "utilities/align.hpp"
#include "utilities/globalDefinitions.hpp"
#include "utilities/powerOfTwo.hpp"
#include "utilities/ticks.hpp"

static const ZStatSubPhase ZSubPhaseConcurrentMark("Concurrent Mark");
static const ZStatSubPhase ZSubPhaseConcurrentMarkTryFlush("Concurrent Mark Try Flush");
static const ZStatSubPhase ZSubPhaseConcurrentMarkTryTerminate("Concurrent Mark Try Terminate");
static const ZStatSubPhase ZSubPhaseMarkTryComplete("Pause Mark Try Complete");

ZMark::ZMark(ZWorkers* workers, ZPageTable* page_table) :
    _workers(workers),
    _page_table(page_table),
    _allocator(),
    _stripes(),
    _terminate(),
    _work_terminateflush(true),
    _work_nproactiveflush(0),
    _work_nterminateflush(0),
    _nproactiveflush(0),
    _nterminateflush(0),
    _ntrycomplete(0),
    _ncontinue(0),
    _nworkers(0) {}

bool ZMark::is_initialized() const {
  return _allocator.is_initialized();
}

size_t ZMark::calculate_nstripes(uint nworkers) const {
  // Calculate the number of stripes from the number of workers we use,
  // where the number of stripes must be a power of two and we want to
  // have at least one worker per stripe.
  const size_t nstripes = round_down_power_of_2(nworkers);
  return MIN2(nstripes, ZMarkStripesMax);
}

void ZMark::start() {
  // Verification
  if (ZVerifyMarking) {
    verify_all_stacks_empty();
  }

  // Increment global sequence number to invalidate
  // marking information for all pages.
  ZGlobalSeqNum++;

  // Reset flush/continue counters
  _nproactiveflush = 0;
  _nterminateflush = 0;
  _ntrycomplete = 0;
  _ncontinue = 0;

  // Set number of workers to use
  _nworkers = _workers->nconcurrent();

  // Set number of mark stripes to use, based on number
  // of workers we will use in the concurrent mark phase.
  const size_t nstripes = calculate_nstripes(_nworkers);
  _stripes.set_nstripes(nstripes);

  // Update statistics
  ZStatMark::set_at_mark_start(nstripes);

  // Print worker/stripe distribution
  LogTarget(Debug, gc, marking) log;
  if (log.is_enabled()) {
    log.print("Mark Worker/Stripe Distribution");
    for (uint worker_id = 0; worker_id < _nworkers; worker_id++) {
      const ZMarkStripe* const stripe = _stripes.stripe_for_worker(_nworkers, worker_id);
      const size_t stripe_id = _stripes.stripe_id(stripe);
      log.print("  Worker %u(%u) -> Stripe " SIZE_FORMAT "(" SIZE_FORMAT ")",
                worker_id, _nworkers, stripe_id, nstripes);
    }
  }
}

void ZMark::prepare_work() {
  assert(_nworkers == _workers->nconcurrent(), "Invalid number of workers");

  // Set number of active workers
  _terminate.reset(_nworkers);

  // Reset flush counters
  _work_nproactiveflush = _work_nterminateflush = 0;
  _work_terminateflush = true;
}

void ZMark::finish_work() {
  // Accumulate proactive/terminate flush counters
  _nproactiveflush += _work_nproactiveflush;
  _nterminateflush += _work_nterminateflush;
}

bool ZMark::is_array(uintptr_t addr) const {
  return ZOop::from_address(addr)->is_objArray();
}

void ZMark::push_partial_array(uintptr_t addr, size_t size, bool finalizable) {
  assert(is_aligned(addr, ZMarkPartialArrayMinSize), "Address misaligned");
  ZMarkThreadLocalStacks* const stacks = ZThreadLocalData::stacks(Thread::current());
  ZMarkStripe* const stripe = _stripes.stripe_for_addr(addr);
  const uintptr_t offset = ZAddress::offset(addr) >> ZMarkPartialArrayMinSizeShift;
  const uintptr_t length = size / oopSize;
  const ZMarkStackEntry entry(offset, length, finalizable);

  log_develop_trace(gc, marking)("Array push partial: " PTR_FORMAT " (" SIZE_FORMAT "), stripe: " SIZE_FORMAT,
                                 addr, size, _stripes.stripe_id(stripe));

  stacks->push(&_allocator, &_stripes, stripe, entry, false /* publish */);
}

void ZMark::follow_small_array(uintptr_t addr, size_t size, bool finalizable) {
  assert(size <= ZMarkPartialArrayMinSize, "Too large, should be split");
  const size_t length = size / oopSize;

  log_develop_trace(gc, marking)("Array follow small: " PTR_FORMAT " (" SIZE_FORMAT ")", addr, size);

  ZBarrier::mark_barrier_on_oop_array((oop*)addr, length, finalizable);
}

void ZMark::follow_large_array(uintptr_t addr, size_t size, bool finalizable) {
  assert(size <= (size_t)arrayOopDesc::max_array_length(T_OBJECT) * oopSize, "Too large");
  assert(size > ZMarkPartialArrayMinSize, "Too small, should not be split");
  const uintptr_t start = addr;
  const uintptr_t end = start + size;

  // Calculate the aligned middle start/end/size, where the middle start
  // should always be greater than the start (hence the +1 below) to make
  // sure we always do some follow work, not just split the array into pieces.
  const uintptr_t middle_start = align_up(start + 1, ZMarkPartialArrayMinSize);
  const size_t    middle_size = align_down(end - middle_start, ZMarkPartialArrayMinSize);
  const uintptr_t middle_end = middle_start + middle_size;

  log_develop_trace(gc, marking)("Array follow large: " PTR_FORMAT "-" PTR_FORMAT" (" SIZE_FORMAT "), "
                                 "middle: " PTR_FORMAT "-" PTR_FORMAT " (" SIZE_FORMAT ")",
                                 start, end, size, middle_start, middle_end, middle_size);

  // Push unaligned trailing part
  if (end > middle_end) {
    const uintptr_t trailing_addr = middle_end;
    const size_t trailing_size = end - middle_end;
    push_partial_array(trailing_addr, trailing_size, finalizable);
  }

  // Push aligned middle part(s)
  uintptr_t partial_addr = middle_end;
  while (partial_addr > middle_start) {
    const size_t parts = 2;
    const size_t partial_size = align_up((partial_addr - middle_start) / parts, ZMarkPartialArrayMinSize);
    partial_addr -= partial_size;
    push_partial_array(partial_addr, partial_size, finalizable);
  }

  // Follow leading part
  assert(start < middle_start, "Miscalculated middle start");
  const uintptr_t leading_addr = start;
  const size_t leading_size = middle_start - start;
  follow_small_array(leading_addr, leading_size, finalizable);
}

void ZMark::follow_array(uintptr_t addr, size_t size, bool finalizable) {
  if (size <= ZMarkPartialArrayMinSize) {
    follow_small_array(addr, size, finalizable);
  } else {
    follow_large_array(addr, size, finalizable);
  }
}

void ZMark::follow_partial_array(ZMarkStackEntry entry, bool finalizable) {
  const uintptr_t addr = ZAddress::good(entry.partial_array_offset() << ZMarkPartialArrayMinSizeShift);
  const size_t size = entry.partial_array_length() * oopSize;

  follow_array(addr, size, finalizable);
}

template <bool finalizable>
class ZMarkBarrierOopClosure : public ClaimMetadataVisitingOopIterateClosure {
public:
  ZMarkBarrierOopClosure() :
      ClaimMetadataVisitingOopIterateClosure(finalizable
                                                 ? ClassLoaderData::_claim_finalizable
                                                 : ClassLoaderData::_claim_strong,
                                             finalizable
                                                 ? NULL
                                                 : ZHeap::heap()->reference_discoverer()) {}

  virtual void do_oop(oop* p) {
    ZBarrier::mark_barrier_on_oop_field(p, finalizable);
  }

  virtual void do_oop(narrowOop* p) {
    ShouldNotReachHere();
  }
};

void ZMark::follow_array_object(objArrayOop obj, bool finalizable) {
  if (finalizable) {
    ZMarkBarrierOopClosure<true /* finalizable */> cl;
    cl.do_klass(obj->klass());
  } else {
    ZMarkBarrierOopClosure<false /* finalizable */> cl;
    cl.do_klass(obj->klass());
  }

  const uintptr_t addr = (uintptr_t)obj->base();
  const size_t size = (size_t)obj->length() * oopSize;

  follow_array(addr, size, finalizable);
}

void ZMark::follow_object(oop obj, bool finalizable) {
  if (finalizable) {
    ZMarkBarrierOopClosure<true /* finalizable */> cl;
    obj->oop_iterate(&cl);
  } else {
    ZMarkBarrierOopClosure<false /* finalizable */> cl;
    obj->oop_iterate(&cl);
  }
}

bool ZMark::try_mark_object(ZMarkCache* cache, uintptr_t addr, bool finalizable) {
  ZPage* const page = _page_table->get(addr);
  if (page->is_allocating()) {
    // Newly allocated objects are implicitly marked
    return false;
  }

  // Try mark object
  bool inc_live = false;
  const bool success = page->mark_object(addr, finalizable, inc_live);
  if (inc_live) {
    // Update live objects/bytes for page. We use the aligned object
    // size since that is the actual number of bytes used on the page
    // and alignment paddings can never be reclaimed.
    const size_t size = ZUtils::object_size(addr);
    const size_t aligned_size = align_up(size, page->object_alignment());
    cache->inc_live(page, aligned_size);
  }

  return success;
}

void ZMark::mark_and_follow(ZMarkCache* cache, ZMarkStackEntry entry) {
  // Decode flags
  const bool finalizable = entry.finalizable();
  const bool partial_array = entry.partial_array();

  if (partial_array) {
    follow_partial_array(entry, finalizable);
    return;
  }

  // Decode object address and follow flag
  const uintptr_t addr = entry.object_address();

  if (!try_mark_object(cache, addr, finalizable)) {
    // Already marked
    return;
  }

  if (is_array(addr)) {
    // Decode follow flag
    const bool follow = entry.follow();

    // The follow flag is currently only relevant for object arrays
    if (follow) {
      follow_array_object(objArrayOop(ZOop::from_address(addr)), finalizable);
    }
  } else {
    follow_object(ZOop::from_address(addr), finalizable);
  }
}

template <typename T>
bool ZMark::drain(ZMarkStripe* stripe, ZMarkThreadLocalStacks* stacks, ZMarkCache* cache, T* timeout) {
  ZMarkStackEntry entry;

  // Drain stripe stacks
  while (stacks->pop(&_allocator, &_stripes, stripe, entry)) {
    mark_and_follow(cache, entry);

    // Check timeout
    if (timeout->has_expired()) {
      // Timeout
      return false;
    }
  }

  // Success
  return !timeout->has_expired();
}

bool ZMark::try_steal_local(ZMarkStripe* stripe, ZMarkThreadLocalStacks* stacks) {
  // Try to steal a local stack from another stripe
  for (ZMarkStripe* victim_stripe = _stripes.stripe_next(stripe);
       victim_stripe != stripe;
       victim_stripe = _stripes.stripe_next(victim_stripe)) {
    ZMarkStack* const stack = stacks->steal(&_stripes, victim_stripe);
    if (stack != NULL) {
      // Success, install the stolen stack
      stacks->install(&_stripes, stripe, stack);
      return true;
    }
  }

  // Nothing to steal
  return false;
}

bool ZMark::try_steal_global(ZMarkStripe* stripe, ZMarkThreadLocalStacks* stacks) {
  // Try to steal a stack from another stripe
  for (ZMarkStripe* victim_stripe = _stripes.stripe_next(stripe);
       victim_stripe != stripe;
       victim_stripe = _stripes.stripe_next(victim_stripe)) {
    ZMarkStack* const stack = victim_stripe->steal_stack();
    if (stack != NULL) {
      // Success, install the stolen stack
      stacks->install(&_stripes, stripe, stack);
      return true;
    }
  }

  // Nothing to steal
  return false;
}

bool ZMark::try_steal(ZMarkStripe* stripe, ZMarkThreadLocalStacks* stacks) {
  return try_steal_local(stripe, stacks) || try_steal_global(stripe, stacks);
}

void ZMark::idle() const {
  os::naked_short_sleep(1);
}

class ZMarkFlushAndFreeStacksClosure : public HandshakeClosure {
private:
  ZMark* const _mark;
  bool         _flushed;

public:
  ZMarkFlushAndFreeStacksClosure(ZMark* mark) :
      HandshakeClosure("ZMarkFlushAndFreeStacks"),
      _mark(mark),
      _flushed(false) {}

  void do_thread(Thread* thread) {
    if (_mark->flush_and_free(thread)) {
      _flushed = true;
    }
  }

  bool flushed() const {
    return _flushed;
  }
};

bool ZMark::flush(bool at_safepoint) {
  ZMarkFlushAndFreeStacksClosure cl(this);
  if (at_safepoint) {
    Threads::threads_do(&cl);
  } else {
    Handshake::execute(&cl);
  }

  // Returns true if more work is available
  return cl.flushed() || !_stripes.is_empty();
}

bool ZMark::try_flush(volatile size_t* nflush) {
  Atomic::inc(nflush);

  ZStatTimer timer(ZSubPhaseConcurrentMarkTryFlush);
  return flush(false /* at_safepoint */);
}

bool ZMark::try_proactive_flush() {
  // Only do proactive flushes from worker 0
  if (ZThread::worker_id() != 0) {
    return false;
  }

  if (Atomic::load(&_work_nproactiveflush) == ZMarkProactiveFlushMax ||
      Atomic::load(&_work_nterminateflush) != 0) {
    // Limit reached or we're trying to terminate
    return false;
  }

  return try_flush(&_work_nproactiveflush);
}

bool ZMark::try_terminate() {
  ZStatTimer timer(ZSubPhaseConcurrentMarkTryTerminate);

  if (_terminate.enter_stage0()) {
    // Last thread entered stage 0, flush
    if (Atomic::load(&_work_terminateflush) &&
        Atomic::load(&_work_nterminateflush) != ZMarkTerminateFlushMax) {
      // Exit stage 0 to allow other threads to continue marking
      _terminate.exit_stage0();

      // Flush before termination
      if (!try_flush(&_work_nterminateflush)) {
        // No more work available, skip further flush attempts
        Atomic::store(&_work_terminateflush, false);
      }

      // Don't terminate, regardless of whether we successfully
      // flushed out more work or not. We've already exited
      // termination stage 0, to allow other threads to continue
      // marking, so this thread has to return false and also
      // make another round of attempted marking.
      return false;
    }
  }

  for (;;) {
    if (_terminate.enter_stage1()) {
      // Last thread entered stage 1, terminate
      return true;
    }

    // Idle to give the other threads
    // a chance to enter termination.
    idle();

    if (!_terminate.try_exit_stage1()) {
      // All workers in stage 1, terminate
      return true;
    }

    if (_terminate.try_exit_stage0()) {
      // More work available, don't terminate
      return false;
    }
  }
}

class ZMarkNoTimeout : public StackObj {
public:
  bool has_expired() {
    // No timeout, but check for signal to abort
    return ZAbort::should_abort();
  }
};

void ZMark::work_without_timeout(ZMarkCache* cache, ZMarkStripe* stripe, ZMarkThreadLocalStacks* stacks) {
  ZStatTimer timer(ZSubPhaseConcurrentMark);
  ZMarkNoTimeout no_timeout;

  for (;;) {
<<<<<<< HEAD
    if (!drain_and_flush(stripe, stacks, cache, &no_timeout)) {
      // Abort
      break;
    }
=======
    drain(stripe, stacks, cache, &no_timeout);
>>>>>>> 31abe68f

    if (try_steal(stripe, stacks)) {
      // Stole work
      continue;
    }

    if (try_proactive_flush()) {
      // Work available
      continue;
    }

    if (try_terminate()) {
      // Terminate
      break;
    }
  }
}

class ZMarkTimeout : public StackObj {
private:
  const Ticks    _start;
  const uint64_t _timeout;
  const uint64_t _check_interval;
  uint64_t       _check_at;
  uint64_t       _check_count;
  bool           _expired;

public:
  ZMarkTimeout(uint64_t timeout_in_micros) :
      _start(Ticks::now()),
      _timeout(_start.value() + TimeHelper::micros_to_counter(timeout_in_micros)),
      _check_interval(200),
      _check_at(_check_interval),
      _check_count(0),
      _expired(false) {}

  ~ZMarkTimeout() {
    const Tickspan duration = Ticks::now() - _start;
    log_debug(gc, marking)("Mark With Timeout (%s): %s, " UINT64_FORMAT " oops, %.3fms",
                           ZThread::name(), _expired ? "Expired" : "Completed",
                           _check_count, TimeHelper::counter_to_millis(duration.value()));
  }

  bool has_expired() {
    if (++_check_count == _check_at) {
      _check_at += _check_interval;
      if ((uint64_t)Ticks::now().value() >= _timeout) {
        // Timeout
        _expired = true;
      }
    }

    return _expired;
  }
};

void ZMark::work_with_timeout(ZMarkCache* cache, ZMarkStripe* stripe, ZMarkThreadLocalStacks* stacks, uint64_t timeout_in_micros) {
  ZStatTimer timer(ZSubPhaseMarkTryComplete);
  ZMarkTimeout timeout(timeout_in_micros);

  for (;;) {
    if (!drain(stripe, stacks, cache, &timeout)) {
      // Timed out
      break;
    }

    if (try_steal(stripe, stacks)) {
      // Stole work
      continue;
    }

    // Terminate
    break;
  }
}

void ZMark::work(uint64_t timeout_in_micros) {
  ZMarkCache cache(_stripes.nstripes());
  ZMarkStripe* const stripe = _stripes.stripe_for_worker(_nworkers, ZThread::worker_id());
  ZMarkThreadLocalStacks* const stacks = ZThreadLocalData::stacks(Thread::current());

  if (timeout_in_micros == 0) {
    work_without_timeout(&cache, stripe, stacks);
  } else {
    work_with_timeout(&cache, stripe, stacks, timeout_in_micros);
  }

  // Flush and publish stacks
  stacks->flush(&_allocator, &_stripes);

  // Free remaining stacks
  stacks->free(&_allocator);
}

class ZMarkOopClosure : public OopClosure {
  virtual void do_oop(oop* p) {
    ZBarrier::mark_barrier_on_oop_field(p, false /* finalizable */);
  }

  virtual void do_oop(narrowOop* p) {
    ShouldNotReachHere();
  }
};

class ZMarkThreadClosure : public ThreadClosure {
private:
  OopClosure* const _cl;

public:
  ZMarkThreadClosure(OopClosure* cl) :
      _cl(cl) {
    ZThreadLocalAllocBuffer::reset_statistics();
  }
  ~ZMarkThreadClosure() {
    ZThreadLocalAllocBuffer::publish_statistics();
  }
  virtual void do_thread(Thread* thread) {
    JavaThread* const jt = thread->as_Java_thread();
    StackWatermarkSet::finish_processing(jt, _cl, StackWatermarkKind::gc);
    ZThreadLocalAllocBuffer::update_stats(jt);
  }
};

class ZMarkNMethodClosure : public NMethodClosure {
private:
  OopClosure* const _cl;

public:
  ZMarkNMethodClosure(OopClosure* cl) :
      _cl(cl) {}

  virtual void do_nmethod(nmethod* nm) {
    ZLocker<ZReentrantLock> locker(ZNMethod::lock_for_nmethod(nm));
    if (!nm->is_alive()) {
      return;
    }

    if (ZNMethod::is_armed(nm)) {
      ZNMethod::nmethod_oops_do_inner(nm, _cl);
      ZNMethod::disarm(nm);
    }
  }
};

typedef ClaimingCLDToOopClosure<ClassLoaderData::_claim_strong> ZMarkCLDClosure;

class ZMarkRootsTask : public ZTask {
private:
  ZMark* const               _mark;
  SuspendibleThreadSetJoiner _sts_joiner;
  ZRootsIterator             _roots;

  ZMarkOopClosure            _cl;
  ZMarkCLDClosure            _cld_cl;
  ZMarkThreadClosure         _thread_cl;
  ZMarkNMethodClosure        _nm_cl;

public:
  ZMarkRootsTask(ZMark* mark) :
      ZTask("ZMarkRootsTask"),
      _mark(mark),
      _sts_joiner(),
      _roots(ClassLoaderData::_claim_strong),
      _cl(),
      _cld_cl(&_cl),
      _thread_cl(&_cl),
      _nm_cl(&_cl) {
    ClassLoaderDataGraph_lock->lock();
  }

  ~ZMarkRootsTask() {
    ClassLoaderDataGraph_lock->unlock();
  }

  virtual void work() {
    _roots.apply(&_cl,
                 &_cld_cl,
                 &_thread_cl,
                 &_nm_cl);

    // Flush and free worker stacks. Needed here since
    // the set of workers executing during root scanning
    // can be different from the set of workers executing
    // during mark.
    _mark->flush_and_free();
  }
};

class ZMarkTask : public ZTask {
private:
  ZMark* const   _mark;
  const uint64_t _timeout_in_micros;

public:
  ZMarkTask(ZMark* mark, uint64_t timeout_in_micros = 0) :
      ZTask("ZMarkTask"),
      _mark(mark),
      _timeout_in_micros(timeout_in_micros) {
    _mark->prepare_work();
  }

  ~ZMarkTask() {
    _mark->finish_work();
  }

  virtual void work() {
    _mark->work(_timeout_in_micros);
  }
};

void ZMark::mark(bool initial) {
  if (initial) {
    ZMarkRootsTask task(this);
    _workers->run_concurrent(&task);
  }

  ZMarkTask task(this);
  _workers->run_concurrent(&task);
}

bool ZMark::try_complete() {
  _ntrycomplete++;

  // Use nconcurrent number of worker threads to maintain the
  // worker/stripe distribution used during concurrent mark.
  ZMarkTask task(this, ZMarkCompleteTimeout);
  _workers->run_concurrent(&task);

  // Successful if all stripes are empty
  return _stripes.is_empty();
}

bool ZMark::try_end() {
  // Flush all mark stacks
  if (!flush(true /* at_safepoint */)) {
    // Mark completed
    return true;
  }

  // Try complete marking by doing a limited
  // amount of mark work in this phase.
  return try_complete();
}

bool ZMark::end() {
  // Try end marking
  if (!try_end()) {
    // Mark not completed
    _ncontinue++;
    return false;
  }

  // Verification
  if (ZVerifyMarking) {
    verify_all_stacks_empty();
  }

  // Update statistics
  ZStatMark::set_at_mark_end(_nproactiveflush, _nterminateflush, _ntrycomplete, _ncontinue);

  // Mark completed
  return true;
}

void ZMark::flush_and_free() {
  Thread* const thread = Thread::current();
  flush_and_free(thread);
}

bool ZMark::flush_and_free(Thread* thread) {
  ZMarkThreadLocalStacks* const stacks = ZThreadLocalData::stacks(thread);
  const bool flushed = stacks->flush(&_allocator, &_stripes);
  stacks->free(&_allocator);
  return flushed;
}

class ZVerifyMarkStacksEmptyClosure : public ThreadClosure {
private:
  const ZMarkStripeSet* const _stripes;

public:
  ZVerifyMarkStacksEmptyClosure(const ZMarkStripeSet* stripes) :
      _stripes(stripes) {}

  void do_thread(Thread* thread) {
    ZMarkThreadLocalStacks* const stacks = ZThreadLocalData::stacks(thread);
    guarantee(stacks->is_empty(_stripes), "Should be empty");
  }
};

void ZMark::verify_all_stacks_empty() const {
  // Verify thread stacks
  ZVerifyMarkStacksEmptyClosure cl(&_stripes);
  Threads::threads_do(&cl);

  // Verify stripe stacks
  guarantee(_stripes.is_empty(), "Should be empty");
}<|MERGE_RESOLUTION|>--- conflicted
+++ resolved
@@ -508,14 +508,10 @@
   ZMarkNoTimeout no_timeout;
 
   for (;;) {
-<<<<<<< HEAD
-    if (!drain_and_flush(stripe, stacks, cache, &no_timeout)) {
+    if (!drain(stripe, stacks, cache, &no_timeout)) {
       // Abort
       break;
     }
-=======
-    drain(stripe, stacks, cache, &no_timeout);
->>>>>>> 31abe68f
 
     if (try_steal(stripe, stacks)) {
       // Stole work
