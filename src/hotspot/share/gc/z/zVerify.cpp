--- conflicted
+++ resolved
@@ -226,8 +226,6 @@
   }
 };
 
-<<<<<<< HEAD
-=======
 class ZVerifyNMethodClosure : public NMethodClosure {
 private:
   OopClosure* const        _cl;
@@ -253,7 +251,6 @@
   }
 };
 
->>>>>>> 0e19ded9
 void ZVerify::roots_concurrent_strong(bool verify_fixed) {
   ZVerifyRootClosure cl(verify_fixed);
   ZVerifyCLDClosure cld_cl(&cl);
@@ -267,13 +264,6 @@
              &nm_cl);
 }
 
-void ZVerify::roots_weak() {
-  AlwaysTrueClosure is_alive;
-  ZVerifyRootClosure cl(true /* verify_fixed */);
-  ZWeakRootsIterator iter;
-  iter.apply(&is_alive, &cl);
-}
-
 void ZVerify::roots_concurrent_weak() {
   ZVerifyRootClosure cl(true /* verify_fixed */);
   ZConcurrentWeakRootsIterator iter;
@@ -281,21 +271,14 @@
 }
 
 void ZVerify::roots(bool verify_concurrent_strong, bool verify_weaks) {
-<<<<<<< HEAD
-  roots_concurrent_strong(verify_concurrent_strong);
-  if (verify_weaks) {
-    roots_concurrent_weak();
-=======
   assert(SafepointSynchronize::is_at_safepoint(), "Must be at a safepoint");
   assert(!ZResurrection::is_blocked(), "Invalid phase");
 
   if (ZVerifyRoots) {
     roots_concurrent_strong(verify_concurrent_strong);
     if (verify_weaks) {
-      roots_weak();
       roots_concurrent_weak();
     }
->>>>>>> 0e19ded9
   }
 }
 
