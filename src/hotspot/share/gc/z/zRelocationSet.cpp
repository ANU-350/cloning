/*
 * Copyright (c) 2017, 2020, Oracle and/or its affiliates. All rights reserved.
 * DO NOT ALTER OR REMOVE COPYRIGHT NOTICES OR THIS FILE HEADER.
 *
 * This code is free software; you can redistribute it and/or modify it
 * under the terms of the GNU General Public License version 2 only, as
 * published by the Free Software Foundation.
 *
 * This code is distributed in the hope that it will be useful, but WITHOUT
 * ANY WARRANTY; without even the implied warranty of MERCHANTABILITY or
 * FITNESS FOR A PARTICULAR PURPOSE.  See the GNU General Public License
 * version 2 for more details (a copy is included in the LICENSE file that
 * accompanied this code).
 *
 * You should have received a copy of the GNU General Public License version
 * 2 along with this work; if not, write to the Free Software Foundation,
 * Inc., 51 Franklin St, Fifth Floor, Boston, MA 02110-1301 USA.
 *
 * Please contact Oracle, 500 Oracle Parkway, Redwood Shores, CA 94065 USA
 * or visit www.oracle.com if you need additional information or have any
 * questions.
 */

#include "precompiled.hpp"
#include "gc/z/zArray.inline.hpp"
#include "gc/z/zForwarding.inline.hpp"
#include "gc/z/zForwardingAllocator.inline.hpp"
#include "gc/z/zRelocationSet.hpp"
#include "gc/z/zRelocationSetSelector.inline.hpp"
#include "gc/z/zStat.hpp"
<<<<<<< HEAD
#include "gc/z/zTask.hpp"
#include "gc/z/zWorkers.hpp"
#include "runtime/atomic.hpp"
=======
#include "memory/allocation.hpp"
#include "utilities/debug.hpp"
>>>>>>> 0cb3a80c

class ZRelocationSetInstallTask : public ZTask {
private:
  ZForwardingAllocator* const    _allocator;
  ZForwarding**                  _forwardings;
  const size_t                   _nforwardings;
  ZArrayParallelIterator<ZPage*> _small_iter;
  ZArrayParallelIterator<ZPage*> _medium_iter;
  volatile size_t                _small_next;
  volatile size_t                _medium_next;

  void install(ZForwarding* forwarding, volatile size_t* next) {
    const size_t index = Atomic::fetch_and_add(next, 1u);
    _forwardings[index] = forwarding;
  }

  void install_small(ZForwarding* forwarding) {
    install(forwarding, &_small_next);
  }

  void install_medium(ZForwarding* forwarding) {
    install(forwarding, &_medium_next);
  }

public:
  ZRelocationSetInstallTask(ZForwardingAllocator* allocator, const ZRelocationSetSelector* selector) :
      ZTask("ZRelocationSetInstallTask"),
      _allocator(allocator),
      _forwardings(NULL),
      _nforwardings(selector->small()->length() + selector->medium()->length()),
      _small_iter(selector->small()),
      _medium_iter(selector->medium()),
      _small_next(selector->medium()->length()),
      _medium_next(0) {

    // Reset the allocator to have room for the relocation
    // set, all forwardings, and all forwarding entries.
    const size_t relocation_set_size = _nforwardings * sizeof(ZForwarding*);
    const size_t forwardings_size = _nforwardings * sizeof(ZForwarding);
    const size_t forwarding_entries_size = selector->forwarding_entries() * sizeof(ZForwardingEntry);
    _allocator->reset(relocation_set_size + forwardings_size + forwarding_entries_size);

    // Allocate relocation set
    _forwardings = new (_allocator->alloc(relocation_set_size)) ZForwarding*[_nforwardings];
  }

  virtual void work() {
    // Allocate and install forwardings for small pages
    for (ZPage* page; _small_iter.next(&page);) {
      ZForwarding* const forwarding = ZForwarding::alloc(_allocator, page);
      install_small(forwarding);
    }

    // Allocate and install forwardings for medium pages
    for (ZPage* page; _medium_iter.next(&page);) {
      ZForwarding* const forwarding = ZForwarding::alloc(_allocator, page);
      install_medium(forwarding);
    }
  }

  ZForwarding** forwardings() const {
    return _forwardings;
  }

  size_t nforwardings() const {
    return _nforwardings;
  }
};

ZRelocationSet::ZRelocationSet(ZWorkers* workers) :
    _workers(workers),
    _allocator(),
    _forwardings(NULL),
    _nforwardings(0) {}

void ZRelocationSet::install(const ZRelocationSetSelector* selector) {
  // Install relocation set
  ZRelocationSetInstallTask task(&_allocator, selector);
  _workers->run_concurrent(&task);

  _forwardings = task.forwardings();
  _nforwardings = task.nforwardings();

  assert(_allocator.is_full(), "Should be full");

  // Update statistics
  ZStatRelocation::set_at_install_relocation_set(_allocator.size());
}

void ZRelocationSet::reset() {
  _nforwardings = 0;
}<|MERGE_RESOLUTION|>--- conflicted
+++ resolved
@@ -28,14 +28,10 @@
 #include "gc/z/zRelocationSet.hpp"
 #include "gc/z/zRelocationSetSelector.inline.hpp"
 #include "gc/z/zStat.hpp"
-<<<<<<< HEAD
 #include "gc/z/zTask.hpp"
 #include "gc/z/zWorkers.hpp"
 #include "runtime/atomic.hpp"
-=======
-#include "memory/allocation.hpp"
 #include "utilities/debug.hpp"
->>>>>>> 0cb3a80c
 
 class ZRelocationSetInstallTask : public ZTask {
 private:
@@ -82,6 +78,10 @@
     _forwardings = new (_allocator->alloc(relocation_set_size)) ZForwarding*[_nforwardings];
   }
 
+  ~ZRelocationSetInstallTask() {
+    assert(_allocator->is_full(), "Should be full");
+  }
+
   virtual void work() {
     // Allocate and install forwardings for small pages
     for (ZPage* page; _small_iter.next(&page);) {
@@ -119,8 +119,6 @@
   _forwardings = task.forwardings();
   _nforwardings = task.nforwardings();
 
-  assert(_allocator.is_full(), "Should be full");
-
   // Update statistics
   ZStatRelocation::set_at_install_relocation_set(_allocator.size());
 }
