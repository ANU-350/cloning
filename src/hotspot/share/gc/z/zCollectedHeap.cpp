--- conflicted
+++ resolved
@@ -225,29 +225,10 @@
   return _heap.unsafe_max_tlab_alloc();
 }
 
-<<<<<<< HEAD
-bool ZCollectedHeap::can_elide_tlab_store_barriers() const {
-  return false;
-}
-
 bool ZCollectedHeap::uses_stack_watermark_barrier() const {
   return true;
 }
 
-bool ZCollectedHeap::can_elide_initializing_store_barrier(oop new_obj) {
-  // Not supported
-  ShouldNotReachHere();
-  return true;
-}
-
-bool ZCollectedHeap::card_mark_must_follow_store() const {
-  // Not supported
-  ShouldNotReachHere();
-  return false;
-}
-
-=======
->>>>>>> b8ea80af
 GrowableArray<GCMemoryManager*> ZCollectedHeap::memory_managers() {
   return GrowableArray<GCMemoryManager*>(1, 1, _heap.serviceability_memory_manager());
 }
