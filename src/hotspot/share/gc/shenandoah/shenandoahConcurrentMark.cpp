--- conflicted
+++ resolved
@@ -185,69 +185,9 @@
   }
 };
 
-<<<<<<< HEAD
-template<GenerationMode GENERATION>
-class ShenandoahInitMarkRootsTask : public AbstractGangTask {
-private:
-  ShenandoahRootScanner              _root_scanner;
-  ShenandoahObjToScanQueueSet* const _task_queues;
-public:
-  ShenandoahInitMarkRootsTask(uint n_workers, ShenandoahObjToScanQueueSet* task_queues) :
-    AbstractGangTask("Shenandoah Init Mark Roots"),
-    _root_scanner(n_workers, ShenandoahPhaseTimings::scan_roots),
-    _task_queues(task_queues) {
-    assert(ShenandoahSafepoint::is_at_shenandoah_safepoint(), "Must be at a safepoint");
-  }
-
-  void work(uint worker_id) {
-    ShenandoahParallelWorkerSession worker_session(worker_id);
-    assert(_task_queues->get_reserved() > worker_id, "Queue has not been reserved for worker id: %d", worker_id);
-
-    ShenandoahObjToScanQueue* q = _task_queues->queue(worker_id);
-    ShenandoahInitMarkRootsClosure<GENERATION> mark_cl(q);
-    _root_scanner.roots_do(worker_id, &mark_cl);
-  }
-};
-
 ShenandoahConcurrentMark::ShenandoahConcurrentMark() :
   ShenandoahMark() {}
 
-void ShenandoahConcurrentMark::mark_stw_roots(ShenandoahGeneration* generation) {
-  assert(Thread::current()->is_VM_thread(), "Can only do this in VMThread");
-  assert(ShenandoahSafepoint::is_at_shenandoah_safepoint(), "Must be at a safepoint");
-  assert(!ShenandoahHeap::heap()->has_forwarded_objects(), "Not expected");
-
-  ShenandoahGCPhase phase(ShenandoahPhaseTimings::scan_roots);
-
-  WorkGang* workers = ShenandoahHeap::heap()->workers();
-  uint nworkers = workers->active_workers();
-
-  assert(nworkers <= task_queues()->size(), "Just check");
-
-  TASKQUEUE_STATS_ONLY(task_queues()->reset_taskqueue_stats());
-  task_queues()->reserve(nworkers);
-
-  switch (generation->generation_mode()) {
-    case YOUNG: {
-      ShenandoahInitMarkRootsTask<YOUNG> mark_roots(nworkers, task_queues());
-      workers->run_task(&mark_roots);
-      break;
-    }
-    case GLOBAL: {
-      ShenandoahInitMarkRootsTask<GLOBAL> mark_roots(nworkers, task_queues());
-      workers->run_task(&mark_roots);
-      break;
-    }
-    default:
-      ShouldNotReachHere();
-  }
-}
-
-=======
-ShenandoahConcurrentMark::ShenandoahConcurrentMark() :
-  ShenandoahMark() {}
-
->>>>>>> bd2744dd
 // Mark concurrent roots during concurrent phases
 template<GenerationMode GENERATION>
 class ShenandoahMarkConcurrentRootsTask : public AbstractGangTask {
