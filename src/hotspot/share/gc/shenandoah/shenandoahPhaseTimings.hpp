--- conflicted
+++ resolved
@@ -42,12 +42,8 @@
   f(CNT_PREFIX ## CLDGRoots,                DESC_PREFIX "CLDG Roots")                  \
   f(CNT_PREFIX ## StringDedupTableRoots,    DESC_PREFIX "Dedup Table Roots")           \
   f(CNT_PREFIX ## StringDedupQueueRoots,    DESC_PREFIX "Dedup Queue Roots")           \
-<<<<<<< HEAD
-  f(CNT_PREFIX ## FinishQueues,             DESC_PREFIX "Finish Queues")               \
+  f(CNT_PREFIX ## WeakRefProc,              DESC_PREFIX "Weak References")             \
   f(CNT_PREFIX ## ParallelMark,             DESC_PREFIX "Parallel Mark")               \
-=======
-  f(CNT_PREFIX ## WeakRefProc,              DESC_PREFIX "Weak References")             \
->>>>>>> ff3e6e46
   // end
 
 #define SHENANDOAH_PHASE_DO(f)                                                         \
@@ -121,31 +117,18 @@
                                                                                        \
   f(degen_gc_gross,                                 "Pause Degenerated GC (G)")        \
   f(degen_gc,                                       "Pause Degenerated GC (N)")        \
-<<<<<<< HEAD
   f(degen_gc_stw_mark,                              "  Degen STW Mark")                \
   SHENANDOAH_PAR_PHASE_DO(degen_gc_stw_mark_,       "    DSM: ", f)                    \
   f(degen_gc_mark,                                  "  Degen Mark")                    \
   SHENANDOAH_PAR_PHASE_DO(degen_gc_mark_,           "    DM: ", f)                     \
-  f(degen_gc_weakrefs,                              "  Weak References")               \
-  f(degen_gc_weakrefs_process,                      "   Process")                      \
+  f(degen_gc_weakrefs,                              "    Weak References")             \
+  SHENANDOAH_PAR_PHASE_DO(degen_gc_weakrefs_p_,      "     WRP: ", f)                  \
   f(degen_gc_purge,                                 "    System Purge")                \
   f(degen_gc_purge_class_unload,                    "      Unload Classes")            \
   SHENANDOAH_PAR_PHASE_DO(degen_gc_purge_cu_par_,   "        DCU: ", f)                \
   f(degen_gc_purge_weak_par,                        "     Weak Roots")                 \
-  SHENANDOAH_PAR_PHASE_DO(degen_gc_purge_weak_p_,   "       DWR: ", f)                \
-  f(degen_gc_purge_cldg,                            "     CLDG")                      \
-=======
-  f(degen_gc_scan_conc_roots,                       "  Degen Mark Roots")              \
-  SHENANDOAH_PAR_PHASE_DO(degen_gc_conc_mark_,      "    DM: ", f)                     \
-  f(degen_gc_weakrefs,                               "   Weak References")             \
-  SHENANDOAH_PAR_PHASE_DO(degen_gc_weakrefs_p_,      "      WRP: ", f)                 \
-  f(degen_gc_purge,                                  "   System Purge")                \
-  f(degen_gc_purge_class_unload,                     "     Unload Classes")            \
-  SHENANDOAH_PAR_PHASE_DO(degen_gc_purge_cu_par_,    "       DCU: ", f)                \
-  f(degen_gc_purge_weak_par,                         "     Weak Roots")                \
-  SHENANDOAH_PAR_PHASE_DO(degen_gc_purge_weak_p_,    "       DWR: ", f)                \
-  f(degen_gc_purge_cldg,                             "     CLDG")                      \
->>>>>>> ff3e6e46
+  SHENANDOAH_PAR_PHASE_DO(degen_gc_purge_weak_p_,   "       DWR: ", f)                 \
+  f(degen_gc_purge_cldg,                            "     CLDG")                       \
   f(degen_gc_update_roots,                          "  Degen Update Roots")            \
   SHENANDOAH_PAR_PHASE_DO(degen_gc_update_,         "    DU: ", f)                     \
                                                                                        \
