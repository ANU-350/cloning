/*
 * Copyright (c) 2016, 2020, Red Hat, Inc. All rights reserved.
 * DO NOT ALTER OR REMOVE COPYRIGHT NOTICES OR THIS FILE HEADER.
 *
 * This code is free software; you can redistribute it and/or modify it
 * under the terms of the GNU General Public License version 2 only, as
 * published by the Free Software Foundation.
 *
 * This code is distributed in the hope that it will be useful, but WITHOUT
 * ANY WARRANTY; without even the implied warranty of MERCHANTABILITY or
 * FITNESS FOR A PARTICULAR PURPOSE.  See the GNU General Public License
 * version 2 for more details (a copy is included in the LICENSE file that
 * accompanied this code).
 *
 * You should have received a copy of the GNU General Public License version
 * 2 along with this work; if not, write to the Free Software Foundation,
 * Inc., 51 Franklin St, Fifth Floor, Boston, MA 02110-1301 USA.
 *
 * Please contact Oracle, 500 Oracle Parkway, Redwood Shores, CA 94065 USA
 * or visit www.oracle.com if you need additional information or have any
 * questions.
 *
 */

#ifndef SHARE_GC_SHENANDOAH_SHENANDOAHTASKQUEUE_HPP
#define SHARE_GC_SHENANDOAH_SHENANDOAHTASKQUEUE_HPP

#include "gc/shared/taskTerminator.hpp"
#include "gc/shared/taskqueue.hpp"
#include "gc/shenandoah/shenandoahPadding.hpp"
#include "memory/allocation.hpp"
#include "runtime/atomic.hpp"
#include "runtime/mutex.hpp"
#include "runtime/thread.hpp"
#include "utilities/debug.hpp"

template<class E, MEMFLAGS F, unsigned int N = TASKQUEUE_SIZE>
class BufferedOverflowTaskQueue: public OverflowTaskQueue<E, F, N>
{
public:
  typedef OverflowTaskQueue<E, F, N> taskqueue_t;

  BufferedOverflowTaskQueue() : _buf_empty(true) {};

  TASKQUEUE_STATS_ONLY(using taskqueue_t::stats;)

  // Push task t into the queue. Returns true on success.
  inline bool push(E t);

  // Attempt to pop from the queue. Returns true on success.
  inline bool pop(E &t);

  inline void clear();

  inline bool is_empty()        const {
    return _buf_empty && taskqueue_t::is_empty();
  }

private:
  bool _buf_empty;
  E _elem;
};

// ShenandoahMarkTask
//
// Encodes both regular oops, and the array oops plus chunking data for parallel array processing.
// The design goal is to make the regular oop ops very fast, because that would be the prevailing
// case. On the other hand, it should not block parallel array processing from efficiently dividing
// the array work.
//
// The idea is to steal the bits from the 64-bit oop to encode array data, if needed. For the
// proper divide-and-conquer strategies, we want to encode the "blocking" data. It turns out, the
// most efficient way to do this is to encode the array block as (chunk * 2^pow), where it is assumed
// that the block has the size of 2^pow. This requires for pow to have only 5 bits (2^32) to encode
// all possible arrays.
//
//    |---------oop---------|-pow-|--chunk---|
//    0                    49     54        64
//
// By definition, chunk == 0 means "no chunk", i.e. chunking starts from 1.
//
// This encoding gives a few interesting benefits:
//
// a) Encoding/decoding regular oops is very simple, because the upper bits are zero in that task:
//
//    |---------oop---------|00000|0000000000| // no chunk data
//
//    This helps the most ubiquitous path. The initialization amounts to putting the oop into the word
//    with zero padding. Testing for "chunkedness" is testing for zero with chunk mask.
//
// b) Splitting tasks for divide-and-conquer is possible. Suppose we have chunk <C, P> that covers
// interval [ (C-1)*2^P; C*2^P ). We can then split it into two chunks:
//      <2*C - 1, P-1>, that covers interval [ (2*C - 2)*2^(P-1); (2*C - 1)*2^(P-1) )
//      <2*C, P-1>,     that covers interval [ (2*C - 1)*2^(P-1);       2*C*2^(P-1) )
//
//    Observe that the union of these two intervals is:
//      [ (2*C - 2)*2^(P-1); 2*C*2^(P-1) )
//
//    ...which is the original interval:
//      [ (C-1)*2^P; C*2^P )
//
// c) The divide-and-conquer strategy could even start with chunk <1, round-log2-len(arr)>, and split
//    down in the parallel threads, which alleviates the upfront (serial) splitting costs.
//
// Encoding limitations caused by current bitscales mean:
//    10 bits for chunk: max 1024 blocks per array
//     5 bits for power: max 2^32 array
//    49 bits for   oop: max 512 TB of addressable space
//
// Stealing bits from oop trims down the addressable space. Stealing too few bits for chunk ID limits
// potential parallelism. Stealing too few bits for pow limits the maximum array size that can be handled.
// In future, these might be rebalanced to favor one degree of freedom against another. For example,
// if/when Arrays 2.0 bring 2^64-sized arrays, we might need to steal another bit for power. We could regain
// some bits back if chunks are counted in ObjArrayMarkingStride units.
//
// There is also a fallback version that uses plain fields, when we don't have enough space to steal the
// bits from the native pointer. It is useful to debug the optimized version.
//

#ifdef _MSC_VER
#pragma warning(push)
// warning C4522: multiple assignment operators specified
#pragma warning( disable:4522 )
#endif

#ifdef _LP64
#define SHENANDOAH_OPTIMIZED_MARKTASK 1
#else
#define SHENANDOAH_OPTIMIZED_MARKTASK 0
#endif

#if SHENANDOAH_OPTIMIZED_MARKTASK
class ShenandoahMarkTask
{
private:
  // Everything is encoded into this field...
  uintptr_t _obj;

<<<<<<< HEAD
  static const uintptr_t oop_decode_mask = right_n_bits(oop_bits) - 3;
  // When lowest bit is set, don't count liveness.
  static const uintptr_t count_liveness_decode_mask = 1;
  // When 2nd bit is set, mark as finalizable
  static const uintptr_t strong_decode_mask = 1 << 1;

public:
  ObjArrayChunkedTask(oop o = NULL, bool count_liveness = true, bool strong = true) {
    assert(decode_oop(encode_oop(o, count_liveness, strong)) ==  o, "oop can be encoded: " PTR_FORMAT, p2i(o));
    _obj = encode_oop(o, count_liveness, strong);
  }
  ObjArrayChunkedTask(oop o, bool count_liveness, bool strong, int chunk, int pow) {
    assert(decode_oop(encode_oop(o, count_liveness, strong)) == o, "oop can be encoded: " PTR_FORMAT, p2i(o));
    assert(decode_chunk(encode_chunk(chunk)) == chunk, "chunk can be encoded: %d", chunk);
    assert(decode_pow(encode_pow(pow)) == pow, "pow can be encoded: %d", pow);
    _obj = encode_oop(o, count_liveness, strong) | encode_chunk(chunk) | encode_pow(pow);
  }
=======
  // ...with these:
  static const uint8_t chunk_bits  = 10;
  static const uint8_t pow_bits    = 5;
  static const uint8_t oop_bits    = sizeof(uintptr_t)*8 - chunk_bits - pow_bits;
>>>>>>> 3f20612e

  static const uint8_t oop_shift   = 0;
  static const uint8_t pow_shift   = oop_bits;
  static const uint8_t chunk_shift = oop_bits + pow_bits;

  static const uintptr_t oop_extract_mask       = right_n_bits(oop_bits);
  static const uintptr_t chunk_pow_extract_mask = ~right_n_bits(oop_bits);

  static const int chunk_range_mask = right_n_bits(chunk_bits);
  static const int pow_range_mask   = right_n_bits(pow_bits);

  inline oop decode_oop(uintptr_t val) const {
<<<<<<< HEAD
    return (oop) reinterpret_cast<void*>((val >> oop_shift) & oop_decode_mask);
=======
    STATIC_ASSERT(oop_shift == 0);
    return cast_to_oop(val & oop_extract_mask);
  }

  inline bool decode_not_chunked(uintptr_t val) const {
    // No need to shift for a comparison to zero
    return (val & chunk_pow_extract_mask) == 0;
>>>>>>> 3f20612e
  }

  inline int decode_chunk(uintptr_t val) const {
    return (int) ((val >> chunk_shift) & chunk_range_mask);
  }

  inline int decode_pow(uintptr_t val) const {
    return (int) ((val >> pow_shift) & pow_range_mask);
  }

<<<<<<< HEAD
  inline uintptr_t encode_oop(oop obj, bool count_liveness, bool strong) const {
    uintptr_t encoded_oop = ((uintptr_t)(void*) obj) << oop_shift;
    assert((encoded_oop & (count_liveness_decode_mask | strong_decode_mask)) == 0, "need bit for encoding count-liveness and strong bits");
    if (!count_liveness) {
      encoded_oop |= count_liveness_decode_mask;
    }
    if (!strong) {
      encoded_oop |= strong_decode_mask;
    }
    return encoded_oop;
=======
  inline uintptr_t encode_oop(oop obj) const {
    STATIC_ASSERT(oop_shift == 0);
    return cast_from_oop<uintptr_t>(obj);
>>>>>>> 3f20612e
  }

  inline uintptr_t encode_chunk(int chunk) const {
    return ((uintptr_t) chunk) << chunk_shift;
  }

  inline uintptr_t encode_pow(int pow) const {
    return ((uintptr_t) pow) << pow_shift;
  }

<<<<<<< HEAD
  inline oop obj()   const { return decode_oop(_obj);   }
  inline int chunk() const { return decode_chunk(_obj); }
  inline int pow()   const { return decode_pow(_obj);   }
  inline bool is_not_chunked() const { return (_obj & ~right_n_bits(oop_bits + pow_bits)) == 0; }
  inline bool count_liveness() const { return (_obj & count_liveness_decode_mask) == 0; }
  inline bool is_strong() const      { return (_obj & strong_decode_mask) == 0; }
  DEBUG_ONLY(bool is_valid() const); // Tasks to be pushed/popped must be valid.
=======
public:
  ShenandoahMarkTask(oop o = NULL) {
    uintptr_t enc = encode_oop(o);
    assert(decode_oop(enc) == o,    "oop encoding should work: " PTR_FORMAT, p2i(o));
    assert(decode_not_chunked(enc), "task should not be chunked");
    _obj = enc;
  }

  ShenandoahMarkTask(oop o, int chunk, int pow) {
    uintptr_t enc_oop = encode_oop(o);
    uintptr_t enc_chunk = encode_chunk(chunk);
    uintptr_t enc_pow = encode_pow(pow);
    uintptr_t enc = enc_oop | enc_chunk | enc_pow;
    assert(decode_oop(enc) == o,       "oop encoding should work: " PTR_FORMAT, p2i(o));
    assert(decode_chunk(enc) == chunk, "chunk encoding should work: %d", chunk);
    assert(decode_pow(enc) == pow,     "pow encoding should work: %d", pow);
    assert(!decode_not_chunked(enc),   "task should be chunked");
    _obj = enc;
  }

  // Trivially copyable.

public:
  inline oop  obj()            const { return decode_oop(_obj);   }
  inline int  chunk()          const { return decode_chunk(_obj); }
  inline int  pow()            const { return decode_pow(_obj);   }

  inline bool is_not_chunked() const { return decode_not_chunked(_obj); }

  DEBUG_ONLY(bool is_valid() const;) // Tasks to be pushed/popped must be valid.
>>>>>>> 3f20612e

  static uintptr_t max_addressable() {
    return nth_bit(oop_bits);
  }

  static int chunk_size() {
    return nth_bit(chunk_bits);
  }
};
#else
class ShenandoahMarkTask
{
private:
  enum {
    chunk_bits  = 10,
    pow_bits    = 5,
  };

  oop _obj;
  int _chunk;
  int _pow;

public:
<<<<<<< HEAD
  ObjArrayChunkedTask(oop o = NULL, bool count_liveness = true, bool strong = true, int chunk = 0, int pow = 0):
    _obj(o), _count_liveness(count_liveness), _strong(strong) {
=======
  ShenandoahMarkTask(oop o = NULL, int chunk = 0, int pow = 0):
    _obj(o), _chunk(chunk), _pow(pow) {
>>>>>>> 3f20612e
    assert(0 <= chunk && chunk < nth_bit(chunk_bits), "chunk is sane: %d", chunk);
    assert(0 <= pow && pow < nth_bit(pow_bits), "pow is sane: %d", pow);
  }

  // Trivially copyable.

  inline oop obj()             const { return _obj; }
  inline int chunk()           const { return _chunk; }
  inline int pow()             const { return _pow; }
<<<<<<< HEAD
  inline bool is_strong()      const { return _strong; };
  inline bool count_liveness() const { return _count_liveness; }
=======
>>>>>>> 3f20612e
  inline bool is_not_chunked() const { return _chunk == 0; }

  DEBUG_ONLY(bool is_valid() const;) // Tasks to be pushed/popped must be valid.

  static size_t max_addressable() {
    return sizeof(oop);
  }

  static int chunk_size() {
    return nth_bit(chunk_bits);
  }
<<<<<<< HEAD

private:
  oop _obj;
  bool _count_liveness;
  bool _strong;
  int _chunk;
  int _pow;
=======
>>>>>>> 3f20612e
};
#endif // SHENANDOAH_OPTIMIZED_MARKTASK

#ifdef _MSC_VER
#pragma warning(pop)
#endif

typedef BufferedOverflowTaskQueue<ShenandoahMarkTask, mtGC> ShenandoahBufferedOverflowTaskQueue;
typedef Padded<ShenandoahBufferedOverflowTaskQueue> ShenandoahObjToScanQueue;

template <class T, MEMFLAGS F>
class ParallelClaimableQueueSet: public GenericTaskQueueSet<T, F> {
private:
  shenandoah_padding(0);
  volatile jint     _claimed_index;
  shenandoah_padding(1);

  debug_only(uint   _reserved;  )

public:
  using GenericTaskQueueSet<T, F>::size;

public:
  ParallelClaimableQueueSet(int n) : GenericTaskQueueSet<T, F>(n), _claimed_index(0) {
    debug_only(_reserved = 0; )
  }

  void clear_claimed() { _claimed_index = 0; }
  T*   claim_next();

  // reserve queues that not for parallel claiming
  void reserve(uint n) {
    assert(n <= size(), "Sanity");
    _claimed_index = (jint)n;
    debug_only(_reserved = n;)
  }

  debug_only(uint get_reserved() const { return (uint)_reserved; })
};

template <class T, MEMFLAGS F>
T* ParallelClaimableQueueSet<T, F>::claim_next() {
  jint size = (jint)GenericTaskQueueSet<T, F>::size();

  if (_claimed_index >= size) {
    return NULL;
  }

  jint index = Atomic::add(&_claimed_index, 1);

  if (index <= size) {
    return GenericTaskQueueSet<T, F>::queue((uint)index - 1);
  } else {
    return NULL;
  }
}

class ShenandoahObjToScanQueueSet: public ParallelClaimableQueueSet<ShenandoahObjToScanQueue, mtGC> {
public:
  ShenandoahObjToScanQueueSet(int n) : ParallelClaimableQueueSet<ShenandoahObjToScanQueue, mtGC>(n) {}

  bool is_empty();
  void clear();

#if TASKQUEUE_STATS
  static void print_taskqueue_stats_hdr(outputStream* const st);
  void print_taskqueue_stats() const;
  void reset_taskqueue_stats();
#endif // TASKQUEUE_STATS
};

class ShenandoahTerminatorTerminator : public TerminatorTerminator {
private:
  ShenandoahHeap* _heap;
public:
  ShenandoahTerminatorTerminator(ShenandoahHeap* const heap) : _heap(heap) { }
  virtual bool should_exit_termination();
};

#endif // SHARE_GC_SHENANDOAH_SHENANDOAHTASKQUEUE_HPP<|MERGE_RESOLUTION|>--- conflicted
+++ resolved
@@ -136,30 +136,10 @@
   // Everything is encoded into this field...
   uintptr_t _obj;
 
-<<<<<<< HEAD
-  static const uintptr_t oop_decode_mask = right_n_bits(oop_bits) - 3;
-  // When lowest bit is set, don't count liveness.
-  static const uintptr_t count_liveness_decode_mask = 1;
-  // When 2nd bit is set, mark as finalizable
-  static const uintptr_t strong_decode_mask = 1 << 1;
-
-public:
-  ObjArrayChunkedTask(oop o = NULL, bool count_liveness = true, bool strong = true) {
-    assert(decode_oop(encode_oop(o, count_liveness, strong)) ==  o, "oop can be encoded: " PTR_FORMAT, p2i(o));
-    _obj = encode_oop(o, count_liveness, strong);
-  }
-  ObjArrayChunkedTask(oop o, bool count_liveness, bool strong, int chunk, int pow) {
-    assert(decode_oop(encode_oop(o, count_liveness, strong)) == o, "oop can be encoded: " PTR_FORMAT, p2i(o));
-    assert(decode_chunk(encode_chunk(chunk)) == chunk, "chunk can be encoded: %d", chunk);
-    assert(decode_pow(encode_pow(pow)) == pow, "pow can be encoded: %d", pow);
-    _obj = encode_oop(o, count_liveness, strong) | encode_chunk(chunk) | encode_pow(pow);
-  }
-=======
   // ...with these:
   static const uint8_t chunk_bits  = 10;
   static const uint8_t pow_bits    = 5;
   static const uint8_t oop_bits    = sizeof(uintptr_t)*8 - chunk_bits - pow_bits;
->>>>>>> 3f20612e
 
   static const uint8_t oop_shift   = 0;
   static const uint8_t pow_shift   = oop_bits;
@@ -172,9 +152,6 @@
   static const int pow_range_mask   = right_n_bits(pow_bits);
 
   inline oop decode_oop(uintptr_t val) const {
-<<<<<<< HEAD
-    return (oop) reinterpret_cast<void*>((val >> oop_shift) & oop_decode_mask);
-=======
     STATIC_ASSERT(oop_shift == 0);
     return cast_to_oop(val & oop_extract_mask);
   }
@@ -182,7 +159,6 @@
   inline bool decode_not_chunked(uintptr_t val) const {
     // No need to shift for a comparison to zero
     return (val & chunk_pow_extract_mask) == 0;
->>>>>>> 3f20612e
   }
 
   inline int decode_chunk(uintptr_t val) const {
@@ -193,22 +169,9 @@
     return (int) ((val >> pow_shift) & pow_range_mask);
   }
 
-<<<<<<< HEAD
-  inline uintptr_t encode_oop(oop obj, bool count_liveness, bool strong) const {
-    uintptr_t encoded_oop = ((uintptr_t)(void*) obj) << oop_shift;
-    assert((encoded_oop & (count_liveness_decode_mask | strong_decode_mask)) == 0, "need bit for encoding count-liveness and strong bits");
-    if (!count_liveness) {
-      encoded_oop |= count_liveness_decode_mask;
-    }
-    if (!strong) {
-      encoded_oop |= strong_decode_mask;
-    }
-    return encoded_oop;
-=======
   inline uintptr_t encode_oop(oop obj) const {
     STATIC_ASSERT(oop_shift == 0);
     return cast_from_oop<uintptr_t>(obj);
->>>>>>> 3f20612e
   }
 
   inline uintptr_t encode_chunk(int chunk) const {
@@ -219,15 +182,6 @@
     return ((uintptr_t) pow) << pow_shift;
   }
 
-<<<<<<< HEAD
-  inline oop obj()   const { return decode_oop(_obj);   }
-  inline int chunk() const { return decode_chunk(_obj); }
-  inline int pow()   const { return decode_pow(_obj);   }
-  inline bool is_not_chunked() const { return (_obj & ~right_n_bits(oop_bits + pow_bits)) == 0; }
-  inline bool count_liveness() const { return (_obj & count_liveness_decode_mask) == 0; }
-  inline bool is_strong() const      { return (_obj & strong_decode_mask) == 0; }
-  DEBUG_ONLY(bool is_valid() const); // Tasks to be pushed/popped must be valid.
-=======
 public:
   ShenandoahMarkTask(oop o = NULL) {
     uintptr_t enc = encode_oop(o);
@@ -258,7 +212,6 @@
   inline bool is_not_chunked() const { return decode_not_chunked(_obj); }
 
   DEBUG_ONLY(bool is_valid() const;) // Tasks to be pushed/popped must be valid.
->>>>>>> 3f20612e
 
   static uintptr_t max_addressable() {
     return nth_bit(oop_bits);
@@ -282,13 +235,8 @@
   int _pow;
 
 public:
-<<<<<<< HEAD
-  ObjArrayChunkedTask(oop o = NULL, bool count_liveness = true, bool strong = true, int chunk = 0, int pow = 0):
-    _obj(o), _count_liveness(count_liveness), _strong(strong) {
-=======
   ShenandoahMarkTask(oop o = NULL, int chunk = 0, int pow = 0):
     _obj(o), _chunk(chunk), _pow(pow) {
->>>>>>> 3f20612e
     assert(0 <= chunk && chunk < nth_bit(chunk_bits), "chunk is sane: %d", chunk);
     assert(0 <= pow && pow < nth_bit(pow_bits), "pow is sane: %d", pow);
   }
@@ -298,11 +246,6 @@
   inline oop obj()             const { return _obj; }
   inline int chunk()           const { return _chunk; }
   inline int pow()             const { return _pow; }
-<<<<<<< HEAD
-  inline bool is_strong()      const { return _strong; };
-  inline bool count_liveness() const { return _count_liveness; }
-=======
->>>>>>> 3f20612e
   inline bool is_not_chunked() const { return _chunk == 0; }
 
   DEBUG_ONLY(bool is_valid() const;) // Tasks to be pushed/popped must be valid.
@@ -314,16 +257,6 @@
   static int chunk_size() {
     return nth_bit(chunk_bits);
   }
-<<<<<<< HEAD
-
-private:
-  oop _obj;
-  bool _count_liveness;
-  bool _strong;
-  int _chunk;
-  int _pow;
-=======
->>>>>>> 3f20612e
 };
 #endif // SHENANDOAH_OPTIMIZED_MARKTASK
 
