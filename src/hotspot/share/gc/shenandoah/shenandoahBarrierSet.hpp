--- conflicted
+++ resolved
@@ -104,13 +104,8 @@
   template <class T>
   inline oop load_reference_barrier_mutator(oop obj, T* load_addr);
 
-<<<<<<< HEAD
-  template<class T>
-  inline oop load_reference_barrier_native(oop obj, T* load_addr);
-=======
   template <DecoratorSet decorators, class T>
   inline oop load_reference_barrier(oop obj, T* load_addr);
->>>>>>> 4c66b158
 
 private:
   template <class T>
