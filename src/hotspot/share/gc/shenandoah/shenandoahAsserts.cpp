/*
 * Copyright (c) 2018, 2020, Red Hat, Inc. All rights reserved.
 * DO NOT ALTER OR REMOVE COPYRIGHT NOTICES OR THIS FILE HEADER.
 *
 * This code is free software; you can redistribute it and/or modify it
 * under the terms of the GNU General Public License version 2 only, as
 * published by the Free Software Foundation.
 *
 * This code is distributed in the hope that it will be useful, but WITHOUT
 * ANY WARRANTY; without even the implied warranty of MERCHANTABILITY or
 * FITNESS FOR A PARTICULAR PURPOSE.  See the GNU General Public License
 * version 2 for more details (a copy is included in the LICENSE file that
 * accompanied this code).
 *
 * You should have received a copy of the GNU General Public License version
 * 2 along with this work; if not, write to the Free Software Foundation,
 * Inc., 51 Franklin St, Fifth Floor, Boston, MA 02110-1301 USA.
 *
 * Please contact Oracle, 500 Oracle Parkway, Redwood Shores, CA 94065 USA
 * or visit www.oracle.com if you need additional information or have any
 * questions.
 *
 */

#include "precompiled.hpp"

#include "gc/shenandoah/shenandoahAsserts.hpp"
#include "gc/shenandoah/shenandoahForwarding.hpp"
#include "gc/shenandoah/shenandoahHeap.inline.hpp"
#include "gc/shenandoah/shenandoahHeapRegionSet.inline.hpp"
#include "gc/shenandoah/shenandoahMarkingContext.inline.hpp"
#include "gc/shenandoah/shenandoahObjectUtils.inline.hpp"
#include "gc/shenandoah/shenandoahUtils.hpp"
#include "memory/resourceArea.hpp"

void print_raw_memory(ShenandoahMessageBuffer &msg, void* loc) {
  // Be extra safe. Only access data that is guaranteed to be safe:
  // should be in heap, in known committed region, within that region.

  ShenandoahHeap* heap = ShenandoahHeap::heap();
  if (!heap->is_in(loc)) return;

  ShenandoahHeapRegion* r = heap->heap_region_containing(loc);
  if (r != nullptr && r->is_committed()) {
    address start = MAX2((address) r->bottom(), (address) loc - 32);
    address end   = MIN2((address) r->end(),    (address) loc + 128);
    if (start >= end) return;

    stringStream ss;
    os::print_hex_dump(&ss, start, end, 4);
    msg.append("\n");
    msg.append("Raw heap memory:\n%s", ss.freeze());
  }
}

void ShenandoahAsserts::print_obj(ShenandoahMessageBuffer& msg, oop obj) {
  ShenandoahHeap* heap = ShenandoahHeap::heap();
  ShenandoahHeapRegion *r = heap->heap_region_containing(obj);

  ResourceMark rm;
  stringStream ss;
  r->print_on(&ss);

  stringStream mw_ss;
  obj->mark().print_on(&mw_ss);

  ShenandoahMarkingContext* const ctx = heap->marking_context();

  msg.append("  " PTR_FORMAT " - klass " PTR_FORMAT " %s\n", p2i(obj), p2i(obj->klass()), obj->klass()->external_name());
  msg.append("    %3s allocated after mark start\n", ctx->allocated_after_mark_start(obj) ? "" : "not");
  msg.append("    %3s after update watermark\n",     cast_from_oop<HeapWord*>(obj) >= r->get_update_watermark() ? "" : "not");
  msg.append("    %3s marked strong\n",              ctx->is_marked_strong(obj) ? "" : "not");
  msg.append("    %3s marked weak\n",                ctx->is_marked_weak(obj) ? "" : "not");
  msg.append("    %3s in collection set\n",          heap->in_collection_set(obj) ? "" : "not");
  msg.append("  mark:%s\n", mw_ss.freeze());
  msg.append("  region: %s", ss.freeze());
}

void ShenandoahAsserts::print_non_obj(ShenandoahMessageBuffer& msg, void* loc) {
  ShenandoahHeap* heap = ShenandoahHeap::heap();
  if (heap->is_in(loc)) {
    msg.append("  inside Java heap\n");
    ShenandoahHeapRegion *r = heap->heap_region_containing(loc);
    stringStream ss;
    r->print_on(&ss);

    msg.append("    %3s in collection set\n",    heap->in_collection_set_loc(loc) ? "" : "not");
    msg.append("  region: %s", ss.freeze());
  } else {
    msg.append("  outside of Java heap\n");
    stringStream ss;
    os::print_location(&ss, (intptr_t) loc, false);
    msg.append("  %s", ss.freeze());
  }
}

void ShenandoahAsserts::print_obj_safe(ShenandoahMessageBuffer& msg, void* loc) {
  ShenandoahHeap* heap = ShenandoahHeap::heap();
  msg.append("  " PTR_FORMAT " - safe print, no details\n", p2i(loc));
  if (heap->is_in(loc)) {
    ShenandoahHeapRegion* r = heap->heap_region_containing(loc);
    if (r != nullptr) {
      stringStream ss;
      r->print_on(&ss);
      msg.append("  region: %s", ss.freeze());
      print_raw_memory(msg, loc);
    }
  }
}

void ShenandoahAsserts::print_failure(SafeLevel level, oop obj, void* interior_loc, oop loc,
                                       const char* phase, const char* label,
                                       const char* file, int line) {
  ShenandoahHeap* heap = ShenandoahHeap::heap();
  ResourceMark rm;

  bool loc_in_heap = (loc != nullptr && heap->is_in(loc));

  ShenandoahMessageBuffer msg("%s; %s\n\n", phase, label);

  msg.append("Referenced from:\n");
  if (interior_loc != nullptr) {
    msg.append("  interior location: " PTR_FORMAT "\n", p2i(interior_loc));
    if (loc_in_heap) {
      print_obj(msg, loc);
    } else {
      print_non_obj(msg, interior_loc);
    }
  } else {
    msg.append("  no interior location recorded (probably a plain heap scan, or detached oop)\n");
  }
  msg.append("\n");

  msg.append("Object:\n");
  if (level >= _safe_oop) {
    print_obj(msg, obj);
  } else {
    print_obj_safe(msg, obj);
  }
  msg.append("\n");

  if (level >= _safe_oop) {
    oop fwd = ShenandoahForwarding::get_forwardee_raw_unchecked(obj);
    msg.append("Forwardee:\n");
    if (obj != fwd) {
      if (level >= _safe_oop_fwd) {
        print_obj(msg, fwd);
      } else {
        print_obj_safe(msg, fwd);
      }
    } else {
      msg.append("  (the object itself)");
    }
    msg.append("\n");
  }

  if (level >= _safe_oop_fwd) {
    oop fwd = ShenandoahForwarding::get_forwardee_raw_unchecked(obj);
    oop fwd2 = ShenandoahForwarding::get_forwardee_raw_unchecked(fwd);
    if (fwd != fwd2) {
      msg.append("Second forwardee:\n");
      print_obj_safe(msg, fwd2);
      msg.append("\n");
    }
  }

  report_vm_error(file, line, msg.buffer());
}

void ShenandoahAsserts::assert_in_heap(void* interior_loc, oop obj, const char *file, int line) {
  ShenandoahHeap* heap = ShenandoahHeap::heap();

  if (!heap->is_in(obj)) {
    print_failure(_safe_unknown, obj, interior_loc, nullptr, "Shenandoah assert_in_heap failed",
                  "oop must point to a heap address",
                  file, line);
  }
}

void ShenandoahAsserts::assert_in_heap_or_null(void* interior_loc, oop obj, const char *file, int line) {
  ShenandoahHeap* heap = ShenandoahHeap::heap();

  if (obj != nullptr && !heap->is_in(obj)) {
    print_failure(_safe_unknown, obj, interior_loc, nullptr, "Shenandoah assert_in_heap_or_null failed",
                  "oop must point to a heap address",
                  file, line);
  }
}

void ShenandoahAsserts::assert_correct(void* interior_loc, oop obj, const char* file, int line) {
  ShenandoahHeap* heap = ShenandoahHeap::heap();

  // Step 1. Check that obj is correct.
  // After this step, it is safe to call heap_region_containing().
  if (!heap->is_in(obj)) {
    print_failure(_safe_unknown, obj, interior_loc, nullptr, "Shenandoah assert_correct failed",
                  "oop must point to a heap address",
                  file, line);
  }

<<<<<<< HEAD
  Klass* obj_klass = ShenandoahObjectUtils::klass(obj);
  if (obj_klass == NULL) {
    print_failure(_safe_unknown, obj, interior_loc, NULL, "Shenandoah assert_correct failed",
                  "Object klass pointer should not be NULL",
=======
  Klass* obj_klass = obj->klass_or_null();
  if (obj_klass == nullptr) {
    print_failure(_safe_unknown, obj, interior_loc, nullptr, "Shenandoah assert_correct failed",
                  "Object klass pointer should not be null",
>>>>>>> 6e19387f
                  file,line);
  }

  if (!Metaspace::contains(obj_klass)) {
    print_failure(_safe_unknown, obj, interior_loc, nullptr, "Shenandoah assert_correct failed",
                  "Object klass pointer must go to metaspace",
                  file,line);
  }

  oop fwd = ShenandoahForwarding::get_forwardee_raw_unchecked(obj);

  if (obj != fwd) {
    // When Full GC moves the objects, we cannot trust fwdptrs. If we got here, it means something
    // tries fwdptr manipulation when Full GC is running. The only exception is using the fwdptr
    // that still points to the object itself.
    if (heap->is_full_gc_move_in_progress()) {
      print_failure(_safe_oop, obj, interior_loc, nullptr, "Shenandoah assert_correct failed",
                    "Non-trivial forwarding pointer during Full GC moves, probable bug.",
                    file, line);
    }

    // Step 2. Check that forwardee is correct
    if (!heap->is_in(fwd)) {
      print_failure(_safe_oop, obj, interior_loc, nullptr, "Shenandoah assert_correct failed",
                    "Forwardee must point to a heap address",
                    file, line);
    }

<<<<<<< HEAD
    if (obj_klass != ShenandoahObjectUtils::klass(fwd)) {
      print_failure(_safe_oop, obj, interior_loc, NULL, "Shenandoah assert_correct failed",
=======
    if (obj_klass != fwd->klass()) {
      print_failure(_safe_oop, obj, interior_loc, nullptr, "Shenandoah assert_correct failed",
>>>>>>> 6e19387f
                    "Forwardee klass disagrees with object class",
                    file, line);
    }

    // Step 3. Check that forwardee points to correct region
    if (heap->heap_region_index_containing(fwd) == heap->heap_region_index_containing(obj)) {
      print_failure(_safe_all, obj, interior_loc, nullptr, "Shenandoah assert_correct failed",
                    "Non-trivial forwardee should in another region",
                    file, line);
    }

    // Step 4. Check for multiple forwardings
    oop fwd2 = ShenandoahForwarding::get_forwardee_raw_unchecked(fwd);
    if (fwd != fwd2) {
      print_failure(_safe_all, obj, interior_loc, nullptr, "Shenandoah assert_correct failed",
                    "Multiple forwardings",
                    file, line);
    }
  }
}

void ShenandoahAsserts::assert_in_correct_region(void* interior_loc, oop obj, const char* file, int line) {
  assert_correct(interior_loc, obj, file, line);

  ShenandoahHeap* heap = ShenandoahHeap::heap();
  ShenandoahHeapRegion* r = heap->heap_region_containing(obj);
  if (!r->is_active()) {
    print_failure(_safe_unknown, obj, interior_loc, nullptr, "Shenandoah assert_in_correct_region failed",
                  "Object must reside in active region",
                  file, line);
  }

  size_t alloc_size = obj->size();
  if (alloc_size > ShenandoahHeapRegion::humongous_threshold_words()) {
    size_t idx = r->index();
    size_t num_regions = ShenandoahHeapRegion::required_regions(alloc_size * HeapWordSize);
    for (size_t i = idx; i < idx + num_regions; i++) {
      ShenandoahHeapRegion* chain_reg = heap->get_region(i);
      if (i == idx && !chain_reg->is_humongous_start()) {
        print_failure(_safe_unknown, obj, interior_loc, nullptr, "Shenandoah assert_in_correct_region failed",
                      "Object must reside in humongous start",
                      file, line);
      }
      if (i != idx && !chain_reg->is_humongous_continuation()) {
        print_failure(_safe_oop, obj, interior_loc, nullptr, "Shenandoah assert_in_correct_region failed",
                      "Humongous continuation should be of proper size",
                      file, line);
      }
    }
  }
}

void ShenandoahAsserts::assert_forwarded(void* interior_loc, oop obj, const char* file, int line) {
  assert_correct(interior_loc, obj, file, line);
  oop fwd =   ShenandoahForwarding::get_forwardee_raw_unchecked(obj);

  if (obj == fwd) {
    print_failure(_safe_all, obj, interior_loc, nullptr, "Shenandoah assert_forwarded failed",
                  "Object should be forwarded",
                  file, line);
  }
}

void ShenandoahAsserts::assert_not_forwarded(void* interior_loc, oop obj, const char* file, int line) {
  assert_correct(interior_loc, obj, file, line);
  oop fwd = ShenandoahForwarding::get_forwardee_raw_unchecked(obj);

  if (obj != fwd) {
    print_failure(_safe_all, obj, interior_loc, nullptr, "Shenandoah assert_not_forwarded failed",
                  "Object should not be forwarded",
                  file, line);
  }
}

void ShenandoahAsserts::assert_marked(void *interior_loc, oop obj, const char *file, int line) {
  assert_correct(interior_loc, obj, file, line);

  ShenandoahHeap* heap = ShenandoahHeap::heap();
  if (!heap->marking_context()->is_marked(obj)) {
    print_failure(_safe_all, obj, interior_loc, nullptr, "Shenandoah assert_marked failed",
                  "Object should be marked",
                  file, line);
  }
}

void ShenandoahAsserts::assert_marked_weak(void *interior_loc, oop obj, const char *file, int line) {
  assert_correct(interior_loc, obj, file, line);

  ShenandoahHeap* heap = ShenandoahHeap::heap();
  if (!heap->marking_context()->is_marked_weak(obj)) {
    print_failure(_safe_all, obj, interior_loc, nullptr, "Shenandoah assert_marked_weak failed",
                  "Object should be marked weakly",
                  file, line);
  }
}

void ShenandoahAsserts::assert_marked_strong(void *interior_loc, oop obj, const char *file, int line) {
  assert_correct(interior_loc, obj, file, line);

  ShenandoahHeap* heap = ShenandoahHeap::heap();
  if (!heap->marking_context()->is_marked_strong(obj)) {
    print_failure(_safe_all, obj, interior_loc, nullptr, "Shenandoah assert_marked_strong failed",
                  "Object should be marked strongly",
                  file, line);
  }
}

void ShenandoahAsserts::assert_in_cset(void* interior_loc, oop obj, const char* file, int line) {
  assert_correct(interior_loc, obj, file, line);

  ShenandoahHeap* heap = ShenandoahHeap::heap();
  if (!heap->in_collection_set(obj)) {
    print_failure(_safe_all, obj, interior_loc, nullptr, "Shenandoah assert_in_cset failed",
                  "Object should be in collection set",
                  file, line);
  }
}

void ShenandoahAsserts::assert_not_in_cset(void* interior_loc, oop obj, const char* file, int line) {
  assert_correct(interior_loc, obj, file, line);

  ShenandoahHeap* heap = ShenandoahHeap::heap();
  if (heap->in_collection_set(obj)) {
    print_failure(_safe_all, obj, interior_loc, nullptr, "Shenandoah assert_not_in_cset failed",
                  "Object should not be in collection set",
                  file, line);
  }
}

void ShenandoahAsserts::assert_not_in_cset_loc(void* interior_loc, const char* file, int line) {
  ShenandoahHeap* heap = ShenandoahHeap::heap();
  if (heap->in_collection_set_loc(interior_loc)) {
    print_failure(_safe_unknown, nullptr, interior_loc, nullptr, "Shenandoah assert_not_in_cset_loc failed",
                  "Interior location should not be in collection set",
                  file, line);
  }
}

void ShenandoahAsserts::print_rp_failure(const char *label, BoolObjectClosure* actual,
                                         const char *file, int line) {
  ShenandoahMessageBuffer msg("%s\n", label);
  msg.append(" Actual:                  " PTR_FORMAT "\n", p2i(actual));
  report_vm_error(file, line, msg.buffer());
}

void ShenandoahAsserts::assert_locked_or_shenandoah_safepoint(Mutex* lock, const char* file, int line) {
  if (ShenandoahSafepoint::is_at_shenandoah_safepoint()) {
    return;
  }

  if (lock->owned_by_self()) {
    return;
  }

  ShenandoahMessageBuffer msg("Must ba at a Shenandoah safepoint or held %s lock", lock->name());
  report_vm_error(file, line, msg.buffer());
}

void ShenandoahAsserts::assert_heaplocked(const char* file, int line) {
  ShenandoahHeap* heap = ShenandoahHeap::heap();

  if (heap->lock()->owned_by_self()) {
    return;
  }

  ShenandoahMessageBuffer msg("Heap lock must be owned by current thread");
  report_vm_error(file, line, msg.buffer());
}

void ShenandoahAsserts::assert_not_heaplocked(const char* file, int line) {
  ShenandoahHeap* heap = ShenandoahHeap::heap();

  if (!heap->lock()->owned_by_self()) {
    return;
  }

  ShenandoahMessageBuffer msg("Heap lock must not be owned by current thread");
  report_vm_error(file, line, msg.buffer());
}

void ShenandoahAsserts::assert_heaplocked_or_safepoint(const char* file, int line) {
  ShenandoahHeap* heap = ShenandoahHeap::heap();

  if (heap->lock()->owned_by_self()) {
    return;
  }

  if (ShenandoahSafepoint::is_at_shenandoah_safepoint() && Thread::current()->is_VM_thread()) {
    return;
  }

  ShenandoahMessageBuffer msg("Heap lock must be owned by current thread, or be at safepoint");
  report_vm_error(file, line, msg.buffer());
}<|MERGE_RESOLUTION|>--- conflicted
+++ resolved
@@ -198,17 +198,10 @@
                   file, line);
   }
 
-<<<<<<< HEAD
   Klass* obj_klass = ShenandoahObjectUtils::klass(obj);
-  if (obj_klass == NULL) {
-    print_failure(_safe_unknown, obj, interior_loc, NULL, "Shenandoah assert_correct failed",
-                  "Object klass pointer should not be NULL",
-=======
-  Klass* obj_klass = obj->klass_or_null();
   if (obj_klass == nullptr) {
     print_failure(_safe_unknown, obj, interior_loc, nullptr, "Shenandoah assert_correct failed",
                   "Object klass pointer should not be null",
->>>>>>> 6e19387f
                   file,line);
   }
 
@@ -237,13 +230,8 @@
                     file, line);
     }
 
-<<<<<<< HEAD
     if (obj_klass != ShenandoahObjectUtils::klass(fwd)) {
-      print_failure(_safe_oop, obj, interior_loc, NULL, "Shenandoah assert_correct failed",
-=======
-    if (obj_klass != fwd->klass()) {
       print_failure(_safe_oop, obj, interior_loc, nullptr, "Shenandoah assert_correct failed",
->>>>>>> 6e19387f
                     "Forwardee klass disagrees with object class",
                     file, line);
     }
