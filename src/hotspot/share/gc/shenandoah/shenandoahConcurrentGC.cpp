/*
 * Copyright (c) 2021, 2022, Red Hat, Inc. All rights reserved.
 * DO NOT ALTER OR REMOVE COPYRIGHT NOTICES OR THIS FILE HEADER.
 *
 * This code is free software; you can redistribute it and/or modify it
 * under the terms of the GNU General Public License version 2 only, as
 * published by the Free Software Foundation.
 *
 * This code is distributed in the hope that it will be useful, but WITHOUT
 * ANY WARRANTY; without even the implied warranty of MERCHANTABILITY or
 * FITNESS FOR A PARTICULAR PURPOSE.  See the GNU General Public License
 * version 2 for more details (a copy is included in the LICENSE file that
 * accompanied this code).
 *
 * You should have received a copy of the GNU General Public License version
 * 2 along with this work; if not, write to the Free Software Foundation,
 * Inc., 51 Franklin St, Fifth Floor, Boston, MA 02110-1301 USA.
 *
 * Please contact Oracle, 500 Oracle Parkway, Redwood Shores, CA 94065 USA
 * or visit www.oracle.com if you need additional information or have any
 * questions.
 *
 */

#include "precompiled.hpp"

#include "gc/shared/barrierSetNMethod.hpp"
#include "gc/shared/collectorCounters.hpp"
#include "gc/shared/continuationGCSupport.inline.hpp"
#include "gc/shenandoah/shenandoahBreakpoint.hpp"
#include "gc/shenandoah/shenandoahCollectorPolicy.hpp"
#include "gc/shenandoah/shenandoahConcurrentGC.hpp"
#include "gc/shenandoah/shenandoahFreeSet.hpp"
#include "gc/shenandoah/shenandoahGeneration.hpp"
#include "gc/shenandoah/shenandoahOldGeneration.hpp"
#include "gc/shenandoah/shenandoahYoungGeneration.hpp"
#include "gc/shenandoah/shenandoahLock.hpp"
#include "gc/shenandoah/shenandoahMark.inline.hpp"
#include "gc/shenandoah/shenandoahMonitoringSupport.hpp"
#include "gc/shenandoah/shenandoahOopClosures.inline.hpp"
#include "gc/shenandoah/shenandoahPhaseTimings.hpp"
#include "gc/shenandoah/shenandoahReferenceProcessor.hpp"
#include "gc/shenandoah/shenandoahRootProcessor.inline.hpp"
#include "gc/shenandoah/shenandoahStackWatermark.hpp"
#include "gc/shenandoah/shenandoahUtils.hpp"
#include "gc/shenandoah/shenandoahVerifier.hpp"
#include "gc/shenandoah/shenandoahVMOperations.hpp"
#include "gc/shenandoah/shenandoahWorkGroup.hpp"
#include "gc/shenandoah/shenandoahWorkerPolicy.hpp"
#include "memory/allocation.hpp"
#include "prims/jvmtiTagMap.hpp"
#include "runtime/vmThread.hpp"
#include "utilities/events.hpp"

// Breakpoint support
class ShenandoahBreakpointGCScope : public StackObj {
private:
  const GCCause::Cause _cause;
public:
  ShenandoahBreakpointGCScope(GCCause::Cause cause) : _cause(cause) {
    if (cause == GCCause::_wb_breakpoint) {
      ShenandoahBreakpoint::start_gc();
      ShenandoahBreakpoint::at_before_gc();
    }
  }

  ~ShenandoahBreakpointGCScope() {
    if (_cause == GCCause::_wb_breakpoint) {
      ShenandoahBreakpoint::at_after_gc();
    }
  }
};

class ShenandoahBreakpointMarkScope : public StackObj {
private:
  const GCCause::Cause _cause;
public:
  ShenandoahBreakpointMarkScope(GCCause::Cause cause) : _cause(cause) {
    if (_cause == GCCause::_wb_breakpoint) {
      ShenandoahBreakpoint::at_after_marking_started();
    }
  }

  ~ShenandoahBreakpointMarkScope() {
    if (_cause == GCCause::_wb_breakpoint) {
      ShenandoahBreakpoint::at_before_marking_completed();
    }
  }
};

ShenandoahConcurrentGC::ShenandoahConcurrentGC(ShenandoahGeneration* generation, bool do_old_gc_bootstrap) :
  _mark(generation),
  _degen_point(ShenandoahDegenPoint::_degenerated_unset),
  _abbreviated(false),
  _do_old_gc_bootstrap(do_old_gc_bootstrap),
  _generation(generation) {
}

ShenandoahGC::ShenandoahDegenPoint ShenandoahConcurrentGC::degen_point() const {
  return _degen_point;
}

bool ShenandoahConcurrentGC::collect(GCCause::Cause cause) {
  ShenandoahHeap* const heap = ShenandoahHeap::heap();
  heap->start_conc_gc();

  ShenandoahBreakpointGCScope breakpoint_gc_scope(cause);

  // Reset for upcoming marking
  entry_reset();

  // Start initial mark under STW
  vmop_entry_init_mark();

  {
    ShenandoahBreakpointMarkScope breakpoint_mark_scope(cause);

    // Reset task queue stats here, rather than in mark_concurrent_roots
    // because remembered set scan will `push` oops into the queues and
    // resetting after this happens will lose those counts.
    TASKQUEUE_STATS_ONLY(_mark.task_queues()->reset_taskqueue_stats());

    // Concurrent remembered set scanning
    entry_scan_remembered_set();
    // When RS scanning yields, we will need a check_cancellation_and_abort()
    // degeneration point here.

    // Concurrent mark roots
    entry_mark_roots();
    if (check_cancellation_and_abort(ShenandoahDegenPoint::_degenerated_roots)) return false;

    // Continue concurrent mark
    entry_mark();
    if (check_cancellation_and_abort(ShenandoahDegenPoint::_degenerated_mark)) return false;
  }

  // Complete marking under STW, and start evacuation
  vmop_entry_final_mark();

  // If GC was cancelled before final mark, then the safepoint operation will do nothing
  // and the concurrent mark will still be in progress. In this case it is safe to resume
  // the degenerated cycle from the marking phase. On the other hand, if the GC is cancelled
  // after final mark (but before this check), then the final mark safepoint operation
  // will have finished the mark (setting concurrent mark in progress to false). Final mark
  // will also have setup state (in concurrent stack processing) that will not be safe to
  // resume from the marking phase in the degenerated cycle. That is, if the cancellation
  // occurred after final mark, we must resume the degenerated cycle after the marking phase.
  if (_generation->is_concurrent_mark_in_progress() && check_cancellation_and_abort(ShenandoahDegenPoint::_degenerated_mark)) {
    assert(!heap->is_concurrent_weak_root_in_progress(), "Weak roots should not be in progress when concurrent mark is in progress");
    return false;
  }

  // Concurrent stack processing
  if (heap->is_evacuation_in_progress()) {
    entry_thread_roots();
  }

  // Process weak roots that might still point to regions that would be broken by cleanup
  if (heap->is_concurrent_weak_root_in_progress()) {
    entry_weak_refs();
    entry_weak_roots();
  }

  // Final mark might have reclaimed some immediate garbage, kick cleanup to reclaim
  // the space. This would be the last action if there is nothing to evacuate.  Note that
  // we will not age young-gen objects in the case that we skip evacuation.
  entry_cleanup_early();

  {
    ShenandoahHeapLocker locker(heap->lock());
    heap->free_set()->log_status();
  }

  // Perform concurrent class unloading
  if (heap->unload_classes() &&
      heap->is_concurrent_weak_root_in_progress()) {
    entry_class_unloading();
  }

  // Processing strong roots
  // This may be skipped if there is nothing to update/evacuate.
  // If so, strong_root_in_progress would be unset.
  if (heap->is_concurrent_strong_root_in_progress()) {
    entry_strong_roots();
  }

  // Global marking has completed. We need to fill in any unmarked objects in the old generation
  // so that subsequent remembered set scans will not walk pointers into reclaimed memory.
  if (!heap->cancelled_gc() && heap->mode()->is_generational() && _generation->generation_mode() == GLOBAL) {
    entry_global_coalesce_and_fill();
  }

  // Continue the cycle with evacuation and optional update-refs.
  // This may be skipped if there is nothing to evacuate.
  // If so, evac_in_progress would be unset by collection set preparation code.
  if (heap->is_evacuation_in_progress()) {
    // Concurrently evacuate
    entry_evacuate();
    if (check_cancellation_and_abort(ShenandoahDegenPoint::_degenerated_evac)) return false;

    // Perform update-refs phase.
    vmop_entry_init_updaterefs();
    entry_updaterefs();
    if (check_cancellation_and_abort(ShenandoahDegenPoint::_degenerated_updaterefs)) return false;

    // Concurrent update thread roots
    entry_update_thread_roots();
    if (check_cancellation_and_abort(ShenandoahDegenPoint::_degenerated_updaterefs)) return false;

    vmop_entry_final_updaterefs();

    // Update references freed up collection set, kick the cleanup to reclaim the space.
    entry_cleanup_complete();
  } else {
    // We chose not to evacuate because we found sufficient immediate garbage.
    vmop_entry_final_roots(heap->is_aging_cycle());
    _abbreviated = true;
  }

  if (heap->mode()->is_generational()) {
    size_t old_available, young_available;
    {
      ShenandoahYoungGeneration* young_gen = heap->young_generation();
      ShenandoahGeneration* old_gen = heap->old_generation();
      ShenandoahHeapLocker locker(heap->lock());

      size_t old_usage_before_evac = heap->capture_old_usage(0);
      size_t old_usage_now = old_gen->used();
      size_t promoted_bytes = old_usage_now - old_usage_before_evac;
      heap->set_previous_promotion(promoted_bytes);

      young_gen->unadjust_available();
      old_gen->unadjust_available();
      // No need to old_gen->increase_used().
      // That was done when plabs were allocated, accounting for both old evacs and promotions.

      young_available = young_gen->adjusted_available();
      old_available = old_gen->adjusted_available();

      heap->set_alloc_supplement_reserve(0);
      heap->set_young_evac_reserve(0);
      heap->set_old_evac_reserve(0);
      heap->reset_old_evac_expended();
      heap->set_promoted_reserve(0);
    }
    log_info(gc, ergo)("At end of Concurrent GC, old_available: " SIZE_FORMAT "%s, young_available: " SIZE_FORMAT "%s",
                       byte_size_in_proper_unit(old_available), proper_unit_for_byte_size(old_available),
                       byte_size_in_proper_unit(young_available), proper_unit_for_byte_size(young_available));
  }

  return true;
}

void ShenandoahConcurrentGC::vmop_entry_init_mark() {
  ShenandoahHeap* const heap = ShenandoahHeap::heap();
  TraceCollectorStats tcs(heap->monitoring_support()->stw_collection_counters());
  ShenandoahTimingsTracker timing(ShenandoahPhaseTimings::init_mark_gross);

  heap->try_inject_alloc_failure();
  VM_ShenandoahInitMark op(this);
  VMThread::execute(&op); // jump to entry_init_mark() under safepoint
}

void ShenandoahConcurrentGC::vmop_entry_final_mark() {
  ShenandoahHeap* const heap = ShenandoahHeap::heap();
  TraceCollectorStats tcs(heap->monitoring_support()->stw_collection_counters());
  ShenandoahTimingsTracker timing(ShenandoahPhaseTimings::final_mark_gross);

  heap->try_inject_alloc_failure();
  VM_ShenandoahFinalMarkStartEvac op(this);
  VMThread::execute(&op); // jump to entry_final_mark under safepoint
}

void ShenandoahConcurrentGC::vmop_entry_init_updaterefs() {
  ShenandoahHeap* const heap = ShenandoahHeap::heap();
  TraceCollectorStats tcs(heap->monitoring_support()->stw_collection_counters());
  ShenandoahTimingsTracker timing(ShenandoahPhaseTimings::init_update_refs_gross);

  heap->try_inject_alloc_failure();
  VM_ShenandoahInitUpdateRefs op(this);
  VMThread::execute(&op);
}

void ShenandoahConcurrentGC::vmop_entry_final_updaterefs() {
  ShenandoahHeap* const heap = ShenandoahHeap::heap();
  TraceCollectorStats tcs(heap->monitoring_support()->stw_collection_counters());
  ShenandoahTimingsTracker timing(ShenandoahPhaseTimings::final_update_refs_gross);

  heap->try_inject_alloc_failure();
  VM_ShenandoahFinalUpdateRefs op(this);
  VMThread::execute(&op);
}

void ShenandoahConcurrentGC::vmop_entry_final_roots(bool increment_region_ages) {
  ShenandoahHeap* const heap = ShenandoahHeap::heap();
  TraceCollectorStats tcs(heap->monitoring_support()->stw_collection_counters());
  ShenandoahTimingsTracker timing(ShenandoahPhaseTimings::final_roots_gross);

  // This phase does not use workers, no need for setup
  heap->try_inject_alloc_failure();
  VM_ShenandoahFinalRoots op(this, increment_region_ages);
  VMThread::execute(&op);
}

void ShenandoahConcurrentGC::entry_init_mark() {
  char msg[1024];
  init_mark_event_message(msg, sizeof(msg));
  ShenandoahPausePhase gc_phase(msg, ShenandoahPhaseTimings::init_mark);
  EventMark em("%s", msg);

  ShenandoahWorkerScope scope(ShenandoahHeap::heap()->workers(),
                              ShenandoahWorkerPolicy::calc_workers_for_init_marking(),
                              "init marking");

  op_init_mark();
}

void ShenandoahConcurrentGC::entry_final_mark() {
  char msg[1024];
  final_mark_event_message(msg, sizeof(msg));
  ShenandoahPausePhase gc_phase(msg, ShenandoahPhaseTimings::final_mark);
  EventMark em("%s", msg);

  ShenandoahWorkerScope scope(ShenandoahHeap::heap()->workers(),
                              ShenandoahWorkerPolicy::calc_workers_for_final_marking(),
                              "final marking");

  op_final_mark();
}

void ShenandoahConcurrentGC::entry_init_updaterefs() {
  static const char* msg = "Pause Init Update Refs";
  ShenandoahPausePhase gc_phase(msg, ShenandoahPhaseTimings::init_update_refs);
  EventMark em("%s", msg);

  // No workers used in this phase, no setup required
  op_init_updaterefs();
}

void ShenandoahConcurrentGC::entry_final_updaterefs() {
  static const char* msg = "Pause Final Update Refs";
  ShenandoahPausePhase gc_phase(msg, ShenandoahPhaseTimings::final_update_refs);
  EventMark em("%s", msg);

  ShenandoahWorkerScope scope(ShenandoahHeap::heap()->workers(),
                              ShenandoahWorkerPolicy::calc_workers_for_final_update_ref(),
                              "final reference update");

  op_final_updaterefs();
}

void ShenandoahConcurrentGC::entry_final_roots() {
  static const char* msg = "Pause Final Roots";
  ShenandoahPausePhase gc_phase(msg, ShenandoahPhaseTimings::final_roots);
  EventMark em("%s", msg);

  op_final_roots();
}

void ShenandoahConcurrentGC::entry_reset() {
  ShenandoahHeap* const heap = ShenandoahHeap::heap();
  TraceCollectorStats tcs(heap->monitoring_support()->concurrent_collection_counters());
  static const char* msg = "Concurrent reset";
  ShenandoahConcurrentPhase gc_phase(msg, ShenandoahPhaseTimings::conc_reset);
  EventMark em("%s", msg);

  ShenandoahWorkerScope scope(heap->workers(),
                              ShenandoahWorkerPolicy::calc_workers_for_conc_reset(),
                              "concurrent reset");

  heap->try_inject_alloc_failure();
  op_reset();
}

void ShenandoahConcurrentGC::entry_scan_remembered_set() {
  if (_generation->generation_mode() == YOUNG) {
    ShenandoahHeap* const heap = ShenandoahHeap::heap();
    TraceCollectorStats tcs(heap->monitoring_support()->concurrent_collection_counters());
    const char* msg = "Concurrent remembered set scanning";
    ShenandoahConcurrentPhase gc_phase(msg, ShenandoahPhaseTimings::init_scan_rset);
    EventMark em("%s", msg);

    ShenandoahWorkerScope scope(heap->workers(),
                                ShenandoahWorkerPolicy::calc_workers_for_rs_scanning(),
                                msg);

    heap->try_inject_alloc_failure();
    _generation->scan_remembered_set(true /* is_concurrent */);
  }
}

void ShenandoahConcurrentGC::entry_mark_roots() {
  ShenandoahHeap* const heap = ShenandoahHeap::heap();
  TraceCollectorStats tcs(heap->monitoring_support()->concurrent_collection_counters());
  const char* msg = "Concurrent marking roots";
  ShenandoahConcurrentPhase gc_phase(msg, ShenandoahPhaseTimings::conc_mark_roots);
  EventMark em("%s", msg);

  ShenandoahWorkerScope scope(heap->workers(),
                              ShenandoahWorkerPolicy::calc_workers_for_conc_marking(),
                              "concurrent marking roots");

  heap->try_inject_alloc_failure();
  op_mark_roots();
}

void ShenandoahConcurrentGC::entry_mark() {
  char msg[1024];
  ShenandoahHeap* const heap = ShenandoahHeap::heap();
  TraceCollectorStats tcs(heap->monitoring_support()->concurrent_collection_counters());
  conc_mark_event_message(msg, sizeof(msg));
  ShenandoahConcurrentPhase gc_phase(msg, ShenandoahPhaseTimings::conc_mark);
  EventMark em("%s", msg);

  ShenandoahWorkerScope scope(heap->workers(),
                              ShenandoahWorkerPolicy::calc_workers_for_conc_marking(),
                              "concurrent marking");

  heap->try_inject_alloc_failure();
  op_mark();
}

void ShenandoahConcurrentGC::entry_thread_roots() {
  ShenandoahHeap* const heap = ShenandoahHeap::heap();
  static const char* msg = "Concurrent thread roots";
  ShenandoahConcurrentPhase gc_phase(msg, ShenandoahPhaseTimings::conc_thread_roots);
  EventMark em("%s", msg);

  ShenandoahWorkerScope scope(heap->workers(),
                              ShenandoahWorkerPolicy::calc_workers_for_conc_root_processing(),
                              msg);

  heap->try_inject_alloc_failure();
  op_thread_roots();
}

void ShenandoahConcurrentGC::entry_weak_refs() {
  ShenandoahHeap* const heap = ShenandoahHeap::heap();
  static const char* msg = "Concurrent weak references";
  ShenandoahConcurrentPhase gc_phase(msg, ShenandoahPhaseTimings::conc_weak_refs);
  EventMark em("%s", msg);

  ShenandoahWorkerScope scope(heap->workers(),
                              ShenandoahWorkerPolicy::calc_workers_for_conc_refs_processing(),
                              "concurrent weak references");

  heap->try_inject_alloc_failure();
  op_weak_refs();
}

void ShenandoahConcurrentGC::entry_weak_roots() {
  ShenandoahHeap* const heap = ShenandoahHeap::heap();
  TraceCollectorStats tcs(heap->monitoring_support()->concurrent_collection_counters());
  static const char* msg = "Concurrent weak roots";
  ShenandoahConcurrentPhase gc_phase(msg, ShenandoahPhaseTimings::conc_weak_roots);
  EventMark em("%s", msg);

  ShenandoahWorkerScope scope(heap->workers(),
                              ShenandoahWorkerPolicy::calc_workers_for_conc_root_processing(),
                              "concurrent weak root");

  heap->try_inject_alloc_failure();
  op_weak_roots();
}

void ShenandoahConcurrentGC::entry_class_unloading() {
  ShenandoahHeap* const heap = ShenandoahHeap::heap();
  TraceCollectorStats tcs(heap->monitoring_support()->concurrent_collection_counters());
  static const char* msg = "Concurrent class unloading";
  ShenandoahConcurrentPhase gc_phase(msg, ShenandoahPhaseTimings::conc_class_unload);
  EventMark em("%s", msg);

  ShenandoahWorkerScope scope(heap->workers(),
                              ShenandoahWorkerPolicy::calc_workers_for_conc_root_processing(),
                              "concurrent class unloading");

  heap->try_inject_alloc_failure();
  op_class_unloading();
}

void ShenandoahConcurrentGC::entry_strong_roots() {
  ShenandoahHeap* const heap = ShenandoahHeap::heap();
  TraceCollectorStats tcs(heap->monitoring_support()->concurrent_collection_counters());
  static const char* msg = "Concurrent strong roots";
  ShenandoahConcurrentPhase gc_phase(msg, ShenandoahPhaseTimings::conc_strong_roots);
  EventMark em("%s", msg);

  ShenandoahGCWorkerPhase worker_phase(ShenandoahPhaseTimings::conc_strong_roots);

  ShenandoahWorkerScope scope(heap->workers(),
                              ShenandoahWorkerPolicy::calc_workers_for_conc_root_processing(),
                              "concurrent strong root");

  heap->try_inject_alloc_failure();
  op_strong_roots();
}

void ShenandoahConcurrentGC::entry_cleanup_early() {
  ShenandoahHeap* const heap = ShenandoahHeap::heap();
  TraceCollectorStats tcs(heap->monitoring_support()->concurrent_collection_counters());
  static const char* msg = "Concurrent cleanup";
  ShenandoahConcurrentPhase gc_phase(msg, ShenandoahPhaseTimings::conc_cleanup_early, true /* log_heap_usage */);
  EventMark em("%s", msg);

  // This phase does not use workers, no need for setup
  heap->try_inject_alloc_failure();
  op_cleanup_early();
}

void ShenandoahConcurrentGC::entry_evacuate() {
  ShenandoahHeap* const heap = ShenandoahHeap::heap();
  TraceCollectorStats tcs(heap->monitoring_support()->concurrent_collection_counters());

  static const char* msg = "Concurrent evacuation";
  ShenandoahConcurrentPhase gc_phase(msg, ShenandoahPhaseTimings::conc_evac);
  EventMark em("%s", msg);

  ShenandoahWorkerScope scope(heap->workers(),
                              ShenandoahWorkerPolicy::calc_workers_for_conc_evac(),
                              "concurrent evacuation");

  heap->try_inject_alloc_failure();
  op_evacuate();
}

void ShenandoahConcurrentGC::entry_update_thread_roots() {
  ShenandoahHeap* const heap = ShenandoahHeap::heap();
  TraceCollectorStats tcs(heap->monitoring_support()->concurrent_collection_counters());

  static const char* msg = "Concurrent update thread roots";
  ShenandoahConcurrentPhase gc_phase(msg, ShenandoahPhaseTimings::conc_update_thread_roots);
  EventMark em("%s", msg);

  // No workers used in this phase, no setup required
  heap->try_inject_alloc_failure();
  op_update_thread_roots();
}

void ShenandoahConcurrentGC::entry_updaterefs() {
  ShenandoahHeap* const heap = ShenandoahHeap::heap();
  TraceCollectorStats tcs(heap->monitoring_support()->concurrent_collection_counters());
  static const char* msg = "Concurrent update references";
  ShenandoahConcurrentPhase gc_phase(msg, ShenandoahPhaseTimings::conc_update_refs);
  EventMark em("%s", msg);

  ShenandoahWorkerScope scope(heap->workers(),
                              ShenandoahWorkerPolicy::calc_workers_for_conc_update_ref(),
                              "concurrent reference update");

  heap->try_inject_alloc_failure();
  op_updaterefs();
}

void ShenandoahConcurrentGC::entry_cleanup_complete() {
  ShenandoahHeap* const heap = ShenandoahHeap::heap();
  TraceCollectorStats tcs(heap->monitoring_support()->concurrent_collection_counters());
  static const char* msg = "Concurrent cleanup";
  ShenandoahConcurrentPhase gc_phase(msg, ShenandoahPhaseTimings::conc_cleanup_complete, true /* log_heap_usage */);
  EventMark em("%s", msg);

  // This phase does not use workers, no need for setup
  heap->try_inject_alloc_failure();
  op_cleanup_complete();
}

void ShenandoahConcurrentGC::entry_global_coalesce_and_fill() {
  ShenandoahHeap* const heap = ShenandoahHeap::heap();

  const char* msg = "Coalescing and filling old regions in global collect";
  ShenandoahConcurrentPhase gc_phase(msg, ShenandoahPhaseTimings::coalesce_and_fill);

  TraceCollectorStats tcs(heap->monitoring_support()->concurrent_collection_counters());
  EventMark em("%s", msg);
  ShenandoahWorkerScope scope(heap->workers(),
                              ShenandoahWorkerPolicy::calc_workers_for_conc_marking(),
                              "concurrent coalesce and fill");

  op_global_coalesce_and_fill();
}

void ShenandoahConcurrentGC::op_reset() {
  ShenandoahHeap* const heap = ShenandoahHeap::heap();
  if (ShenandoahPacing) {
    heap->pacer()->setup_for_reset();
  }
  _generation->prepare_gc();
}

class ShenandoahInitMarkUpdateRegionStateClosure : public ShenandoahHeapRegionClosure {
private:
  ShenandoahMarkingContext* const _ctx;
public:
  ShenandoahInitMarkUpdateRegionStateClosure() : _ctx(ShenandoahHeap::heap()->marking_context()) {}

  void heap_region_do(ShenandoahHeapRegion* r) {
    assert(!r->has_live(), "Region " SIZE_FORMAT " should have no live data", r->index());
    if (r->is_active()) {
      // Check if region needs updating its TAMS. We have updated it already during concurrent
      // reset, so it is very likely we don't need to do another write here.  Since most regions
      // are not "active", this path is relatively rare.
      if (_ctx->top_at_mark_start(r) != r->top()) {
        _ctx->capture_top_at_mark_start(r);
      }
    } else {
      assert(_ctx->top_at_mark_start(r) == r->top(),
             "Region " SIZE_FORMAT " should already have correct TAMS", r->index());
    }
  }

  bool is_thread_safe() { return true; }
};

void ShenandoahConcurrentGC::start_mark() {
  _mark.start_mark();
}

void ShenandoahConcurrentGC::op_init_mark() {
  ShenandoahHeap* const heap = ShenandoahHeap::heap();
  assert(ShenandoahSafepoint::is_at_shenandoah_safepoint(), "Should be at safepoint");
  assert(Thread::current()->is_VM_thread(), "can only do this in VMThread");

  assert(_generation->is_bitmap_clear(), "need clear marking bitmap");
  assert(!_generation->is_mark_complete(), "should not be complete");
  assert(!heap->has_forwarded_objects(), "No forwarded objects on this path");


  if (heap->mode()->is_generational()) {
      if (_generation->generation_mode() == YOUNG || (_generation->generation_mode() == GLOBAL && ShenandoahVerify)) {
      // The current implementation of swap_remembered_set() copies the write-card-table
      // to the read-card-table. The remembered sets are also swapped for GLOBAL collections
      // so that the verifier works with the correct copy of the card table when verifying.
        ShenandoahGCPhase phase(ShenandoahPhaseTimings::init_swap_rset);
        _generation->swap_remembered_set();
    }

    if (_generation->generation_mode() == GLOBAL) {
      heap->cancel_old_gc();
    } else if (heap->is_concurrent_old_mark_in_progress()) {
      // Purge the SATB buffers, transferring any valid, old pointers to the
      // old generation mark queue. Any pointers in a young region will be
      // abandoned.
      ShenandoahGCPhase phase(ShenandoahPhaseTimings::init_transfer_satb);
      heap->transfer_old_pointers_from_satb();
    }
  }

  if (ShenandoahVerify) {
    heap->verifier()->verify_before_concmark();
  }

  if (VerifyBeforeGC) {
    Universe::verify();
  }

  _generation->set_concurrent_mark_in_progress(true);

  start_mark();

  if (_do_old_gc_bootstrap) {
    // Update region state for both young and old regions
    // TODO: We should be able to pull this out of the safepoint for the bootstrap
    // cycle. The top of an old region will only move when a GC cycle evacuates
    // objects into it. When we start an old cycle, we know that nothing can touch
    // the top of old regions.
    ShenandoahGCPhase phase(ShenandoahPhaseTimings::init_update_region_states);
    ShenandoahInitMarkUpdateRegionStateClosure cl;
    heap->parallel_heap_region_iterate(&cl);
  } else {
    // Update region state for only young regions
    ShenandoahGCPhase phase(ShenandoahPhaseTimings::init_update_region_states);
    ShenandoahInitMarkUpdateRegionStateClosure cl;
    _generation->parallel_heap_region_iterate(&cl);
  }

  // Weak reference processing
  ShenandoahReferenceProcessor* rp = _generation->ref_processor();
  rp->reset_thread_locals();
  rp->set_soft_reference_policy(heap->soft_ref_policy()->should_clear_all_soft_refs());

  // Make above changes visible to worker threads
  OrderAccess::fence();

  // Arm nmethods for concurrent marking. When a nmethod is about to be executed,
  // we need to make sure that all its metadata are marked. alternative is to remark
  // thread roots at final mark pause, but it can be potential latency killer.
  if (heap->unload_classes()) {
    ShenandoahCodeRoots::arm_nmethods();
  }

  ShenandoahStackWatermark::change_epoch_id();
  if (ShenandoahPacing) {
    heap->pacer()->setup_for_mark();
  }
}

void ShenandoahConcurrentGC::op_mark_roots() {
  _mark.mark_concurrent_roots();
}

void ShenandoahConcurrentGC::op_mark() {
  _mark.concurrent_mark();
}

void ShenandoahConcurrentGC::op_final_mark() {
  ShenandoahHeap* const heap = ShenandoahHeap::heap();
  assert(ShenandoahSafepoint::is_at_shenandoah_safepoint(), "Should be at safepoint");
  assert(!heap->has_forwarded_objects(), "No forwarded objects on this path");

  if (ShenandoahVerify) {
    heap->verifier()->verify_roots_no_forwarded();
  }

  if (!heap->cancelled_gc()) {
    _mark.finish_mark();
    assert(!heap->cancelled_gc(), "STW mark cannot OOM");

    // Notify JVMTI that the tagmap table will need cleaning.
    JvmtiTagMap::set_needs_cleaning();

    // The collection set is chosen by prepare_regions_and_collection_set().
    //
    // TODO: Under severe memory overload conditions that can be checked here, we may want to limit
    // the inclusion of old-gen candidates within the collection set.  This would allow us to prioritize efforts on
    // evacuating young-gen,  This remediation is most appropriate when old-gen availability is very high (so there
    // are negligible negative impacts from delaying completion of old-gen evacuation) and when young-gen collections
    // are "under duress" (as signalled by very low availability of memory within young-gen, indicating that/ young-gen
    // collections are not triggering frequently enough).
    _generation->prepare_regions_and_collection_set(true /*concurrent*/);

    // Upon return from prepare_regions_and_collection_set(), certain parameters have been established to govern the
    // evacuation efforts that are about to begin.  In particular:
    //
    // heap->get_promoted_reserve() represents the amount of memory within old-gen's available memory that has
    //   been set aside to hold objects promoted from young-gen memory.  This represents an estimated percentage
    //   of the live young-gen memory within the collection set.  If there is more data ready to be promoted than
    //   can fit within this reserve, the promotion of some objects will be deferred until a subsequent evacuation
    //   pass.
    //
    // heap->get_old_evac_reserve() represents the amount of memory within old-gen's available memory that has been
    //  set aside to hold objects evacuated from the old-gen collection set.
    //
    // heap->get_young_evac_reserve() represents the amount of memory within young-gen's available memory that has
    //  been set aside to hold objects evacuated from the young-gen collection set.  Conservatively, this value
    //  equals the entire amount of live young-gen memory within the collection set, even though some of this memory
    //  will likely be promoted.
    //
    // heap->get_alloc_supplement_reserve() represents the amount of old-gen memory that can be allocated during evacuation
    // and update-refs phases of gc.  The young evacuation reserve has already been removed from this quantity.

    // Has to be done after cset selection
    heap->prepare_concurrent_roots();

    if (!heap->collection_set()->is_empty()) {
      if (ShenandoahVerify) {
        heap->verifier()->verify_before_evacuation();
      }

      heap->set_evacuation_in_progress(true);
      // From here on, we need to update references.
      heap->set_has_forwarded_objects(true);

      // Verify before arming for concurrent processing.
      // Otherwise, verification can trigger stack processing.
      if (ShenandoahVerify) {
        heap->verifier()->verify_during_evacuation();
      }

      // Arm nmethods/stack for concurrent processing
      ShenandoahCodeRoots::arm_nmethods();
      ShenandoahStackWatermark::change_epoch_id();

<<<<<<< HEAD
      // Notify JVMTI that oops are changed.
      JvmtiTagMap::set_needs_rehashing();

      if (heap->mode()->is_generational()) {
        // Calculate the temporary evacuation allowance supplement to young-gen memory capacity (for allocations
        // and young-gen evacuations).
        size_t young_available = heap->young_generation()->adjust_available(heap->get_alloc_supplement_reserve());
        // old_available is memory that can hold promotions and evacuations.  Subtract out the memory that is being
        // loaned for young-gen allocations or evacuations.
        size_t old_available = heap->old_generation()->adjust_available(-heap->get_alloc_supplement_reserve());

        log_info(gc, ergo)("After generational memory budget adjustments, old available: " SIZE_FORMAT
                           "%s, young_available: " SIZE_FORMAT "%s",
                           byte_size_in_proper_unit(old_available), proper_unit_for_byte_size(old_available),
                           byte_size_in_proper_unit(young_available), proper_unit_for_byte_size(young_available));
      }

=======
>>>>>>> 2159170b
      if (ShenandoahPacing) {
        heap->pacer()->setup_for_evac();
      }
    } else {
      if (ShenandoahVerify) {
        heap->verifier()->verify_after_concmark();
      }

      if (VerifyAfterGC) {
        Universe::verify();
      }
    }
  }
}

class ShenandoahConcurrentEvacThreadClosure : public ThreadClosure {
private:
  OopClosure* const _oops;

public:
  ShenandoahConcurrentEvacThreadClosure(OopClosure* oops);
  void do_thread(Thread* thread);
};

ShenandoahConcurrentEvacThreadClosure::ShenandoahConcurrentEvacThreadClosure(OopClosure* oops) :
  _oops(oops) {
}

void ShenandoahConcurrentEvacThreadClosure::do_thread(Thread* thread) {
  JavaThread* const jt = JavaThread::cast(thread);
  StackWatermarkSet::finish_processing(jt, _oops, StackWatermarkKind::gc);
}

class ShenandoahConcurrentEvacUpdateThreadTask : public WorkerTask {
private:
  ShenandoahJavaThreadsIterator _java_threads;

public:
  ShenandoahConcurrentEvacUpdateThreadTask(uint n_workers) :
    WorkerTask("Shenandoah Evacuate/Update Concurrent Thread Roots"),
    _java_threads(ShenandoahPhaseTimings::conc_thread_roots, n_workers) {
  }

  void work(uint worker_id) {
    // ShenandoahEvacOOMScope has to be setup by ShenandoahContextEvacuateUpdateRootsClosure.
    // Otherwise, may deadlock with watermark lock
    ShenandoahContextEvacuateUpdateRootsClosure oops_cl;
    ShenandoahConcurrentEvacThreadClosure thr_cl(&oops_cl);
    _java_threads.threads_do(&thr_cl, worker_id);
  }
};

void ShenandoahConcurrentGC::op_thread_roots() {
  ShenandoahHeap* const heap = ShenandoahHeap::heap();
  assert(heap->is_evacuation_in_progress(), "Checked by caller");
  ShenandoahGCWorkerPhase worker_phase(ShenandoahPhaseTimings::conc_thread_roots);
  ShenandoahConcurrentEvacUpdateThreadTask task(heap->workers()->active_workers());
  heap->workers()->run_task(&task);
}

void ShenandoahConcurrentGC::op_weak_refs() {
  ShenandoahHeap* const heap = ShenandoahHeap::heap();
  assert(heap->is_concurrent_weak_root_in_progress(), "Only during this phase");
  // Concurrent weak refs processing
  ShenandoahGCWorkerPhase worker_phase(ShenandoahPhaseTimings::conc_weak_refs);
  if (heap->gc_cause() == GCCause::_wb_breakpoint) {
    ShenandoahBreakpoint::at_after_reference_processing_started();
  }
  _generation->ref_processor()->process_references(ShenandoahPhaseTimings::conc_weak_refs, heap->workers(), true /* concurrent */);
}

class ShenandoahEvacUpdateCleanupOopStorageRootsClosure : public BasicOopIterateClosure {
private:
  ShenandoahHeap* const _heap;
  ShenandoahMarkingContext* const _mark_context;
  bool  _evac_in_progress;
  Thread* const _thread;

public:
  ShenandoahEvacUpdateCleanupOopStorageRootsClosure();
  void do_oop(oop* p);
  void do_oop(narrowOop* p);
};

ShenandoahEvacUpdateCleanupOopStorageRootsClosure::ShenandoahEvacUpdateCleanupOopStorageRootsClosure() :
  _heap(ShenandoahHeap::heap()),
  _mark_context(ShenandoahHeap::heap()->marking_context()),
  _evac_in_progress(ShenandoahHeap::heap()->is_evacuation_in_progress()),
  _thread(Thread::current()) {
}

void ShenandoahEvacUpdateCleanupOopStorageRootsClosure::do_oop(oop* p) {
  const oop obj = RawAccess<>::oop_load(p);
  if (!CompressedOops::is_null(obj)) {
    if (!_mark_context->is_marked(obj)) {
      if (_heap->is_in_active_generation(obj)) {
        // TODO: This worries me. Here we are asserting that an unmarked from-space object is 'correct'.
        // Normally, I would call this a bogus assert, but there seems to be a legitimate use-case for
        // accessing from-space objects during class unloading. However, the from-space object may have
        // been "filled". We've made no effort to prevent old generation classes being unloaded by young
        // gen (and vice-versa).
        shenandoah_assert_correct(p, obj);
        ShenandoahHeap::atomic_clear_oop(p, obj);
      }
    } else if (_evac_in_progress && _heap->in_collection_set(obj)) {
      oop resolved = ShenandoahBarrierSet::resolve_forwarded_not_null(obj);
      if (resolved == obj) {
        resolved = _heap->evacuate_object(obj, _thread);
      }
      ShenandoahHeap::atomic_update_oop(resolved, p, obj);
      assert(_heap->cancelled_gc() ||
             _mark_context->is_marked(resolved) && !_heap->in_collection_set(resolved),
             "Sanity");
    }
  }
}

void ShenandoahEvacUpdateCleanupOopStorageRootsClosure::do_oop(narrowOop* p) {
  ShouldNotReachHere();
}

class ShenandoahIsCLDAliveClosure : public CLDClosure {
public:
  void do_cld(ClassLoaderData* cld) {
    cld->is_alive();
  }
};

class ShenandoahIsNMethodAliveClosure: public NMethodClosure {
public:
  void do_nmethod(nmethod* n) {
    n->is_unloading();
  }
};

// This task not only evacuates/updates marked weak roots, but also "NULL"
// dead weak roots.
class ShenandoahConcurrentWeakRootsEvacUpdateTask : public WorkerTask {
private:
  ShenandoahVMWeakRoots<true /*concurrent*/> _vm_roots;

  // Roots related to concurrent class unloading
  ShenandoahClassLoaderDataRoots<true /* concurrent */>
                                             _cld_roots;
  ShenandoahConcurrentNMethodIterator        _nmethod_itr;
  ShenandoahPhaseTimings::Phase              _phase;

public:
  ShenandoahConcurrentWeakRootsEvacUpdateTask(ShenandoahPhaseTimings::Phase phase) :
    WorkerTask("Shenandoah Evacuate/Update Concurrent Weak Roots"),
    _vm_roots(phase),
    _cld_roots(phase, ShenandoahHeap::heap()->workers()->active_workers(), false /*heap iteration*/),
    _nmethod_itr(ShenandoahCodeRoots::table()),
    _phase(phase) {
    if (ShenandoahHeap::heap()->unload_classes()) {
      MutexLocker mu(CodeCache_lock, Mutex::_no_safepoint_check_flag);
      _nmethod_itr.nmethods_do_begin();
    }
  }

  ~ShenandoahConcurrentWeakRootsEvacUpdateTask() {
    if (ShenandoahHeap::heap()->unload_classes()) {
      MutexLocker mu(CodeCache_lock, Mutex::_no_safepoint_check_flag);
      _nmethod_itr.nmethods_do_end();
    }
    // Notify runtime data structures of potentially dead oops
    _vm_roots.report_num_dead();
  }

  void work(uint worker_id) {
    ShenandoahConcurrentWorkerSession worker_session(worker_id);
    {
      ShenandoahEvacOOMScope oom;
      // jni_roots and weak_roots are OopStorage backed roots, concurrent iteration
      // may race against OopStorage::release() calls.
      ShenandoahEvacUpdateCleanupOopStorageRootsClosure cl;
      _vm_roots.oops_do(&cl, worker_id);
    }

    // If we are going to perform concurrent class unloading later on, we need to
    // cleanup the weak oops in CLD and determinate nmethod's unloading state, so that we
    // can cleanup immediate garbage sooner.
    if (ShenandoahHeap::heap()->unload_classes()) {
      // Applies ShenandoahIsCLDAlive closure to CLDs, native barrier will either NULL the
      // CLD's holder or evacuate it.
      {
        ShenandoahIsCLDAliveClosure is_cld_alive;
        _cld_roots.cld_do(&is_cld_alive, worker_id);
      }

      // Applies ShenandoahIsNMethodAliveClosure to registered nmethods.
      // The closure calls nmethod->is_unloading(). The is_unloading
      // state is cached, therefore, during concurrent class unloading phase,
      // we will not touch the metadata of unloading nmethods
      {
        ShenandoahWorkerTimingsTracker timer(_phase, ShenandoahPhaseTimings::CodeCacheRoots, worker_id);
        ShenandoahIsNMethodAliveClosure is_nmethod_alive;
        _nmethod_itr.nmethods_do(&is_nmethod_alive);
      }
    }
  }
};

void ShenandoahConcurrentGC::op_weak_roots() {
  ShenandoahHeap* const heap = ShenandoahHeap::heap();
  assert(heap->is_concurrent_weak_root_in_progress(), "Only during this phase");
  // Concurrent weak root processing
  {
    ShenandoahTimingsTracker t(ShenandoahPhaseTimings::conc_weak_roots_work);
    ShenandoahGCWorkerPhase worker_phase(ShenandoahPhaseTimings::conc_weak_roots_work);
    ShenandoahConcurrentWeakRootsEvacUpdateTask task(ShenandoahPhaseTimings::conc_weak_roots_work);
    heap->workers()->run_task(&task);
  }

  // Perform handshake to flush out dead oops
  {
    ShenandoahTimingsTracker t(ShenandoahPhaseTimings::conc_weak_roots_rendezvous);
    heap->rendezvous_threads();
  }
}

void ShenandoahConcurrentGC::op_class_unloading() {
  ShenandoahHeap* const heap = ShenandoahHeap::heap();
  assert (heap->is_concurrent_weak_root_in_progress() &&
          heap->unload_classes(),
          "Checked by caller");
  heap->do_class_unloading();
}

class ShenandoahEvacUpdateCodeCacheClosure : public NMethodClosure {
private:
  BarrierSetNMethod* const                  _bs;
  ShenandoahEvacuateUpdateMetadataClosure   _cl;

public:
  ShenandoahEvacUpdateCodeCacheClosure() :
    _bs(BarrierSet::barrier_set()->barrier_set_nmethod()),
    _cl() {
  }

  void do_nmethod(nmethod* n) {
    ShenandoahNMethod* data = ShenandoahNMethod::gc_data(n);
    ShenandoahReentrantLocker locker(data->lock());
    // Setup EvacOOM scope below reentrant lock to avoid deadlock with
    // nmethod_entry_barrier
    ShenandoahEvacOOMScope oom;
    data->oops_do(&_cl, true/*fix relocation*/);
    _bs->disarm(n);
  }
};

class ShenandoahConcurrentRootsEvacUpdateTask : public WorkerTask {
private:
  ShenandoahPhaseTimings::Phase                 _phase;
  ShenandoahVMRoots<true /*concurrent*/>        _vm_roots;
  ShenandoahClassLoaderDataRoots<true /*concurrent*/>
                                                _cld_roots;
  ShenandoahConcurrentNMethodIterator           _nmethod_itr;

public:
  ShenandoahConcurrentRootsEvacUpdateTask(ShenandoahPhaseTimings::Phase phase) :
    WorkerTask("Shenandoah Evacuate/Update Concurrent Strong Roots"),
    _phase(phase),
    _vm_roots(phase),
    _cld_roots(phase, ShenandoahHeap::heap()->workers()->active_workers(), false /*heap iteration*/),
    _nmethod_itr(ShenandoahCodeRoots::table()) {
    if (!ShenandoahHeap::heap()->unload_classes()) {
      MutexLocker mu(CodeCache_lock, Mutex::_no_safepoint_check_flag);
      _nmethod_itr.nmethods_do_begin();
    }
  }

  ~ShenandoahConcurrentRootsEvacUpdateTask() {
    if (!ShenandoahHeap::heap()->unload_classes()) {
      MutexLocker mu(CodeCache_lock, Mutex::_no_safepoint_check_flag);
      _nmethod_itr.nmethods_do_end();
    }
  }

  void work(uint worker_id) {
    ShenandoahConcurrentWorkerSession worker_session(worker_id);
    {
      ShenandoahEvacOOMScope oom;
      {
        // vm_roots and weak_roots are OopStorage backed roots, concurrent iteration
        // may race against OopStorage::release() calls.
        ShenandoahContextEvacuateUpdateRootsClosure cl;
        _vm_roots.oops_do<ShenandoahContextEvacuateUpdateRootsClosure>(&cl, worker_id);
      }

      {
        ShenandoahEvacuateUpdateMetadataClosure cl;
        CLDToOopClosure clds(&cl, ClassLoaderData::_claim_strong);
        _cld_roots.cld_do(&clds, worker_id);
      }
    }

    // Cannot setup ShenandoahEvacOOMScope here, due to potential deadlock with nmethod_entry_barrier.
    if (!ShenandoahHeap::heap()->unload_classes()) {
      ShenandoahWorkerTimingsTracker timer(_phase, ShenandoahPhaseTimings::CodeCacheRoots, worker_id);
      ShenandoahEvacUpdateCodeCacheClosure cl;
      _nmethod_itr.nmethods_do(&cl);
    }
  }
};

void ShenandoahConcurrentGC::op_strong_roots() {
  ShenandoahHeap* const heap = ShenandoahHeap::heap();
  assert(heap->is_concurrent_strong_root_in_progress(), "Checked by caller");
  ShenandoahConcurrentRootsEvacUpdateTask task(ShenandoahPhaseTimings::conc_strong_roots);
  heap->workers()->run_task(&task);
  heap->set_concurrent_strong_root_in_progress(false);
}

void ShenandoahConcurrentGC::op_cleanup_early() {
  ShenandoahHeap::heap()->free_set()->recycle_trash();
}

void ShenandoahConcurrentGC::op_evacuate() {
  ShenandoahHeap::heap()->evacuate_collection_set(true /*concurrent*/);
}

void ShenandoahConcurrentGC::op_init_updaterefs() {
  ShenandoahHeap* const heap = ShenandoahHeap::heap();
  heap->set_evacuation_in_progress(false);
  heap->set_concurrent_weak_root_in_progress(false);
  heap->prepare_update_heap_references(true /*concurrent*/);
  heap->set_update_refs_in_progress(true);
  if (ShenandoahVerify) {
    heap->verifier()->verify_before_updaterefs();
  }
  if (ShenandoahPacing) {
    heap->pacer()->setup_for_updaterefs();
  }
}

void ShenandoahConcurrentGC::op_updaterefs() {
  ShenandoahHeap::heap()->update_heap_references(true /*concurrent*/);
}

class ShenandoahUpdateThreadClosure : public HandshakeClosure {
private:
  ShenandoahUpdateRefsClosure _cl;
public:
  ShenandoahUpdateThreadClosure();
  void do_thread(Thread* thread);
};

ShenandoahUpdateThreadClosure::ShenandoahUpdateThreadClosure() :
  HandshakeClosure("Shenandoah Update Thread Roots") {
}

void ShenandoahUpdateThreadClosure::do_thread(Thread* thread) {
  if (thread->is_Java_thread()) {
    JavaThread* jt = JavaThread::cast(thread);
    ResourceMark rm;
    jt->oops_do(&_cl, NULL);
  }
}

void ShenandoahConcurrentGC::op_update_thread_roots() {
  ShenandoahUpdateThreadClosure cl;
  Handshake::execute(&cl);
}

void ShenandoahConcurrentGC::op_final_updaterefs() {
  ShenandoahHeap* const heap = ShenandoahHeap::heap();
  assert(ShenandoahSafepoint::is_at_shenandoah_safepoint(), "must be at safepoint");
  assert(!heap->_update_refs_iterator.has_next(), "Should have finished update references");

  heap->finish_concurrent_roots();

  // Clear cancelled GC, if set. On cancellation path, the block before would handle
  // everything.
  if (heap->cancelled_gc()) {
    heap->clear_cancelled_gc(true /* clear oom handler */);
  }

  // Has to be done before cset is clear
  if (ShenandoahVerify) {
    heap->verifier()->verify_roots_in_to_space();
  }

  if (heap->mode()->is_generational() && heap->is_concurrent_old_mark_in_progress()) {
    // When the SATB barrier is left on to support concurrent old gen mark, it may pick up writes to
    // objects in the collection set. After those objects are evacuated, the pointers in the
    // SATB are no longer safe. Once we have finished update references, we are guaranteed that
    // no more writes to the collection set are possible.
    //
    // This will transfer any old pointers in _active_ regions from the SATB to the old gen
    // mark queues. All other pointers will be discarded. This would also discard any pointers
    // in old regions that were included in a mixed evacuation. We aren't using the SATB filter
    // methods here because we cannot control when they execute. If the SATB filter runs _after_
    // a region has been recycled, we will not be able to detect the bad pointer.
    //
    // We are not concerned about skipping this step in abbreviated cycles because regions
    // with no live objects cannot have been written to and so cannot have entries in the SATB
    // buffers.
    heap->transfer_old_pointers_from_satb();
  }

  heap->update_heap_region_states(true /*concurrent*/);

  heap->set_update_refs_in_progress(false);
  heap->set_has_forwarded_objects(false);

  // Aging_cycle is only relevant during evacuation cycle for individual objects and during final mark for
  // entire regions.  Both of these relevant operations occur before final update refs.
  heap->set_aging_cycle(false);

  if (ShenandoahVerify) {
    heap->verifier()->verify_after_updaterefs();
  }

  if (VerifyAfterGC) {
    Universe::verify();
  }

  heap->rebuild_free_set(true /*concurrent*/);
}

void ShenandoahConcurrentGC::op_final_roots() {
  ShenandoahHeap::heap()->set_concurrent_weak_root_in_progress(false);
}

void ShenandoahConcurrentGC::op_cleanup_complete() {
  ShenandoahHeap::heap()->free_set()->recycle_trash();
}

void ShenandoahConcurrentGC::op_global_coalesce_and_fill() {
  ShenandoahHeap::heap()->coalesce_and_fill_old_regions();
}

bool ShenandoahConcurrentGC::check_cancellation_and_abort(ShenandoahDegenPoint point) {
  if (ShenandoahHeap::heap()->cancelled_gc()) {
    _degen_point = point;
    return true;
  }
  return false;
}

void ShenandoahConcurrentGC::init_mark_event_message(char* buf, size_t len) const {
  ShenandoahHeap* const heap = ShenandoahHeap::heap();
  assert(!heap->has_forwarded_objects(), "Should not have forwarded objects here");
  if (heap->unload_classes()) {
    jio_snprintf(buf, len, "Pause Init Mark (%s) (unload classes)", _generation->name());
  } else {
    jio_snprintf(buf, len, "Pause Init Mark (%s)", _generation->name());
  }
}

void ShenandoahConcurrentGC::final_mark_event_message(char* buf, size_t len) const {
  ShenandoahHeap* const heap = ShenandoahHeap::heap();
  assert(!heap->has_forwarded_objects() || heap->is_concurrent_old_mark_in_progress(),
         "Should not have forwarded objects during final mark (unless old gen concurrent mark is running)");
  if (heap->unload_classes()) {
    jio_snprintf(buf, len, "Pause Final Mark (%s) (unload classes)", _generation->name());
  } else {
    jio_snprintf(buf, len, "Pause Final Mark (%s)", _generation->name());
  }
}

void ShenandoahConcurrentGC::conc_mark_event_message(char* buf, size_t len) const {
  ShenandoahHeap* const heap = ShenandoahHeap::heap();
  assert(!heap->has_forwarded_objects() || heap->is_concurrent_old_mark_in_progress(),
         "Should not have forwarded objects concurrent mark (unless old gen concurrent mark is running");
  if (heap->unload_classes()) {
    jio_snprintf(buf, len, "Concurrent marking (%s) (unload classes)", _generation->name());
  } else {
    jio_snprintf(buf, len, "Concurrent marking (%s)", _generation->name());
  }
}<|MERGE_RESOLUTION|>--- conflicted
+++ resolved
@@ -769,10 +769,6 @@
       ShenandoahCodeRoots::arm_nmethods();
       ShenandoahStackWatermark::change_epoch_id();
 
-<<<<<<< HEAD
-      // Notify JVMTI that oops are changed.
-      JvmtiTagMap::set_needs_rehashing();
-
       if (heap->mode()->is_generational()) {
         // Calculate the temporary evacuation allowance supplement to young-gen memory capacity (for allocations
         // and young-gen evacuations).
@@ -787,8 +783,6 @@
                            byte_size_in_proper_unit(young_available), proper_unit_for_byte_size(young_available));
       }
 
-=======
->>>>>>> 2159170b
       if (ShenandoahPacing) {
         heap->pacer()->setup_for_evac();
       }
