--- conflicted
+++ resolved
@@ -345,36 +345,8 @@
   ShenandoahSharedFlag   _progress_last_gc;
   ShenandoahSharedFlag   _concurrent_strong_root_in_progress;
 
-<<<<<<< HEAD
-  // _alloc_supplement_reserve is a supplemental budget for new_memory allocations.  During evacuation and update-references,
-  // mutator allocation requests are "authorized" iff young_gen->available() plus _alloc_supplement_reserve minus
-  // _young_evac_reserve is greater than request size.  The values of _alloc_supplement_reserve and _young_evac_reserve
-  // are zero except during evacuation and update-reference phases of GC.  Both of these values are established at
-  // the start of evacuation, and they remain constant throughout the duration of these two phases of GC.  Since these
-  // two values are constant throughout each GC phases, we introduce a new service into ShenandoahGeneration.  This service
-  // provides adjusted_available() based on an adjusted capacity.  At the start of evacuation, we adjust young capacity by
-  // adding the amount to be borrowed from old-gen and subtracting the _young_evac_reserve, we adjust old capacity by
-  // subtracting the amount to be loaned to young-gen.
-  //
-  // We always use adjusted capacities to determine permission to allocate within young and to promote into old.  Note
-  // that adjusted capacities equal traditional capacities except during evacuation and update refs.
-  //
-  // During evacuation, we assure that _old_evac_expended does not exceed _old_evac_reserve.
-  //
-  // At the end of update references, we perform the following bookkeeping activities:
-  //
-  // 1. Unadjust the capacity within young-gen and old-gen to undo the effects of borrowing memory from old-gen.  Note that
-  //    the entirety of the collection set is now available, so allocation capacity naturally increase at this time.
-  // 2. Clear (reset to zero) _alloc_supplement_reserve, _young_evac_reserve, _old_evac_reserve, and _promoted_reserve
-  //
-  // _young_evac_reserve and _old_evac_reserve are only non-zero during evacuation and update-references.
-  //
-  // Allocation of old GCLABs assures that _old_evac_expended + request-size < _old_evac_reserved.  If the allocation
-  //  is authorized, increment _old_evac_expended by request size.  This allocation ignores old_gen->available().
-=======
   // TODO: Revisit the following comment.  It may not accurately represent the true behavior when evacuations fail due to
   // difficulty finding memory to hold evacuated objects.
->>>>>>> 57fdc186
   //
   // Note that the typical total expenditure on evacuation is less than the associated evacuation reserve because we generally
   // reserve ShenandoahEvacWaste (> 1.0) times the anticipated evacuation need.  In the case that there is an excessive amount
@@ -382,22 +354,15 @@
   // effort.  If this happens, the requesting thread blocks until some other thread manages to evacuate the offending object.
   // Only after "all" threads fail to evacuate an object do we consider the evacuation effort to have failed.
 
-<<<<<<< HEAD
-  intptr_t _alloc_supplement_reserve;  // Bytes reserved for young allocations during evac and update refs
+  // How many full-gc cycles have been completed?
+  volatile size_t _completed_fullgc_cycles;
+
   size_t _promoted_reserve;            // Bytes reserved within old-gen to hold the results of promotion
   volatile size_t _promoted_expended;  // Bytes of old-gen memory expended on promotions
 
-=======
-  // How many full-gc cycles have been completed?
-  volatile size_t _completed_fullgc_cycles;
-
-  size_t _promoted_reserve;            // Bytes reserved within old-gen to hold the results of promotion
-  volatile size_t _promoted_expended;  // Bytes of old-gen memory expended on promotions
-
   // Allocation of old GCLABs (aka PLABs) assures that _old_evac_expended + request-size < _old_evac_reserved.  If the allocation
   //  is authorized, increment _old_evac_expended by request size.  This allocation ignores old_gen->available().
 
->>>>>>> 57fdc186
   size_t _old_evac_reserve;            // Bytes reserved within old-gen to hold evacuated objects from old-gen collection set
   volatile size_t _old_evac_expended;  // Bytes of old-gen memory expended on old-gen evacuations
 
@@ -427,7 +392,6 @@
   void set_gc_state_mask(uint mask, bool value);
 
 public:
-
   char gc_state() const;
   static address gc_state_addr();
 
@@ -444,10 +408,7 @@
   void set_concurrent_weak_root_in_progress(bool cond);
   void set_prepare_for_old_mark_in_progress(bool cond);
   void set_aging_cycle(bool cond);
-<<<<<<< HEAD
-=======
-
->>>>>>> 57fdc186
+
 
   inline bool is_stable() const;
   inline bool is_idle() const;
@@ -475,11 +436,6 @@
   inline void set_previous_promotion(size_t promoted_bytes);
   inline size_t get_previous_promotion() const;
 
-<<<<<<< HEAD
-  // Returns previous value
-  inline size_t set_promoted_reserve(size_t new_val);
-  inline size_t get_promoted_reserve() const;
-=======
   inline void clear_promotion_potential() { _promotion_potential = 0; };
   inline void set_promotion_potential(size_t val) { _promotion_potential = val; };
   inline size_t get_promotion_potential() { return _promotion_potential; };
@@ -505,7 +461,6 @@
   inline size_t set_promoted_reserve(size_t new_val);
   inline size_t get_promoted_reserve() const;
   inline void augment_promo_reserve(size_t increment);
->>>>>>> 57fdc186
 
   inline void reset_promoted_expended();
   inline size_t expend_promoted(size_t increment);
@@ -515,10 +470,7 @@
   // Returns previous value
   inline size_t set_old_evac_reserve(size_t new_val);
   inline size_t get_old_evac_reserve() const;
-<<<<<<< HEAD
-=======
   inline void augment_old_evac_reserve(size_t increment);
->>>>>>> 57fdc186
 
   inline void reset_old_evac_expended();
   inline size_t expend_old_evac(size_t increment);
@@ -527,14 +479,6 @@
   // Returns previous value
   inline size_t set_young_evac_reserve(size_t new_val);
   inline size_t get_young_evac_reserve() const;
-<<<<<<< HEAD
-
-  // Returns previous value.  This is a signed value because it is the amount borrowed minus the amount reserved for
-  // young-gen evacuation.  In case we cannot borrow much, this value might be negative.
-  inline intptr_t set_alloc_supplement_reserve(intptr_t new_val);
-  inline intptr_t get_alloc_supplement_reserve() const;
-=======
->>>>>>> 57fdc186
 
 private:
   void manage_satb_barrier(bool active);
@@ -767,13 +711,10 @@
 // ---------- Allocation support
 //
 private:
-<<<<<<< HEAD
-=======
   // How many bytes to transfer between old and young after we have finished recycling collection set regions?
   size_t _old_regions_surplus;
   size_t _old_regions_deficit;
 
->>>>>>> 57fdc186
   HeapWord* allocate_memory_under_lock(ShenandoahAllocRequest& request, bool& in_new_region, bool is_promotion);
 
   inline HeapWord* allocate_from_gclab(Thread* thread, size_t size);
@@ -807,15 +748,12 @@
 
   void set_young_lab_region_flags();
 
-<<<<<<< HEAD
-=======
   inline void set_old_region_surplus(size_t surplus) { _old_regions_surplus = surplus; };
   inline void set_old_region_deficit(size_t deficit) { _old_regions_deficit = deficit; };
 
   inline size_t get_old_region_surplus() { return _old_regions_surplus; };
   inline size_t get_old_region_deficit() { return _old_regions_deficit; };
 
->>>>>>> 57fdc186
 // ---------- Marking support
 //
 private:
@@ -915,11 +853,7 @@
   void cancel_old_gc();
   bool is_old_gc_active();
   void coalesce_and_fill_old_regions();
-<<<<<<< HEAD
-  bool adjust_generation_sizes();
-=======
   void adjust_generation_sizes_for_next_cycle(size_t old_xfer_limit, size_t young_cset_regions, size_t old_cset_regions);
->>>>>>> 57fdc186
 
 // ---------- Helper functions
 //
