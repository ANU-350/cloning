/*
 * Copyright (c) 2023, Oracle and/or its affiliates. All rights reserved.
 * Copyright (c) 2013, 2021, Red Hat, Inc. All rights reserved.
 * DO NOT ALTER OR REMOVE COPYRIGHT NOTICES OR THIS FILE HEADER.
 *
 * This code is free software; you can redistribute it and/or modify it
 * under the terms of the GNU General Public License version 2 only, as
 * published by the Free Software Foundation.
 *
 * This code is distributed in the hope that it will be useful, but WITHOUT
 * ANY WARRANTY; without even the implied warranty of MERCHANTABILITY or
 * FITNESS FOR A PARTICULAR PURPOSE.  See the GNU General Public License
 * version 2 for more details (a copy is included in the LICENSE file that
 * accompanied this code).
 *
 * You should have received a copy of the GNU General Public License version
 * 2 along with this work; if not, write to the Free Software Foundation,
 * Inc., 51 Franklin St, Fifth Floor, Boston, MA 02110-1301 USA.
 *
 * Please contact Oracle, 500 Oracle Parkway, Redwood Shores, CA 94065 USA
 * or visit www.oracle.com if you need additional information or have any
 * questions.
 *
 */

#ifndef SHARE_GC_SHENANDOAH_SHENANDOAHHEAP_HPP
#define SHARE_GC_SHENANDOAH_SHENANDOAHHEAP_HPP

#include "gc/shared/markBitMap.hpp"
#include "gc/shared/softRefPolicy.hpp"
#include "gc/shared/collectedHeap.hpp"
#include "gc/shared/gc_globals.hpp"
#include "gc/shenandoah/heuristics/shenandoahSpaceInfo.hpp"
#include "gc/shenandoah/shenandoahAsserts.hpp"
#include "gc/shenandoah/shenandoahAllocRequest.hpp"
#include "gc/shenandoah/shenandoahLock.hpp"
#include "gc/shenandoah/shenandoahEvacOOMHandler.hpp"
#include "gc/shenandoah/shenandoahMmuTracker.hpp"
#include "gc/shenandoah/shenandoahPadding.hpp"
#include "gc/shenandoah/shenandoahSharedVariables.hpp"
#include "gc/shenandoah/shenandoahUnload.hpp"
#include "memory/metaspace.hpp"
#include "services/memoryManager.hpp"
#include "utilities/globalDefinitions.hpp"
#include "utilities/stack.hpp"

class ConcurrentGCTimer;
class ObjectIterateScanRootClosure;
class ShenandoahCollectorPolicy;
class ShenandoahControlThread;
class ShenandoahGCSession;
class ShenandoahGCStateResetter;
class ShenandoahHeuristics;
class ShenandoahMarkingContext;
class ShenandoahMode;
class ShenandoahPhaseTimings;
class ShenandoahHeap;
class ShenandoahHeapRegion;
class ShenandoahHeapRegionClosure;
class ShenandoahCollectionSet;
class ShenandoahFreeSet;
class ShenandoahConcurrentMark;
class ShenandoahFullGC;
class ShenandoahMonitoringSupport;
class ShenandoahPacer;
class ShenandoahReferenceProcessor;
class ShenandoahVerifier;
class ShenandoahWorkerThreads;
class VMStructs;

// Used for buffering per-region liveness data.
// Needed since ShenandoahHeapRegion uses atomics to update liveness.
// The ShenandoahHeap array has max-workers elements, each of which is an array of
// uint16_t * max_regions. The choice of uint16_t is not accidental:
// there is a tradeoff between static/dynamic footprint that translates
// into cache pressure (which is already high during marking), and
// too many atomic updates. uint32_t is too large, uint8_t is too small.
typedef uint16_t ShenandoahLiveData;
#define SHENANDOAH_LIVEDATA_MAX ((ShenandoahLiveData)-1)

class ShenandoahRegionIterator : public StackObj {
private:
  ShenandoahHeap* _heap;

  shenandoah_padding(0);
  volatile size_t _index;
  shenandoah_padding(1);

  // No implicit copying: iterators should be passed by reference to capture the state
  NONCOPYABLE(ShenandoahRegionIterator);

public:
  ShenandoahRegionIterator();
  ShenandoahRegionIterator(ShenandoahHeap* heap);

  // Reset iterator to default state
  void reset();

  // Returns next region, or null if there are no more regions.
  // This is multi-thread-safe.
  inline ShenandoahHeapRegion* next();

  // This is *not* MT safe. However, in the absence of multithreaded access, it
  // can be used to determine if there is more work to do.
  bool has_next() const;
};

class ShenandoahHeapRegionClosure : public StackObj {
public:
  virtual void heap_region_do(ShenandoahHeapRegion* r) = 0;
  virtual bool is_thread_safe() { return false; }
};

typedef ShenandoahLock    ShenandoahHeapLock;
typedef ShenandoahLocker  ShenandoahHeapLocker;
typedef Stack<oop, mtGC>  ShenandoahScanObjectStack;

// Shenandoah GC is low-pause concurrent GC that uses Brooks forwarding pointers
// to encode forwarding data. See BrooksPointer for details on forwarding data encoding.
// See ShenandoahControlThread for GC cycle structure.
//
class ShenandoahHeap : public CollectedHeap, public ShenandoahSpaceInfo {
  friend class ShenandoahAsserts;
  friend class VMStructs;
  friend class ShenandoahGCSession;
  friend class ShenandoahGCStateResetter;
  friend class ShenandoahParallelObjectIterator;
  friend class ShenandoahSafepoint;

  // Supported GC
  friend class ShenandoahConcurrentGC;
  friend class ShenandoahDegenGC;
  friend class ShenandoahFullGC;
  friend class ShenandoahUnload;

// ---------- Locks that guard important data structures in Heap
//
private:
  ShenandoahHeapLock _lock;

public:
  ShenandoahHeapLock* lock() {
    return &_lock;
  }

// ---------- Initialization, termination, identification, printing routines
//
public:
  static ShenandoahHeap* heap();

  const char* name()          const override { return "Shenandoah"; }
  ShenandoahHeap::Name kind() const override { return CollectedHeap::Shenandoah; }

  ShenandoahHeap(ShenandoahCollectorPolicy* policy);
  jint initialize() override;
  void post_initialize() override;
  void initialize_mode();
  void initialize_heuristics();

  void initialize_serviceability() override;

  void print_on(outputStream* st)              const override;
  void print_extended_on(outputStream *st)     const override;
  void print_tracing_info()                    const override;
  void print_heap_regions_on(outputStream* st) const;

  void stop() override;

  void prepare_for_verify() override;
  void verify(VerifyOption vo) override;

// WhiteBox testing support.
  bool supports_concurrent_gc_breakpoints() const override {
    return true;
  }

// ---------- Heap counters and metrics
//
private:
           size_t _initial_size;
           size_t _minimum_size;
  volatile size_t _soft_max_size;
  shenandoah_padding(0);
  volatile size_t _used;
  volatile size_t _committed;
  volatile size_t _bytes_allocated_since_gc_start;
  shenandoah_padding(1);

public:
  void increase_used(size_t bytes);
  void decrease_used(size_t bytes);
  void set_used(size_t bytes);

  void increase_committed(size_t bytes);
  void decrease_committed(size_t bytes);
  void increase_allocated(size_t bytes);

  size_t bytes_allocated_since_gc_start() const override;
  void reset_bytes_allocated_since_gc_start();

  size_t min_capacity()      const;
  size_t max_capacity()      const override;
  size_t soft_max_capacity() const override;
  size_t initial_capacity()  const;
  size_t capacity()          const override;
  size_t used()              const override;
  size_t committed()         const;
  size_t available()         const override;

  void set_soft_max_capacity(size_t v);

// ---------- Workers handling
//
private:
  uint _max_workers;
  ShenandoahWorkerThreads* _workers;
  ShenandoahWorkerThreads* _safepoint_workers;

public:
  uint max_workers();
  void assert_gc_workers(uint nworker) NOT_DEBUG_RETURN;

  WorkerThreads* workers() const;
  WorkerThreads* safepoint_workers() override;

  void gc_threads_do(ThreadClosure* tcl) const override;

// ---------- Heap regions handling machinery
//
private:
  MemRegion _heap_region;
  bool      _heap_region_special;
  size_t    _num_regions;
  ShenandoahHeapRegion** _regions;
  ShenandoahRegionIterator _update_refs_iterator;

public:

  inline HeapWord* base() const { return _heap_region.start(); }

  inline size_t num_regions() const { return _num_regions; }
  inline bool is_heap_region_special() { return _heap_region_special; }

  inline ShenandoahHeapRegion* heap_region_containing(const void* addr) const;
  inline size_t heap_region_index_containing(const void* addr) const;

  inline ShenandoahHeapRegion* get_region(size_t region_idx) const;

  void heap_region_iterate(ShenandoahHeapRegionClosure* blk) const;
  void parallel_heap_region_iterate(ShenandoahHeapRegionClosure* blk) const;

  inline ShenandoahMmuTracker* mmu_tracker() { return &_mmu_tracker; };

// ---------- GC state machinery
//
// GC state describes the important parts of collector state, that may be
// used to make barrier selection decisions in the native and generated code.
// Multiple bits can be set at once.
//
// Important invariant: when GC state is zero, the heap is stable, and no barriers
// are required.
//
public:
  enum GCStateBitPos {
    // Heap has forwarded objects: needs LRB barriers.
    HAS_FORWARDED_BITPOS   = 0,

    // Heap is under marking: needs SATB barriers.
    MARKING_BITPOS    = 1,

    // Heap is under evacuation: needs LRB barriers. (Set together with HAS_FORWARDED)
    EVACUATION_BITPOS = 2,

    // Heap is under updating: needs no additional barriers.
    UPDATEREFS_BITPOS = 3,

    // Heap is under weak-reference/roots processing: needs weak-LRB barriers.
    WEAK_ROOTS_BITPOS  = 4,
  };

  enum GCState {
    STABLE        = 0,
    HAS_FORWARDED = 1 << HAS_FORWARDED_BITPOS,
    MARKING       = 1 << MARKING_BITPOS,
    EVACUATION    = 1 << EVACUATION_BITPOS,
    UPDATEREFS    = 1 << UPDATEREFS_BITPOS,
    WEAK_ROOTS    = 1 << WEAK_ROOTS_BITPOS,
  };

private:
  bool _gc_state_changed;
  ShenandoahSharedBitmap _gc_state;
  ShenandoahSharedFlag   _degenerated_gc_in_progress;
  ShenandoahSharedFlag   _full_gc_in_progress;
  ShenandoahSharedFlag   _full_gc_move_in_progress;
  ShenandoahSharedFlag   _concurrent_strong_root_in_progress;

  size_t _gc_no_progress_count;

<<<<<<< HEAD
  double*   _gc_historical_utilization;
  double*   _gc_historical_duration;
  double    _gcu_historical;
  size_t    _gc_history_first;
  intptr_t  _gc_no_progress_count_at_last_oom;

  void set_gc_state_all_threads(char state);
  void set_gc_state_mask(uint mask, bool value);
=======
  // This updates the singlular, global gc state. This must happen on a safepoint.
  void set_gc_state(uint mask, bool value);
>>>>>>> fb822e49

  void capture_gc_no_progress_count_at_last_oom();
  intptr_t get_gc_no_progress_count_at_last_oom() const;

public:
  char gc_state() const;

  // This copies the global gc state into a thread local variable for java threads.
  // It is primarily intended to support quick access at barriers.
  void propagate_gc_state_to_java_threads();

  // This is public to support assertions that the state hasn't been changed off of
  // a safepoint and that any changes were propagated to java threads after the safepoint.
  bool has_gc_state_changed() const { return _gc_state_changed; }

  void set_concurrent_mark_in_progress(bool in_progress);
  void set_evacuation_in_progress(bool in_progress);
  void set_update_refs_in_progress(bool in_progress);
  void set_degenerated_gc_in_progress(bool in_progress);
  void set_full_gc_in_progress(bool in_progress);
  void set_full_gc_move_in_progress(bool in_progress);
  void set_has_forwarded_objects(bool cond);
  void set_concurrent_strong_root_in_progress(bool cond);
  void set_concurrent_weak_root_in_progress(bool cond);

  inline bool is_stable() const;
  inline bool is_idle() const;
  inline bool is_concurrent_mark_in_progress() const;
  inline bool is_update_refs_in_progress() const;
  inline bool is_evacuation_in_progress() const;
  inline bool is_degenerated_gc_in_progress() const;
  inline bool is_full_gc_in_progress() const;
  inline bool is_full_gc_move_in_progress() const;
  inline bool has_forwarded_objects() const;

  inline bool is_stw_gc_in_progress() const;
  inline bool is_concurrent_strong_root_in_progress() const;
  inline bool is_concurrent_weak_root_in_progress() const;

private:
  enum CancelState {
    // Normal state. GC has not been cancelled and is open for cancellation.
    // Worker threads can suspend for safepoint.
    CANCELLABLE,

    // GC has been cancelled. Worker threads can not suspend for
    // safepoint but must finish their work as soon as possible.
    CANCELLED
  };

  ShenandoahSharedEnumFlag<CancelState> _cancelled_gc;
  bool try_cancel_gc();

public:

  inline bool cancelled_gc() const;
  inline bool check_cancelled_gc_and_yield(bool sts_active = true);

  inline void clear_cancelled_gc();

  void cancel_gc(GCCause::Cause cause);

public:
  // Elastic heap support
  void entry_uncommit(double shrink_before, size_t shrink_until);
  void op_uncommit(double shrink_before, size_t shrink_until);

private:
  // GC support
  // Reset bitmap, prepare regions for new GC cycle
  void prepare_gc();
  void prepare_regions_and_collection_set(bool concurrent);
  // Evacuation
  void evacuate_collection_set(bool concurrent);
  // Concurrent root processing
  void prepare_concurrent_roots();
  void finish_concurrent_roots();
  // Concurrent class unloading support
  void do_class_unloading();
  // Reference updating
  void prepare_update_heap_references(bool concurrent);
  void update_heap_references(bool concurrent);
  // Final update region states
  void update_heap_region_states(bool concurrent);
  void rebuild_free_set(bool concurrent);

  void rendezvous_threads();
  void recycle_trash();
public:
  void notify_gc_progress();
  void notify_gc_no_progress();
  size_t get_gc_no_progress_count() const;

//
// Mark support
private:
  ShenandoahControlThread*   _control_thread;
  ShenandoahCollectorPolicy* _shenandoah_policy;
  ShenandoahMode*            _gc_mode;
  ShenandoahHeuristics*      _heuristics;
  ShenandoahFreeSet*         _free_set;
  ShenandoahPacer*           _pacer;
  ShenandoahVerifier*        _verifier;

  ShenandoahPhaseTimings*    _phase_timings;

  ShenandoahMmuTracker       _mmu_tracker;

  ShenandoahControlThread*   control_thread()          { return _control_thread;    }

public:
  ShenandoahCollectorPolicy* shenandoah_policy() const { return _shenandoah_policy; }
  ShenandoahMode*            mode()              const { return _gc_mode;           }
  ShenandoahHeuristics*      heuristics()        const { return _heuristics;        }
  ShenandoahFreeSet*         free_set()          const { return _free_set;          }
  ShenandoahPacer*           pacer()             const { return _pacer;             }

  ShenandoahPhaseTimings*    phase_timings()     const { return _phase_timings;     }

  ShenandoahVerifier*        verifier();

// ---------- VM subsystem bindings
//
private:
  ShenandoahMonitoringSupport* _monitoring_support;
  MemoryPool*                  _memory_pool;
  GCMemoryManager              _stw_memory_manager;
  GCMemoryManager              _cycle_memory_manager;
  ConcurrentGCTimer*           _gc_timer;
  SoftRefPolicy                _soft_ref_policy;

  // For exporting to SA
  int                          _log_min_obj_alignment_in_bytes;
public:
  ShenandoahMonitoringSupport* monitoring_support()          { return _monitoring_support;    }
  GCMemoryManager* cycle_memory_manager()                    { return &_cycle_memory_manager; }
  GCMemoryManager* stw_memory_manager()                      { return &_stw_memory_manager;   }
  SoftRefPolicy* soft_ref_policy()                  override { return &_soft_ref_policy;      }

  GrowableArray<GCMemoryManager*> memory_managers() override;
  GrowableArray<MemoryPool*> memory_pools() override;
  MemoryUsage memory_usage() override;
  GCTracer* tracer();
  ConcurrentGCTimer* gc_timer() const;

// ---------- Reference processing
//
private:
  ShenandoahReferenceProcessor* const _ref_processor;

public:
  ShenandoahReferenceProcessor* ref_processor() { return _ref_processor; }

// ---------- Class Unloading
//
private:
  ShenandoahSharedFlag _unload_classes;
  ShenandoahUnload     _unloader;

public:
  void set_unload_classes(bool uc);
  bool unload_classes() const;

  // Perform STW class unloading and weak root cleaning
  void parallel_cleaning(bool full_gc);

private:
  void stw_unload_classes(bool full_gc);
  void stw_process_weak_roots(bool full_gc);
  void stw_weak_refs(bool full_gc);

  // Heap iteration support
  void scan_roots_for_iteration(ShenandoahScanObjectStack* oop_stack, ObjectIterateScanRootClosure* oops);
  bool prepare_aux_bitmap_for_iteration();
  void reclaim_aux_bitmap_for_iteration();

// ---------- Generic interface hooks
// Minor things that super-interface expects us to implement to play nice with
// the rest of runtime. Some of the things here are not required to be implemented,
// and can be stubbed out.
//
public:
  bool is_maximal_no_gc() const override shenandoah_not_implemented_return(false);

  bool is_in(const void* p) const override;

  bool requires_barriers(stackChunkOop obj) const override;

  MemRegion reserved_region() const { return _reserved; }
  bool is_in_reserved(const void* addr) const { return _reserved.contains(addr); }

  void collect(GCCause::Cause cause) override;
  void do_full_collection(bool clear_all_soft_refs) override;

  // Used for parsing heap during error printing
  HeapWord* block_start(const void* addr) const;
  bool block_is_obj(const HeapWord* addr) const;
  bool print_location(outputStream* st, void* addr) const override;

  // Used for native heap walkers: heap dumpers, mostly
  void object_iterate(ObjectClosure* cl) override;
  // Parallel heap iteration support
  ParallelObjectIteratorImpl* parallel_object_iterator(uint workers) override;

  // Keep alive an object that was loaded with AS_NO_KEEPALIVE.
  void keep_alive(oop obj) override;

// ---------- Safepoint interface hooks
//
public:
  void safepoint_synchronize_begin() override;
  void safepoint_synchronize_end() override;

// ---------- Code roots handling hooks
//
public:
  void register_nmethod(nmethod* nm) override;
  void unregister_nmethod(nmethod* nm) override;
  void verify_nmethod(nmethod* nm) override {}

// ---------- Pinning hooks
//
public:
  // Shenandoah supports per-object (per-region) pinning
  void pin_object(JavaThread* thread, oop obj) override;
  void unpin_object(JavaThread* thread, oop obj) override;

  void sync_pinned_region_status();
  void assert_pinned_region_status() NOT_DEBUG_RETURN;

// ---------- Concurrent Stack Processing support
//
public:
  bool uses_stack_watermark_barrier() const override { return true; }

// ---------- Allocation support
//
private:
  HeapWord* allocate_memory_under_lock(ShenandoahAllocRequest& request, bool& in_new_region);
  inline HeapWord* allocate_from_gclab(Thread* thread, size_t size);
  HeapWord* allocate_from_gclab_slow(Thread* thread, size_t size);
  HeapWord* allocate_new_gclab(size_t min_size, size_t word_size, size_t* actual_size);
  inline bool gc_overhead_exceeds_limit() {
    double target_threshold = GCTimeLimit / 100.0;
    return (_gcu_historical > target_threshold);
  }

public:
  HeapWord* allocate_memory(ShenandoahAllocRequest& request, bool* gc_overhead_limit_was_exceeded = nullptr);
  HeapWord* mem_allocate(size_t size, bool* what) override;
  MetaWord* satisfy_failed_metadata_allocation(ClassLoaderData* loader_data,
                                               size_t size,
                                               Metaspace::MetadataType mdtype) override;

  void notify_mutator_alloc_words(size_t words, bool waste);

  HeapWord* allocate_new_tlab(size_t min_size, size_t requested_size, size_t* actual_size) override;
  size_t tlab_capacity(Thread *thr) const override;
  size_t unsafe_max_tlab_alloc(Thread *thread) const override;
  size_t max_tlab_size() const override;
  size_t tlab_used(Thread* ignored) const override;

  void ensure_parsability(bool retire_labs) override;

  void labs_make_parsable();
  void tlabs_retire(bool resize);
  void gclabs_retire(bool resize);
  void report_gc_utilization(double utilization, double duration);

// ---------- Marking support
//
private:
  ShenandoahMarkingContext* _marking_context;
  MemRegion  _bitmap_region;
  MemRegion  _aux_bitmap_region;
  MarkBitMap _verification_bit_map;
  MarkBitMap _aux_bit_map;

  size_t _bitmap_size;
  size_t _bitmap_regions_per_slice;
  size_t _bitmap_bytes_per_slice;

  size_t _pretouch_heap_page_size;
  size_t _pretouch_bitmap_page_size;

  bool _bitmap_region_special;
  bool _aux_bitmap_region_special;

  ShenandoahLiveData** _liveness_cache;

public:
  inline ShenandoahMarkingContext* complete_marking_context() const;
  inline ShenandoahMarkingContext* marking_context() const;
  inline void mark_complete_marking_context();
  inline void mark_incomplete_marking_context();

  template<class T>
  inline void marked_object_iterate(ShenandoahHeapRegion* region, T* cl);

  template<class T>
  inline void marked_object_iterate(ShenandoahHeapRegion* region, T* cl, HeapWord* limit);

  template<class T>
  inline void marked_object_oop_iterate(ShenandoahHeapRegion* region, T* cl, HeapWord* limit);

  void reset_mark_bitmap();

  // SATB barriers hooks
  inline bool requires_marking(const void* entry) const;

  // Support for bitmap uncommits
  bool commit_bitmap_slice(ShenandoahHeapRegion *r);
  bool uncommit_bitmap_slice(ShenandoahHeapRegion *r);
  bool is_bitmap_slice_committed(ShenandoahHeapRegion* r, bool skip_self = false);

  // Liveness caching support
  ShenandoahLiveData* get_liveness_cache(uint worker_id);
  void flush_liveness_cache(uint worker_id);

  size_t pretouch_heap_page_size() { return _pretouch_heap_page_size; }

// ---------- Evacuation support
//
private:
  ShenandoahCollectionSet* _collection_set;
  ShenandoahEvacOOMHandler _oom_evac_handler;

public:
  static address in_cset_fast_test_addr();

  ShenandoahCollectionSet* collection_set() const { return _collection_set; }

  // Checks if object is in the collection set.
  inline bool in_collection_set(oop obj) const;

  // Checks if location is in the collection set. Can be interior pointer, not the oop itself.
  inline bool in_collection_set_loc(void* loc) const;

  // Evacuates object src. Returns the evacuated object, either evacuated
  // by this thread, or by some other thread.
  inline oop evacuate_object(oop src, Thread* thread);

  // Call before/after evacuation.
  inline void enter_evacuation(Thread* t);
  inline void leave_evacuation(Thread* t);

// ---------- Helper functions
//
public:
  template <class T>
  inline void conc_update_with_forwarded(T* p);

  template <class T>
  inline void update_with_forwarded(T* p);

  static inline void atomic_update_oop(oop update,       oop* addr,       oop compare);
  static inline void atomic_update_oop(oop update, narrowOop* addr,       oop compare);
  static inline void atomic_update_oop(oop update, narrowOop* addr, narrowOop compare);

  static inline bool atomic_update_oop_check(oop update,       oop* addr,       oop compare);
  static inline bool atomic_update_oop_check(oop update, narrowOop* addr,       oop compare);
  static inline bool atomic_update_oop_check(oop update, narrowOop* addr, narrowOop compare);

  static inline void atomic_clear_oop(      oop* addr,       oop compare);
  static inline void atomic_clear_oop(narrowOop* addr,       oop compare);
  static inline void atomic_clear_oop(narrowOop* addr, narrowOop compare);

  void trash_humongous_region_at(ShenandoahHeapRegion *r);

private:
  void trash_cset_regions();

// ---------- Testing helpers functions
//
private:
  ShenandoahSharedFlag _inject_alloc_failure;

  void try_inject_alloc_failure();
  bool should_inject_alloc_failure();
};

#endif // SHARE_GC_SHENANDOAH_SHENANDOAHHEAP_HPP<|MERGE_RESOLUTION|>--- conflicted
+++ resolved
@@ -297,22 +297,20 @@
 
   size_t _gc_no_progress_count;
 
-<<<<<<< HEAD
   double*   _gc_historical_utilization;
   double*   _gc_historical_duration;
   double    _gcu_historical;
   size_t    _gc_history_first;
   intptr_t  _gc_no_progress_count_at_last_oom;
 
+  void capture_gc_no_progress_count_at_last_oom();
+  intptr_t get_gc_no_progress_count_at_last_oom() const;
+
   void set_gc_state_all_threads(char state);
   void set_gc_state_mask(uint mask, bool value);
-=======
-  // This updates the singlular, global gc state. This must happen on a safepoint.
+
+  // This updates the singular, global gc state. This must happen on a safepoint.
   void set_gc_state(uint mask, bool value);
->>>>>>> fb822e49
-
-  void capture_gc_no_progress_count_at_last_oom();
-  intptr_t get_gc_no_progress_count_at_last_oom() const;
 
 public:
   char gc_state() const;
