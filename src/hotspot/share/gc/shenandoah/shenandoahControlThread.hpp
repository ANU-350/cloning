--- conflicted
+++ resolved
@@ -174,19 +174,11 @@
   void prepare_for_graceful_shutdown();
   bool in_graceful_shutdown();
 
-<<<<<<< HEAD
-  void service_concurrent_normal_cycle(const ShenandoahHeap* heap,
-                                       const ShenandoahGenerationType generation,
-                                       GCCause::Cause cause);
-
-  void service_concurrent_old_cycle(const ShenandoahHeap* heap,
-=======
   void service_concurrent_normal_cycle(ShenandoahHeap* heap,
                                        const ShenandoahGenerationType generation,
                                        GCCause::Cause cause);
 
   void service_concurrent_old_cycle(ShenandoahHeap* heap,
->>>>>>> 57fdc186
                                     GCCause::Cause &cause);
 
   void set_gc_mode(GCMode new_mode);
@@ -200,11 +192,7 @@
   static const char* gc_mode_name(GCMode mode);
   void notify_control_thread();
 
-<<<<<<< HEAD
-  void service_concurrent_cycle(const ShenandoahHeap* heap,
-=======
   void service_concurrent_cycle(ShenandoahHeap* heap,
->>>>>>> 57fdc186
                                 ShenandoahGeneration* generation,
                                 GCCause::Cause &cause,
                                 bool do_old_gc_bootstrap);
