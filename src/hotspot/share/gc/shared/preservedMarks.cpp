/*
 * Copyright (c) 2016, 2023, Oracle and/or its affiliates. All rights reserved.
 * DO NOT ALTER OR REMOVE COPYRIGHT NOTICES OR THIS FILE HEADER.
 *
 * This code is free software; you can redistribute it and/or modify it
 * under the terms of the GNU General Public License version 2 only, as
 * published by the Free Software Foundation.
 *
 * This code is distributed in the hope that it will be useful, but WITHOUT
 * ANY WARRANTY; without even the implied warranty of MERCHANTABILITY or
 * FITNESS FOR A PARTICULAR PURPOSE.  See the GNU General Public License
 * version 2 for more details (a copy is included in the LICENSE file that
 * accompanied this code).
 *
 * You should have received a copy of the GNU General Public License version
 * 2 along with this work; if not, write to the Free Software Foundation,
 * Inc., 51 Franklin St, Fifth Floor, Boston, MA 02110-1301 USA.
 *
 * Please contact Oracle, 500 Oracle Parkway, Redwood Shores, CA 94065 USA
 * or visit www.oracle.com if you need additional information or have any
 * questions.
 *
 */

#include "precompiled.hpp"
#include "gc/shared/preservedMarks.inline.hpp"
#include "gc/shared/slidingForwarding.inline.hpp"
#include "gc/shared/workerThread.hpp"
#include "gc/shared/workerUtils.hpp"
#include "memory/allocation.inline.hpp"
#include "memory/resourceArea.hpp"
#include "oops/oop.inline.hpp"
#include "runtime/atomic.hpp"
#include "utilities/macros.hpp"

void PreservedMarks::restore() {
  while (!_stack.is_empty()) {
    const PreservedMark elem = _stack.pop();
    elem.set_mark();
  }
  assert_empty();
}

<<<<<<< HEAD
template<bool ALT_FWD>
void PreservedMarks::adjust_during_full_gc_impl() {
  StackIterator<OopAndMarkWord, mtGC> iter(_stack);
  while (!iter.is_empty()) {
    OopAndMarkWord* elem = iter.next_addr();

    oop obj = elem->get_oop();
    if (SlidingForwarding::is_forwarded(obj)) {
      elem->set_oop(SlidingForwarding::forwardee<ALT_FWD>(obj));
    }
=======
void PreservedMarks::adjust_preserved_mark(PreservedMark* elem) {
  oop obj = elem->get_oop();
  if (obj->is_forwarded()) {
    elem->set_oop(obj->forwardee());
  }
}

void PreservedMarks::adjust_during_full_gc() {
  StackIterator<PreservedMark, mtGC> iter(_stack);
  while (!iter.is_empty()) {
    PreservedMark* elem = iter.next_addr();
    adjust_preserved_mark(elem);
>>>>>>> b412fc79
  }
}

void PreservedMarks::adjust_during_full_gc() {
  if (UseAltGCForwarding) {
    adjust_during_full_gc_impl<true>();
  } else {
    adjust_during_full_gc_impl<false>();
  }
}

void PreservedMarks::restore_and_increment(volatile size_t* const total_size_addr) {
  const size_t stack_size = size();
  restore();
  // Only do the atomic add if the size is > 0.
  if (stack_size > 0) {
    Atomic::add(total_size_addr, stack_size);
  }
}

#ifndef PRODUCT
void PreservedMarks::assert_empty() {
  assert(_stack.is_empty(), "stack expected to be empty, size = " SIZE_FORMAT,
         _stack.size());
  assert(_stack.cache_size() == 0,
         "stack expected to have no cached segments, cache size = " SIZE_FORMAT,
         _stack.cache_size());
}
#endif // ndef PRODUCT

void PreservedMarksSet::init(uint num) {
  assert(_stacks == nullptr && _num == 0, "do not re-initialize");
  assert(num > 0, "pre-condition");
  if (_in_c_heap) {
    _stacks = NEW_C_HEAP_ARRAY(Padded<PreservedMarks>, num, mtGC);
  } else {
    _stacks = NEW_RESOURCE_ARRAY(Padded<PreservedMarks>, num);
  }
  for (uint i = 0; i < num; i += 1) {
    ::new (_stacks + i) PreservedMarks();
  }
  _num = num;

  assert_empty();
}

class RestorePreservedMarksTask : public WorkerTask {
  PreservedMarksSet* const _preserved_marks_set;
  SequentialSubTasksDone _sub_tasks;
  volatile size_t _total_size;
#ifdef ASSERT
  size_t _total_size_before;
#endif // ASSERT

public:
  void work(uint worker_id) override {
    uint task_id = 0;
    while (_sub_tasks.try_claim_task(task_id)) {
      _preserved_marks_set->get(task_id)->restore_and_increment(&_total_size);
    }
  }

  RestorePreservedMarksTask(PreservedMarksSet* preserved_marks_set)
    : WorkerTask("Restore Preserved Marks"),
      _preserved_marks_set(preserved_marks_set),
      _sub_tasks(preserved_marks_set->num()),
      _total_size(0)
      DEBUG_ONLY(COMMA _total_size_before(0)) {
#ifdef ASSERT
    // This is to make sure the total_size we'll calculate below is correct.
    for (uint i = 0; i < _preserved_marks_set->num(); ++i) {
      _total_size_before += _preserved_marks_set->get(i)->size();
    }
#endif // ASSERT
  }

  ~RestorePreservedMarksTask() {
    assert(_total_size == _total_size_before, "total_size = %zu before = %zu", _total_size, _total_size_before);
    size_t mem_size = _total_size * (sizeof(oop) + sizeof(markWord));
    log_trace(gc)("Restored %zu marks, occupying %zu %s", _total_size,
                                                          byte_size_in_proper_unit(mem_size),
                                                          proper_unit_for_byte_size(mem_size));
  }
};

void PreservedMarksSet::restore(WorkerThreads* workers) {
  {
    RestorePreservedMarksTask cl(this);
    if (workers == nullptr) {
      cl.work(0);
    } else {
      workers->run_task(&cl);
    }
  }

  assert_empty();
}

WorkerTask* PreservedMarksSet::create_task() {
  return new RestorePreservedMarksTask(this);
}

void PreservedMarksSet::reclaim() {
  assert_empty();

  for (uint i = 0; i < _num; i += 1) {
    _stacks[i].~Padded<PreservedMarks>();
  }

  if (_in_c_heap) {
    FREE_C_HEAP_ARRAY(Padded<PreservedMarks>, _stacks);
  } else {
    // the array was resource-allocated, so nothing to do
  }
  _stacks = nullptr;
  _num = 0;
}

#ifndef PRODUCT
void PreservedMarksSet::assert_empty() {
  assert(_stacks != nullptr && _num > 0, "should have been initialized");
  for (uint i = 0; i < _num; i += 1) {
    get(i)->assert_empty();
  }
}
#endif // ndef PRODUCT<|MERGE_RESOLUTION|>--- conflicted
+++ resolved
@@ -41,31 +41,12 @@
   assert_empty();
 }
 
-<<<<<<< HEAD
 template<bool ALT_FWD>
 void PreservedMarks::adjust_during_full_gc_impl() {
-  StackIterator<OopAndMarkWord, mtGC> iter(_stack);
-  while (!iter.is_empty()) {
-    OopAndMarkWord* elem = iter.next_addr();
-
-    oop obj = elem->get_oop();
-    if (SlidingForwarding::is_forwarded(obj)) {
-      elem->set_oop(SlidingForwarding::forwardee<ALT_FWD>(obj));
-    }
-=======
-void PreservedMarks::adjust_preserved_mark(PreservedMark* elem) {
-  oop obj = elem->get_oop();
-  if (obj->is_forwarded()) {
-    elem->set_oop(obj->forwardee());
-  }
-}
-
-void PreservedMarks::adjust_during_full_gc() {
   StackIterator<PreservedMark, mtGC> iter(_stack);
   while (!iter.is_empty()) {
     PreservedMark* elem = iter.next_addr();
-    adjust_preserved_mark(elem);
->>>>>>> b412fc79
+    adjust_preserved_mark<ALT_FWD>(elem);
   }
 }
 
