--- conflicted
+++ resolved
@@ -49,13 +49,9 @@
     if (!_collector->is_in_pinned_or_closed(hr_index)) {
       return false;
     }
-<<<<<<< HEAD
     assert(_collector->hr_live_words(hr_index) > _collector->scope()->hr_live_words_threshold() ||
            !r->is_starts_humongous() ||
-           _collector->mark_bitmap()->is_marked(r->bottom()),
-=======
-    assert(!r->is_starts_humongous() || _bitmap->is_marked(cast_to_oop(r->bottom())),
->>>>>>> f69afba5
+           _collector->mark_bitmap()->is_marked(cast_to_oop(r->bottom())),
            "must be, otherwise reclaimed earlier");
     r->reset_pinned_after_full_gc();
 
