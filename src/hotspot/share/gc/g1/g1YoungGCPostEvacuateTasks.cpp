/*
 * Copyright (c) 2021, Oracle and/or its affiliates. All rights reserved.
 * DO NOT ALTER OR REMOVE COPYRIGHT NOTICES OR THIS FILE HEADER.
 *
 * This code is free software; you can redistribute it and/or modify it
 * under the terms of the GNU General Public License version 2 only, as
 * published by the Free Software Foundation.
 *
 * This code is distributed in the hope that it will be useful, but WITHOUT
 * ANY WARRANTY; without even the implied warranty of MERCHANTABILITY or
 * FITNESS FOR A PARTICULAR PURPOSE.  See the GNU General Public License
 * version 2 for more details (a copy is included in the LICENSE file that
 * accompanied this code).
 *
 * You should have received a copy of the GNU General Public License version
 * 2 along with this work; if not, write to the Free Software Foundation,
 * Inc., 51 Franklin St, Fifth Floor, Boston, MA 02110-1301 USA.
 *
 * Please contact Oracle, 500 Oracle Parkway, Redwood Shores, CA 94065 USA
 * or visit www.oracle.com if you need additional information or have any
 * questions.
 *
 */

#include "precompiled.hpp"

#include "compiler/oopMap.hpp"
#include "gc/g1/g1CardSetMemory.hpp"
#include "gc/g1/g1CardTableEntryClosure.hpp"
#include "gc/g1/g1CollectedHeap.inline.hpp"
#include "gc/g1/g1CollectionSetCandidates.hpp"
#include "gc/g1/g1ConcurrentMark.inline.hpp"
#include "gc/g1/g1EvacStats.inline.hpp"
#include "gc/g1/g1EvacuationInfo.hpp"
#include "gc/g1/g1ParScanThreadState.hpp"
#include "gc/g1/g1RemSet.hpp"
#include "gc/g1/g1YoungGCPostEvacuateTasks.hpp"
#include "gc/shared/preservedMarks.inline.hpp"
#include "jfr/jfrEvents.hpp"
#include "utilities/ticks.hpp"

G1PostEvacuateCollectionSetCleanupTask1::G1PostEvacuateCollectionSetCleanupTask1(G1ParScanThreadStateSet* per_thread_states,
                                                                                 G1EvacFailureRegions* evac_failure_regions) :
  G1BatchedGangTask("Post Evacuate Cleanup 1", G1CollectedHeap::heap()->phase_times())
{
  add_serial_task(new MergePssTask(per_thread_states));
  add_serial_task(new RecalculateUsedTask());
  if (SampleCollectionSetCandidatesTask::should_execute()) {
    add_serial_task(new SampleCollectionSetCandidatesTask());
  }
  if (RemoveSelfForwardPtrsTask::should_execute()) {
    add_parallel_task(new RemoveSelfForwardPtrsTask(per_thread_states->rdcqs(), evac_failure_regions));
  }
  add_parallel_task(G1CollectedHeap::heap()->rem_set()->create_cleanup_after_scan_heap_roots_task());
}

G1PostEvacuateCollectionSetCleanupTask1::MergePssTask::MergePssTask(G1ParScanThreadStateSet* per_thread_states) :
  G1AbstractSubTask(G1GCPhaseTimes::MergePSS),
  _per_thread_states(per_thread_states) { }

void G1PostEvacuateCollectionSetCleanupTask1::MergePssTask::do_work(uint worker_id) {
  _per_thread_states->flush();
}

double G1PostEvacuateCollectionSetCleanupTask1::RecalculateUsedTask::worker_cost() const {
  // If there is no evacuation failure, the work to perform is minimal.
  return G1CollectedHeap::heap()->evacuation_failed() ? 1.0 : AlmostNoWork;
}

void G1PostEvacuateCollectionSetCleanupTask1::RecalculateUsedTask::do_work(uint worker_id) {
  G1CollectedHeap::heap()->update_used_after_gc();
}

bool G1PostEvacuateCollectionSetCleanupTask1::SampleCollectionSetCandidatesTask::should_execute() {
  return G1CollectedHeap::heap()->should_sample_collection_set_candidates();
}

double G1PostEvacuateCollectionSetCleanupTask1::SampleCollectionSetCandidatesTask::worker_cost() const {
  return should_execute() ? 1.0 : AlmostNoWork;
}

class G1SampleCollectionSetCandidatesClosure : public HeapRegionClosure {
public:
  G1CardSetMemoryStats _total;

  bool do_heap_region(HeapRegion* r) override {
    _total.add(r->rem_set()->card_set_memory_stats());
    return false;
  }
};

void G1PostEvacuateCollectionSetCleanupTask1::SampleCollectionSetCandidatesTask::do_work(uint worker_id) {
  G1CollectedHeap* g1h = G1CollectedHeap::heap();

  G1SampleCollectionSetCandidatesClosure cl;
  g1h->collection_set()->candidates()->iterate(&cl);
  g1h->set_collection_set_candidates_stats(cl._total);
}

bool G1PostEvacuateCollectionSetCleanupTask1::RemoveSelfForwardPtrsTask::should_execute() {
  return G1CollectedHeap::heap()->evacuation_failed();
}

G1PostEvacuateCollectionSetCleanupTask1::
    RemoveSelfForwardPtrsTask::RemoveSelfForwardPtrsTask(G1RedirtyCardsQueueSet* rdcqs,
                                                         G1EvacFailureRegions* evac_failure_regions) :
  G1AbstractSubTask(G1GCPhaseTimes::RemoveSelfForwardingPtr),
  _task(rdcqs, evac_failure_regions),
  _evac_failure_regions(evac_failure_regions) { }

G1PostEvacuateCollectionSetCleanupTask1::RemoveSelfForwardPtrsTask::~RemoveSelfForwardPtrsTask() {
  G1CollectedHeap* g1h = G1CollectedHeap::heap();
  assert(_task.num_failed_regions() == _evac_failure_regions->num_regions_failed_evacuation(),
         "Removed regions %u inconsistent with expected %u",
         _task.num_failed_regions(), _evac_failure_regions->num_regions_failed_evacuation());
}

double G1PostEvacuateCollectionSetCleanupTask1::RemoveSelfForwardPtrsTask::worker_cost() const {
  assert(should_execute(), "Should not call this if not executed");
  return _evac_failure_regions->num_regions_failed_evacuation();
}

void G1PostEvacuateCollectionSetCleanupTask1::RemoveSelfForwardPtrsTask::do_work(uint worker_id) {
  _task.work(worker_id);
}

class G1FreeHumongousRegionClosure : public HeapRegionClosure {
  uint _humongous_objects_reclaimed;
  uint _humongous_regions_reclaimed;
  size_t _freed_bytes;

  // Returns whether the given humongous object defined by the start region index
  // is reclaimable.
  //
  // At this point in the garbage collection, checking whether the humongous object
  // is still a candidate is sufficient because:
  //
  // - if it has not been a candidate at the start of collection, it will never
  // changed to be a candidate during the gc (and live).
  // - any found outstanding (i.e. in the DCQ, or in its remembered set)
  // references will set the candidate state to false.
  // - there can be no references from within humongous starts regions referencing
  // the object because we never allocate other objects into them.
  // (I.e. there can be no intra-region references)
  //
  // It is not required to check whether the object has been found dead by marking
  // or not, in fact it would prevent reclamation within a concurrent cycle, as
  // all objects allocated during that time are considered live.
  // SATB marking is even more conservative than the remembered set.
  // So if at this point in the collection we did not find a reference during gc
  // (or it had enough references to not be a candidate, having many remembered
  // set entries), nobody has a reference to it.
  // At the start of collection we flush all refinement logs, and remembered sets
  // are completely up-to-date wrt to references to the humongous object.
  //
  // So there is no need to re-check remembered set size of the humongous region.
  //
  // Other implementation considerations:
  // - never consider object arrays at this time because they would pose
  // considerable effort for cleaning up the the remembered sets. This is
  // required because stale remembered sets might reference locations that
  // are currently allocated into.
  bool is_reclaimable(uint region_idx) const {
    return G1CollectedHeap::heap()->is_humongous_reclaim_candidate(region_idx);
  }

public:
  G1FreeHumongousRegionClosure() :
    _humongous_objects_reclaimed(0),
    _humongous_regions_reclaimed(0),
    _freed_bytes(0) {
  }

  virtual bool do_heap_region(HeapRegion* r) {
    if (!r->is_starts_humongous()) {
      return false;
    }

    uint region_idx = r->hrm_index();
    if (!is_reclaimable(region_idx)) {
      return false;
    }

    oop obj = cast_to_oop(r->bottom());
    guarantee(obj->is_typeArray(),
              "Only eagerly reclaiming type arrays is supported, but the object "
              PTR_FORMAT " is not.", p2i(r->bottom()));

    log_debug(gc, humongous)("Reclaimed humongous region %u (object size " SIZE_FORMAT " @ " PTR_FORMAT ")",
                             region_idx,
                             (size_t)obj->size() * HeapWordSize,
                             p2i(r->bottom())
                            );

    G1CollectedHeap* g1h = G1CollectedHeap::heap();
    G1ConcurrentMark* const cm = g1h->concurrent_mark();
    cm->humongous_object_eagerly_reclaimed(r);
    assert(!cm->is_marked_in_prev_bitmap(obj) && !cm->is_marked_in_next_bitmap(obj),
           "Eagerly reclaimed humongous region %u should not be marked at all but is in prev %s next %s",
           region_idx,
           BOOL_TO_STR(cm->is_marked_in_prev_bitmap(obj)),
           BOOL_TO_STR(cm->is_marked_in_next_bitmap(obj)));
    _humongous_objects_reclaimed++;
    do {
      HeapRegion* next = g1h->next_region_in_humongous(r);
      _freed_bytes += r->used();
      r->set_containing_set(nullptr);
      _humongous_regions_reclaimed++;
      g1h->free_humongous_region(r, nullptr);
      g1h->hr_printer()->cleanup(r);
      r = next;
    } while (r != nullptr);

    return false;
  }

  uint humongous_objects_reclaimed() {
    return _humongous_objects_reclaimed;
  }

  uint humongous_regions_reclaimed() {
    return _humongous_regions_reclaimed;
  }

  size_t bytes_freed() const {
    return _freed_bytes;
  }
};

void G1PostEvacuateCollectionSetCleanupTask2::ResetHotCardCacheTask::do_work(uint worker_id) {
  G1CollectedHeap::heap()->reset_hot_card_cache();
}

void G1PostEvacuateCollectionSetCleanupTask2::PurgeCodeRootsTask::do_work(uint worker_id) {
  G1CollectedHeap::heap()->purge_code_root_memory();
}

#if COMPILER2_OR_JVMCI
void G1PostEvacuateCollectionSetCleanupTask2::UpdateDerivedPointersTask::do_work(uint worker_id) {
  DerivedPointerTable::update_pointers();
}
#endif

bool G1PostEvacuateCollectionSetCleanupTask2::EagerlyReclaimHumongousObjectsTask::should_execute() {
  return G1CollectedHeap::heap()->should_do_eager_reclaim();
}

G1PostEvacuateCollectionSetCleanupTask2::EagerlyReclaimHumongousObjectsTask::EagerlyReclaimHumongousObjectsTask() :
  G1AbstractSubTask(G1GCPhaseTimes::EagerlyReclaimHumongousObjects),
  _humongous_regions_reclaimed(0),
  _bytes_freed(0) { }

void G1PostEvacuateCollectionSetCleanupTask2::EagerlyReclaimHumongousObjectsTask::do_work(uint worker_id) {
  G1CollectedHeap* g1h = G1CollectedHeap::heap();

  G1FreeHumongousRegionClosure cl;
  g1h->heap_region_iterate(&cl);

  record_work_item(worker_id, G1GCPhaseTimes::EagerlyReclaimNumTotal, g1h->num_humongous_objects());
  record_work_item(worker_id, G1GCPhaseTimes::EagerlyReclaimNumCandidates, g1h->num_humongous_reclaim_candidates());
  record_work_item(worker_id, G1GCPhaseTimes::EagerlyReclaimNumReclaimed, cl.humongous_objects_reclaimed());

  _humongous_regions_reclaimed = cl.humongous_regions_reclaimed();
  _bytes_freed = cl.bytes_freed();
}

G1PostEvacuateCollectionSetCleanupTask2::EagerlyReclaimHumongousObjectsTask::~EagerlyReclaimHumongousObjectsTask() {
  G1CollectedHeap* g1h = G1CollectedHeap::heap();

  g1h->remove_from_old_gen_sets(0, 0, _humongous_regions_reclaimed);
  g1h->decrement_summary_bytes(_bytes_freed);
}

bool G1PostEvacuateCollectionSetCleanupTask2::RestorePreservedMarksTask::should_execute() {
  return G1CollectedHeap::heap()->evacuation_failed();
}

G1PostEvacuateCollectionSetCleanupTask2::RestorePreservedMarksTask::RestorePreservedMarksTask(PreservedMarksSet* preserved_marks) :
  G1AbstractSubTask(G1GCPhaseTimes::RestorePreservedMarks), _preserved_marks(preserved_marks), _task(preserved_marks->create_task()) { }

G1PostEvacuateCollectionSetCleanupTask2::RestorePreservedMarksTask::~RestorePreservedMarksTask() {
  delete _task;
}

double G1PostEvacuateCollectionSetCleanupTask2::RestorePreservedMarksTask::worker_cost() const {
  assert(should_execute(), "Should not call this if not executed");
  return _preserved_marks->num();
}

void G1PostEvacuateCollectionSetCleanupTask2::RestorePreservedMarksTask::do_work(uint worker_id) {
  _task->work(worker_id);
}

class RedirtyLoggedCardTableEntryClosure : public G1CardTableEntryClosure {
 private:
  size_t _num_dirtied;
  G1CollectedHeap* _g1h;
  G1CardTable* _g1_ct;
  G1EvacFailureRegions* _evac_failure_regions;

  HeapRegion* region_for_card(CardValue* card_ptr) const {
    return _g1h->heap_region_containing(_g1_ct->addr_for(card_ptr));
  }

  bool will_become_free(HeapRegion* hr) const {
    // A region will be freed by during the FreeCollectionSet phase if the region is in the
    // collection set and has not had an evacuation failure.
    return _g1h->is_in_cset(hr) && !_evac_failure_regions->contains(hr->hrm_index());
  }

 public:
  RedirtyLoggedCardTableEntryClosure(G1CollectedHeap* g1h, G1EvacFailureRegions* evac_failure_regions) :
    G1CardTableEntryClosure(),
    _num_dirtied(0),
    _g1h(g1h),
    _g1_ct(g1h->card_table()),
    _evac_failure_regions(evac_failure_regions) { }

  void do_card_ptr(CardValue* card_ptr, uint worker_id) {
    HeapRegion* hr = region_for_card(card_ptr);

    // Should only dirty cards in regions that won't be freed.
    if (!will_become_free(hr)) {
      *card_ptr = G1CardTable::dirty_card_val();
      _num_dirtied++;
    }
  }

  size_t num_dirtied()   const { return _num_dirtied; }
};

G1PostEvacuateCollectionSetCleanupTask2::
      RedirtyLoggedCardsTask::RedirtyLoggedCardsTask(G1RedirtyCardsQueueSet* rdcqs,
                                                     G1EvacFailureRegions* evac_failure_regions) :
  G1AbstractSubTask(G1GCPhaseTimes::RedirtyCards),
  _rdcqs(rdcqs),
  _nodes(rdcqs->all_completed_buffers()),
  _evac_failure_regions(evac_failure_regions) { }

G1PostEvacuateCollectionSetCleanupTask2::RedirtyLoggedCardsTask::~RedirtyLoggedCardsTask() {
  G1DirtyCardQueueSet& dcq = G1BarrierSet::dirty_card_queue_set();
  dcq.merge_bufferlists(_rdcqs);
  _rdcqs->verify_empty();
}

double G1PostEvacuateCollectionSetCleanupTask2::RedirtyLoggedCardsTask::worker_cost() const {
  // Needs more investigation.
  return G1CollectedHeap::heap()->workers()->active_workers();
}

void G1PostEvacuateCollectionSetCleanupTask2::RedirtyLoggedCardsTask::do_work(uint worker_id) {
  RedirtyLoggedCardTableEntryClosure cl(G1CollectedHeap::heap(), _evac_failure_regions);
  const size_t buffer_size = _rdcqs->buffer_size();
  BufferNode* next = Atomic::load(&_nodes);
  while (next != nullptr) {
    BufferNode* node = next;
    next = Atomic::cmpxchg(&_nodes, node, node->next());
    if (next == node) {
      cl.apply_to_buffer(node, buffer_size, worker_id);
      next = node->next();
    }
  }
  record_work_item(worker_id, 0, cl.num_dirtied());
}

// Helper class to keep statistics for the collection set freeing
class FreeCSetStats {
  size_t _before_used_bytes;   // Usage in regions successfully evacutate
  size_t _after_used_bytes;    // Usage in regions failing evacuation
  size_t _bytes_allocated_in_old_since_last_gc; // Size of young regions turned into old
  size_t _failure_used_words;  // Live size in failed regions
  size_t _failure_waste_words; // Wasted size in failed regions
  size_t _rs_length;           // Remembered set size
  uint _regions_freed;         // Number of regions freed

public:
  FreeCSetStats() :
      _before_used_bytes(0),
      _after_used_bytes(0),
      _bytes_allocated_in_old_since_last_gc(0),
      _failure_used_words(0),
      _failure_waste_words(0),
      _rs_length(0),
      _regions_freed(0) { }

  void merge_stats(FreeCSetStats* other) {
    assert(other != nullptr, "invariant");
    _before_used_bytes += other->_before_used_bytes;
    _after_used_bytes += other->_after_used_bytes;
    _bytes_allocated_in_old_since_last_gc += other->_bytes_allocated_in_old_since_last_gc;
    _failure_used_words += other->_failure_used_words;
    _failure_waste_words += other->_failure_waste_words;
    _rs_length += other->_rs_length;
    _regions_freed += other->_regions_freed;
  }

  void report(G1CollectedHeap* g1h, G1EvacInfo* evacuation_info) {
    evacuation_info->set_regions_freed(_regions_freed);
    evacuation_info->increment_collectionset_used_after(_after_used_bytes);

    g1h->decrement_summary_bytes(_before_used_bytes);
    g1h->alloc_buffer_stats(G1HeapRegionAttr::Old)->add_failure_used_and_waste(_failure_used_words, _failure_waste_words);

    G1Policy *policy = g1h->policy();
    policy->old_gen_alloc_tracker()->add_allocated_bytes_since_last_gc(_bytes_allocated_in_old_since_last_gc);
    policy->record_rs_length(_rs_length);
    policy->cset_regions_freed();
  }

  void account_failed_region(HeapRegion* r) {
    size_t used_words = r->marked_bytes() / HeapWordSize;
    _failure_used_words += used_words;
    _failure_waste_words += HeapRegion::GrainWords - used_words;
    _after_used_bytes += r->used();

    // When moving a young gen region to old gen, we "allocate" that whole
    // region there. This is in addition to any already evacuated objects.
    // Notify the policy about that. Old gen regions do not cause an
    // additional allocation: both the objects still in the region and the
    // ones already moved are accounted for elsewhere.
    if (r->is_young()) {
      _bytes_allocated_in_old_since_last_gc += HeapRegion::GrainBytes;
    }
  }

  void account_evacuated_region(HeapRegion* r) {
    size_t used = r->used();
    assert(used > 0, "region %u %s zero used", r->hrm_index(), r->get_short_type_str());
    _before_used_bytes += used;
    _regions_freed += 1;
  }

  void account_rs_length(HeapRegion* r) {
    _rs_length += r->rem_set()->occupied();
  }
};

// Closure applied to all regions in the collection set.
class FreeCSetClosure : public HeapRegionClosure {
  // Helper to send JFR events for regions.
  class JFREventForRegion {
    EventGCPhaseParallel _event;

  public:
    JFREventForRegion(HeapRegion* region, uint worker_id) : _event() {
      _event.set_gcId(GCId::current());
      _event.set_gcWorkerId(worker_id);
      if (region->is_young()) {
        _event.set_name(G1GCPhaseTimes::phase_name(G1GCPhaseTimes::YoungFreeCSet));
      } else {
        _event.set_name(G1GCPhaseTimes::phase_name(G1GCPhaseTimes::NonYoungFreeCSet));
      }
    }

    ~JFREventForRegion() {
      _event.commit();
    }
  };

  // Helper to do timing for region work.
  class TimerForRegion {
    Tickspan& _time;
    Ticks     _start_time;
  public:
    TimerForRegion(Tickspan& time) : _time(time), _start_time(Ticks::now()) { }
    ~TimerForRegion() {
      _time += Ticks::now() - _start_time;
    }
  };

  // FreeCSetClosure members
  G1CollectedHeap* _g1h;
  const size_t*    _surviving_young_words;
  uint             _worker_id;
  Tickspan         _young_time;
  Tickspan         _non_young_time;
  FreeCSetStats*   _stats;
  G1EvacFailureRegions* _evac_failure_regions;

  void assert_tracks_surviving_words(HeapRegion* r) {
    assert(r->young_index_in_cset() != 0 &&
           (uint)r->young_index_in_cset() <= _g1h->collection_set()->young_region_length(),
           "Young index %u is wrong for region %u of type %s with %u young regions",
           r->young_index_in_cset(), r->hrm_index(), r->get_type_str(), _g1h->collection_set()->young_region_length());
  }

  void handle_evacuated_region(HeapRegion* r) {
    assert(!r->is_empty(), "Region %u is an empty region in the collection set.", r->hrm_index());
    stats()->account_evacuated_region(r);

    // Free the region and and its remembered set.
    _g1h->free_region(r, nullptr);
    _g1h->hr_printer()->cleanup(r);
  }

  void handle_failed_region(HeapRegion* r) {
    // Do some allocation statistics accounting. Regions that failed evacuation
    // are always made old, so there is no need to update anything in the young
    // gen statistics, but we need to update old gen statistics.
    stats()->account_failed_region(r);

    // Update the region state due to the failed evacuation.
    r->handle_evacuation_failure();

    // Add region to old set, need to hold lock.
    MutexLocker x(OldSets_lock, Mutex::_no_safepoint_check_flag);
    _g1h->old_set_add(r);
  }

  Tickspan& timer_for_region(HeapRegion* r) {
    return r->is_young() ? _young_time : _non_young_time;
  }

  FreeCSetStats* stats() {
    return _stats;
  }

public:
  FreeCSetClosure(const size_t* surviving_young_words,
                  uint worker_id,
                  FreeCSetStats* stats,
                  G1EvacFailureRegions* evac_failure_regions) :
      HeapRegionClosure(),
      _g1h(G1CollectedHeap::heap()),
      _surviving_young_words(surviving_young_words),
      _worker_id(worker_id),
      _young_time(),
      _non_young_time(),
      _stats(stats),
      _evac_failure_regions(evac_failure_regions) { }

  virtual bool do_heap_region(HeapRegion* r) {
    assert(r->in_collection_set(), "Invariant: %u missing from CSet", r->hrm_index());
    JFREventForRegion event(r, _worker_id);
    TimerForRegion timer(timer_for_region(r));

    stats()->account_rs_length(r);

    if (r->is_young()) {
      assert_tracks_surviving_words(r);
      r->record_surv_words_in_group(_surviving_young_words[r->young_index_in_cset()]);
    }

    if (_evac_failure_regions->contains(r->hrm_index())) {
      handle_failed_region(r);
    } else {
      handle_evacuated_region(r);
    }
    assert(!_g1h->is_on_master_free_list(r), "sanity");

    return false;
  }

  void report_timing() {
    G1GCPhaseTimes* pt = _g1h->phase_times();
    if (_young_time.value() > 0) {
      pt->record_time_secs(G1GCPhaseTimes::YoungFreeCSet, _worker_id, _young_time.seconds());
    }
    if (_non_young_time.value() > 0) {
      pt->record_time_secs(G1GCPhaseTimes::NonYoungFreeCSet, _worker_id, _non_young_time.seconds());
    }
  }
};

FreeCSetStats* G1PostEvacuateCollectionSetCleanupTask2::FreeCollectionSetTask::worker_stats(uint worker) {
  return &_worker_stats[worker];
}

void G1PostEvacuateCollectionSetCleanupTask2::FreeCollectionSetTask::report_statistics() {
  // Merge the accounting
  FreeCSetStats total_stats;
  for (uint worker = 0; worker < _active_workers; worker++) {
    total_stats.merge_stats(worker_stats(worker));
  }
  total_stats.report(_g1h, _evacuation_info);
}

<<<<<<< HEAD
G1PostEvacuateCollectionSetCleanupTask2::FreeCollectionSetTask::FreeCollectionSetTask(G1EvacInfo* evacuation_info,
                                                                                      const size_t* surviving_young_words) :
=======
G1PostEvacuateCollectionSetCleanupTask2::
      FreeCollectionSetTask::FreeCollectionSetTask(G1EvacuationInfo* evacuation_info,
                                                   const size_t* surviving_young_words,
                                                   G1EvacFailureRegions* evac_failure_regions) :
>>>>>>> a66629a4
    G1AbstractSubTask(G1GCPhaseTimes::FreeCollectionSet),
    _g1h(G1CollectedHeap::heap()),
    _evacuation_info(evacuation_info),
    _worker_stats(nullptr),
    _claimer(0),
    _surviving_young_words(surviving_young_words),
    _active_workers(0),
    _evac_failure_regions(evac_failure_regions) {
  _g1h->clear_eden();
}

G1PostEvacuateCollectionSetCleanupTask2::FreeCollectionSetTask::~FreeCollectionSetTask() {
  Ticks serial_time = Ticks::now();
  report_statistics();
  for (uint worker = 0; worker < _active_workers; worker++) {
    _worker_stats[worker].~FreeCSetStats();
  }
  FREE_C_HEAP_ARRAY(FreeCSetStats, _worker_stats);
  _g1h->phase_times()->record_serial_free_cset_time_ms((Ticks::now() - serial_time).seconds() * 1000.0);
  _g1h->clear_collection_set();
}

double G1PostEvacuateCollectionSetCleanupTask2::FreeCollectionSetTask::worker_cost() const {
  return G1CollectedHeap::heap()->collection_set()->region_length();
}

void G1PostEvacuateCollectionSetCleanupTask2::FreeCollectionSetTask::set_max_workers(uint max_workers) {
  _active_workers = max_workers;
  _worker_stats = NEW_C_HEAP_ARRAY(FreeCSetStats, max_workers, mtGC);
  for (uint worker = 0; worker < _active_workers; worker++) {
    ::new (&_worker_stats[worker]) FreeCSetStats();
  }
  _claimer.set_n_workers(_active_workers);
}

void G1PostEvacuateCollectionSetCleanupTask2::FreeCollectionSetTask::do_work(uint worker_id) {
  FreeCSetClosure cl(_surviving_young_words, worker_id, worker_stats(worker_id), _evac_failure_regions);
  _g1h->collection_set_par_iterate_all(&cl, &_claimer, worker_id);
  // Report per-region type timings.
  cl.report_timing();
}

G1PostEvacuateCollectionSetCleanupTask2::G1PostEvacuateCollectionSetCleanupTask2(G1ParScanThreadStateSet* per_thread_states,
<<<<<<< HEAD
                                                                                 G1EvacInfo* evacuation_info) :
=======
                                                                                 G1EvacuationInfo* evacuation_info,
                                                                                 G1EvacFailureRegions* evac_failure_regions) :
>>>>>>> a66629a4
  G1BatchedGangTask("Post Evacuate Cleanup 2", G1CollectedHeap::heap()->phase_times())
{
  add_serial_task(new ResetHotCardCacheTask());
  add_serial_task(new PurgeCodeRootsTask());
#if COMPILER2_OR_JVMCI
  add_serial_task(new UpdateDerivedPointersTask());
#endif
  if (EagerlyReclaimHumongousObjectsTask::should_execute()) {
    add_serial_task(new EagerlyReclaimHumongousObjectsTask());
  }

  if (RestorePreservedMarksTask::should_execute()) {
    add_parallel_task(new RestorePreservedMarksTask(per_thread_states->preserved_marks_set()));
  }
  add_parallel_task(new RedirtyLoggedCardsTask(per_thread_states->rdcqs(), evac_failure_regions));
  add_parallel_task(new FreeCollectionSetTask(evacuation_info,
                                                   per_thread_states->surviving_young_words(),
                                                   evac_failure_regions));
}<|MERGE_RESOLUTION|>--- conflicted
+++ resolved
@@ -575,15 +575,10 @@
   total_stats.report(_g1h, _evacuation_info);
 }
 
-<<<<<<< HEAD
-G1PostEvacuateCollectionSetCleanupTask2::FreeCollectionSetTask::FreeCollectionSetTask(G1EvacInfo* evacuation_info,
-                                                                                      const size_t* surviving_young_words) :
-=======
 G1PostEvacuateCollectionSetCleanupTask2::
-      FreeCollectionSetTask::FreeCollectionSetTask(G1EvacuationInfo* evacuation_info,
+      FreeCollectionSetTask::FreeCollectionSetTask(G1EvacInfo* evacuation_info,
                                                    const size_t* surviving_young_words,
                                                    G1EvacFailureRegions* evac_failure_regions) :
->>>>>>> a66629a4
     G1AbstractSubTask(G1GCPhaseTimes::FreeCollectionSet),
     _g1h(G1CollectedHeap::heap()),
     _evacuation_info(evacuation_info),
@@ -627,12 +622,8 @@
 }
 
 G1PostEvacuateCollectionSetCleanupTask2::G1PostEvacuateCollectionSetCleanupTask2(G1ParScanThreadStateSet* per_thread_states,
-<<<<<<< HEAD
-                                                                                 G1EvacInfo* evacuation_info) :
-=======
-                                                                                 G1EvacuationInfo* evacuation_info,
+                                                                                 G1EvacInfo* evacuation_info,
                                                                                  G1EvacFailureRegions* evac_failure_regions) :
->>>>>>> a66629a4
   G1BatchedGangTask("Post Evacuate Cleanup 2", G1CollectedHeap::heap()->phase_times())
 {
   add_serial_task(new ResetHotCardCacheTask());
