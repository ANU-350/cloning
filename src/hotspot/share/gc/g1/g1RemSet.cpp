/*
 * Copyright (c) 2001, 2023, Oracle and/or its affiliates. All rights reserved.
 * DO NOT ALTER OR REMOVE COPYRIGHT NOTICES OR THIS FILE HEADER.
 *
 * This code is free software; you can redistribute it and/or modify it
 * under the terms of the GNU General Public License version 2 only, as
 * published by the Free Software Foundation.
 *
 * This code is distributed in the hope that it will be useful, but WITHOUT
 * ANY WARRANTY; without even the implied warranty of MERCHANTABILITY or
 * FITNESS FOR A PARTICULAR PURPOSE.  See the GNU General Public License
 * version 2 for more details (a copy is included in the LICENSE file that
 * accompanied this code).
 *
 * You should have received a copy of the GNU General Public License version
 * 2 along with this work; if not, write to the Free Software Foundation,
 * Inc., 51 Franklin St, Fifth Floor, Boston, MA 02110-1301 USA.
 *
 * Please contact Oracle, 500 Oracle Parkway, Redwood Shores, CA 94065 USA
 * or visit www.oracle.com if you need additional information or have any
 * questions.
 *
 */

#include "precompiled.hpp"
#include "gc/g1/g1BarrierSet.hpp"
#include "gc/g1/g1BatchedTask.hpp"
#include "gc/g1/g1BlockOffsetTable.inline.hpp"
#include "gc/g1/g1CardSet.inline.hpp"
#include "gc/g1/g1CardTable.inline.hpp"
#include "gc/g1/g1CardTableEntryClosure.hpp"
#include "gc/g1/g1CollectedHeap.inline.hpp"
#include "gc/g1/g1ConcurrentRefine.hpp"
#include "gc/g1/g1DirtyCardQueue.hpp"
#include "gc/g1/g1FromCardCache.hpp"
#include "gc/g1/g1GCParPhaseTimesTracker.hpp"
#include "gc/g1/g1GCPhaseTimes.hpp"
#include "gc/g1/g1OopClosures.inline.hpp"
#include "gc/g1/g1Policy.hpp"
#include "gc/g1/g1RootClosures.hpp"
#include "gc/g1/g1RemSet.hpp"
#include "gc/g1/g1_globals.hpp"
#include "gc/g1/heapRegion.inline.hpp"
#include "gc/g1/heapRegionManager.inline.hpp"
#include "gc/g1/heapRegionRemSet.inline.hpp"
#include "gc/shared/bufferNodeList.hpp"
#include "gc/shared/gcTraceTime.inline.hpp"
#include "gc/shared/ptrQueue.hpp"
#include "jfr/jfrEvents.hpp"
#include "memory/iterator.hpp"
#include "memory/resourceArea.hpp"
#include "oops/access.inline.hpp"
#include "oops/oop.inline.hpp"
#include "runtime/atomic.hpp"
#include "runtime/os.hpp"
#include "utilities/align.hpp"
#include "utilities/globalDefinitions.hpp"
#include "utilities/powerOfTwo.hpp"
#include "utilities/stack.inline.hpp"
#include "utilities/ticks.hpp"
#include CPU_HEADER(gc/g1/g1Globals)

// Collects information about the overall heap root scan progress during an evacuation.
//
// Scanning the remembered sets works by first merging all sources of cards to be
// scanned (log buffers, remembered sets) into a single data structure to remove
// duplicates and simplify work distribution.
//
// During the following card scanning we not only scan this combined set of cards, but
// also remember that these were completely scanned. The following evacuation passes
// do not scan these cards again, and so need to be preserved across increments.
//
// The representation for all the cards to scan is the card table: cards can have
// one of three states during GC:
// - clean: these cards will not be scanned in this pass
// - dirty: these cards will be scanned in this pass
// - scanned: these cards have already been scanned in a previous pass
//
// After all evacuation is done, we reset the card table to clean.
//
// Work distribution occurs on "chunk" basis, i.e. contiguous ranges of cards. As an
// additional optimization, during card merging we remember which regions and which
// chunks actually contain cards to be scanned. Threads iterate only across these
// regions, and only compete for chunks containing any cards.
//
// Within these chunks, a worker scans the card table on "blocks" of cards, i.e.
// contiguous ranges of dirty cards to be scanned. These blocks are converted to actual
// memory ranges and then passed on to actual scanning.
class G1RemSetScanState : public CHeapObj<mtGC> {
  class G1DirtyRegions;

  size_t _max_reserved_regions;

  // Has this region that is part of the regions in the collection set been processed yet.
  typedef bool G1RemsetIterState;

  G1RemsetIterState volatile* _collection_set_iter_state;

  // Card table iteration claim for each heap region, from 0 (completely unscanned)
  // to (>=) HeapRegion::CardsPerRegion (completely scanned).
  uint volatile* _card_table_scan_state;

  uint _scan_chunks_per_region;         // Number of chunks per region.
  uint8_t _log_scan_chunks_per_region;  // Log of number of chunks per region.
  bool* _region_scan_chunks;
  size_t _num_total_scan_chunks;        // Total number of elements in _region_scan_chunks.
  uint8_t _scan_chunks_shift;           // For conversion between card index and chunk index.
public:
  uint scan_chunk_size_in_cards() const { return (uint)1 << _scan_chunks_shift; }

  // Returns whether the chunk corresponding to the given region/card in region contain a
  // dirty card, i.e. actually needs scanning.
  bool chunk_needs_scan(uint const region_idx, uint const card_in_region) const {
    size_t const idx = ((size_t)region_idx << _log_scan_chunks_per_region) + (card_in_region >> _scan_chunks_shift);
    assert(idx < _num_total_scan_chunks, "Index " SIZE_FORMAT " out of bounds " SIZE_FORMAT,
           idx, _num_total_scan_chunks);
    return _region_scan_chunks[idx];
  }

private:
  // The complete set of regions which card table needs to be cleared at the end
  // of GC because we scribbled over these card tables.
  //
  // Regions may be added for two reasons:
  // - they were part of the collection set: they may contain g1_young_card_val
  // or regular card marks that we never scan so we must always clear their card
  // table
  // - or in case g1 does an optional evacuation pass, g1 marks the cards in there
  // as g1_scanned_card_val. If G1 only did an initial evacuation pass, the
  // scanning already cleared these cards. In that case they are not in this set
  // at the end of the collection.
  G1DirtyRegions* _all_dirty_regions;
  // The set of regions which card table needs to be scanned for new dirty cards
  // in the current evacuation pass.
  G1DirtyRegions* _next_dirty_regions;

  // Set of (unique) regions that can be added to concurrently.
  class G1DirtyRegions : public CHeapObj<mtGC> {
    uint* _buffer;
    uint _cur_idx;
    size_t _max_reserved_regions;

    bool* _contains;

  public:
    G1DirtyRegions(size_t max_reserved_regions) :
      _buffer(NEW_C_HEAP_ARRAY(uint, max_reserved_regions, mtGC)),
      _cur_idx(0),
      _max_reserved_regions(max_reserved_regions),
      _contains(NEW_C_HEAP_ARRAY(bool, max_reserved_regions, mtGC)) {

      reset();
    }

    static size_t chunk_size() { return M; }

    ~G1DirtyRegions() {
      FREE_C_HEAP_ARRAY(uint, _buffer);
      FREE_C_HEAP_ARRAY(bool, _contains);
    }

    void reset() {
      _cur_idx = 0;
      ::memset(_contains, false, _max_reserved_regions * sizeof(bool));
    }

    uint size() const { return _cur_idx; }

    uint at(uint idx) const {
      assert(idx < _cur_idx, "Index %u beyond valid regions", idx);
      return _buffer[idx];
    }

    void add_dirty_region(uint region) {
      if (_contains[region]) {
        return;
      }

      bool marked_as_dirty = Atomic::cmpxchg(&_contains[region], false, true) == false;
      if (marked_as_dirty) {
        uint allocated = Atomic::fetch_and_add(&_cur_idx, 1u);
        _buffer[allocated] = region;
      }
    }

    // Creates the union of this and the other G1DirtyRegions.
    void merge(const G1DirtyRegions* other) {
      for (uint i = 0; i < other->size(); i++) {
        uint region = other->at(i);
        if (!_contains[region]) {
          _buffer[_cur_idx++] = region;
          _contains[region] = true;
        }
      }
    }
  };

  // For each region, contains the maximum top() value to be used during this garbage
  // collection. Subsumes common checks like filtering out everything but old and
  // humongous regions outside the collection set.
  // This is valid because we are not interested in scanning stray remembered set
  // entries from free or archive regions.
  HeapWord** _scan_top;

  class G1ClearCardTableTask : public G1AbstractSubTask {
    G1CollectedHeap* _g1h;
    G1DirtyRegions* _regions;
    uint volatile _cur_dirty_regions;

    G1RemSetScanState* _scan_state;

    static constexpr uint num_cards_per_worker = M;
  public:
    G1ClearCardTableTask(G1CollectedHeap* g1h,
                         G1DirtyRegions* regions,
                         G1RemSetScanState* scan_state) :
      G1AbstractSubTask(G1GCPhaseTimes::ClearCardTable),
      _g1h(g1h),
      _regions(regions),
      _cur_dirty_regions(0),
      _scan_state(scan_state) {}

    double worker_cost() const override {
      uint num_regions = _regions->size();

      if (num_regions == 0) {
        // There is no card table clean work, only some cleanup of memory.
        return AlmostNoWork;
      }

      double num_cards = num_regions << HeapRegion::LogCardsPerRegion;
      return ceil(num_cards / num_cards_per_worker);
    }

    virtual ~G1ClearCardTableTask() {
      _scan_state->cleanup();
#ifndef PRODUCT
      G1CollectedHeap::heap()->verifier()->verify_card_table_cleanup();
#endif
    }

    void do_work(uint worker_id) override {
      const uint num_regions_per_worker = num_cards_per_worker / (uint)HeapRegion::CardsPerRegion;

      while (_cur_dirty_regions < _regions->size()) {
        uint next = Atomic::fetch_and_add(&_cur_dirty_regions, num_regions_per_worker);
        uint max = MIN2(next + num_regions_per_worker, _regions->size());

        for (uint i = next; i < max; i++) {
          HeapRegion* r = _g1h->region_at(_regions->at(i));
          r->clear_cardtable();
        }
      }
    }
  };

public:
  G1RemSetScanState() :
    _max_reserved_regions(0),
    _collection_set_iter_state(nullptr),
    _card_table_scan_state(nullptr),
    _scan_chunks_per_region(G1CollectedHeap::get_chunks_per_region()),
    _log_scan_chunks_per_region(log2i(_scan_chunks_per_region)),
    _region_scan_chunks(nullptr),
    _num_total_scan_chunks(0),
    _scan_chunks_shift(0),
    _all_dirty_regions(nullptr),
    _next_dirty_regions(nullptr),
    _scan_top(nullptr) {
  }

  ~G1RemSetScanState() {
    FREE_C_HEAP_ARRAY(G1RemsetIterState, _collection_set_iter_state);
    FREE_C_HEAP_ARRAY(uint, _card_table_scan_state);
    FREE_C_HEAP_ARRAY(bool, _region_scan_chunks);
    FREE_C_HEAP_ARRAY(HeapWord*, _scan_top);
  }

  void initialize(size_t max_reserved_regions) {
    assert(_collection_set_iter_state == nullptr, "Must not be initialized twice");
    _max_reserved_regions = max_reserved_regions;
    _collection_set_iter_state = NEW_C_HEAP_ARRAY(G1RemsetIterState, max_reserved_regions, mtGC);
    _card_table_scan_state = NEW_C_HEAP_ARRAY(uint, max_reserved_regions, mtGC);
    _num_total_scan_chunks = max_reserved_regions * _scan_chunks_per_region;
    _region_scan_chunks = NEW_C_HEAP_ARRAY(bool, _num_total_scan_chunks, mtGC);

    _scan_chunks_shift = (uint8_t)log2i(HeapRegion::CardsPerRegion / _scan_chunks_per_region);
    _scan_top = NEW_C_HEAP_ARRAY(HeapWord*, max_reserved_regions, mtGC);
  }

  void prepare() {
    // Reset the claim and clear scan top for all regions, including
    // regions currently not available or free. Since regions might
    // become used during the collection these values must be valid
    // for those regions as well.
    for (size_t i = 0; i < _max_reserved_regions; i++) {
      reset_region_claim((uint)i);
      clear_scan_top((uint)i);
    }

    _all_dirty_regions = new G1DirtyRegions(_max_reserved_regions);
    _next_dirty_regions = new G1DirtyRegions(_max_reserved_regions);
  }

  void prepare_for_merge_heap_roots() {
    assert(_next_dirty_regions->size() == 0, "next dirty regions must be empty");

    for (size_t i = 0; i < _max_reserved_regions; i++) {
      _card_table_scan_state[i] = 0;
    }

    ::memset(_region_scan_chunks, false, _num_total_scan_chunks * sizeof(*_region_scan_chunks));
  }

  void complete_evac_phase(bool merge_dirty_regions) {
    if (merge_dirty_regions) {
      _all_dirty_regions->merge(_next_dirty_regions);
    }
    _next_dirty_regions->reset();
  }

  // Returns whether the given region contains cards we need to scan. The remembered
  // set and other sources may contain cards that
  // - are in uncommitted regions
  // - are located in the collection set
  // - are located in free regions
  // as we do not clean up remembered sets before merging heap roots.
  bool contains_cards_to_process(uint const region_idx) const {
    HeapRegion* hr = G1CollectedHeap::heap()->region_at_or_null(region_idx);
    return (hr != nullptr && !hr->in_collection_set() && hr->is_old_or_humongous_or_archive());
  }

  size_t num_visited_cards() const {
    size_t result = 0;
    for (uint i = 0; i < _num_total_scan_chunks; i++) {
      if (_region_scan_chunks[i]) {
        result++;
      }
    }
    return result * (HeapRegion::CardsPerRegion / _scan_chunks_per_region);
  }

  size_t num_cards_in_dirty_regions() const {
    return _next_dirty_regions->size() * HeapRegion::CardsPerRegion;
  }

  void set_chunk_range_dirty(size_t const region_card_idx, size_t const card_length) {
    size_t chunk_idx = region_card_idx >> _scan_chunks_shift;
    // Make sure that all chunks that contain the range are marked. Calculate the
    // chunk of the last card that is actually marked.
    size_t const end_chunk = (region_card_idx + card_length - 1) >> _scan_chunks_shift;
    for (; chunk_idx <= end_chunk; chunk_idx++) {
      _region_scan_chunks[chunk_idx] = true;
    }
  }

  void set_chunk_dirty(size_t const card_idx) {
    assert((card_idx >> _scan_chunks_shift) < _num_total_scan_chunks,
           "Trying to access index " SIZE_FORMAT " out of bounds " SIZE_FORMAT,
           card_idx >> _scan_chunks_shift, _num_total_scan_chunks);
    size_t const chunk_idx = card_idx >> _scan_chunks_shift;
    _region_scan_chunks[chunk_idx] = true;
  }

  G1AbstractSubTask* create_cleanup_after_scan_heap_roots_task() {
    return new G1ClearCardTableTask(G1CollectedHeap::heap(), _all_dirty_regions, this);
  }

  void cleanup() {
    delete _all_dirty_regions;
    _all_dirty_regions = nullptr;

    delete _next_dirty_regions;
    _next_dirty_regions = nullptr;
  }

  void iterate_dirty_regions_from(HeapRegionClosure* cl, uint worker_id) {
    uint num_regions = _next_dirty_regions->size();

    if (num_regions == 0) {
      return;
    }

    G1CollectedHeap* g1h = G1CollectedHeap::heap();

    WorkerThreads* workers = g1h->workers();
    uint const max_workers = workers->active_workers();

    uint const start_pos = num_regions * worker_id / max_workers;
    uint cur = start_pos;

    do {
      bool result = cl->do_heap_region(g1h->region_at(_next_dirty_regions->at(cur)));
      guarantee(!result, "Not allowed to ask for early termination.");
      cur++;
      if (cur == _next_dirty_regions->size()) {
        cur = 0;
      }
    } while (cur != start_pos);
  }

  void reset_region_claim(uint region_idx) {
    _collection_set_iter_state[region_idx] = false;
  }

  // Attempt to claim the given region in the collection set for iteration. Returns true
  // if this call caused the transition from Unclaimed to Claimed.
  inline bool claim_collection_set_region(uint region) {
    assert(region < _max_reserved_regions, "Tried to access invalid region %u", region);
    if (_collection_set_iter_state[region]) {
      return false;
    }
    return !Atomic::cmpxchg(&_collection_set_iter_state[region], false, true);
  }

  bool has_cards_to_scan(uint region) {
    assert(region < _max_reserved_regions, "Tried to access invalid region %u", region);
    return _card_table_scan_state[region] < HeapRegion::CardsPerRegion;
  }

  uint claim_cards_to_scan(uint region, uint increment) {
    assert(region < _max_reserved_regions, "Tried to access invalid region %u", region);
    return Atomic::fetch_and_add(&_card_table_scan_state[region], increment, memory_order_relaxed);
  }

  void add_dirty_region(uint const region) {
#ifdef ASSERT
   HeapRegion* hr = G1CollectedHeap::heap()->region_at(region);
   assert(!hr->in_collection_set() && hr->is_old_or_humongous_or_archive(),
          "Region %u is not suitable for scanning, is %sin collection set or %s",
          hr->hrm_index(), hr->in_collection_set() ? "" : "not ", hr->get_short_type_str());
#endif
    _next_dirty_regions->add_dirty_region(region);
  }

  void add_all_dirty_region(uint region) {
#ifdef ASSERT
    HeapRegion* hr = G1CollectedHeap::heap()->region_at(region);
    assert(hr->in_collection_set(),
           "Only add collection set regions to all dirty regions directly but %u is %s",
           hr->hrm_index(), hr->get_short_type_str());
#endif
    _all_dirty_regions->add_dirty_region(region);
  }

  void set_scan_top(uint region_idx, HeapWord* value) {
    _scan_top[region_idx] = value;
  }

  HeapWord* scan_top(uint region_idx) const {
    return _scan_top[region_idx];
  }

  void clear_scan_top(uint region_idx) {
    set_scan_top(region_idx, nullptr);
  }
};

G1RemSet::G1RemSet(G1CollectedHeap* g1h,
                   G1CardTable* ct) :
  _scan_state(new G1RemSetScanState()),
  _prev_period_summary(false),
  _g1h(g1h),
  _ct(ct),
  _g1p(_g1h->policy()) {
}

G1RemSet::~G1RemSet() {
  delete _scan_state;
}

void G1RemSet::initialize(uint max_reserved_regions) {
  _scan_state->initialize(max_reserved_regions);
}

// Helper class to claim dirty chunks within the card table.
class G1CardTableChunkClaimer {
  G1RemSetScanState* _scan_state;
  uint _region_idx;
  uint _cur_claim;

public:
  G1CardTableChunkClaimer(G1RemSetScanState* scan_state, uint region_idx) :
    _scan_state(scan_state),
    _region_idx(region_idx),
    _cur_claim(0) {
    guarantee(size() <= HeapRegion::CardsPerRegion, "Should not claim more space than possible.");
  }

  bool has_next() {
    while (true) {
      _cur_claim = _scan_state->claim_cards_to_scan(_region_idx, size());
      if (_cur_claim >= HeapRegion::CardsPerRegion) {
        return false;
      }
      if (_scan_state->chunk_needs_scan(_region_idx, _cur_claim)) {
        return true;
      }
    }
  }

  uint value() const { return _cur_claim; }
  uint size() const { return _scan_state->scan_chunk_size_in_cards(); }
};

// Scans a heap region for dirty cards.
class G1ScanHRForRegionClosure : public HeapRegionClosure {
  using CardValue = CardTable::CardValue;

  G1CollectedHeap* _g1h;
  G1CardTable* _ct;

  G1ParScanThreadState* _pss;

  G1RemSetScanState* _scan_state;

  G1GCPhaseTimes::GCParPhases _phase;

  uint   _worker_id;

  size_t _cards_scanned;
  size_t _blocks_scanned;
  size_t _chunks_claimed;
  size_t _heap_roots_found;

  Tickspan _rem_set_root_scan_time;
  Tickspan _rem_set_trim_partially_time;

  // The address to which this thread already scanned (walked the heap) up to during
  // card scanning (exclusive).
  HeapWord* _scanned_to;
  CardValue _scanned_card_value;

  HeapWord* scan_memregion(uint region_idx_for_card, MemRegion mr) {
    HeapRegion* const card_region = _g1h->region_at(region_idx_for_card);
    G1ScanCardClosure card_cl(_g1h, _pss, _heap_roots_found);

    HeapWord* const scanned_to = card_region->oops_on_memregion_seq_iterate_careful<true>(mr, &card_cl);
    assert(scanned_to != nullptr, "Should be able to scan range");
    assert(scanned_to >= mr.end(), "Scanned to " PTR_FORMAT " less than range " PTR_FORMAT, p2i(scanned_to), p2i(mr.end()));

    _pss->trim_queue_partially();
    return scanned_to;
  }

  void do_claimed_block(uint const region_idx, CardValue* const dirty_l, CardValue* const dirty_r) {
    _ct->change_dirty_cards_to(dirty_l, dirty_r, _scanned_card_value);
    size_t num_cards = dirty_r - dirty_l;
    _blocks_scanned++;

    HeapWord* const card_start = _ct->addr_for(dirty_l);
#ifdef ASSERT
<<<<<<< HEAD
    HeapRegion* hr = _g1h->region_at_or_null(region_idx_for_card);
    assert(hr == nullptr || hr->is_in_reserved(card_start),
             "Card start " PTR_FORMAT " to scan outside of region %u", p2i(card_start), _g1h->region_at(region_idx_for_card)->hrm_index());
=======
    HeapRegion* hr = _g1h->region_at_or_null(region_idx);
    assert(hr == NULL || hr->is_in_reserved(card_start),
             "Card start " PTR_FORMAT " to scan outside of region %u", p2i(card_start), _g1h->region_at(region_idx)->hrm_index());
>>>>>>> 896207de
#endif
    HeapWord* const top = _scan_state->scan_top(region_idx);
    if (card_start >= top) {
      return;
    }

    HeapWord* scan_end = MIN2(card_start + (num_cards << BOTConstants::log_card_size_in_words()), top);
    if (_scanned_to >= scan_end) {
      return;
    }
    MemRegion mr(MAX2(card_start, _scanned_to), scan_end);
    _scanned_to = scan_memregion(region_idx, mr);

    _cards_scanned += num_cards;
  }

  // To locate consecutive dirty cards inside a chunk.
  class ChunkScanner {
    using Word = size_t;

    CardValue* const _start_card;
    CardValue* const _end_card;

    static const size_t ExpandedToScanMask = G1CardTable::WordAlreadyScanned;
    static const size_t ToScanMask = G1CardTable::g1_card_already_scanned;

    static bool is_card_dirty(const CardValue* const card) {
      return (*card & ToScanMask) == 0;
    }

    static bool is_word_aligned(const void* const addr) {
      return ((uintptr_t)addr) % sizeof(Word) == 0;
    }

    CardValue* find_first_dirty_card(CardValue* i_card) const {
      while (!is_word_aligned(i_card)) {
        if (is_card_dirty(i_card)) {
          return i_card;
        }
        i_card++;
      }

      for (/* empty */; i_card < _end_card; i_card += sizeof(Word)) {
        Word word_value = *reinterpret_cast<Word*>(i_card);
        bool has_dirty_cards_in_word = (~word_value & ExpandedToScanMask) != 0;

        if (has_dirty_cards_in_word) {
          for (uint i = 0; i < sizeof(Word); ++i) {
            if (is_card_dirty(i_card)) {
              return i_card;
            }
            i_card++;
          }
          assert(false, "should have early-returned");
        }
      }

      return _end_card;
    }

    CardValue* find_first_non_dirty_card(CardValue* i_card) const {
      while (!is_word_aligned(i_card)) {
        if (!is_card_dirty(i_card)) {
          return i_card;
        }
        i_card++;
      }

      for (/* empty */; i_card < _end_card; i_card += sizeof(Word)) {
        Word word_value = *reinterpret_cast<Word*>(i_card);
        bool all_cards_dirty = (word_value == G1CardTable::WordAllDirty);

        if (!all_cards_dirty) {
          for (uint i = 0; i < sizeof(Word); ++i) {
            if (!is_card_dirty(i_card)) {
              return i_card;
            }
            i_card++;
          }
          assert(false, "should have early-returned");
        }
      }

      return _end_card;
    }

  public:
    ChunkScanner(CardValue* const start_card, CardValue* const end_card) :
      _start_card(start_card),
      _end_card(end_card) {
        assert(is_word_aligned(start_card), "precondition");
        assert(is_word_aligned(end_card), "precondition");
      }

    template<typename Func>
    void on_dirty_cards(Func&& f) {
      for (CardValue* cur_card = _start_card; cur_card < _end_card; /* empty */) {
        CardValue* dirty_l = find_first_dirty_card(cur_card);
        CardValue* dirty_r = find_first_non_dirty_card(dirty_l);

        assert(dirty_l <= dirty_r, "inv");

        if (dirty_l == dirty_r) {
          assert(dirty_r == _end_card, "finished the entire chunk");
          return;
        }

        f(dirty_l, dirty_r);

        cur_card = dirty_r + 1;
      }
    }
  };

  void scan_heap_roots(HeapRegion* r) {
    uint const region_idx = r->hrm_index();

    ResourceMark rm;

    G1CardTableChunkClaimer claim(_scan_state, region_idx);

    // Set the current scan "finger" to null for every heap region to scan. Since
    // the claim value is monotonically increasing, the check to not scan below this
    // will filter out objects spanning chunks within the region too then, as opposed
    // to resetting this value for every claim.
    _scanned_to = nullptr;

    while (claim.has_next()) {
      _chunks_claimed++;

      size_t const region_card_base_idx = ((size_t)region_idx << HeapRegion::LogCardsPerRegion) + claim.value();

      CardValue* const start_card = _ct->byte_for_index(region_card_base_idx);
      CardValue* const end_card = start_card + claim.size();

      ChunkScanner chunk_scanner{start_card, end_card};
      chunk_scanner.on_dirty_cards([&] (CardValue* dirty_l, CardValue* dirty_r) {
                                     do_claimed_block(region_idx, dirty_l, dirty_r);
                                   });
    }
  }

public:
  G1ScanHRForRegionClosure(G1RemSetScanState* scan_state,
                           G1ParScanThreadState* pss,
                           uint worker_id,
                           G1GCPhaseTimes::GCParPhases phase,
                           bool remember_already_scanned_cards) :
    _g1h(G1CollectedHeap::heap()),
    _ct(_g1h->card_table()),
    _pss(pss),
    _scan_state(scan_state),
    _phase(phase),
    _worker_id(worker_id),
    _cards_scanned(0),
    _blocks_scanned(0),
    _chunks_claimed(0),
    _heap_roots_found(0),
    _rem_set_root_scan_time(),
    _rem_set_trim_partially_time(),
    _scanned_to(nullptr),
    _scanned_card_value(remember_already_scanned_cards ? G1CardTable::g1_scanned_card_val()
                                                       : G1CardTable::clean_card_val()) {
  }

  bool do_heap_region(HeapRegion* r) {
    assert(!r->in_collection_set() && r->is_old_or_humongous_or_archive(),
           "Should only be called on old gen non-collection set regions but region %u is not.",
           r->hrm_index());
    uint const region_idx = r->hrm_index();

    if (_scan_state->has_cards_to_scan(region_idx)) {
      G1EvacPhaseWithTrimTimeTracker timer(_pss, _rem_set_root_scan_time, _rem_set_trim_partially_time);
      scan_heap_roots(r);
    }
    return false;
  }

  Tickspan rem_set_root_scan_time() const { return _rem_set_root_scan_time; }
  Tickspan rem_set_trim_partially_time() const { return _rem_set_trim_partially_time; }

  size_t cards_scanned() const { return _cards_scanned; }
  size_t blocks_scanned() const { return _blocks_scanned; }
  size_t chunks_claimed() const { return _chunks_claimed; }
  size_t heap_roots_found() const { return _heap_roots_found; }
};

void G1RemSet::scan_heap_roots(G1ParScanThreadState* pss,
                               uint worker_id,
                               G1GCPhaseTimes::GCParPhases scan_phase,
                               G1GCPhaseTimes::GCParPhases objcopy_phase,
                               bool remember_already_scanned_cards) {
  EventGCPhaseParallel event;
  G1ScanHRForRegionClosure cl(_scan_state, pss, worker_id, scan_phase, remember_already_scanned_cards);
  _scan_state->iterate_dirty_regions_from(&cl, worker_id);

  event.commit(GCId::current(), worker_id, G1GCPhaseTimes::phase_name(scan_phase));

  G1GCPhaseTimes* p = _g1p->phase_times();

  p->record_or_add_time_secs(objcopy_phase, worker_id, cl.rem_set_trim_partially_time().seconds());

  p->record_or_add_time_secs(scan_phase, worker_id, cl.rem_set_root_scan_time().seconds());
  p->record_or_add_thread_work_item(scan_phase, worker_id, cl.cards_scanned(), G1GCPhaseTimes::ScanHRScannedCards);
  p->record_or_add_thread_work_item(scan_phase, worker_id, cl.blocks_scanned(), G1GCPhaseTimes::ScanHRScannedBlocks);
  p->record_or_add_thread_work_item(scan_phase, worker_id, cl.chunks_claimed(), G1GCPhaseTimes::ScanHRClaimedChunks);
  p->record_or_add_thread_work_item(scan_phase, worker_id, cl.heap_roots_found(), G1GCPhaseTimes::ScanHRFoundRoots);
}

// Heap region closure to be applied to all regions in the current collection set
// increment to fix up non-card related roots.
class G1ScanCollectionSetRegionClosure : public HeapRegionClosure {
  G1ParScanThreadState* _pss;
  G1RemSetScanState* _scan_state;

  G1GCPhaseTimes::GCParPhases _scan_phase;
  G1GCPhaseTimes::GCParPhases _code_roots_phase;

  uint _worker_id;

  size_t _opt_roots_scanned;
  size_t _opt_refs_scanned;
  size_t _opt_refs_memory_used;

  Tickspan _code_root_scan_time;
  Tickspan _code_trim_partially_time;

  Tickspan _rem_set_opt_root_scan_time;
  Tickspan _rem_set_opt_trim_partially_time;

  void scan_opt_rem_set_roots(HeapRegion* r) {
    G1OopStarChunkedList* opt_rem_set_list = _pss->oops_into_optional_region(r);

    G1ScanCardClosure scan_cl(G1CollectedHeap::heap(), _pss, _opt_roots_scanned);
    G1ScanRSForOptionalClosure cl(G1CollectedHeap::heap(), &scan_cl);
    _opt_refs_scanned += opt_rem_set_list->oops_do(&cl, _pss->closures()->strong_oops());
    _opt_refs_memory_used += opt_rem_set_list->used_memory();
  }

public:
  G1ScanCollectionSetRegionClosure(G1RemSetScanState* scan_state,
                                   G1ParScanThreadState* pss,
                                   uint worker_id,
                                   G1GCPhaseTimes::GCParPhases scan_phase,
                                   G1GCPhaseTimes::GCParPhases code_roots_phase) :
    _pss(pss),
    _scan_state(scan_state),
    _scan_phase(scan_phase),
    _code_roots_phase(code_roots_phase),
    _worker_id(worker_id),
    _opt_roots_scanned(0),
    _opt_refs_scanned(0),
    _opt_refs_memory_used(0),
    _code_root_scan_time(),
    _code_trim_partially_time(),
    _rem_set_opt_root_scan_time(),
    _rem_set_opt_trim_partially_time() { }

  bool do_heap_region(HeapRegion* r) {
    uint const region_idx = r->hrm_index();

    // The individual references for the optional remembered set are per-worker, so we
    // always need to scan them.
    if (r->has_index_in_opt_cset()) {
      EventGCPhaseParallel event;
      G1EvacPhaseWithTrimTimeTracker timer(_pss, _rem_set_opt_root_scan_time, _rem_set_opt_trim_partially_time);
      scan_opt_rem_set_roots(r);

      event.commit(GCId::current(), _worker_id, G1GCPhaseTimes::phase_name(_scan_phase));
    }

    if (_scan_state->claim_collection_set_region(region_idx)) {
      EventGCPhaseParallel event;
      G1EvacPhaseWithTrimTimeTracker timer(_pss, _code_root_scan_time, _code_trim_partially_time);
      // Scan the code root list attached to the current region
      r->code_roots_do(_pss->closures()->weak_codeblobs());

      event.commit(GCId::current(), _worker_id, G1GCPhaseTimes::phase_name(_code_roots_phase));
    }

    return false;
  }

  Tickspan code_root_scan_time() const { return _code_root_scan_time;  }
  Tickspan code_root_trim_partially_time() const { return _code_trim_partially_time; }

  Tickspan rem_set_opt_root_scan_time() const { return _rem_set_opt_root_scan_time; }
  Tickspan rem_set_opt_trim_partially_time() const { return _rem_set_opt_trim_partially_time; }

  size_t opt_roots_scanned() const { return _opt_roots_scanned; }
  size_t opt_refs_scanned() const { return _opt_refs_scanned; }
  size_t opt_refs_memory_used() const { return _opt_refs_memory_used; }
};

void G1RemSet::scan_collection_set_regions(G1ParScanThreadState* pss,
                                           uint worker_id,
                                           G1GCPhaseTimes::GCParPhases scan_phase,
                                           G1GCPhaseTimes::GCParPhases coderoots_phase,
                                           G1GCPhaseTimes::GCParPhases objcopy_phase) {
  G1ScanCollectionSetRegionClosure cl(_scan_state, pss, worker_id, scan_phase, coderoots_phase);
  _g1h->collection_set_iterate_increment_from(&cl, worker_id);

  G1GCPhaseTimes* p = _g1h->phase_times();

  p->record_or_add_time_secs(scan_phase, worker_id, cl.rem_set_opt_root_scan_time().seconds());
  p->record_or_add_time_secs(scan_phase, worker_id, cl.rem_set_opt_trim_partially_time().seconds());

  p->record_or_add_time_secs(coderoots_phase, worker_id, cl.code_root_scan_time().seconds());
  p->add_time_secs(objcopy_phase, worker_id, cl.code_root_trim_partially_time().seconds());

  // At this time we record some metrics only for the evacuations after the initial one.
  if (scan_phase == G1GCPhaseTimes::OptScanHR) {
    p->record_or_add_thread_work_item(scan_phase, worker_id, cl.opt_roots_scanned(), G1GCPhaseTimes::ScanHRFoundRoots);
    p->record_or_add_thread_work_item(scan_phase, worker_id, cl.opt_refs_scanned(), G1GCPhaseTimes::ScanHRScannedOptRefs);
    p->record_or_add_thread_work_item(scan_phase, worker_id, cl.opt_refs_memory_used(), G1GCPhaseTimes::ScanHRUsedMemory);
  }
}

#ifdef ASSERT
void G1RemSet::assert_scan_top_is_null(uint hrm_index) {
  assert(_scan_state->scan_top(hrm_index) == nullptr,
         "scan_top of region %u is unexpectedly " PTR_FORMAT,
         hrm_index, p2i(_scan_state->scan_top(hrm_index)));
}
#endif

void G1RemSet::prepare_region_for_scan(HeapRegion* r) {
  uint hrm_index = r->hrm_index();

  r->prepare_remset_for_scan();

  // Only update non-collection set old regions, others must have already been set
  // to null (don't scan) in the initialization.
  if (r->in_collection_set()) {
    assert_scan_top_is_null(hrm_index);
  } else if (r->is_old_or_humongous_or_archive()) {
    _scan_state->set_scan_top(hrm_index, r->top());
  } else {
    assert_scan_top_is_null(hrm_index);
    assert(r->is_free(),
           "Region %u should be free region but is %s", hrm_index, r->get_type_str());
  }
}

void G1RemSet::prepare_for_scan_heap_roots() {
  _scan_state->prepare();
}

// Small ring buffer used for prefetching cards for write from the card
// table during GC.
template <class T>
class G1MergeHeapRootsPrefetchCache {
public:
  static const uint CacheSize = G1MergeHeapRootsPrefetchCacheSize;

  static_assert(is_power_of_2(CacheSize), "Cache size must be power of 2");

private:
  T* _cache[CacheSize];

  uint _cur_cache_idx;

  NONCOPYABLE(G1MergeHeapRootsPrefetchCache);

protected:
  // Initial content of all elements in the cache. It's value should be
  // "neutral", i.e. no work done on it when processing it.
  G1CardTable::CardValue _dummy_card;

  ~G1MergeHeapRootsPrefetchCache() = default;

public:

  G1MergeHeapRootsPrefetchCache(G1CardTable::CardValue dummy_card_value) :
    _cur_cache_idx(0),
    _dummy_card(dummy_card_value) {

    for (uint i = 0; i < CacheSize; i++) {
      push(&_dummy_card);
    }
  }

  T* push(T* elem) {
    Prefetch::write(elem, 0);
    T* result = _cache[_cur_cache_idx];
    _cache[_cur_cache_idx++] = elem;
    _cur_cache_idx &= (CacheSize - 1);

    return result;
  }
};

class G1MergeHeapRootsTask : public WorkerTask {

  class G1MergeCardSetStats {
    size_t _merged[G1GCPhaseTimes::MergeRSContainersSentinel];

  public:
    G1MergeCardSetStats() {
      for (uint i = 0; i < ARRAY_SIZE(_merged); i++) {
        _merged[i] = 0;
      }
    }

    void inc_card_set_merged(uint tag) {
      assert(tag < ARRAY_SIZE(_merged), "tag out of bounds %u", tag);
      _merged[tag]++;
    }

    void inc_remset_cards(size_t increment = 1) {
      _merged[G1GCPhaseTimes::MergeRSCards] += increment;
    }

    size_t merged(uint i) const { return _merged[i]; }
  };

  // Visitor for remembered sets. Several methods of it are called by a region's
  // card set iterator to drop card set remembered set entries onto the card.
  // table. This is in addition to being the HeapRegionClosure to iterate over
  // all region's remembered sets.
  //
  // We add a small prefetching cache in front of the actual work as dropping
  // onto the card table is basically random memory access. This improves
  // performance of this operation significantly.
  class G1MergeCardSetClosure : public HeapRegionClosure {
    friend class G1MergeCardSetCache;

    G1RemSetScanState* _scan_state;
    G1CardTable* _ct;

    G1MergeCardSetStats _stats;

    // Cached card table index of the currently processed region to avoid constant
    // recalculation as our remembered set containers are per region.
    size_t _region_base_idx;

    class G1MergeCardSetCache : public G1MergeHeapRootsPrefetchCache<G1CardTable::CardValue> {
      G1MergeCardSetClosure* const _merge_card_cl;

    public:
      G1MergeCardSetCache(G1MergeCardSetClosure* const merge_card_cl) :
        // Initially set dummy card value to Dirty to avoid any actual mark work if we
        // try to process it.
        G1MergeHeapRootsPrefetchCache<G1CardTable::CardValue>(G1CardTable::dirty_card_val()),
        _merge_card_cl(merge_card_cl) { }

      void flush() {
        for (uint i = 0; i < CacheSize; i++) {
          _merge_card_cl->mark_card(push(&_dummy_card));
        }
      }
    } _merge_card_set_cache;

    // Returns whether the region contains cards we need to scan. If so, remember that
    // region in the current set of dirty regions.
    bool remember_if_interesting(uint const region_idx) {
      if (!_scan_state->contains_cards_to_process(region_idx)) {
        return false;
      }
      _scan_state->add_dirty_region(region_idx);
      return true;
    }

    void mark_card(G1CardTable::CardValue* value) {
      if (_ct->mark_clean_as_dirty(value)) {
        _scan_state->set_chunk_dirty(_ct->index_for_cardvalue(value));
      }
      _stats.inc_remset_cards();
    }

  public:

    G1MergeCardSetClosure(G1RemSetScanState* scan_state) :
      _scan_state(scan_state),
      _ct(G1CollectedHeap::heap()->card_table()),
      _stats(),
      _region_base_idx(0),
      _merge_card_set_cache(this) { }

    void do_card(uint const card_idx) {
      G1CardTable::CardValue* to_prefetch = _ct->byte_for_index(_region_base_idx + card_idx);
      G1CardTable::CardValue* to_process = _merge_card_set_cache.push(to_prefetch);

      mark_card(to_process);
    }

    // Returns whether the given region actually needs iteration.
    bool start_iterate(uint const tag, uint const region_idx) {
      assert(tag < G1GCPhaseTimes::MergeRSCards, "invalid tag %u", tag);
      if (remember_if_interesting(region_idx)) {
        _region_base_idx = (size_t)region_idx << HeapRegion::LogCardsPerRegion;
        _stats.inc_card_set_merged(tag);
        return true;
      }
      return false;
    }

    void do_card_range(uint const start_card_idx, uint const length) {
      _ct->mark_range_dirty(_region_base_idx + start_card_idx, length);
      _stats.inc_remset_cards(length);
      _scan_state->set_chunk_range_dirty(_region_base_idx + start_card_idx, length);
    }

    // Helper to merge the cards in the card set for the given region onto the card
    // table.
    //
    // Called directly for humongous starts regions because we should not add
    // humongous eager reclaim candidates to the "all" list of regions to
    // clear the card table by default as we do not know yet whether this region
    // will be reclaimed (and reused).
    // If the humongous region contains dirty cards, g1 will scan them
    // because dumping the remembered set entries onto the card table will add
    // the humongous region to the "dirty" region list to scan. Then scanning
    // either clears the card during scan (if there is only an initial evacuation
    // pass) or the "dirty" list will be merged with the "all" list later otherwise.
    // (And there is no problem either way if the region does not contain dirty
    // cards).
    void merge_card_set_for_region(HeapRegion* r) {
      assert(r->in_collection_set() || r->is_starts_humongous(), "must be");

      HeapRegionRemSet* rem_set = r->rem_set();
      if (!rem_set->is_empty()) {
        rem_set->iterate_for_merge(*this);
      }
    }

    virtual bool do_heap_region(HeapRegion* r) {
      assert(r->in_collection_set(), "must be");

      _scan_state->add_all_dirty_region(r->hrm_index());
      merge_card_set_for_region(r);

      return false;
    }

    G1MergeCardSetStats stats() {
      _merge_card_set_cache.flush();
      return _stats;
    }
  };

  // Closure to make sure that the marking bitmap is clear for any old region in
  // the collection set.
  // This is needed to be able to use the bitmap for evacuation failure handling.
  class G1ClearBitmapClosure : public HeapRegionClosure {
    G1CollectedHeap* _g1h;

    void assert_bitmap_clear(HeapRegion* hr, const G1CMBitMap* bitmap) {
      assert(bitmap->get_next_marked_addr(hr->bottom(), hr->end()) == hr->end(),
             "Bitmap should have no mark for region %u (%s)", hr->hrm_index(), hr->get_short_type_str());
    }

    bool should_clear_region(HeapRegion* hr) const {
      // The bitmap for young regions must obviously be clear as we never mark through them;
      // old regions are only in the collection set after the concurrent cycle completed,
      // so their bitmaps must also be clear except when the pause occurs during the
      // Concurrent Cleanup for Next Mark phase. Only at that point the region's bitmap may
      // contain marks while being in the collection set at the same time.
      //
      // There is one exception: shutdown might have aborted the Concurrent Cleanup for Next
      // Mark phase midway, which might have also left stale marks in old generation regions.
      // There might actually have been scheduled multiple collections, but at that point we do
      // not care that much about performance and just do the work multiple times if needed.
      return (_g1h->collector_state()->clearing_bitmap() ||
              _g1h->concurrent_mark_is_terminating()) &&
              hr->is_old();
    }

  public:
    G1ClearBitmapClosure(G1CollectedHeap* g1h) : _g1h(g1h) { }

    bool do_heap_region(HeapRegion* hr) {
      assert(_g1h->is_in_cset(hr), "Should only be used iterating the collection set");

      // Evacuation failure uses the bitmap to record evacuation failed objects,
      // so the bitmap for the regions in the collection set must be cleared if not already.
      if (should_clear_region(hr)) {
        _g1h->clear_bitmap_for_region(hr);
        hr->reset_top_at_mark_start();
      } else {
        assert_bitmap_clear(hr, _g1h->concurrent_mark()->mark_bitmap());
      }
      return false;
    }
  };

  // Helper to allow two closure to be applied when
  // iterating through the collection set.
  class G1CombinedClosure : public HeapRegionClosure {
    HeapRegionClosure* _closure1;
    HeapRegionClosure* _closure2;
  public:
    G1CombinedClosure(HeapRegionClosure* cl1, HeapRegionClosure* cl2) :
      _closure1(cl1),
      _closure2(cl2) { }

    bool do_heap_region(HeapRegion* hr) {
      return _closure1->do_heap_region(hr) ||
             _closure2->do_heap_region(hr);
    }
  };

  // Visitor for the remembered sets of humongous candidate regions to merge their
  // remembered set into the card table.
  class G1FlushHumongousCandidateRemSets : public HeapRegionIndexClosure {
    G1MergeCardSetClosure _cl;

  public:
    G1FlushHumongousCandidateRemSets(G1RemSetScanState* scan_state) : _cl(scan_state) { }

    bool do_heap_region_index(uint region_index) override {
      G1CollectedHeap* g1h = G1CollectedHeap::heap();

      if (!g1h->region_attr(region_index).is_humongous_candidate()) {
        return false;
      }

      HeapRegion* r = g1h->region_at(region_index);
      if (r->rem_set()->is_empty()) {
        return false;
      }

      guarantee(r->rem_set()->occupancy_less_or_equal_than(G1EagerReclaimRemSetThreshold),
                "Found a not-small remembered set here. This is inconsistent with previous assumptions.");


      _cl.merge_card_set_for_region(r);

      // We should only clear the card based remembered set here as we will not
      // implicitly rebuild anything else during eager reclaim. Note that at the moment
      // (and probably never) we do not enter this path if there are other kind of
      // remembered sets for this region.
      r->rem_set()->clear_locked(true /* only_cardset */);
      // Clear_locked() above sets the state to Empty. However we want to continue
      // collecting remembered set entries for humongous regions that were not
      // reclaimed.
      r->rem_set()->set_state_complete();
#ifdef ASSERT
      G1HeapRegionAttr region_attr = g1h->region_attr(region_index);
      assert(region_attr.remset_is_tracked(), "must be");
#endif
      assert(r->rem_set()->is_empty(), "At this point any humongous candidate remembered set must be empty.");

      return false;
    }

    G1MergeCardSetStats stats() {
      return _cl.stats();
    }
  };

  // Visitor for the log buffer entries to merge them into the card table.
  class G1MergeLogBufferCardsClosure : public G1CardTableEntryClosure {

    G1RemSetScanState* _scan_state;
    G1CardTable* _ct;

    size_t _cards_dirty;
    size_t _cards_skipped;

    void process_card(CardValue* card_ptr) {
      if (*card_ptr == G1CardTable::dirty_card_val()) {
        uint const region_idx = _ct->region_idx_for(card_ptr);
        _scan_state->add_dirty_region(region_idx);
        _scan_state->set_chunk_dirty(_ct->index_for_cardvalue(card_ptr));
        _cards_dirty++;
      }
    }

  public:
    G1MergeLogBufferCardsClosure(G1CollectedHeap* g1h, G1RemSetScanState* scan_state) :
      _scan_state(scan_state),
      _ct(g1h->card_table()),
      _cards_dirty(0),
      _cards_skipped(0)
    {}

    void do_card_ptr(CardValue* card_ptr, uint worker_id) {
      // The only time we care about recording cards that
      // contain references that point into the collection set
      // is during RSet updating within an evacuation pause.
      // In this case worker_id should be the id of a GC worker thread.
      assert(SafepointSynchronize::is_at_safepoint(), "not during an evacuation pause");

      uint const region_idx = _ct->region_idx_for(card_ptr);

      // The second clause must come after - the log buffers might contain cards to uncommitted
      // regions.
      // This code may count duplicate entries in the log buffers (even if rare) multiple
      // times.
      if (_scan_state->contains_cards_to_process(region_idx)) {
        process_card(card_ptr);
      } else {
        // We may have had dirty cards in the (initial) collection set (or the
        // young regions which are always in the initial collection set). We do
        // not fix their cards here: we already added these regions to the set of
        // regions to clear the card table at the end during the prepare() phase.
        _cards_skipped++;
      }
    }

    size_t cards_dirty() const { return _cards_dirty; }
    size_t cards_skipped() const { return _cards_skipped; }
  };

  HeapRegionClaimer _hr_claimer;
  G1RemSetScanState* _scan_state;
  BufferNode::Stack _dirty_card_buffers;
  bool _initial_evacuation;

  volatile bool _fast_reclaim_handled;

  void apply_closure_to_dirty_card_buffers(G1MergeLogBufferCardsClosure* cl, uint worker_id) {
    G1DirtyCardQueueSet& dcqs = G1BarrierSet::dirty_card_queue_set();
    size_t buffer_size = dcqs.buffer_size();
    while (BufferNode* node = _dirty_card_buffers.pop()) {
      cl->apply_to_buffer(node, buffer_size, worker_id);
      dcqs.deallocate_buffer(node);
    }
  }

public:
  G1MergeHeapRootsTask(G1RemSetScanState* scan_state, uint num_workers, bool initial_evacuation) :
    WorkerTask("G1 Merge Heap Roots"),
    _hr_claimer(num_workers),
    _scan_state(scan_state),
    _dirty_card_buffers(),
    _initial_evacuation(initial_evacuation),
    _fast_reclaim_handled(false)
  {
    if (initial_evacuation) {
      G1DirtyCardQueueSet& dcqs = G1BarrierSet::dirty_card_queue_set();
      BufferNodeList buffers = dcqs.take_all_completed_buffers();
      if (buffers._entry_count != 0) {
        _dirty_card_buffers.prepend(*buffers._head, *buffers._tail);
      }
    }
  }

  virtual void work(uint worker_id) {
    G1CollectedHeap* g1h = G1CollectedHeap::heap();
    G1GCPhaseTimes* p = g1h->phase_times();

    G1GCPhaseTimes::GCParPhases merge_remset_phase = _initial_evacuation ?
                                                     G1GCPhaseTimes::MergeRS :
                                                     G1GCPhaseTimes::OptMergeRS;

    {
      // Merge remset of ...
      G1GCParPhaseTimesTracker x(p, merge_remset_phase, worker_id, !_initial_evacuation /* allow_multiple_record */);

      {
        // 1. eager-reclaim candidates
        if (_initial_evacuation &&
            g1h->has_humongous_reclaim_candidates() &&
            !_fast_reclaim_handled &&
            !Atomic::cmpxchg(&_fast_reclaim_handled, false, true)) {

          G1GCParPhaseTimesTracker subphase_x(p, G1GCPhaseTimes::MergeER, worker_id);

          G1FlushHumongousCandidateRemSets cl(_scan_state);
          g1h->heap_region_iterate(&cl);
          G1MergeCardSetStats stats = cl.stats();

          for (uint i = 0; i < G1GCPhaseTimes::MergeRSContainersSentinel; i++) {
            p->record_or_add_thread_work_item(merge_remset_phase, worker_id, stats.merged(i), i);
          }
        }
      }

      {
        // 2. collection set
        G1MergeCardSetClosure merge(_scan_state);
        G1ClearBitmapClosure clear(g1h);
        G1CombinedClosure combined(&merge, &clear);

        g1h->collection_set_iterate_increment_from(&combined, nullptr, worker_id);
        G1MergeCardSetStats stats = merge.stats();

        for (uint i = 0; i < G1GCPhaseTimes::MergeRSContainersSentinel; i++) {
          p->record_or_add_thread_work_item(merge_remset_phase, worker_id, stats.merged(i), i);
        }
      }
    }

    // Now apply the closure to all remaining log entries.
    if (_initial_evacuation) {
      assert(merge_remset_phase == G1GCPhaseTimes::MergeRS, "Wrong merge phase");
      G1GCParPhaseTimesTracker x(p, G1GCPhaseTimes::MergeLB, worker_id);

      G1MergeLogBufferCardsClosure cl(g1h, _scan_state);
      apply_closure_to_dirty_card_buffers(&cl, worker_id);

      p->record_thread_work_item(G1GCPhaseTimes::MergeLB, worker_id, cl.cards_dirty(), G1GCPhaseTimes::MergeLBDirtyCards);
      p->record_thread_work_item(G1GCPhaseTimes::MergeLB, worker_id, cl.cards_skipped(), G1GCPhaseTimes::MergeLBSkippedCards);
    }
  }
};

void G1RemSet::print_merge_heap_roots_stats() {
  LogTarget(Debug, gc, remset) lt;
  if (lt.is_enabled()) {
    LogStream ls(lt);

    size_t num_visited_cards = _scan_state->num_visited_cards();

    size_t total_dirty_region_cards = _scan_state->num_cards_in_dirty_regions();

    G1CollectedHeap* g1h = G1CollectedHeap::heap();
    size_t total_old_region_cards =
      (g1h->num_regions() - (g1h->num_free_regions() - g1h->collection_set()->cur_length())) * HeapRegion::CardsPerRegion;

    ls.print_cr("Visited cards " SIZE_FORMAT " Total dirty " SIZE_FORMAT " (%.2lf%%) Total old " SIZE_FORMAT " (%.2lf%%)",
                num_visited_cards,
                total_dirty_region_cards,
                percent_of(num_visited_cards, total_dirty_region_cards),
                total_old_region_cards,
                percent_of(num_visited_cards, total_old_region_cards));
  }
}

void G1RemSet::merge_heap_roots(bool initial_evacuation) {
  G1CollectedHeap* g1h = G1CollectedHeap::heap();

  {
    Ticks start = Ticks::now();

    _scan_state->prepare_for_merge_heap_roots();

    Tickspan total = Ticks::now() - start;
    if (initial_evacuation) {
      g1h->phase_times()->record_prepare_merge_heap_roots_time(total.seconds() * 1000.0);
    } else {
      g1h->phase_times()->record_or_add_optional_prepare_merge_heap_roots_time(total.seconds() * 1000.0);
    }
  }

  WorkerThreads* workers = g1h->workers();
  size_t const increment_length = g1h->collection_set()->increment_length();

  uint const num_workers = initial_evacuation ? workers->active_workers() :
                                                MIN2(workers->active_workers(), (uint)increment_length);

  {
    G1MergeHeapRootsTask cl(_scan_state, num_workers, initial_evacuation);
    log_debug(gc, ergo)("Running %s using %u workers for " SIZE_FORMAT " regions",
                        cl.name(), num_workers, increment_length);
    workers->run_task(&cl, num_workers);
  }

  print_merge_heap_roots_stats();
}

void G1RemSet::complete_evac_phase(bool has_more_than_one_evacuation_phase) {
  _scan_state->complete_evac_phase(has_more_than_one_evacuation_phase);
}

void G1RemSet::exclude_region_from_scan(uint region_idx) {
  _scan_state->clear_scan_top(region_idx);
}

G1AbstractSubTask* G1RemSet::create_cleanup_after_scan_heap_roots_task() {
  return _scan_state->create_cleanup_after_scan_heap_roots_task();
}

void G1RemSet::print_coarsen_stats() {
  LogTarget(Debug, gc, remset) lt;
  if (lt.is_enabled()) {
    LogStream ls(lt);

    G1CardSet::print_coarsen_stats(&ls);
  }
}

inline void check_card_ptr(CardTable::CardValue* card_ptr, G1CardTable* ct) {
#ifdef ASSERT
  G1CollectedHeap* g1h = G1CollectedHeap::heap();
  assert(g1h->is_in(ct->addr_for(card_ptr)),
         "Card at " PTR_FORMAT " index " SIZE_FORMAT " representing heap at " PTR_FORMAT " (%u) must be in committed heap",
         p2i(card_ptr),
         ct->index_for(ct->addr_for(card_ptr)),
         p2i(ct->addr_for(card_ptr)),
         g1h->addr_to_region(ct->addr_for(card_ptr)));
#endif
}

bool G1RemSet::clean_card_before_refine(CardValue** const card_ptr_addr) {
  assert(!SafepointSynchronize::is_at_safepoint(), "Only call concurrently");

  CardValue* card_ptr = *card_ptr_addr;
  // Find the start address represented by the card.
  HeapWord* start = _ct->addr_for(card_ptr);
  // And find the region containing it.
  HeapRegion* r = _g1h->heap_region_containing_or_null(start);

  // If this is a (stale) card into an uncommitted region, exit.
  if (r == nullptr) {
    return false;
  }

  check_card_ptr(card_ptr, _ct);

  // If the card is no longer dirty, nothing to do.
  // We cannot load the card value before the "r == null" check, because G1
  // could uncommit parts of the card table covering uncommitted regions.
  if (*card_ptr != G1CardTable::dirty_card_val()) {
    return false;
  }

  // This check is needed for some uncommon cases where we should
  // ignore the card.
  //
  // The region could be young.  Cards for young regions are
  // distinctly marked (set to g1_young_gen), so the post-barrier will
  // filter them out.  However, that marking is performed
  // concurrently.  A write to a young object could occur before the
  // card has been marked young, slipping past the filter.
  //
  // The card could be stale, because the region has been freed since
  // the card was recorded. In this case the region type could be
  // anything.  If (still) free or (reallocated) young, just ignore
  // it.  If (reallocated) old or humongous, the later card trimming
  // and additional checks in iteration may detect staleness.  At
  // worst, we end up processing a stale card unnecessarily.
  //
  // In the normal (non-stale) case, the synchronization between the
  // enqueueing of the card and processing it here will have ensured
  // we see the up-to-date region type here.
  if (!r->is_old_or_humongous_or_archive()) {
    return false;
  }

<<<<<<< HEAD
  // The result from the hot card cache insert call is either:
  //   * pointer to the current card
  //     (implying that the current card is not 'hot'),
  //   * null
  //     (meaning we had inserted the card ptr into the "hot" card cache,
  //     which had some headroom),
  //   * a pointer to a "hot" card that was evicted from the "hot" cache.
  //

  if (G1HotCardCache::use_cache()) {
    const CardValue* orig_card_ptr = card_ptr;
    card_ptr = _hot_card_cache->insert(card_ptr);
    if (card_ptr == nullptr) {
      // There was no eviction. Nothing to do.
      return false;
    } else if (card_ptr != orig_card_ptr) {
      // Original card was inserted and an old card was evicted.
      start = _ct->addr_for(card_ptr);
      r = _g1h->heap_region_containing_or_null(start);

      // Check whether the region formerly in the cache should be
      // ignored, as discussed earlier for the original card.  The
      // region could have been freed (or even uncommitted) while
      // in the cache.
      if (r == nullptr || !r->is_old_or_humongous_or_archive()) {
        return false;
      }
      *card_ptr_addr = card_ptr;
    } // Else we still have the original card.
  }

=======
>>>>>>> 896207de
  // Trim the region designated by the card to what's been allocated
  // in the region.  The card could be stale, or the card could cover
  // (part of) an object at the end of the allocated space and extend
  // beyond the end of allocation.

  // Non-humongous objects are either allocated in the old regions during GC,
  // or mapped in archive regions during startup. So if region is old or
  // archive then top is stable.
  // Humongous object allocation sets top last; if top has not yet been set,
  // this is a stale card and we'll end up with an empty intersection.
  // If this is not a stale card, the synchronization between the
  // enqueuing of the card and processing it here will have ensured
  // we see the up-to-date top here.
  HeapWord* scan_limit = r->top();

  if (scan_limit <= start) {
    // If the trimmed region is empty, the card must be stale.
    return false;
  }

  // Okay to clean and process the card now.  There are still some
  // stale card cases that may be detected by iteration and dealt with
  // as iteration failure.
  *const_cast<volatile CardValue*>(card_ptr) = G1CardTable::clean_card_val();

  return true;
}

void G1RemSet::refine_card_concurrently(CardValue* const card_ptr,
                                        const uint worker_id) {
  assert(!_g1h->is_gc_active(), "Only call concurrently");
  check_card_ptr(card_ptr, _ct);

  // Construct the MemRegion representing the card.
  HeapWord* start = _ct->addr_for(card_ptr);
  // And find the region containing it.
  HeapRegion* r = _g1h->heap_region_containing(start);
  // This reload of the top is safe even though it happens after the full
  // fence, because top is stable for old, archive and unfiltered humongous
  // regions, so it must return the same value as the previous load when
  // cleaning the card. Also cleaning the card and refinement of the card
  // cannot span across safepoint, so we don't need to worry about top being
  // changed during safepoint.
  HeapWord* scan_limit = r->top();
  assert(scan_limit > start, "sanity");

  // Don't use addr_for(card_ptr + 1) which can ask for
  // a card beyond the heap.
  HeapWord* end = start + G1CardTable::card_size_in_words();
  MemRegion dirty_region(start, MIN2(scan_limit, end));
  assert(!dirty_region.is_empty(), "sanity");

  G1ConcurrentRefineOopClosure conc_refine_cl(_g1h, worker_id);
  if (r->oops_on_memregion_seq_iterate_careful<false>(dirty_region, &conc_refine_cl) != nullptr) {
    return;
  }

  // If unable to process the card then we encountered an unparsable
  // part of the heap (e.g. a partially allocated object, so only
  // temporarily a problem) while processing a stale card.  Despite
  // the card being stale, we can't simply ignore it, because we've
  // already marked the card cleaned, so taken responsibility for
  // ensuring the card gets scanned.
  //
  // However, the card might have gotten re-dirtied and re-enqueued
  // while we worked.  (In fact, it's pretty likely.)
  if (*card_ptr == G1CardTable::dirty_card_val()) {
    return;
  }

  enqueue_for_reprocessing(card_ptr);
}

// Re-dirty and re-enqueue the card to retry refinement later.
// This is used to deal with a rare race condition in concurrent refinement.
void G1RemSet::enqueue_for_reprocessing(CardValue* card_ptr) {
  // We can't use the thread-local queue, because that might be the queue
  // that is being processed by us; we could be a Java thread conscripted to
  // perform refinement on our queue's current buffer.  This situation only
  // arises from rare race condition, so it's not worth any significant
  // development effort or clever lock-free queue implementation.  Instead
  // we use brute force, allocating and enqueuing an entire buffer for just
  // this card.  Since buffers are processed in FIFO order and we try to
  // keep some in the queue, it is likely that the racing state will have
  // resolved by the time this card comes up for reprocessing.
  *card_ptr = G1CardTable::dirty_card_val();
  G1DirtyCardQueueSet& dcqs = G1BarrierSet::dirty_card_queue_set();
  void** buffer = dcqs.allocate_buffer();
  size_t index = dcqs.buffer_size() - 1;
  buffer[index] = card_ptr;
  dcqs.enqueue_completed_buffer(BufferNode::make_node_from_buffer(buffer, index));
}

void G1RemSet::print_periodic_summary_info(const char* header, uint period_count, bool show_thread_times) {
  if ((G1SummarizeRSetStatsPeriod > 0) && log_is_enabled(Trace, gc, remset) &&
      (period_count % G1SummarizeRSetStatsPeriod == 0)) {

    G1RemSetSummary current;
    _prev_period_summary.subtract_from(&current);

    Log(gc, remset) log;
    log.trace("%s", header);
    ResourceMark rm;
    LogStream ls(log.trace());
    _prev_period_summary.print_on(&ls, show_thread_times);

    _prev_period_summary.set(&current);
  }
}

void G1RemSet::print_summary_info() {
  Log(gc, remset, exit) log;
  if (log.is_trace()) {
    log.trace(" Cumulative RS summary");
    G1RemSetSummary current;
    ResourceMark rm;
    LogStream ls(log.trace());
    current.print_on(&ls, true /* show_thread_times*/);
  }
}<|MERGE_RESOLUTION|>--- conflicted
+++ resolved
@@ -550,15 +550,9 @@
 
     HeapWord* const card_start = _ct->addr_for(dirty_l);
 #ifdef ASSERT
-<<<<<<< HEAD
-    HeapRegion* hr = _g1h->region_at_or_null(region_idx_for_card);
+    HeapRegion* hr = _g1h->region_at_or_null(region_idx);
     assert(hr == nullptr || hr->is_in_reserved(card_start),
-             "Card start " PTR_FORMAT " to scan outside of region %u", p2i(card_start), _g1h->region_at(region_idx_for_card)->hrm_index());
-=======
-    HeapRegion* hr = _g1h->region_at_or_null(region_idx);
-    assert(hr == NULL || hr->is_in_reserved(card_start),
              "Card start " PTR_FORMAT " to scan outside of region %u", p2i(card_start), _g1h->region_at(region_idx)->hrm_index());
->>>>>>> 896207de
 #endif
     HeapWord* const top = _scan_state->scan_top(region_idx);
     if (card_start >= top) {
@@ -1491,40 +1485,6 @@
     return false;
   }
 
-<<<<<<< HEAD
-  // The result from the hot card cache insert call is either:
-  //   * pointer to the current card
-  //     (implying that the current card is not 'hot'),
-  //   * null
-  //     (meaning we had inserted the card ptr into the "hot" card cache,
-  //     which had some headroom),
-  //   * a pointer to a "hot" card that was evicted from the "hot" cache.
-  //
-
-  if (G1HotCardCache::use_cache()) {
-    const CardValue* orig_card_ptr = card_ptr;
-    card_ptr = _hot_card_cache->insert(card_ptr);
-    if (card_ptr == nullptr) {
-      // There was no eviction. Nothing to do.
-      return false;
-    } else if (card_ptr != orig_card_ptr) {
-      // Original card was inserted and an old card was evicted.
-      start = _ct->addr_for(card_ptr);
-      r = _g1h->heap_region_containing_or_null(start);
-
-      // Check whether the region formerly in the cache should be
-      // ignored, as discussed earlier for the original card.  The
-      // region could have been freed (or even uncommitted) while
-      // in the cache.
-      if (r == nullptr || !r->is_old_or_humongous_or_archive()) {
-        return false;
-      }
-      *card_ptr_addr = card_ptr;
-    } // Else we still have the original card.
-  }
-
-=======
->>>>>>> 896207de
   // Trim the region designated by the card to what's been allocated
   // in the region.  The card could be stale, or the card could cover
   // (part of) an object at the end of the allocated space and extend
