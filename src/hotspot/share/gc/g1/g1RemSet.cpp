/*
 * Copyright (c) 2001, 2021, Oracle and/or its affiliates. All rights reserved.
 * DO NOT ALTER OR REMOVE COPYRIGHT NOTICES OR THIS FILE HEADER.
 *
 * This code is free software; you can redistribute it and/or modify it
 * under the terms of the GNU General Public License version 2 only, as
 * published by the Free Software Foundation.
 *
 * This code is distributed in the hope that it will be useful, but WITHOUT
 * ANY WARRANTY; without even the implied warranty of MERCHANTABILITY or
 * FITNESS FOR A PARTICULAR PURPOSE.  See the GNU General Public License
 * version 2 for more details (a copy is included in the LICENSE file that
 * accompanied this code).
 *
 * You should have received a copy of the GNU General Public License version
 * 2 along with this work; if not, write to the Free Software Foundation,
 * Inc., 51 Franklin St, Fifth Floor, Boston, MA 02110-1301 USA.
 *
 * Please contact Oracle, 500 Oracle Parkway, Redwood Shores, CA 94065 USA
 * or visit www.oracle.com if you need additional information or have any
 * questions.
 *
 */

#include "precompiled.hpp"
#include "gc/g1/g1BarrierSet.hpp"
#include "gc/g1/g1BatchedGangTask.hpp"
#include "gc/g1/g1BlockOffsetTable.inline.hpp"
#include "gc/g1/g1CardSet.inline.hpp"
#include "gc/g1/g1CardTable.inline.hpp"
#include "gc/g1/g1CardTableEntryClosure.hpp"
#include "gc/g1/g1CollectedHeap.inline.hpp"
#include "gc/g1/g1ConcurrentRefine.hpp"
#include "gc/g1/g1DirtyCardQueue.hpp"
#include "gc/g1/g1FromCardCache.hpp"
#include "gc/g1/g1GCParPhaseTimesTracker.hpp"
#include "gc/g1/g1GCPhaseTimes.hpp"
#include "gc/g1/g1HotCardCache.hpp"
#include "gc/g1/g1OopClosures.inline.hpp"
#include "gc/g1/g1Policy.hpp"
#include "gc/g1/g1RootClosures.hpp"
#include "gc/g1/g1RemSet.hpp"
#include "gc/g1/g1ServiceThread.hpp"
#include "gc/g1/g1SharedDirtyCardQueue.hpp"
#include "gc/g1/g1_globals.hpp"
#include "gc/g1/heapRegion.inline.hpp"
#include "gc/g1/heapRegionManager.inline.hpp"
#include "gc/g1/heapRegionRemSet.inline.hpp"
#include "gc/shared/gcTraceTime.inline.hpp"
#include "gc/shared/ptrQueue.hpp"
#include "gc/shared/suspendibleThreadSet.hpp"
#include "jfr/jfrEvents.hpp"
#include "memory/iterator.hpp"
#include "memory/resourceArea.hpp"
#include "oops/access.inline.hpp"
#include "oops/oop.inline.hpp"
#include "runtime/atomic.hpp"
#include "runtime/os.hpp"
#include "utilities/align.hpp"
#include "utilities/globalDefinitions.hpp"
#include "utilities/powerOfTwo.hpp"
#include "utilities/stack.inline.hpp"
#include "utilities/ticks.hpp"
#include CPU_HEADER(gc/g1/g1Globals)

// Collects information about the overall heap root scan progress during an evacuation.
//
// Scanning the remembered sets works by first merging all sources of cards to be
// scanned (log buffers, hcc, remembered sets) into a single data structure to remove
// duplicates and simplify work distribution.
//
// During the following card scanning we not only scan this combined set of cards, but
// also remember that these were completely scanned. The following evacuation passes
// do not scan these cards again, and so need to be preserved across increments.
//
// The representation for all the cards to scan is the card table: cards can have
// one of three states during GC:
// - clean: these cards will not be scanned in this pass
// - dirty: these cards will be scanned in this pass
// - scanned: these cards have already been scanned in a previous pass
//
// After all evacuation is done, we reset the card table to clean.
//
// Work distribution occurs on "chunk" basis, i.e. contiguous ranges of cards. As an
// additional optimization, during card merging we remember which regions and which
// chunks actually contain cards to be scanned. Threads iterate only across these
// regions, and only compete for chunks containing any cards.
//
// Within these chunks, a worker scans the card table on "blocks" of cards, i.e.
// contiguous ranges of dirty cards to be scanned. These blocks are converted to actual
// memory ranges and then passed on to actual scanning.
class G1RemSetScanState : public CHeapObj<mtGC> {
  class G1DirtyRegions;

  size_t _max_reserved_regions;

  // Has this region that is part of the regions in the collection set been processed yet.
  typedef bool G1RemsetIterState;

  G1RemsetIterState volatile* _collection_set_iter_state;

  // Card table iteration claim for each heap region, from 0 (completely unscanned)
  // to (>=) HeapRegion::CardsPerRegion (completely scanned).
  uint volatile* _card_table_scan_state;

  // Return "optimal" number of chunks per region we want to use for claiming areas
  // within a region to claim. Dependent on the region size as proxy for the heap
  // size, we limit the total number of chunks to limit memory usage and maintenance
  // effort of that table vs. granularity of distributing scanning work.
  // Testing showed that 8 for 1M/2M region, 16 for 4M/8M regions, 32 for 16/32M regions
  // seems to be such a good trade-off.
  static uint get_chunks_per_region(uint log_region_size) {
    // Limit the expected input values to current known possible values of the
    // (log) region size. Adjust as necessary after testing if changing the permissible
    // values for region size.
    assert(log_region_size >= 20 && log_region_size <= 25,
           "expected value in [20,25], but got %u", log_region_size);
    return 1u << (log_region_size / 2 - 7);
  }

  uint _scan_chunks_per_region;         // Number of chunks per region.
  uint8_t _log_scan_chunks_per_region;  // Log of number of chunks per region.
  bool* _region_scan_chunks;
  size_t _num_total_scan_chunks;        // Total number of elements in _region_scan_chunks.
  uint8_t _scan_chunks_shift;           // For conversion between card index and chunk index.
public:
  uint scan_chunk_size() const { return (uint)1 << _scan_chunks_shift; }

  // Returns whether the chunk corresponding to the given region/card in region contain a
  // dirty card, i.e. actually needs scanning.
  bool chunk_needs_scan(uint const region_idx, uint const card_in_region) const {
    size_t const idx = ((size_t)region_idx << _log_scan_chunks_per_region) + (card_in_region >> _scan_chunks_shift);
    assert(idx < _num_total_scan_chunks, "Index " SIZE_FORMAT " out of bounds " SIZE_FORMAT,
           idx, _num_total_scan_chunks);
    return _region_scan_chunks[idx];
  }

private:
  // The complete set of regions which card table needs to be cleared at the end
  // of GC because we scribbled over these card tables.
  //
  // Regions may be added for two reasons:
  // - they were part of the collection set: they may contain g1_young_card_val
  // or regular card marks that we never scan so we must always clear their card
  // table
  // - or in case g1 does an optional evacuation pass, g1 marks the cards in there
  // as g1_scanned_card_val. If G1 only did an initial evacuation pass, the
  // scanning already cleared these cards. In that case they are not in this set
  // at the end of the collection.
  G1DirtyRegions* _all_dirty_regions;
  // The set of regions which card table needs to be scanned for new dirty cards
  // in the current evacuation pass.
  G1DirtyRegions* _next_dirty_regions;

  // Set of (unique) regions that can be added to concurrently.
  class G1DirtyRegions : public CHeapObj<mtGC> {
    uint* _buffer;
    uint _cur_idx;
    size_t _max_reserved_regions;

    bool* _contains;

  public:
    G1DirtyRegions(size_t max_reserved_regions) :
      _buffer(NEW_C_HEAP_ARRAY(uint, max_reserved_regions, mtGC)),
      _cur_idx(0),
      _max_reserved_regions(max_reserved_regions),
      _contains(NEW_C_HEAP_ARRAY(bool, max_reserved_regions, mtGC)) {

      reset();
    }

    static size_t chunk_size() { return M; }

    ~G1DirtyRegions() {
      FREE_C_HEAP_ARRAY(uint, _buffer);
      FREE_C_HEAP_ARRAY(bool, _contains);
    }

    void reset() {
      _cur_idx = 0;
      ::memset(_contains, false, _max_reserved_regions * sizeof(bool));
    }

    uint size() const { return _cur_idx; }

    uint at(uint idx) const {
      assert(idx < _cur_idx, "Index %u beyond valid regions", idx);
      return _buffer[idx];
    }

    void add_dirty_region(uint region) {
      if (_contains[region]) {
        return;
      }

      bool marked_as_dirty = Atomic::cmpxchg(&_contains[region], false, true) == false;
      if (marked_as_dirty) {
        uint allocated = Atomic::fetch_and_add(&_cur_idx, 1u);
        _buffer[allocated] = region;
      }
    }

    // Creates the union of this and the other G1DirtyRegions.
    void merge(const G1DirtyRegions* other) {
      for (uint i = 0; i < other->size(); i++) {
        uint region = other->at(i);
        if (!_contains[region]) {
          _buffer[_cur_idx++] = region;
          _contains[region] = true;
        }
      }
    }
  };

  // For each region, contains the maximum top() value to be used during this garbage
  // collection. Subsumes common checks like filtering out everything but old and
  // humongous regions outside the collection set.
  // This is valid because we are not interested in scanning stray remembered set
  // entries from free or archive regions.
  HeapWord** _scan_top;

  class G1ClearCardTableTask : public G1AbstractSubTask {
    G1CollectedHeap* _g1h;
    G1DirtyRegions* _regions;
    uint _chunk_length;

    uint volatile _cur_dirty_regions;

    G1RemSetScanState* _scan_state;

  public:
    G1ClearCardTableTask(G1CollectedHeap* g1h,
                         G1DirtyRegions* regions,
                         uint chunk_length,
                         G1RemSetScanState* scan_state) :
      G1AbstractSubTask(G1GCPhaseTimes::ClearCardTable),
      _g1h(g1h),
      _regions(regions),
      _chunk_length(chunk_length),
      _cur_dirty_regions(0),
      _scan_state(scan_state) {

      assert(chunk_length > 0, "must be");
    }

    double worker_cost() const override {
      uint num_regions = _regions->size();

      if (num_regions == 0) {
        // There is no card table clean work, only some cleanup of memory.
        return AlmostNoWork;
      }
      return ((double)align_up((size_t)num_regions << HeapRegion::LogCardsPerRegion, chunk_size()) / chunk_size());
    }


    virtual ~G1ClearCardTableTask() {
      _scan_state->cleanup();
#ifndef PRODUCT
      G1CollectedHeap::heap()->verifier()->verify_card_table_cleanup();
#endif
    }

    static uint chunk_size() { return M; }

    void do_work(uint worker_id) override {
      while (_cur_dirty_regions < _regions->size()) {
        uint next = Atomic::fetch_and_add(&_cur_dirty_regions, _chunk_length);
        uint max = MIN2(next + _chunk_length, _regions->size());

        for (uint i = next; i < max; i++) {
          HeapRegion* r = _g1h->region_at(_regions->at(i));
          if (!r->is_survivor()) {
            r->clear_cardtable();
          }
        }
      }
    }
  };

public:
  G1RemSetScanState() :
    _max_reserved_regions(0),
    _collection_set_iter_state(NULL),
    _card_table_scan_state(NULL),
    _scan_chunks_per_region(get_chunks_per_region(HeapRegion::LogOfHRGrainBytes)),
    _log_scan_chunks_per_region(log2i(_scan_chunks_per_region)),
    _region_scan_chunks(NULL),
    _num_total_scan_chunks(0),
    _scan_chunks_shift(0),
    _all_dirty_regions(NULL),
    _next_dirty_regions(NULL),
    _scan_top(NULL) {
  }

  ~G1RemSetScanState() {
    FREE_C_HEAP_ARRAY(G1RemsetIterState, _collection_set_iter_state);
    FREE_C_HEAP_ARRAY(uint, _card_table_scan_state);
    FREE_C_HEAP_ARRAY(bool, _region_scan_chunks);
    FREE_C_HEAP_ARRAY(HeapWord*, _scan_top);
  }

  void initialize(size_t max_reserved_regions) {
    assert(_collection_set_iter_state == NULL, "Must not be initialized twice");
    _max_reserved_regions = max_reserved_regions;
    _collection_set_iter_state = NEW_C_HEAP_ARRAY(G1RemsetIterState, max_reserved_regions, mtGC);
    _card_table_scan_state = NEW_C_HEAP_ARRAY(uint, max_reserved_regions, mtGC);
    _num_total_scan_chunks = max_reserved_regions * _scan_chunks_per_region;
    _region_scan_chunks = NEW_C_HEAP_ARRAY(bool, _num_total_scan_chunks, mtGC);

    _scan_chunks_shift = (uint8_t)log2i(HeapRegion::CardsPerRegion / _scan_chunks_per_region);
    _scan_top = NEW_C_HEAP_ARRAY(HeapWord*, max_reserved_regions, mtGC);
  }

  void prepare() {
    // Reset the claim and clear scan top for all regions, including
    // regions currently not available or free. Since regions might
    // become used during the collection these values must be valid
    // for those regions as well.
    for (size_t i = 0; i < _max_reserved_regions; i++) {
      reset_region_claim((uint)i);
      clear_scan_top((uint)i);
    }

    _all_dirty_regions = new G1DirtyRegions(_max_reserved_regions);
    _next_dirty_regions = new G1DirtyRegions(_max_reserved_regions);
  }

  void prepare_for_merge_heap_roots() {
    assert(_next_dirty_regions->size() == 0, "next dirty regions must be empty");

    for (size_t i = 0; i < _max_reserved_regions; i++) {
      _card_table_scan_state[i] = 0;
    }

    ::memset(_region_scan_chunks, false, _num_total_scan_chunks * sizeof(*_region_scan_chunks));
  }

  void complete_evac_phase(bool merge_dirty_regions) {
    if (merge_dirty_regions) {
      _all_dirty_regions->merge(_next_dirty_regions);
    }
    _next_dirty_regions->reset();
  }

  // Returns whether the given region contains cards we need to scan. The remembered
  // set and other sources may contain cards that
  // - are in uncommitted regions
  // - are located in the collection set
  // - are located in free regions
  // as we do not clean up remembered sets before merging heap roots.
  bool contains_cards_to_process(uint const region_idx) const {
    HeapRegion* hr = G1CollectedHeap::heap()->region_at_or_null(region_idx);
    return (hr != NULL && !hr->in_collection_set() && hr->is_old_or_humongous_or_archive());
  }

  size_t num_visited_cards() const {
    size_t result = 0;
    for (uint i = 0; i < _num_total_scan_chunks; i++) {
      if (_region_scan_chunks[i]) {
        result++;
      }
    }
    return result * (HeapRegion::CardsPerRegion / _scan_chunks_per_region);
  }

  size_t num_cards_in_dirty_regions() const {
    return _next_dirty_regions->size() * HeapRegion::CardsPerRegion;
  }

  void set_chunk_region_dirty(size_t const region_card_idx) {
    size_t chunk_idx = region_card_idx >> _scan_chunks_shift;
    for (uint i = 0; i < _scan_chunks_per_region; i++) {
      _region_scan_chunks[chunk_idx++] = true;
    }
  }

  void set_chunk_dirty(size_t const card_idx) {
    assert((card_idx >> _scan_chunks_shift) < _num_total_scan_chunks,
           "Trying to access index " SIZE_FORMAT " out of bounds " SIZE_FORMAT,
           card_idx >> _scan_chunks_shift, _num_total_scan_chunks);
    size_t const chunk_idx = card_idx >> _scan_chunks_shift;
    _region_scan_chunks[chunk_idx] = true;
  }

  G1AbstractSubTask* create_cleanup_after_scan_heap_roots_task() {
    uint const chunk_length = G1ClearCardTableTask::chunk_size() / (uint)HeapRegion::CardsPerRegion;

    return new G1ClearCardTableTask(G1CollectedHeap::heap(), _all_dirty_regions, chunk_length, this);
  }

  void cleanup() {
    delete _all_dirty_regions;
    _all_dirty_regions = NULL;

    delete _next_dirty_regions;
    _next_dirty_regions = NULL;
  }

  void iterate_dirty_regions_from(HeapRegionClosure* cl, uint worker_id) {
    uint num_regions = _next_dirty_regions->size();

    if (num_regions == 0) {
      return;
    }

    G1CollectedHeap* g1h = G1CollectedHeap::heap();

    WorkGang* workers = g1h->workers();
    uint const max_workers = workers->active_workers();

    uint const start_pos = num_regions * worker_id / max_workers;
    uint cur = start_pos;

    do {
      bool result = cl->do_heap_region(g1h->region_at(_next_dirty_regions->at(cur)));
      guarantee(!result, "Not allowed to ask for early termination.");
      cur++;
      if (cur == _next_dirty_regions->size()) {
        cur = 0;
      }
    } while (cur != start_pos);
  }

  void reset_region_claim(uint region_idx) {
    _collection_set_iter_state[region_idx] = false;
  }

  // Attempt to claim the given region in the collection set for iteration. Returns true
  // if this call caused the transition from Unclaimed to Claimed.
  inline bool claim_collection_set_region(uint region) {
    assert(region < _max_reserved_regions, "Tried to access invalid region %u", region);
    if (_collection_set_iter_state[region]) {
      return false;
    }
    return !Atomic::cmpxchg(&_collection_set_iter_state[region], false, true);
  }

  bool has_cards_to_scan(uint region) {
    assert(region < _max_reserved_regions, "Tried to access invalid region %u", region);
    return _card_table_scan_state[region] < HeapRegion::CardsPerRegion;
  }

  uint claim_cards_to_scan(uint region, uint increment) {
    assert(region < _max_reserved_regions, "Tried to access invalid region %u", region);
    return Atomic::fetch_and_add(&_card_table_scan_state[region], increment);
  }

  void add_dirty_region(uint const region) {
#ifdef ASSERT
   HeapRegion* hr = G1CollectedHeap::heap()->region_at(region);
   assert(!hr->in_collection_set() && hr->is_old_or_humongous_or_archive(),
          "Region %u is not suitable for scanning, is %sin collection set or %s",
          hr->hrm_index(), hr->in_collection_set() ? "" : "not ", hr->get_short_type_str());
#endif
    _next_dirty_regions->add_dirty_region(region);
  }

  void add_all_dirty_region(uint region) {
#ifdef ASSERT
    HeapRegion* hr = G1CollectedHeap::heap()->region_at(region);
    assert(hr->in_collection_set(),
           "Only add collection set regions to all dirty regions directly but %u is %s",
           hr->hrm_index(), hr->get_short_type_str());
#endif
    _all_dirty_regions->add_dirty_region(region);
  }

  void set_scan_top(uint region_idx, HeapWord* value) {
    _scan_top[region_idx] = value;
  }

  HeapWord* scan_top(uint region_idx) const {
    return _scan_top[region_idx];
  }

  void clear_scan_top(uint region_idx) {
    set_scan_top(region_idx, NULL);
  }
};

class G1YoungRemSetSamplingClosure : public HeapRegionClosure {
  SuspendibleThreadSetJoiner* _sts;
  size_t _regions_visited;
  size_t _sampled_rs_length;
public:
  G1YoungRemSetSamplingClosure(SuspendibleThreadSetJoiner* sts) :
    HeapRegionClosure(), _sts(sts), _regions_visited(0), _sampled_rs_length(0) { }

  virtual bool do_heap_region(HeapRegion* r) {
    size_t rs_length = r->rem_set()->occupied();
    _sampled_rs_length += rs_length;

    // Update the collection set policy information for this region
    G1CollectedHeap::heap()->collection_set()->update_young_region_prediction(r, rs_length);

    _regions_visited++;

    if (_regions_visited == 10) {
      if (_sts->should_yield()) {
        _sts->yield();
        // A gc may have occurred and our sampling data is stale and further
        // traversal of the collection set is unsafe
        return true;
      }
      _regions_visited = 0;
    }
    return false;
  }

  size_t sampled_rs_length() const { return _sampled_rs_length; }
};

// Task handling young gen remembered set sampling.
class G1RemSetSamplingTask : public G1ServiceTask {
  // Helper to account virtual time.
  class VTimer {
    double _start;
  public:
    VTimer() : _start(os::elapsedVTime()) { }
    double duration() { return os::elapsedVTime() - _start; }
  };

  double _vtime_accum;  // Accumulated virtual time.
  void update_vtime_accum(double duration) {
    _vtime_accum += duration;
  }

  // Sample the current length of remembered sets for young.
  //
  // At the end of the GC G1 determines the length of the young gen based on
  // how much time the next GC can take, and when the next GC may occur
  // according to the MMU.
  //
  // The assumption is that a significant part of the GC is spent on scanning
  // the remembered sets (and many other components), so this thread constantly
  // reevaluates the prediction for the remembered set scanning costs, and potentially
  // G1Policy resizes the young gen. This may do a premature GC or even
  // increase the young gen size to keep pause time length goal.
  void sample_young_list_rs_length(SuspendibleThreadSetJoiner* sts){
    G1CollectedHeap* g1h = G1CollectedHeap::heap();
    G1Policy* policy = g1h->policy();
    VTimer vtime;

    if (policy->use_adaptive_young_list_length()) {
      G1YoungRemSetSamplingClosure cl(sts);

      G1CollectionSet* g1cs = g1h->collection_set();
      g1cs->iterate(&cl);

      if (cl.is_complete()) {
        policy->revise_young_list_target_length_if_necessary(cl.sampled_rs_length());
      }
    }
    update_vtime_accum(vtime.duration());
  }

  // There is no reason to do the sampling if a GC occurred recently. We use the
  // G1ConcRefinementServiceIntervalMillis as the metric for recently and calculate
  // the diff to the last GC. If the last GC occurred longer ago than the interval
  // 0 is returned.
  jlong reschedule_delay_ms() {
    Tickspan since_last_gc = G1CollectedHeap::heap()->time_since_last_collection();
    jlong delay = (jlong) (G1ConcRefinementServiceIntervalMillis - since_last_gc.milliseconds());
    return MAX2<jlong>(0L, delay);
  }

public:
  G1RemSetSamplingTask(const char* name) : G1ServiceTask(name) { }
  virtual void execute() {
    SuspendibleThreadSetJoiner sts;

    // Reschedule if a GC happened too recently.
    jlong delay_ms = reschedule_delay_ms();
    if (delay_ms > 0) {
      schedule(delay_ms);
      return;
    }

    // Do the actual sampling.
    sample_young_list_rs_length(&sts);
    schedule(G1ConcRefinementServiceIntervalMillis);
  }

  double vtime_accum() {
    // Only report vtime if supported by the os.
    if (!os::supports_vtime()) {
      return 0.0;
    }
    return _vtime_accum;
  }
};

G1RemSet::G1RemSet(G1CollectedHeap* g1h,
                   G1CardTable* ct,
                   G1HotCardCache* hot_card_cache) :
  _scan_state(new G1RemSetScanState()),
  _prev_period_summary(false),
  _g1h(g1h),
  _ct(ct),
  _g1p(_g1h->policy()),
  _hot_card_cache(hot_card_cache),
  _sampling_task(NULL) {
}

G1RemSet::~G1RemSet() {
  delete _scan_state;
  delete _sampling_task;
}

void G1RemSet::initialize(uint max_reserved_regions) {
  _scan_state->initialize(max_reserved_regions);
}

void G1RemSet::initialize_sampling_task(G1ServiceThread* thread) {
  assert(_sampling_task == NULL, "Sampling task already initialized");
  _sampling_task = new G1RemSetSamplingTask("Remembered Set Sampling Task");
  thread->register_task(_sampling_task);
}

double G1RemSet::sampling_task_vtime() {
  assert(_sampling_task != NULL, "Must have been initialized");
  return _sampling_task->vtime_accum();
}

// Helper class to scan and detect ranges of cards that need to be scanned on the
// card table.
class G1CardTableScanner : public StackObj {
public:
  typedef CardTable::CardValue CardValue;

private:
  CardValue* const _base_addr;

  CardValue* _cur_addr;
  CardValue* const _end_addr;

  static const size_t ToScanMask = G1CardTable::g1_card_already_scanned;
  static const size_t ExpandedToScanMask = G1CardTable::WordAlreadyScanned;

  bool cur_addr_aligned() const {
    return ((uintptr_t)_cur_addr) % sizeof(size_t) == 0;
  }

  bool cur_card_is_dirty() const {
    CardValue value = *_cur_addr;
    return (value & ToScanMask) == 0;
  }

  bool cur_word_of_cards_contains_any_dirty_card() const {
    assert(cur_addr_aligned(), "Current address should be aligned");
    size_t const value = *(size_t*)_cur_addr;
    return (~value & ExpandedToScanMask) != 0;
  }

  bool cur_word_of_cards_all_dirty_cards() const {
    size_t const value = *(size_t*)_cur_addr;
    return value == G1CardTable::WordAllDirty;
  }

  size_t get_and_advance_pos() {
    _cur_addr++;
    return pointer_delta(_cur_addr, _base_addr, sizeof(CardValue)) - 1;
  }

public:
  G1CardTableScanner(CardValue* start_card, size_t size) :
    _base_addr(start_card),
    _cur_addr(start_card),
    _end_addr(start_card + size) {

    assert(is_aligned(start_card, sizeof(size_t)), "Unaligned start addr " PTR_FORMAT, p2i(start_card));
    assert(is_aligned(size, sizeof(size_t)), "Unaligned size " SIZE_FORMAT, size);
  }

  size_t find_next_dirty() {
    while (!cur_addr_aligned()) {
      if (cur_card_is_dirty()) {
        return get_and_advance_pos();
      }
      _cur_addr++;
    }

    assert(cur_addr_aligned(), "Current address should be aligned now.");
    while (_cur_addr != _end_addr) {
      if (cur_word_of_cards_contains_any_dirty_card()) {
        for (size_t i = 0; i < sizeof(size_t); i++) {
          if (cur_card_is_dirty()) {
            return get_and_advance_pos();
          }
          _cur_addr++;
        }
        assert(false, "Should not reach here given we detected a dirty card in the word.");
      }
      _cur_addr += sizeof(size_t);
    }
    return get_and_advance_pos();
  }

  size_t find_next_non_dirty() {
    assert(_cur_addr <= _end_addr, "Not allowed to search for marks after area.");

    while (!cur_addr_aligned()) {
      if (!cur_card_is_dirty()) {
        return get_and_advance_pos();
      }
      _cur_addr++;
    }

    assert(cur_addr_aligned(), "Current address should be aligned now.");
    while (_cur_addr != _end_addr) {
      if (!cur_word_of_cards_all_dirty_cards()) {
        for (size_t i = 0; i < sizeof(size_t); i++) {
          if (!cur_card_is_dirty()) {
            return get_and_advance_pos();
          }
          _cur_addr++;
        }
        assert(false, "Should not reach here given we detected a non-dirty card in the word.");
      }
      _cur_addr += sizeof(size_t);
    }
    return get_and_advance_pos();
  }
};

// Helper class to claim dirty chunks within the card table.
class G1CardTableChunkClaimer {
  G1RemSetScanState* _scan_state;
  uint _region_idx;
  uint _cur_claim;

public:
  G1CardTableChunkClaimer(G1RemSetScanState* scan_state, uint region_idx) :
    _scan_state(scan_state),
    _region_idx(region_idx),
    _cur_claim(0) {
    guarantee(size() <= HeapRegion::CardsPerRegion, "Should not claim more space than possible.");
  }

  bool has_next() {
    while (true) {
      _cur_claim = _scan_state->claim_cards_to_scan(_region_idx, size());
      if (_cur_claim >= HeapRegion::CardsPerRegion) {
        return false;
      }
      if (_scan_state->chunk_needs_scan(_region_idx, _cur_claim)) {
        return true;
      }
    }
  }

  uint value() const { return _cur_claim; }
  uint size() const { return _scan_state->scan_chunk_size(); }
};

// Scans a heap region for dirty cards.
class G1ScanHRForRegionClosure : public HeapRegionClosure {
  G1CollectedHeap* _g1h;
  G1CardTable* _ct;
  G1BlockOffsetTable* _bot;

  G1ParScanThreadState* _pss;

  G1RemSetScanState* _scan_state;

  G1GCPhaseTimes::GCParPhases _phase;

  uint   _worker_id;

  size_t _cards_scanned;
  size_t _blocks_scanned;
  size_t _chunks_claimed;

  Tickspan _rem_set_root_scan_time;
  Tickspan _rem_set_trim_partially_time;

  // The address to which this thread already scanned (walked the heap) up to during
  // card scanning (exclusive).
  HeapWord* _scanned_to;
  G1CardTable::CardValue _scanned_card_value;

  HeapWord* scan_memregion(uint region_idx_for_card, MemRegion mr) {
    HeapRegion* const card_region = _g1h->region_at(region_idx_for_card);
    G1ScanCardClosure card_cl(_g1h, _pss);

    HeapWord* const scanned_to = card_region->oops_on_memregion_seq_iterate_careful<true>(mr, &card_cl);
    assert(scanned_to != NULL, "Should be able to scan range");
    assert(scanned_to >= mr.end(), "Scanned to " PTR_FORMAT " less than range " PTR_FORMAT, p2i(scanned_to), p2i(mr.end()));

    _pss->trim_queue_partially();
    return scanned_to;
  }

  void do_claimed_block(uint const region_idx_for_card, size_t const first_card, size_t const num_cards) {
    HeapWord* const card_start = _bot->address_for_index_raw(first_card);
#ifdef ASSERT
    HeapRegion* hr = _g1h->region_at_or_null(region_idx_for_card);
    assert(hr == NULL || hr->is_in_reserved(card_start),
             "Card start " PTR_FORMAT " to scan outside of region %u", p2i(card_start), _g1h->region_at(region_idx_for_card)->hrm_index());
#endif
    HeapWord* const top = _scan_state->scan_top(region_idx_for_card);
    if (card_start >= top) {
      return;
    }

    HeapWord* scan_end = MIN2(card_start + (num_cards << BOTConstants::LogN_words), top);
    if (_scanned_to >= scan_end) {
      return;
    }
    MemRegion mr(MAX2(card_start, _scanned_to), scan_end);
    _scanned_to = scan_memregion(region_idx_for_card, mr);

    _cards_scanned += num_cards;
  }

  ALWAYSINLINE void do_card_block(uint const region_idx, size_t const first_card, size_t const num_cards) {
    _ct->change_dirty_cards_to(first_card, num_cards, _scanned_card_value);
    do_claimed_block(region_idx, first_card, num_cards);
    _blocks_scanned++;
  }

   void scan_heap_roots(HeapRegion* r) {
    EventGCPhaseParallel event;
    uint const region_idx = r->hrm_index();

    ResourceMark rm;

    G1CardTableChunkClaimer claim(_scan_state, region_idx);

    // Set the current scan "finger" to NULL for every heap region to scan. Since
    // the claim value is monotonically increasing, the check to not scan below this
    // will filter out objects spanning chunks within the region too then, as opposed
    // to resetting this value for every claim.
    _scanned_to = NULL;

    while (claim.has_next()) {
      size_t const region_card_base_idx = ((size_t)region_idx << HeapRegion::LogCardsPerRegion) + claim.value();
      CardTable::CardValue* const base_addr = _ct->byte_for_index(region_card_base_idx);

      G1CardTableScanner scan(base_addr, claim.size());

      size_t first_scan_idx = scan.find_next_dirty();
      while (first_scan_idx != claim.size()) {
        assert(*_ct->byte_for_index(region_card_base_idx + first_scan_idx) <= 0x1, "is %d at region %u idx " SIZE_FORMAT, *_ct->byte_for_index(region_card_base_idx + first_scan_idx), region_idx, first_scan_idx);

        size_t const last_scan_idx = scan.find_next_non_dirty();
        size_t const len = last_scan_idx - first_scan_idx;

        do_card_block(region_idx, region_card_base_idx + first_scan_idx, len);

        if (last_scan_idx == claim.size()) {
          break;
        }

        first_scan_idx = scan.find_next_dirty();
      }
      _chunks_claimed++;
    }

    event.commit(GCId::current(), _worker_id, G1GCPhaseTimes::phase_name(G1GCPhaseTimes::ScanHR));
  }

public:
  G1ScanHRForRegionClosure(G1RemSetScanState* scan_state,
                           G1ParScanThreadState* pss,
                           uint worker_id,
                           G1GCPhaseTimes::GCParPhases phase,
                           bool remember_already_scanned_cards) :
    _g1h(G1CollectedHeap::heap()),
    _ct(_g1h->card_table()),
    _bot(_g1h->bot()),
    _pss(pss),
    _scan_state(scan_state),
    _phase(phase),
    _worker_id(worker_id),
    _cards_scanned(0),
    _blocks_scanned(0),
    _chunks_claimed(0),
    _rem_set_root_scan_time(),
    _rem_set_trim_partially_time(),
    _scanned_to(NULL),
    _scanned_card_value(remember_already_scanned_cards ? G1CardTable::g1_scanned_card_val()
                                                       : G1CardTable::clean_card_val()) {
  }

  bool do_heap_region(HeapRegion* r) {
    assert(!r->in_collection_set() && r->is_old_or_humongous_or_archive(),
           "Should only be called on old gen non-collection set regions but region %u is not.",
           r->hrm_index());
    uint const region_idx = r->hrm_index();

    if (_scan_state->has_cards_to_scan(region_idx)) {
      G1EvacPhaseWithTrimTimeTracker timer(_pss, _rem_set_root_scan_time, _rem_set_trim_partially_time);
      scan_heap_roots(r);
    }
    return false;
  }

  Tickspan rem_set_root_scan_time() const { return _rem_set_root_scan_time; }
  Tickspan rem_set_trim_partially_time() const { return _rem_set_trim_partially_time; }

  size_t cards_scanned() const { return _cards_scanned; }
  size_t blocks_scanned() const { return _blocks_scanned; }
  size_t chunks_claimed() const { return _chunks_claimed; }
};

void G1RemSet::scan_heap_roots(G1ParScanThreadState* pss,
                               uint worker_id,
                               G1GCPhaseTimes::GCParPhases scan_phase,
                               G1GCPhaseTimes::GCParPhases objcopy_phase,
                               bool remember_already_scanned_cards) {
  G1ScanHRForRegionClosure cl(_scan_state, pss, worker_id, scan_phase, remember_already_scanned_cards);
  _scan_state->iterate_dirty_regions_from(&cl, worker_id);

  G1GCPhaseTimes* p = _g1p->phase_times();

  p->record_or_add_time_secs(objcopy_phase, worker_id, cl.rem_set_trim_partially_time().seconds());

  p->record_or_add_time_secs(scan_phase, worker_id, cl.rem_set_root_scan_time().seconds());
  p->record_or_add_thread_work_item(scan_phase, worker_id, cl.cards_scanned(), G1GCPhaseTimes::ScanHRScannedCards);
  p->record_or_add_thread_work_item(scan_phase, worker_id, cl.blocks_scanned(), G1GCPhaseTimes::ScanHRScannedBlocks);
  p->record_or_add_thread_work_item(scan_phase, worker_id, cl.chunks_claimed(), G1GCPhaseTimes::ScanHRClaimedChunks);
}

// Heap region closure to be applied to all regions in the current collection set
// increment to fix up non-card related roots.
class G1ScanCollectionSetRegionClosure : public HeapRegionClosure {
  G1ParScanThreadState* _pss;
  G1RemSetScanState* _scan_state;

  G1GCPhaseTimes::GCParPhases _scan_phase;
  G1GCPhaseTimes::GCParPhases _code_roots_phase;

  uint _worker_id;

  size_t _opt_refs_scanned;
  size_t _opt_refs_memory_used;

  Tickspan _strong_code_root_scan_time;
  Tickspan _strong_code_trim_partially_time;

  Tickspan _rem_set_opt_root_scan_time;
  Tickspan _rem_set_opt_trim_partially_time;

  void scan_opt_rem_set_roots(HeapRegion* r) {
    EventGCPhaseParallel event;

    G1OopStarChunkedList* opt_rem_set_list = _pss->oops_into_optional_region(r);

    G1ScanCardClosure scan_cl(G1CollectedHeap::heap(), _pss);
    G1ScanRSForOptionalClosure cl(G1CollectedHeap::heap(), &scan_cl);
    _opt_refs_scanned += opt_rem_set_list->oops_do(&cl, _pss->closures()->strong_oops());
    _opt_refs_memory_used += opt_rem_set_list->used_memory();

    event.commit(GCId::current(), _worker_id, G1GCPhaseTimes::phase_name(_scan_phase));
  }

public:
  G1ScanCollectionSetRegionClosure(G1RemSetScanState* scan_state,
                                   G1ParScanThreadState* pss,
                                   uint worker_id,
                                   G1GCPhaseTimes::GCParPhases scan_phase,
                                   G1GCPhaseTimes::GCParPhases code_roots_phase) :
    _pss(pss),
    _scan_state(scan_state),
    _scan_phase(scan_phase),
    _code_roots_phase(code_roots_phase),
    _worker_id(worker_id),
    _opt_refs_scanned(0),
    _opt_refs_memory_used(0),
    _strong_code_root_scan_time(),
    _strong_code_trim_partially_time(),
    _rem_set_opt_root_scan_time(),
    _rem_set_opt_trim_partially_time() { }

  bool do_heap_region(HeapRegion* r) {
    uint const region_idx = r->hrm_index();

    // The individual references for the optional remembered set are per-worker, so we
    // always need to scan them.
    if (r->has_index_in_opt_cset()) {
      G1EvacPhaseWithTrimTimeTracker timer(_pss, _rem_set_opt_root_scan_time, _rem_set_opt_trim_partially_time);
      scan_opt_rem_set_roots(r);
    }

    if (_scan_state->claim_collection_set_region(region_idx)) {
      EventGCPhaseParallel event;

      G1EvacPhaseWithTrimTimeTracker timer(_pss, _strong_code_root_scan_time, _strong_code_trim_partially_time);
      // Scan the strong code root list attached to the current region
      r->strong_code_roots_do(_pss->closures()->weak_codeblobs());

      event.commit(GCId::current(), _worker_id, G1GCPhaseTimes::phase_name(_code_roots_phase));
    }

    return false;
  }

  Tickspan strong_code_root_scan_time() const { return _strong_code_root_scan_time;  }
  Tickspan strong_code_root_trim_partially_time() const { return _strong_code_trim_partially_time; }

  Tickspan rem_set_opt_root_scan_time() const { return _rem_set_opt_root_scan_time; }
  Tickspan rem_set_opt_trim_partially_time() const { return _rem_set_opt_trim_partially_time; }

  size_t opt_refs_scanned() const { return _opt_refs_scanned; }
  size_t opt_refs_memory_used() const { return _opt_refs_memory_used; }
};

void G1RemSet::scan_collection_set_regions(G1ParScanThreadState* pss,
                                           uint worker_id,
                                           G1GCPhaseTimes::GCParPhases scan_phase,
                                           G1GCPhaseTimes::GCParPhases coderoots_phase,
                                           G1GCPhaseTimes::GCParPhases objcopy_phase) {
  G1ScanCollectionSetRegionClosure cl(_scan_state, pss, worker_id, scan_phase, coderoots_phase);
  _g1h->collection_set_iterate_increment_from(&cl, worker_id);

  G1GCPhaseTimes* p = _g1h->phase_times();

  p->record_or_add_time_secs(scan_phase, worker_id, cl.rem_set_opt_root_scan_time().seconds());
  p->record_or_add_time_secs(scan_phase, worker_id, cl.rem_set_opt_trim_partially_time().seconds());

  p->record_or_add_time_secs(coderoots_phase, worker_id, cl.strong_code_root_scan_time().seconds());
  p->add_time_secs(objcopy_phase, worker_id, cl.strong_code_root_trim_partially_time().seconds());

  // At this time we record some metrics only for the evacuations after the initial one.
  if (scan_phase == G1GCPhaseTimes::OptScanHR) {
    p->record_or_add_thread_work_item(scan_phase, worker_id, cl.opt_refs_scanned(), G1GCPhaseTimes::ScanHRScannedOptRefs);
    p->record_or_add_thread_work_item(scan_phase, worker_id, cl.opt_refs_memory_used(), G1GCPhaseTimes::ScanHRUsedMemory);
  }
}

#ifdef ASSERT
void G1RemSet::assert_scan_top_is_null(uint hrm_index) {
  assert(_scan_state->scan_top(hrm_index) == NULL,
         "scan_top of region %u is unexpectedly " PTR_FORMAT,
         hrm_index, p2i(_scan_state->scan_top(hrm_index)));
}
#endif

void G1RemSet::prepare_region_for_scan(HeapRegion* r) {
  uint hrm_index = r->hrm_index();

  // Only update non-collection set old regions, others must have already been set
  // to NULL (don't scan) in the initialization.
  if (r->in_collection_set()) {
    assert_scan_top_is_null(hrm_index);
  } else if (r->is_old_or_humongous_or_archive()) {
    _scan_state->set_scan_top(hrm_index, r->top());
  } else {
    assert_scan_top_is_null(hrm_index);
    assert(r->is_free(),
           "Region %u should be free region but is %s", hrm_index, r->get_type_str());
  }
}

void G1RemSet::prepare_for_scan_heap_roots() {
  _scan_state->prepare();
}

// Small ring buffer used for prefetching cards for write from the card
// table during GC.
template <class T>
class G1MergeHeapRootsPrefetchCache {
public:
  static const uint CacheSize = G1MergeHeapRootsPrefetchCacheSize;

  static_assert(is_power_of_2(CacheSize), "Cache size must be power of 2");

private:
  T* _cache[CacheSize];

  uint _cur_cache_idx;

  NONCOPYABLE(G1MergeHeapRootsPrefetchCache);

protected:
  // Initial content of all elements in the cache. It's value should be
  // "neutral", i.e. no work done on it when processing it.
  G1CardTable::CardValue _dummy_card;

  ~G1MergeHeapRootsPrefetchCache() = default;

public:

  G1MergeHeapRootsPrefetchCache(G1CardTable::CardValue dummy_card_value) :
    _cur_cache_idx(0),
    _dummy_card(dummy_card_value) {

    for (uint i = 0; i < CacheSize; i++) {
      push(&_dummy_card);
    }
  }

  T* push(T* elem) {
    Prefetch::write(elem, 0);
    T* result = _cache[_cur_cache_idx];
    _cache[_cur_cache_idx++] = elem;
    _cur_cache_idx &= (CacheSize - 1);

    return result;
  }
};

class G1MergeHeapRootsTask : public AbstractGangTask {

  class G1MergeCardSetStats {
    size_t _merged[G1GCPhaseTimes::MergeRSContainersSentinel];

  public:
    G1MergeCardSetStats() {
      for (uint i = 0; i < ARRAY_SIZE(_merged); i++) {
        _merged[i] = 0;
      }
    }

    void inc_card_set_merged(uint tag) {
      assert(tag < ARRAY_SIZE(_merged), "tag out of bounds %u", tag);
      _merged[tag]++;
    }

    void inc_cards_dirty(size_t increment = 1) {
      _merged[G1GCPhaseTimes::MergeRSDirtyCards] += increment;
    }

    size_t merged(uint i) const { return _merged[i]; }
  };

  // Visitor for remembered sets. Several methods of it are called by a region's
  // card set iterator to drop card set remembered set entries onto the card.
  // table. This is in addition to being the HeapRegionClosure to iterate over
  // all region's remembered sets.
  //
  // We add a small prefetching cache in front of the actual work as dropping
  // onto the card table is basically random memory access. This improves
  // performance of this operation significantly.
  class G1MergeCardSetClosure : public HeapRegionClosure {
    friend class G1MergeCardSetCache;

    G1RemSetScanState* _scan_state;
    G1CardTable* _ct;

    G1MergeCardSetStats _stats;

    // Cached card table index of the currently processed region to avoid constant
    // recalculation as our remembered set containers are per region.
    size_t _region_base_idx;

    class G1MergeCardSetCache : public G1MergeHeapRootsPrefetchCache<G1CardTable::CardValue> {
      G1MergeCardSetClosure* const _merge_card_cl;

    public:
      G1MergeCardSetCache(G1MergeCardSetClosure* const merge_card_cl) :
        // Initially set dummy card value to Dirty to avoid any actual mark work if we
        // try to process it.
        G1MergeHeapRootsPrefetchCache<G1CardTable::CardValue>(G1CardTable::dirty_card_val()),
        _merge_card_cl(merge_card_cl) { }

      ~G1MergeCardSetCache() {
        for (uint i = 0; i < CacheSize; i++) {
          _merge_card_cl->mark_card(push(&_dummy_card));
        }
      }
    } _merge_card_set_cache;

    // Returns whether the region contains cards we need to scan. If so, remember that
    // region in the current set of dirty regions.
    bool remember_if_interesting(uint const region_idx) {
      if (!_scan_state->contains_cards_to_process(region_idx)) {
        return false;
      }
      _scan_state->add_dirty_region(region_idx);
      return true;
    }

    void mark_card(G1CardTable::CardValue* value) {
      if (_ct->mark_clean_as_dirty(value)) {
        _stats.inc_cards_dirty();
        _scan_state->set_chunk_dirty(_ct->index_for_cardvalue(value));
      }
    }

  public:

    G1MergeCardSetClosure(G1RemSetScanState* scan_state) :
      _scan_state(scan_state),
      _ct(G1CollectedHeap::heap()->card_table()),
      _stats(),
      _region_base_idx(0),
      _merge_card_set_cache(this) { }

    void do_card(uint const card_idx) {
      G1CardTable::CardValue* to_prefetch = _ct->byte_for_index(_region_base_idx + card_idx);
      G1CardTable::CardValue* to_process = _merge_card_set_cache.push(to_prefetch);

      mark_card(to_process);
    }

    // Returns whether the given region actually needs iteration.
    bool start_iterate(uint const tag, uint const region_idx) {
      assert(tag < G1GCPhaseTimes::MergeRSDirtyCards, "invalid tag %u", tag);
      if (remember_if_interesting(region_idx)) {
        _region_base_idx = (size_t)region_idx << HeapRegion::LogCardsPerRegion;
        _stats.inc_card_set_merged(tag);
        return true;
      }
      return false;
    }

    void do_card_range(uint const start_card_idx, uint const length) {
      assert(start_card_idx == 0, "must be");
      assert(length == HeapRegion::CardsPerRegion, "must be");
      size_t num_dirtied = _ct->mark_range_dirty(_region_base_idx, HeapRegion::CardsPerRegion);
      _stats.inc_cards_dirty(num_dirtied);
      _scan_state->set_chunk_region_dirty(_region_base_idx);
    }

    // Helper to merge the cards in the card set for the given region onto the card
    // table.
    //
    // Called directly for humongous starts regions because we should not add
    // humongous eager reclaim candidates to the "all" list of regions to
    // clear the card table by default as we do not know yet whether this region
    // will be reclaimed (and reused).
    // If the humongous region contains dirty cards, g1 will scan them
    // because dumping the remembered set entries onto the card table will add
    // the humongous region to the "dirty" region list to scan. Then scanning
    // either clears the card during scan (if there is only an initial evacuation
    // pass) or the "dirty" list will be merged with the "all" list later otherwise.
    // (And there is no problem either way if the region does not contain dirty
    // cards).
    void merge_card_set_for_region(HeapRegion* r) {
      assert(r->in_collection_set() || r->is_starts_humongous(), "must be");

      HeapRegionRemSet* rem_set = r->rem_set();
      if (!rem_set->is_empty()) {
        rem_set->iterate_for_merge(*this);
      }
    }

    virtual bool do_heap_region(HeapRegion* r) {
      assert(r->in_collection_set(), "must be");

      _scan_state->add_all_dirty_region(r->hrm_index());
      merge_card_set_for_region(r);

      return false;
    }

    G1MergeCardSetStats stats() const { return _stats; }
  };

  // Visitor for the remembered sets of humongous candidate regions to merge their
  // remembered set into the card table.
  class G1FlushHumongousCandidateRemSets : public HeapRegionClosure {
    G1RemSetScanState* _scan_state;
    G1MergeCardSetStats _merge_stats;

  public:
    G1FlushHumongousCandidateRemSets(G1RemSetScanState* scan_state) : _scan_state(scan_state), _merge_stats() { }

    virtual bool do_heap_region(HeapRegion* r) {
      G1CollectedHeap* g1h = G1CollectedHeap::heap();

      if (!r->is_starts_humongous() ||
          !g1h->region_attr(r->hrm_index()).is_humongous() ||
          r->rem_set()->is_empty()) {
        return false;
      }

<<<<<<< HEAD
      guarantee(r->rem_set()->occupancy_less_or_equal_than(G1RemSetArrayOfCardsEntries),
=======
      guarantee(r->rem_set()->occupancy_less_or_equal_than(G1EagerReclaimRemSetThreshold),
>>>>>>> de6472c4
                "Found a not-small remembered set here. This is inconsistent with previous assumptions.");

      G1MergeCardSetStats stats;
      {
        G1MergeCardSetClosure cl(_scan_state);
        cl.merge_card_set_for_region(r);
        stats = cl.stats();
      }

      // We should only clear the card based remembered set here as we will not
      // implicitly rebuild anything else during eager reclaim. Note that at the moment
      // (and probably never) we do not enter this path if there are other kind of
      // remembered sets for this region.
      r->rem_set()->clear_locked(true /* only_cardset */);
      // Clear_locked() above sets the state to Empty. However we want to continue
      // collecting remembered set entries for humongous regions that were not
      // reclaimed.
      r->rem_set()->set_state_complete();
#ifdef ASSERT
      G1HeapRegionAttr region_attr = g1h->region_attr(r->hrm_index());
      assert(region_attr.needs_remset_update(), "must be");
#endif
      assert(r->rem_set()->is_empty(), "At this point any humongous candidate remembered set must be empty.");

      return false;
    }

    size_t merged(uint i) const { return _merge_stats.merged(i); }
  };

  // Visitor for the log buffer entries to merge them into the card table.
  class G1MergeLogBufferCardsClosure : public G1CardTableEntryClosure {

    G1RemSetScanState* _scan_state;
    G1CardTable* _ct;

    size_t _cards_dirty;
    size_t _cards_skipped;

    void process_card(CardValue* card_ptr) {
      if (*card_ptr == G1CardTable::dirty_card_val()) {
        uint const region_idx = _ct->region_idx_for(card_ptr);
        _scan_state->add_dirty_region(region_idx);
        _scan_state->set_chunk_dirty(_ct->index_for_cardvalue(card_ptr));
        _cards_dirty++;
      }
    }

  public:
    G1MergeLogBufferCardsClosure(G1CollectedHeap* g1h, G1RemSetScanState* scan_state) :
      _scan_state(scan_state),
      _ct(g1h->card_table()),
      _cards_dirty(0),
      _cards_skipped(0)
    {}

    void do_card_ptr(CardValue* card_ptr, uint worker_id) {
      // The only time we care about recording cards that
      // contain references that point into the collection set
      // is during RSet updating within an evacuation pause.
      // In this case worker_id should be the id of a GC worker thread.
      assert(SafepointSynchronize::is_at_safepoint(), "not during an evacuation pause");

      uint const region_idx = _ct->region_idx_for(card_ptr);

      // The second clause must come after - the log buffers might contain cards to uncommited
      // regions.
      // This code may count duplicate entries in the log buffers (even if rare) multiple
      // times.
      if (_scan_state->contains_cards_to_process(region_idx)) {
        process_card(card_ptr);
      } else {
        // We may have had dirty cards in the (initial) collection set (or the
        // young regions which are always in the initial collection set). We do
        // not fix their cards here: we already added these regions to the set of
        // regions to clear the card table at the end during the prepare() phase.
        _cards_skipped++;
      }
    }

    size_t cards_dirty() const { return _cards_dirty; }
    size_t cards_skipped() const { return _cards_skipped; }
  };

  HeapRegionClaimer _hr_claimer;
  G1RemSetScanState* _scan_state;
  BufferNode::Stack _dirty_card_buffers;
  bool _initial_evacuation;

  volatile bool _fast_reclaim_handled;

  void apply_closure_to_dirty_card_buffers(G1MergeLogBufferCardsClosure* cl, uint worker_id) {
    G1DirtyCardQueueSet& dcqs = G1BarrierSet::dirty_card_queue_set();
    size_t buffer_size = dcqs.buffer_size();
    while (BufferNode* node = _dirty_card_buffers.pop()) {
      cl->apply_to_buffer(node, buffer_size, worker_id);
      dcqs.deallocate_buffer(node);
    }
  }

public:
  G1MergeHeapRootsTask(G1RemSetScanState* scan_state, uint num_workers, bool initial_evacuation) :
    AbstractGangTask("G1 Merge Heap Roots"),
    _hr_claimer(num_workers),
    _scan_state(scan_state),
    _dirty_card_buffers(),
    _initial_evacuation(initial_evacuation),
    _fast_reclaim_handled(false)
  {
    if (initial_evacuation) {
      G1DirtyCardQueueSet& dcqs = G1BarrierSet::dirty_card_queue_set();
      G1BufferNodeList buffers = dcqs.take_all_completed_buffers();
      if (buffers._entry_count != 0) {
        _dirty_card_buffers.prepend(*buffers._head, *buffers._tail);
      }
    }
  }

  virtual void work(uint worker_id) {
    G1CollectedHeap* g1h = G1CollectedHeap::heap();
    G1GCPhaseTimes* p = g1h->phase_times();

    G1GCPhaseTimes::GCParPhases merge_remset_phase = _initial_evacuation ?
                                                     G1GCPhaseTimes::MergeRS :
                                                     G1GCPhaseTimes::OptMergeRS;

    // We schedule flushing the remembered sets of humongous fast reclaim candidates
    // onto the card table first to allow the remaining parallelized tasks hide it.
    if (_initial_evacuation &&
        g1h->has_humongous_reclaim_candidates() &&
        !_fast_reclaim_handled &&
        !Atomic::cmpxchg(&_fast_reclaim_handled, false, true)) {

      G1GCParPhaseTimesTracker x(p, G1GCPhaseTimes::MergeER, worker_id);

      G1FlushHumongousCandidateRemSets cl(_scan_state);
      g1h->heap_region_iterate(&cl);

      for (uint i = 0; i < G1GCPhaseTimes::MergeRSContainersSentinel; i++) {
        p->record_or_add_thread_work_item(merge_remset_phase, worker_id, cl.merged(i), i);
      }
    }

    // Merge remembered sets of current candidates.
    {
      G1GCParPhaseTimesTracker x(p, merge_remset_phase, worker_id, _initial_evacuation /* must_record */);
      G1MergeCardSetStats stats;
      {
        G1MergeCardSetClosure cl(_scan_state);
        g1h->collection_set_iterate_increment_from(&cl, &_hr_claimer, worker_id);
        stats = cl.stats();
      }

      for (uint i = 0; i < G1GCPhaseTimes::MergeRSContainersSentinel; i++) {
        p->record_or_add_thread_work_item(merge_remset_phase, worker_id, stats.merged(i), i);
      }
    }

    // Apply closure to log entries in the HCC.
    if (_initial_evacuation && G1HotCardCache::default_use_cache()) {
      assert(merge_remset_phase == G1GCPhaseTimes::MergeRS, "Wrong merge phase");
      G1GCParPhaseTimesTracker x(p, G1GCPhaseTimes::MergeHCC, worker_id);
      G1MergeLogBufferCardsClosure cl(g1h, _scan_state);
      g1h->iterate_hcc_closure(&cl, worker_id);

      p->record_thread_work_item(G1GCPhaseTimes::MergeHCC, worker_id, cl.cards_dirty(), G1GCPhaseTimes::MergeHCCDirtyCards);
      p->record_thread_work_item(G1GCPhaseTimes::MergeHCC, worker_id, cl.cards_skipped(), G1GCPhaseTimes::MergeHCCSkippedCards);
    }

    // Now apply the closure to all remaining log entries.
    if (_initial_evacuation) {
      assert(merge_remset_phase == G1GCPhaseTimes::MergeRS, "Wrong merge phase");
      G1GCParPhaseTimesTracker x(p, G1GCPhaseTimes::MergeLB, worker_id);

      G1MergeLogBufferCardsClosure cl(g1h, _scan_state);
      apply_closure_to_dirty_card_buffers(&cl, worker_id);

      p->record_thread_work_item(G1GCPhaseTimes::MergeLB, worker_id, cl.cards_dirty(), G1GCPhaseTimes::MergeLBDirtyCards);
      p->record_thread_work_item(G1GCPhaseTimes::MergeLB, worker_id, cl.cards_skipped(), G1GCPhaseTimes::MergeLBSkippedCards);
    }
  }
};

void G1RemSet::print_merge_heap_roots_stats() {
  LogTarget(Debug, gc, remset) lt;
  if (lt.is_enabled()) {
    LogStream ls(lt);

    size_t num_visited_cards = _scan_state->num_visited_cards();

    size_t total_dirty_region_cards = _scan_state->num_cards_in_dirty_regions();

    G1CollectedHeap* g1h = G1CollectedHeap::heap();
    size_t total_old_region_cards =
      (g1h->num_regions() - (g1h->num_free_regions() - g1h->collection_set()->cur_length())) * HeapRegion::CardsPerRegion;

    ls.print_cr("Visited cards " SIZE_FORMAT " Total dirty " SIZE_FORMAT " (%.2lf%%) Total old " SIZE_FORMAT " (%.2lf%%)",
                num_visited_cards,
                total_dirty_region_cards,
                percent_of(num_visited_cards, total_dirty_region_cards),
                total_old_region_cards,
                percent_of(num_visited_cards, total_old_region_cards));
  }
}

void G1RemSet::merge_heap_roots(bool initial_evacuation) {
  G1CollectedHeap* g1h = G1CollectedHeap::heap();

  {
    Ticks start = Ticks::now();

    _scan_state->prepare_for_merge_heap_roots();

    Tickspan total = Ticks::now() - start;
    if (initial_evacuation) {
      g1h->phase_times()->record_prepare_merge_heap_roots_time(total.seconds() * 1000.0);
    } else {
      g1h->phase_times()->record_or_add_optional_prepare_merge_heap_roots_time(total.seconds() * 1000.0);
    }
  }

  WorkGang* workers = g1h->workers();
  size_t const increment_length = g1h->collection_set()->increment_length();

  uint const num_workers = initial_evacuation ? workers->active_workers() :
                                                MIN2(workers->active_workers(), (uint)increment_length);

  {
    G1MergeHeapRootsTask cl(_scan_state, num_workers, initial_evacuation);
    log_debug(gc, ergo)("Running %s using %u workers for " SIZE_FORMAT " regions",
                        cl.name(), num_workers, increment_length);
    workers->run_task(&cl, num_workers);
  }

  print_merge_heap_roots_stats();
}

void G1RemSet::complete_evac_phase(bool has_more_than_one_evacuation_phase) {
  _scan_state->complete_evac_phase(has_more_than_one_evacuation_phase);
}

void G1RemSet::exclude_region_from_scan(uint region_idx) {
  _scan_state->clear_scan_top(region_idx);
}

G1AbstractSubTask* G1RemSet::create_cleanup_after_scan_heap_roots_task() {
  return _scan_state->create_cleanup_after_scan_heap_roots_task();
}

void G1RemSet::print_coarsen_stats() {
  LogTarget(Debug, gc, remset) lt;
  if (lt.is_enabled()) {
    LogStream ls(lt);

    G1CardSet::print_coarsen_stats(&ls);
  }
}

inline void check_card_ptr(CardTable::CardValue* card_ptr, G1CardTable* ct) {
#ifdef ASSERT
  G1CollectedHeap* g1h = G1CollectedHeap::heap();
  assert(g1h->is_in(ct->addr_for(card_ptr)),
         "Card at " PTR_FORMAT " index " SIZE_FORMAT " representing heap at " PTR_FORMAT " (%u) must be in committed heap",
         p2i(card_ptr),
         ct->index_for(ct->addr_for(card_ptr)),
         p2i(ct->addr_for(card_ptr)),
         g1h->addr_to_region(ct->addr_for(card_ptr)));
#endif
}

bool G1RemSet::clean_card_before_refine(CardValue** const card_ptr_addr) {
  assert(!_g1h->is_gc_active(), "Only call concurrently");

  CardValue* card_ptr = *card_ptr_addr;
  // Find the start address represented by the card.
  HeapWord* start = _ct->addr_for(card_ptr);
  // And find the region containing it.
  HeapRegion* r = _g1h->heap_region_containing_or_null(start);

  // If this is a (stale) card into an uncommitted region, exit.
  if (r == NULL) {
    return false;
  }

  check_card_ptr(card_ptr, _ct);

  // If the card is no longer dirty, nothing to do.
  // We cannot load the card value before the "r == NULL" check, because G1
  // could uncommit parts of the card table covering uncommitted regions.
  if (*card_ptr != G1CardTable::dirty_card_val()) {
    return false;
  }

  // This check is needed for some uncommon cases where we should
  // ignore the card.
  //
  // The region could be young.  Cards for young regions are
  // distinctly marked (set to g1_young_gen), so the post-barrier will
  // filter them out.  However, that marking is performed
  // concurrently.  A write to a young object could occur before the
  // card has been marked young, slipping past the filter.
  //
  // The card could be stale, because the region has been freed since
  // the card was recorded. In this case the region type could be
  // anything.  If (still) free or (reallocated) young, just ignore
  // it.  If (reallocated) old or humongous, the later card trimming
  // and additional checks in iteration may detect staleness.  At
  // worst, we end up processing a stale card unnecessarily.
  //
  // In the normal (non-stale) case, the synchronization between the
  // enqueueing of the card and processing it here will have ensured
  // we see the up-to-date region type here.
  if (!r->is_old_or_humongous_or_archive()) {
    return false;
  }

  // The result from the hot card cache insert call is either:
  //   * pointer to the current card
  //     (implying that the current card is not 'hot'),
  //   * null
  //     (meaning we had inserted the card ptr into the "hot" card cache,
  //     which had some headroom),
  //   * a pointer to a "hot" card that was evicted from the "hot" cache.
  //

  if (_hot_card_cache->use_cache()) {
    assert(!SafepointSynchronize::is_at_safepoint(), "sanity");

    const CardValue* orig_card_ptr = card_ptr;
    card_ptr = _hot_card_cache->insert(card_ptr);
    if (card_ptr == NULL) {
      // There was no eviction. Nothing to do.
      return false;
    } else if (card_ptr != orig_card_ptr) {
      // Original card was inserted and an old card was evicted.
      start = _ct->addr_for(card_ptr);
      r = _g1h->heap_region_containing(start);

      // Check whether the region formerly in the cache should be
      // ignored, as discussed earlier for the original card.  The
      // region could have been freed while in the cache.
      if (!r->is_old_or_humongous_or_archive()) {
        return false;
      }
      *card_ptr_addr = card_ptr;
    } // Else we still have the original card.
  }

  // Trim the region designated by the card to what's been allocated
  // in the region.  The card could be stale, or the card could cover
  // (part of) an object at the end of the allocated space and extend
  // beyond the end of allocation.

  // Non-humongous objects are either allocated in the old regions during GC,
  // or mapped in archive regions during startup. So if region is old or
  // archive then top is stable.
  // Humongous object allocation sets top last; if top has not yet been set,
  // this is a stale card and we'll end up with an empty intersection.
  // If this is not a stale card, the synchronization between the
  // enqueuing of the card and processing it here will have ensured
  // we see the up-to-date top here.
  HeapWord* scan_limit = r->top();

  if (scan_limit <= start) {
    // If the trimmed region is empty, the card must be stale.
    return false;
  }

  // Okay to clean and process the card now.  There are still some
  // stale card cases that may be detected by iteration and dealt with
  // as iteration failure.
  *const_cast<volatile CardValue*>(card_ptr) = G1CardTable::clean_card_val();

  return true;
}

void G1RemSet::refine_card_concurrently(CardValue* const card_ptr,
                                        const uint worker_id) {
  assert(!_g1h->is_gc_active(), "Only call concurrently");
  check_card_ptr(card_ptr, _ct);

  // Construct the MemRegion representing the card.
  HeapWord* start = _ct->addr_for(card_ptr);
  // And find the region containing it.
  HeapRegion* r = _g1h->heap_region_containing(start);
  // This reload of the top is safe even though it happens after the full
  // fence, because top is stable for old, archive and unfiltered humongous
  // regions, so it must return the same value as the previous load when
  // cleaning the card. Also cleaning the card and refinement of the card
  // cannot span across safepoint, so we don't need to worry about top being
  // changed during safepoint.
  HeapWord* scan_limit = r->top();
  assert(scan_limit > start, "sanity");

  // Don't use addr_for(card_ptr + 1) which can ask for
  // a card beyond the heap.
  HeapWord* end = start + G1CardTable::card_size_in_words;
  MemRegion dirty_region(start, MIN2(scan_limit, end));
  assert(!dirty_region.is_empty(), "sanity");

  G1ConcurrentRefineOopClosure conc_refine_cl(_g1h, worker_id);
  if (r->oops_on_memregion_seq_iterate_careful<false>(dirty_region, &conc_refine_cl) != NULL) {
    return;
  }

  // If unable to process the card then we encountered an unparsable
  // part of the heap (e.g. a partially allocated object, so only
  // temporarily a problem) while processing a stale card.  Despite
  // the card being stale, we can't simply ignore it, because we've
  // already marked the card cleaned, so taken responsibility for
  // ensuring the card gets scanned.
  //
  // However, the card might have gotten re-dirtied and re-enqueued
  // while we worked.  (In fact, it's pretty likely.)
  if (*card_ptr == G1CardTable::dirty_card_val()) {
    return;
  }

  // Re-dirty the card and enqueue in the *shared* queue.  Can't use
  // the thread-local queue, because that might be the queue that is
  // being processed by us; we could be a Java thread conscripted to
  // perform refinement on our queue's current buffer.
  *card_ptr = G1CardTable::dirty_card_val();
  G1BarrierSet::shared_dirty_card_queue().enqueue(card_ptr);
}

void G1RemSet::print_periodic_summary_info(const char* header, uint period_count) {
  if ((G1SummarizeRSetStatsPeriod > 0) && log_is_enabled(Trace, gc, remset) &&
      (period_count % G1SummarizeRSetStatsPeriod == 0)) {

    G1RemSetSummary current;
    _prev_period_summary.subtract_from(&current);

    Log(gc, remset) log;
    log.trace("%s", header);
    ResourceMark rm;
    LogStream ls(log.trace());
    _prev_period_summary.print_on(&ls);

    _prev_period_summary.set(&current);
  }
}

void G1RemSet::print_summary_info() {
  Log(gc, remset, exit) log;
  if (log.is_trace()) {
    log.trace(" Cumulative RS summary");
    G1RemSetSummary current;
    ResourceMark rm;
    LogStream ls(log.trace());
    current.print_on(&ls);
  }
}

class G1RebuildRemSetTask: public AbstractGangTask {
  // Aggregate the counting data that was constructed concurrently
  // with marking.
  class G1RebuildRemSetHeapRegionClosure : public HeapRegionClosure {
    G1ConcurrentMark* _cm;
    G1RebuildRemSetClosure _update_cl;

    // Applies _update_cl to the references of the given object, limiting objArrays
    // to the given MemRegion. Returns the amount of words actually scanned.
    size_t scan_for_references(oop const obj, MemRegion mr) {
      size_t const obj_size = obj->size();
      // All non-objArrays and objArrays completely within the mr
      // can be scanned without passing the mr.
      if (!obj->is_objArray() || mr.contains(MemRegion(cast_from_oop<HeapWord*>(obj), obj_size))) {
        obj->oop_iterate(&_update_cl);
        return obj_size;
      }
      // This path is for objArrays crossing the given MemRegion. Only scan the
      // area within the MemRegion.
      obj->oop_iterate(&_update_cl, mr);
      return mr.intersection(MemRegion(cast_from_oop<HeapWord*>(obj), obj_size)).word_size();
    }

    // A humongous object is live (with respect to the scanning) either
    // a) it is marked on the bitmap as such
    // b) its TARS is larger than TAMS, i.e. has been allocated during marking.
    bool is_humongous_live(oop const humongous_obj, const G1CMBitMap* const bitmap, HeapWord* tams, HeapWord* tars) const {
      return bitmap->is_marked(humongous_obj) || (tars > tams);
    }

    // Iterator over the live objects within the given MemRegion.
    class LiveObjIterator : public StackObj {
      const G1CMBitMap* const _bitmap;
      const HeapWord* _tams;
      const MemRegion _mr;
      HeapWord* _current;

      bool is_below_tams() const {
        return _current < _tams;
      }

      bool is_live(HeapWord* obj) const {
        return !is_below_tams() || _bitmap->is_marked(obj);
      }

      HeapWord* bitmap_limit() const {
        return MIN2(const_cast<HeapWord*>(_tams), _mr.end());
      }

      void move_if_below_tams() {
        if (is_below_tams() && has_next()) {
          _current = _bitmap->get_next_marked_addr(_current, bitmap_limit());
        }
      }
    public:
      LiveObjIterator(const G1CMBitMap* const bitmap, const HeapWord* tams, const MemRegion mr, HeapWord* first_oop_into_mr) :
          _bitmap(bitmap),
          _tams(tams),
          _mr(mr),
          _current(first_oop_into_mr) {

        assert(_current <= _mr.start(),
               "First oop " PTR_FORMAT " should extend into mr [" PTR_FORMAT ", " PTR_FORMAT ")",
               p2i(first_oop_into_mr), p2i(mr.start()), p2i(mr.end()));

        // Step to the next live object within the MemRegion if needed.
        if (is_live(_current)) {
          // Non-objArrays were scanned by the previous part of that region.
          if (_current < mr.start() && !cast_to_oop(_current)->is_objArray()) {
            _current += cast_to_oop(_current)->size();
            // We might have positioned _current on a non-live object. Reposition to the next
            // live one if needed.
            move_if_below_tams();
          }
        } else {
          // The object at _current can only be dead if below TAMS, so we can use the bitmap.
          // immediately.
          _current = _bitmap->get_next_marked_addr(_current, bitmap_limit());
          assert(_current == _mr.end() || is_live(_current),
                 "Current " PTR_FORMAT " should be live (%s) or beyond the end of the MemRegion (" PTR_FORMAT ")",
                 p2i(_current), BOOL_TO_STR(is_live(_current)), p2i(_mr.end()));
        }
      }

      void move_to_next() {
        _current += next()->size();
        move_if_below_tams();
      }

      oop next() const {
        oop result = cast_to_oop(_current);
        assert(is_live(_current),
               "Object " PTR_FORMAT " must be live TAMS " PTR_FORMAT " below %d mr " PTR_FORMAT " " PTR_FORMAT " outside %d",
               p2i(_current), p2i(_tams), _tams > _current, p2i(_mr.start()), p2i(_mr.end()), _mr.contains(result));
        return result;
      }

      bool has_next() const {
        return _current < _mr.end();
      }
    };

    // Rebuild remembered sets in the part of the region specified by mr and hr.
    // Objects between the bottom of the region and the TAMS are checked for liveness
    // using the given bitmap. Objects between TAMS and TARS are assumed to be live.
    // Returns the number of live words between bottom and TAMS.
    size_t rebuild_rem_set_in_region(const G1CMBitMap* const bitmap,
                                     HeapWord* const top_at_mark_start,
                                     HeapWord* const top_at_rebuild_start,
                                     HeapRegion* hr,
                                     MemRegion mr) {
      size_t marked_words = 0;

      if (hr->is_humongous()) {
        oop const humongous_obj = cast_to_oop(hr->humongous_start_region()->bottom());
        if (is_humongous_live(humongous_obj, bitmap, top_at_mark_start, top_at_rebuild_start)) {
          // We need to scan both [bottom, TAMS) and [TAMS, top_at_rebuild_start);
          // however in case of humongous objects it is sufficient to scan the encompassing
          // area (top_at_rebuild_start is always larger or equal to TAMS) as one of the
          // two areas will be zero sized. I.e. TAMS is either
          // the same as bottom or top(_at_rebuild_start). There is no way TAMS has a different
          // value: this would mean that TAMS points somewhere into the object.
          assert(hr->top() == top_at_mark_start || hr->top() == top_at_rebuild_start,
                 "More than one object in the humongous region?");
          humongous_obj->oop_iterate(&_update_cl, mr);
          return top_at_mark_start != hr->bottom() ? mr.intersection(MemRegion(cast_from_oop<HeapWord*>(humongous_obj), humongous_obj->size())).byte_size() : 0;
        } else {
          return 0;
        }
      }

      for (LiveObjIterator it(bitmap, top_at_mark_start, mr, hr->block_start(mr.start())); it.has_next(); it.move_to_next()) {
        oop obj = it.next();
        size_t scanned_size = scan_for_references(obj, mr);
        if (cast_from_oop<HeapWord*>(obj) < top_at_mark_start) {
          marked_words += scanned_size;
        }
      }

      return marked_words * HeapWordSize;
    }
public:
  G1RebuildRemSetHeapRegionClosure(G1CollectedHeap* g1h,
                                   G1ConcurrentMark* cm,
                                   uint worker_id) :
    HeapRegionClosure(),
    _cm(cm),
    _update_cl(g1h, worker_id) { }

    bool do_heap_region(HeapRegion* hr) {
      if (_cm->has_aborted()) {
        return true;
      }

      uint const region_idx = hr->hrm_index();
      DEBUG_ONLY(HeapWord* const top_at_rebuild_start_check = _cm->top_at_rebuild_start(region_idx);)
      assert(top_at_rebuild_start_check == NULL ||
             top_at_rebuild_start_check > hr->bottom(),
             "A TARS (" PTR_FORMAT ") == bottom() (" PTR_FORMAT ") indicates the old region %u is empty (%s)",
             p2i(top_at_rebuild_start_check), p2i(hr->bottom()),  region_idx, hr->get_type_str());

      size_t total_marked_bytes = 0;
      size_t const chunk_size_in_words = G1RebuildRemSetChunkSize / HeapWordSize;

      HeapWord* const top_at_mark_start = hr->prev_top_at_mark_start();

      HeapWord* cur = hr->bottom();
      while (cur < hr->end()) {
        // After every iteration (yield point) we need to check whether the region's
        // TARS changed due to e.g. eager reclaim.
        HeapWord* const top_at_rebuild_start = _cm->top_at_rebuild_start(region_idx);
        if (top_at_rebuild_start == NULL) {
          return false;
        }

        MemRegion next_chunk = MemRegion(hr->bottom(), top_at_rebuild_start).intersection(MemRegion(cur, chunk_size_in_words));
        if (next_chunk.is_empty()) {
          break;
        }

        const Ticks start = Ticks::now();
        size_t marked_bytes = rebuild_rem_set_in_region(_cm->prev_mark_bitmap(),
                                                        top_at_mark_start,
                                                        top_at_rebuild_start,
                                                        hr,
                                                        next_chunk);
        Tickspan time = Ticks::now() - start;

        log_trace(gc, remset, tracking)("Rebuilt region %u "
                                        "live " SIZE_FORMAT " "
                                        "time %.3fms "
                                        "marked bytes " SIZE_FORMAT " "
                                        "bot " PTR_FORMAT " "
                                        "TAMS " PTR_FORMAT " "
                                        "TARS " PTR_FORMAT,
                                        region_idx,
                                        _cm->live_bytes(region_idx),
                                        time.seconds() * 1000.0,
                                        marked_bytes,
                                        p2i(hr->bottom()),
                                        p2i(top_at_mark_start),
                                        p2i(top_at_rebuild_start));

        if (marked_bytes > 0) {
          total_marked_bytes += marked_bytes;
        }
        cur += chunk_size_in_words;

        _cm->do_yield_check();
        if (_cm->has_aborted()) {
          return true;
        }
      }
      // In the final iteration of the loop the region might have been eagerly reclaimed.
      // Simply filter out those regions. We can not just use region type because there
      // might have already been new allocations into these regions.
      DEBUG_ONLY(HeapWord* const top_at_rebuild_start = _cm->top_at_rebuild_start(region_idx);)
      assert(top_at_rebuild_start == NULL ||
             total_marked_bytes == hr->marked_bytes(),
             "Marked bytes " SIZE_FORMAT " for region %u (%s) in [bottom, TAMS) do not match calculated marked bytes " SIZE_FORMAT " "
             "(" PTR_FORMAT " " PTR_FORMAT " " PTR_FORMAT ")",
             total_marked_bytes, hr->hrm_index(), hr->get_type_str(), hr->marked_bytes(),
             p2i(hr->bottom()), p2i(top_at_mark_start), p2i(top_at_rebuild_start));
       // Abort state may have changed after the yield check.
      return _cm->has_aborted();
    }
  };

  HeapRegionClaimer _hr_claimer;
  G1ConcurrentMark* _cm;

  uint _worker_id_offset;
public:
  G1RebuildRemSetTask(G1ConcurrentMark* cm,
                      uint n_workers,
                      uint worker_id_offset) :
      AbstractGangTask("G1 Rebuild Remembered Set"),
      _hr_claimer(n_workers),
      _cm(cm),
      _worker_id_offset(worker_id_offset) {
  }

  void work(uint worker_id) {
    SuspendibleThreadSetJoiner sts_join;

    G1CollectedHeap* g1h = G1CollectedHeap::heap();

    G1RebuildRemSetHeapRegionClosure cl(g1h, _cm, _worker_id_offset + worker_id);
    g1h->heap_region_par_iterate_from_worker_offset(&cl, &_hr_claimer, worker_id);
  }
};

void G1RemSet::rebuild_rem_set(G1ConcurrentMark* cm,
                               WorkGang* workers,
                               uint worker_id_offset) {
  uint num_workers = workers->active_workers();

  G1RebuildRemSetTask cl(cm,
                         num_workers,
                         worker_id_offset);
  workers->run_task(&cl, num_workers);
}<|MERGE_RESOLUTION|>--- conflicted
+++ resolved
@@ -1269,11 +1269,7 @@
         return false;
       }
 
-<<<<<<< HEAD
-      guarantee(r->rem_set()->occupancy_less_or_equal_than(G1RemSetArrayOfCardsEntries),
-=======
       guarantee(r->rem_set()->occupancy_less_or_equal_than(G1EagerReclaimRemSetThreshold),
->>>>>>> de6472c4
                 "Found a not-small remembered set here. This is inconsistent with previous assumptions.");
 
       G1MergeCardSetStats stats;
