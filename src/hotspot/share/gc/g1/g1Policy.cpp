--- conflicted
+++ resolved
@@ -194,16 +194,9 @@
 }
 
 void G1Policy::update_young_length_bounds() {
-<<<<<<< HEAD
-  // We have no measure of the number of pending cards in the thread buffers,
-  // assume these are very few.
   bool for_young_gc = collector_state()->in_young_only_phase();
   update_young_length_bounds(_analytics->predict_pending_cards(for_young_gc),
                              _analytics->predict_rs_length(for_young_gc));
-=======
-  update_young_length_bounds(_analytics->predict_pending_cards(),
-                             _analytics->predict_rs_length());
->>>>>>> f31c80d9
 }
 
 void G1Policy::update_young_length_bounds(size_t pending_cards, size_t rs_length) {
@@ -533,13 +526,8 @@
     update_rs_length_prediction(rs_length_prediction);
 
     G1DirtyCardQueueSet& dcqs = G1BarrierSet::dirty_card_queue_set();
-<<<<<<< HEAD
     // We have no measure of the number of cards in the thread buffers, assume
     // these are very few compared to the ones in the DCQS.
-=======
-    // We have no measure of the number of cards in the thread log buffers, assume
-    // these are very few compared to the sum of the two other sources.
->>>>>>> f31c80d9
     update_young_length_bounds(dcqs.num_cards(), rs_length_prediction);
   }
 }
@@ -1023,14 +1011,6 @@
 
 double G1Policy::predict_base_time_ms(size_t pending_cards,
                                       size_t rs_length) const {
-<<<<<<< HEAD
-  // Assume that all cards from the log buffers will be scanned, i.e. there are no
-  // duplicates in that set.
-  size_t effective_scanned_cards = _analytics->predict_scan_card_num(rs_length, collector_state()->in_young_only_phase()) + pending_cards;
-
-  double card_merge_time = _analytics->predict_card_merge_time_ms(pending_cards + rs_length, collector_state()->in_young_only_phase());
-  double card_scan_time = _analytics->predict_card_scan_time_ms(effective_scanned_cards, collector_state()->in_young_only_phase());
-=======
   bool in_young_only_phase = collector_state()->in_young_only_phase();
 
   size_t unique_cards_from_rs = _analytics->predict_scan_card_num(rs_length, in_young_only_phase);
@@ -1040,31 +1020,21 @@
 
   double card_merge_time = _analytics->predict_card_merge_time_ms(pending_cards + rs_length, in_young_only_phase);
   double card_scan_time = _analytics->predict_card_scan_time_ms(effective_scanned_cards, in_young_only_phase);
->>>>>>> f31c80d9
   double constant_other_time = _analytics->predict_constant_other_time_ms();
   double survivor_evac_time = predict_survivor_regions_evac_time();
 
   double total_time = card_merge_time + card_scan_time + constant_other_time + survivor_evac_time;
 
-<<<<<<< HEAD
-  log_trace(gc, ergo, heap)("Predicted base time: total %f lb_cards %zu rs_length %zu effective_scanned_cards %zu card_merge_time %f card_scan_time %f constant_other_time %f survivor_evac_time %f",
-                            total_time, pending_cards, rs_length, effective_scanned_cards, card_merge_time, card_scan_time, constant_other_time, survivor_evac_time);
-=======
   log_trace(gc, ergo, heap)("Predicted base time: total %f lb_cards %zu rs_length %zu effective_scanned_cards %zu "
                             "card_merge_time %f card_scan_time %f constant_other_time %f survivor_evac_time %f",
                             total_time, pending_cards, rs_length, effective_scanned_cards,
                             card_merge_time, card_scan_time, constant_other_time, survivor_evac_time);
->>>>>>> f31c80d9
   return total_time;
 }
 
 double G1Policy::predict_base_time_ms(size_t pending_cards) const {
-<<<<<<< HEAD
   bool for_young_gc = collector_state()->in_young_only_phase();
   size_t rs_length = _analytics->predict_rs_length(for_young_gc);
-=======
-  size_t rs_length = _analytics->predict_rs_length();
->>>>>>> f31c80d9
   return predict_base_time_ms(pending_cards, rs_length);
 }
 
