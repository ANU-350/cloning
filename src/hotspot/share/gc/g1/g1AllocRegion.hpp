--- conflicted
+++ resolved
@@ -130,13 +130,8 @@
   // For convenience as subclasses use it.
   static G1CollectedHeap* _g1h;
 
-<<<<<<< HEAD
-  virtual G1HeapRegion* allocate_new_region(size_t word_size, bool force) = 0;
+  virtual G1HeapRegion* allocate_new_region(size_t word_size) = 0;
   virtual void retire_region(G1HeapRegion* alloc_region,
-=======
-  virtual HeapRegion* allocate_new_region(size_t word_size) = 0;
-  virtual void retire_region(HeapRegion* alloc_region,
->>>>>>> 9347bb7d
                              size_t allocated_bytes) = 0;
 
   G1AllocRegion(const char* name, bool bot_updates, uint node_index);
@@ -210,14 +205,10 @@
   // in it and the free size in the currently retained region, if any.
   bool should_retain(G1HeapRegion* region);
 protected:
-<<<<<<< HEAD
-  virtual G1HeapRegion* allocate_new_region(size_t word_size, bool force);
+  virtual G1HeapRegion* allocate_new_region(size_t word_size);
   virtual void retire_region(G1HeapRegion* alloc_region, size_t allocated_bytes);
-=======
-  virtual HeapRegion* allocate_new_region(size_t word_size);
-  virtual void retire_region(HeapRegion* alloc_region, size_t allocated_bytes);
->>>>>>> 9347bb7d
   virtual size_t retire(bool fill_up);
+
 public:
   MutatorAllocRegion(uint node_index)
     : G1AllocRegion("Mutator Alloc Region", false /* bot_updates */, node_index),
@@ -251,13 +242,8 @@
   G1EvacStats* _stats;
   G1HeapRegionAttr::region_type_t _purpose;
 
-<<<<<<< HEAD
-  virtual G1HeapRegion* allocate_new_region(size_t word_size, bool force);
+  virtual G1HeapRegion* allocate_new_region(size_t word_size);
   virtual void retire_region(G1HeapRegion* alloc_region, size_t allocated_bytes);
-=======
-  virtual HeapRegion* allocate_new_region(size_t word_size);
-  virtual void retire_region(HeapRegion* alloc_region, size_t allocated_bytes);
->>>>>>> 9347bb7d
 
   virtual size_t retire(bool fill_up);
 
