/*
 * Copyright (c) 2013, 2023, Oracle and/or its affiliates. All rights reserved.
 * DO NOT ALTER OR REMOVE COPYRIGHT NOTICES OR THIS FILE HEADER.
 *
 * This code is free software; you can redistribute it and/or modify it
 * under the terms of the GNU General Public License version 2 only, as
 * published by the Free Software Foundation.
 *
 * This code is distributed in the hope that it will be useful, but WITHOUT
 * ANY WARRANTY; without even the implied warranty of MERCHANTABILITY or
 * FITNESS FOR A PARTICULAR PURPOSE.  See the GNU General Public License
 * version 2 for more details (a copy is included in the LICENSE file that
 * accompanied this code).
 *
 * You should have received a copy of the GNU General Public License version
 * 2 along with this work; if not, write to the Free Software Foundation,
 * Inc., 51 Franklin St, Fifth Floor, Boston, MA 02110-1301 USA.
 *
 * Please contact Oracle, 500 Oracle Parkway, Redwood Shores, CA 94065 USA
 * or visit www.oracle.com if you need additional information or have any
 * questions.
 *
 */

#include "precompiled.hpp"
#include "gc/g1/g1CollectedHeap.inline.hpp"
#include "gc/g1/g1GCParPhaseTimesTracker.hpp"
#include "gc/g1/g1GCPhaseTimes.hpp"
#include "gc/g1/g1ParScanThreadState.inline.hpp"
#include "gc/shared/gcTimer.hpp"
#include "gc/shared/oopStorage.hpp"
#include "gc/shared/oopStorageSet.hpp"
#include "gc/shared/tlab_globals.hpp"
#include "gc/shared/workerDataArray.inline.hpp"
#include "memory/resourceArea.hpp"
#include "logging/log.hpp"
#include "logging/logStream.hpp"
#include "runtime/timer.hpp"
#include "runtime/os.hpp"
#include "utilities/enumIterator.hpp"
#include "utilities/macros.hpp"

constexpr const char* G1GCPhaseTimes::GCMergeRSWorkItemsStrings[];

G1GCPhaseTimes::G1GCPhaseTimes(STWGCTimer* gc_timer, uint max_gc_threads) :
  _max_gc_threads(max_gc_threads),
  _gc_start_counter(0),
  _gc_pause_time_ms(0.0),
  _ref_phase_times(gc_timer, max_gc_threads),
  _weak_phase_times(max_gc_threads)
{
  assert(max_gc_threads > 0, "Must have some GC threads");

  _gc_par_phases[RetireTLABsAndFlushLogs] = new WorkerDataArray<double>("RetireTLABsAndFlushLogs", "JT Retire TLABs And Flush Logs (ms):", max_gc_threads);
  _gc_par_phases[NonJavaThreadFlushLogs] = new WorkerDataArray<double>("NonJavaThreadFlushLogs", "Non-JT Flush Logs (ms):", max_gc_threads);

  _gc_par_phases[GCWorkerStart] = new WorkerDataArray<double>("GCWorkerStart", "GC Worker Start (ms):", max_gc_threads);
  _gc_par_phases[ExtRootScan] = new WorkerDataArray<double>("ExtRootScan", "Ext Root Scanning (ms):", max_gc_threads);

  // Root scanning phases
  _gc_par_phases[ThreadRoots] = new WorkerDataArray<double>("ThreadRoots", "Thread Roots (ms):", max_gc_threads);
  _gc_par_phases[CLDGRoots] = new WorkerDataArray<double>("CLDGRoots", "CLDG Roots (ms):", max_gc_threads);
  _gc_par_phases[CMRefRoots] = new WorkerDataArray<double>("CMRefRoots", "CM RefProcessor Roots (ms):", max_gc_threads);

  for (auto id : EnumRange<OopStorageSet::StrongId>()) {
    GCParPhases phase = strong_oopstorage_phase(id);
    const char* phase_name_postfix = " Roots (ms):";
    const char* storage_name = OopStorageSet::storage(id)->name();
    char* oop_storage_phase_name = NEW_C_HEAP_ARRAY(char, strlen(phase_name_postfix) + strlen(storage_name) + 1, mtGC);
    strcpy(oop_storage_phase_name, storage_name);
    strcat(oop_storage_phase_name, phase_name_postfix);
    _gc_par_phases[phase] = new WorkerDataArray<double>(storage_name, oop_storage_phase_name, max_gc_threads);
  }

  _gc_par_phases[MergeER] = new WorkerDataArray<double>("MergeER", "Eager Reclaim (ms):", max_gc_threads);

  _gc_par_phases[MergeRS] = new WorkerDataArray<double>("MergeRS", "Remembered Sets (ms):", max_gc_threads);
  for (uint i = 0; i < MergeRSContainersSentinel; i++) {
    _gc_par_phases[MergeRS]->create_thread_work_items(GCMergeRSWorkItemsStrings[i], i);
  }

  _gc_par_phases[OptMergeRS] = new WorkerDataArray<double>("OptMergeRS", "Optional Remembered Sets (ms):", max_gc_threads);
  for (uint i = 0; i < MergeRSContainersSentinel; i++) {
    _gc_par_phases[OptMergeRS]->create_thread_work_items(GCMergeRSWorkItemsStrings[i], i);
  }

  _gc_par_phases[MergeLB] = new WorkerDataArray<double>("MergeLB", "Log Buffers (ms):", max_gc_threads);
<<<<<<< HEAD
  if (G1HotCardCache::use_cache()) {
    _gc_par_phases[MergeHCC] = new WorkerDataArray<double>("MergeHCC", "Hot Card Cache (ms):", max_gc_threads);
    _gc_par_phases[MergeHCC]->create_thread_work_items("Dirty Cards:", MergeHCCDirtyCards);
    _gc_par_phases[MergeHCC]->create_thread_work_items("Skipped Cards:", MergeHCCSkippedCards);
  } else {
    _gc_par_phases[MergeHCC] = nullptr;
  }
=======
>>>>>>> 896207de
  _gc_par_phases[ScanHR] = new WorkerDataArray<double>("ScanHR", "Scan Heap Roots (ms):", max_gc_threads);
  _gc_par_phases[OptScanHR] = new WorkerDataArray<double>("OptScanHR", "Optional Scan Heap Roots (ms):", max_gc_threads);
  _gc_par_phases[CodeRoots] = new WorkerDataArray<double>("CodeRoots", "Code Root Scan (ms):", max_gc_threads);
  _gc_par_phases[OptCodeRoots] = new WorkerDataArray<double>("OptCodeRoots", "Optional Code Root Scan (ms):", max_gc_threads);
  _gc_par_phases[ObjCopy] = new WorkerDataArray<double>("ObjCopy", "Object Copy (ms):", max_gc_threads);
  _gc_par_phases[OptObjCopy] = new WorkerDataArray<double>("OptObjCopy", "Optional Object Copy (ms):", max_gc_threads);
  _gc_par_phases[Termination] = new WorkerDataArray<double>("Termination", "Termination (ms):", max_gc_threads);
  _gc_par_phases[OptTermination] = new WorkerDataArray<double>("OptTermination", "Optional Termination (ms):", max_gc_threads);
  _gc_par_phases[GCWorkerTotal] = new WorkerDataArray<double>("GCWorkerTotal", "GC Worker Total (ms):", max_gc_threads);
  _gc_par_phases[GCWorkerEnd] = new WorkerDataArray<double>("GCWorkerEnd", "GC Worker End (ms):", max_gc_threads);
  _gc_par_phases[Other] = new WorkerDataArray<double>("Other", "GC Worker Other (ms):", max_gc_threads);
  _gc_par_phases[MergePSS] = new WorkerDataArray<double>("MergePSS", "Merge Per-Thread State (ms):", max_gc_threads);
  _gc_par_phases[RestoreRetainedRegions] = new WorkerDataArray<double>("RestoreRetainedRegions", "Restore Retained Regions (ms):", max_gc_threads);
  _gc_par_phases[RemoveSelfForwards] = new WorkerDataArray<double>("RemoveSelfForwards", "Remove Self Forwards (ms):", max_gc_threads);
  _gc_par_phases[ClearCardTable] = new WorkerDataArray<double>("ClearLoggedCards", "Clear Logged Cards (ms):", max_gc_threads);
  _gc_par_phases[RecalculateUsed] = new WorkerDataArray<double>("RecalculateUsed", "Recalculate Used Memory (ms):", max_gc_threads);
#if COMPILER2_OR_JVMCI
  _gc_par_phases[UpdateDerivedPointers] = new WorkerDataArray<double>("UpdateDerivedPointers", "Update Derived Pointers (ms):", max_gc_threads);
#endif
  _gc_par_phases[EagerlyReclaimHumongousObjects] = new WorkerDataArray<double>("EagerlyReclaimHumongousObjects", "Eagerly Reclaim Humongous Objects (ms):", max_gc_threads);
  _gc_par_phases[RestorePreservedMarks] = new WorkerDataArray<double>("RestorePreservedMarks", "Restore Preserved Marks (ms):", max_gc_threads);
  _gc_par_phases[ClearRetainedRegionBitmaps] = new WorkerDataArray<double>("ClearRetainedRegionsBitmap", "Clear Retained Region Bitmaps (ms):", max_gc_threads);

  _gc_par_phases[ScanHR]->create_thread_work_items("Scanned Cards:", ScanHRScannedCards);
  _gc_par_phases[ScanHR]->create_thread_work_items("Scanned Blocks:", ScanHRScannedBlocks);
  _gc_par_phases[ScanHR]->create_thread_work_items("Claimed Chunks:", ScanHRClaimedChunks);
  _gc_par_phases[ScanHR]->create_thread_work_items("Found Roots:", ScanHRFoundRoots);

  _gc_par_phases[OptScanHR]->create_thread_work_items("Scanned Cards:", ScanHRScannedCards);
  _gc_par_phases[OptScanHR]->create_thread_work_items("Scanned Blocks:", ScanHRScannedBlocks);
  _gc_par_phases[OptScanHR]->create_thread_work_items("Claimed Chunks:", ScanHRClaimedChunks);
  _gc_par_phases[OptScanHR]->create_thread_work_items("Found Roots:", ScanHRFoundRoots);
  _gc_par_phases[OptScanHR]->create_thread_work_items("Scanned Refs:", ScanHRScannedOptRefs);
  _gc_par_phases[OptScanHR]->create_thread_work_items("Used Memory:", ScanHRUsedMemory);

  _gc_par_phases[MergeLB]->create_thread_work_items("Dirty Cards:", MergeLBDirtyCards);
  _gc_par_phases[MergeLB]->create_thread_work_items("Skipped Cards:", MergeLBSkippedCards);

  _gc_par_phases[MergePSS]->create_thread_work_items("Copied Bytes", MergePSSCopiedBytes);
  _gc_par_phases[MergePSS]->create_thread_work_items("LAB Waste", MergePSSLABWasteBytes);
  _gc_par_phases[MergePSS]->create_thread_work_items("LAB Undo Waste", MergePSSLABUndoWasteBytes);

  _gc_par_phases[RestoreRetainedRegions]->create_thread_work_items("Evacuation Failure Regions:", RestoreRetainedRegionsNum);

  _gc_par_phases[RemoveSelfForwards]->create_thread_work_items("Forward Chunks:", RemoveSelfForwardChunksNum);
  _gc_par_phases[RemoveSelfForwards]->create_thread_work_items("Empty Forward Chunks:", RemoveSelfForwardEmptyChunksNum);
  _gc_par_phases[RemoveSelfForwards]->create_thread_work_items("Forward Objects:", RemoveSelfForwardObjectsNum);
  _gc_par_phases[RemoveSelfForwards]->create_thread_work_items("Forward Bytes:", RemoveSelfForwardObjectsBytes);

  _gc_par_phases[EagerlyReclaimHumongousObjects]->create_thread_work_items("Humongous Total", EagerlyReclaimNumTotal);
  _gc_par_phases[EagerlyReclaimHumongousObjects]->create_thread_work_items("Humongous Candidates", EagerlyReclaimNumCandidates);
  _gc_par_phases[EagerlyReclaimHumongousObjects]->create_thread_work_items("Humongous Reclaimed", EagerlyReclaimNumReclaimed);

  _gc_par_phases[SampleCollectionSetCandidates] = new WorkerDataArray<double>("SampleCandidates", "Sample CSet Candidates (ms):", max_gc_threads);

  _gc_par_phases[Termination]->create_thread_work_items("Termination Attempts:");

  _gc_par_phases[OptTermination]->create_thread_work_items("Optional Termination Attempts:");

  _gc_par_phases[RedirtyCards] = new WorkerDataArray<double>("RedirtyCards", "Redirty Logged Cards (ms):", max_gc_threads);
  _gc_par_phases[RedirtyCards]->create_thread_work_items("Redirtied Cards:");

  _gc_par_phases[ResizeThreadLABs] = new WorkerDataArray<double>("ResizeTLABs", "Resize TLABs (ms):", max_gc_threads);

  _gc_par_phases[FreeCollectionSet] = new WorkerDataArray<double>("FreeCSet", "Free Collection Set (ms):", max_gc_threads);
  _gc_par_phases[YoungFreeCSet] = new WorkerDataArray<double>("YoungFreeCSet", "Young Free Collection Set (ms):", max_gc_threads);
  _gc_par_phases[NonYoungFreeCSet] = new WorkerDataArray<double>("NonYoungFreeCSet", "Non-Young Free Collection Set (ms):", max_gc_threads);
  _gc_par_phases[RebuildFreeList] = new WorkerDataArray<double>("RebuildFreeList", "Parallel Rebuild Free List (ms):", max_gc_threads);

  _gc_par_phases[ResetMarkingState] = new WorkerDataArray<double>("ResetMarkingState", "Reset Marking State (ms):", max_gc_threads);
  _gc_par_phases[NoteStartOfMark] = new WorkerDataArray<double>("NoteStartOfMark", "Note Start Of Mark (ms):", max_gc_threads);

  reset();
}

void G1GCPhaseTimes::reset() {
  _cur_collection_initial_evac_time_ms = 0.0;
  _cur_optional_evac_time_ms = 0.0;
  _cur_collection_nmethod_list_cleanup_time_ms = 0.0;
  _cur_merge_heap_roots_time_ms = 0.0;
  _cur_optional_merge_heap_roots_time_ms = 0.0;
  _cur_prepare_merge_heap_roots_time_ms = 0.0;
  _cur_optional_prepare_merge_heap_roots_time_ms = 0.0;
  _cur_pre_evacuate_prepare_time_ms = 0.0;
  _cur_post_evacuate_cleanup_1_time_ms = 0.0;
  _cur_post_evacuate_cleanup_2_time_ms = 0.0;
  _cur_expand_heap_time_ms = 0.0;
  _cur_ref_proc_time_ms = 0.0;
  _cur_collection_start_sec = 0.0;
  _root_region_scan_wait_time_ms = 0.0;
  _external_accounted_time_ms = 0.0;
  _recorded_prepare_heap_roots_time_ms = 0.0;
  _recorded_young_cset_choice_time_ms = 0.0;
  _recorded_non_young_cset_choice_time_ms = 0.0;
  _recorded_prepare_for_mutator_time_ms = 0.0;
  _recorded_serial_free_cset_time_ms = 0.0;
  _recorded_total_rebuild_freelist_time_ms = 0.0;
  _recorded_serial_rebuild_freelist_time_ms = 0.0;
  _cur_region_register_time = 0.0;
  _cur_verify_before_time_ms = 0.0;
  _cur_verify_after_time_ms = 0.0;

  for (int i = 0; i < GCParPhasesSentinel; i++) {
    if (_gc_par_phases[i] != nullptr) {
      _gc_par_phases[i]->reset();
    }
  }

  _ref_phase_times.reset();
  _weak_phase_times.reset();
}

void G1GCPhaseTimes::record_gc_pause_start() {
  _gc_start_counter = os::elapsed_counter();
  reset();
}

#define ASSERT_PHASE_UNINITIALIZED(phase) \
    assert(_gc_par_phases[phase] == nullptr || _gc_par_phases[phase]->get(i) == uninitialized, "Phase " #phase " reported for thread that was not started");

double G1GCPhaseTimes::worker_time(GCParPhases phase, uint worker) {
  if (_gc_par_phases[phase] == nullptr) {
    return 0.0;
  }
  double value = _gc_par_phases[phase]->get(worker);
  if (value != WorkerDataArray<double>::uninitialized()) {
    return value;
  }
  return 0.0;
}

void G1GCPhaseTimes::record_gc_pause_end() {
  _gc_pause_time_ms = TimeHelper::counter_to_millis(os::elapsed_counter() - _gc_start_counter);

  double uninitialized = WorkerDataArray<double>::uninitialized();

  for (uint i = 0; i < _max_gc_threads; i++) {
    double worker_start = _gc_par_phases[GCWorkerStart]->get(i);
    if (worker_start != uninitialized) {
      assert(_gc_par_phases[GCWorkerEnd]->get(i) != uninitialized, "Worker started but not ended.");
      double total_worker_time = _gc_par_phases[GCWorkerEnd]->get(i) - _gc_par_phases[GCWorkerStart]->get(i);
      record_time_secs(GCWorkerTotal, i , total_worker_time);

      double worker_known_time = worker_time(ExtRootScan, i) +
                                 worker_time(ScanHR, i) +
                                 worker_time(CodeRoots, i) +
                                 worker_time(ObjCopy, i) +
                                 worker_time(Termination, i);

      record_time_secs(Other, i, total_worker_time - worker_known_time);
    } else {
      // Make sure all slots are uninitialized since this thread did not seem to have been started
      ASSERT_PHASE_UNINITIALIZED(GCWorkerEnd);
      ASSERT_PHASE_UNINITIALIZED(ExtRootScan);
      ASSERT_PHASE_UNINITIALIZED(MergeER);
      ASSERT_PHASE_UNINITIALIZED(MergeRS);
      ASSERT_PHASE_UNINITIALIZED(OptMergeRS);
      ASSERT_PHASE_UNINITIALIZED(MergeLB);
      ASSERT_PHASE_UNINITIALIZED(ScanHR);
      ASSERT_PHASE_UNINITIALIZED(CodeRoots);
      ASSERT_PHASE_UNINITIALIZED(OptCodeRoots);
      ASSERT_PHASE_UNINITIALIZED(ObjCopy);
      ASSERT_PHASE_UNINITIALIZED(OptObjCopy);
      ASSERT_PHASE_UNINITIALIZED(Termination);
    }
  }
}

#undef ASSERT_PHASE_UNINITIALIZED

// record the time a phase took in seconds
void G1GCPhaseTimes::record_time_secs(GCParPhases phase, uint worker_id, double secs) {
  _gc_par_phases[phase]->set(worker_id, secs);
}

// add a number of seconds to a phase
void G1GCPhaseTimes::add_time_secs(GCParPhases phase, uint worker_id, double secs) {
  _gc_par_phases[phase]->add(worker_id, secs);
}

void G1GCPhaseTimes::record_or_add_time_secs(GCParPhases phase, uint worker_id, double secs) {
  _gc_par_phases[phase]->set_or_add(worker_id, secs);
}

double G1GCPhaseTimes::get_time_secs(GCParPhases phase, uint worker_id) {
  return _gc_par_phases[phase]->get(worker_id);
}

void G1GCPhaseTimes::record_thread_work_item(GCParPhases phase, uint worker_id, size_t count, uint index) {
  _gc_par_phases[phase]->set_thread_work_item(worker_id, count, index);
}

void G1GCPhaseTimes::record_or_add_thread_work_item(GCParPhases phase, uint worker_id, size_t count, uint index) {
  _gc_par_phases[phase]->set_or_add_thread_work_item(worker_id, count, index);
}

size_t G1GCPhaseTimes::get_thread_work_item(GCParPhases phase, uint worker_id, uint index) {
  return _gc_par_phases[phase]->get_thread_work_item(worker_id, index);
}

// return the average time for a phase in milliseconds
double G1GCPhaseTimes::average_time_ms(GCParPhases phase) const {
  if (_gc_par_phases[phase] == nullptr) {
    return 0.0;
  }
  return _gc_par_phases[phase]->average() * 1000.0;
}

size_t G1GCPhaseTimes::sum_thread_work_items(GCParPhases phase, uint index) {
  if (_gc_par_phases[phase] == nullptr) {
    return 0;
  }
  assert(_gc_par_phases[phase]->thread_work_items(index) != nullptr, "No sub count");
  return _gc_par_phases[phase]->thread_work_items(index)->sum();
}

template <class T>
void G1GCPhaseTimes::details(T* phase, uint indent_level) const {
  LogTarget(Trace, gc, phases, task) lt;
  if (lt.is_enabled()) {
    LogStream ls(lt);
    ls.sp(indent_level * 2);
    phase->print_details_on(&ls);
  }
}

void G1GCPhaseTimes::print_thread_work_items(WorkerDataArray<double>* phase, uint indent_level, outputStream* out) const {
  for (uint i = 0; i < phase->MaxThreadWorkItems; i++) {
    WorkerDataArray<size_t>* work_items = phase->thread_work_items(i);
    if (work_items != nullptr) {
      out->sp((indent_level + 1) * 2);
      work_items->print_summary_on(out, true);
      details(work_items, indent_level + 1);
    }
  }
}

void G1GCPhaseTimes::debug_phase_merge_remset() const {
  LogTarget(Debug, gc, phases) lt;
  if (!lt.is_enabled()) {
    return;
  }

  ResourceMark rm;
  LogStream ls(lt);

  WorkerDataArray<double>* phase = _gc_par_phases[MergeRS];
  WorkerDataArray<double>* sub_phase = _gc_par_phases[MergeER];

  uint indent_level = 2;

  ls.sp(indent_level * 2);
  phase->print_summary_on(&ls, true);
  details(phase, indent_level);

  log_phase(sub_phase, (indent_level + 1), &ls, true);

  print_thread_work_items(phase, indent_level, &ls);
}

void G1GCPhaseTimes::log_phase(WorkerDataArray<double>* phase, uint indent_level, outputStream* out, bool print_sum) const {
  out->sp(indent_level * 2);
  phase->print_summary_on(out, print_sum);
  details(phase, indent_level);

  print_thread_work_items(phase, indent_level, out);
}

void G1GCPhaseTimes::debug_phase(WorkerDataArray<double>* phase, uint extra_indent) const {
  LogTarget(Debug, gc, phases) lt;
  if (lt.is_enabled()) {
    ResourceMark rm;
    LogStream ls(lt);
    log_phase(phase, 2 + extra_indent, &ls, true);
  }
}

void G1GCPhaseTimes::trace_phase(WorkerDataArray<double>* phase, bool print_sum, uint extra_indent) const {
  LogTarget(Trace, gc, phases) lt;
  if (lt.is_enabled()) {
    LogStream ls(lt);
    log_phase(phase, 3 + extra_indent, &ls, print_sum);
  }
}

#define TIME_FORMAT "%.1lfms"

void G1GCPhaseTimes::info_time(const char* name, double value) const {
  log_info(gc, phases)("  %s: " TIME_FORMAT, name, value);
}

void G1GCPhaseTimes::debug_time(const char* name, double value) const {
  log_debug(gc, phases)("    %s: " TIME_FORMAT, name, value);
}

void G1GCPhaseTimes::debug_time_for_reference(const char* name, double value) const {
  LogTarget(Debug, gc, phases) lt;
  LogTarget(Debug, gc, phases, ref) lt2;

  if (lt.is_enabled()) {
    LogStream ls(lt);
    ls.print_cr("    %s: " TIME_FORMAT, name, value);
  } else if (lt2.is_enabled()) {
    LogStream ls(lt2);
    ls.print_cr("    %s: " TIME_FORMAT, name, value);
  }
}

void G1GCPhaseTimes::trace_time(const char* name, double value) const {
  log_trace(gc, phases)("      %s: " TIME_FORMAT, name, value);
}

void G1GCPhaseTimes::trace_count(const char* name, size_t value) const {
  log_trace(gc, phases)("      %s: " SIZE_FORMAT, name, value);
}

double G1GCPhaseTimes::print_pre_evacuate_collection_set() const {
  const double pre_concurrent_start_ms = average_time_ms(ResetMarkingState) +
                                         average_time_ms(NoteStartOfMark);

  const double sum_ms = _cur_pre_evacuate_prepare_time_ms +
                        _recorded_young_cset_choice_time_ms +
                        _recorded_non_young_cset_choice_time_ms +
                        _cur_region_register_time +
                        _recorded_prepare_heap_roots_time_ms +
                        pre_concurrent_start_ms;

  info_time("Pre Evacuate Collection Set", sum_ms);

  debug_time("Pre Evacuate Prepare", _cur_pre_evacuate_prepare_time_ms);
  debug_phase(_gc_par_phases[RetireTLABsAndFlushLogs], 1);
  debug_phase(_gc_par_phases[NonJavaThreadFlushLogs], 1);
  debug_time("Choose Collection Set", (_recorded_young_cset_choice_time_ms + _recorded_non_young_cset_choice_time_ms));
  debug_time("Region Register", _cur_region_register_time);

  debug_time("Prepare Heap Roots", _recorded_prepare_heap_roots_time_ms);

  if (pre_concurrent_start_ms > 0.0) {
    debug_phase(_gc_par_phases[ResetMarkingState]);
    debug_phase(_gc_par_phases[NoteStartOfMark]);
  }

  return sum_ms;
}

double G1GCPhaseTimes::print_evacuate_optional_collection_set() const {
  const double sum_ms = _cur_optional_evac_time_ms + _cur_optional_merge_heap_roots_time_ms;
  if (sum_ms > 0) {
    info_time("Merge Optional Heap Roots", _cur_optional_merge_heap_roots_time_ms);

    debug_time("Prepare Optional Merge Heap Roots", _cur_optional_prepare_merge_heap_roots_time_ms);
    debug_phase(_gc_par_phases[OptMergeRS]);

    info_time("Evacuate Optional Collection Set", _cur_optional_evac_time_ms);
    debug_phase(_gc_par_phases[OptScanHR]);
    debug_phase(_gc_par_phases[OptObjCopy]);
    debug_phase(_gc_par_phases[OptCodeRoots]);
    debug_phase(_gc_par_phases[OptTermination]);
  }
  return sum_ms;
}

double G1GCPhaseTimes::print_evacuate_initial_collection_set() const {
  info_time("Merge Heap Roots", _cur_merge_heap_roots_time_ms);

  debug_time("Prepare Merge Heap Roots", _cur_prepare_merge_heap_roots_time_ms);
  debug_phase_merge_remset();

  debug_phase(_gc_par_phases[MergeLB]);

  info_time("Evacuate Collection Set", _cur_collection_initial_evac_time_ms);

  trace_phase(_gc_par_phases[GCWorkerStart], false);
  debug_phase(_gc_par_phases[ExtRootScan]);
  for (int i = ExtRootScanSubPhasesFirst; i <= ExtRootScanSubPhasesLast; i++) {
    trace_phase(_gc_par_phases[i]);
  }
  debug_phase(_gc_par_phases[ScanHR]);
  debug_phase(_gc_par_phases[CodeRoots]);
  debug_phase(_gc_par_phases[ObjCopy]);
  debug_phase(_gc_par_phases[Termination]);
  debug_phase(_gc_par_phases[Other]);
  debug_phase(_gc_par_phases[GCWorkerTotal]);
  trace_phase(_gc_par_phases[GCWorkerEnd], false);

  return _cur_collection_initial_evac_time_ms + _cur_merge_heap_roots_time_ms;
}

double G1GCPhaseTimes::print_post_evacuate_collection_set(bool evacuation_failed) const {
  const double sum_ms = _cur_collection_nmethod_list_cleanup_time_ms +
                        _cur_ref_proc_time_ms +
                        (_weak_phase_times.total_time_sec() * MILLIUNITS) +
                        _cur_post_evacuate_cleanup_1_time_ms +
                        _cur_post_evacuate_cleanup_2_time_ms +
                        _recorded_total_rebuild_freelist_time_ms +
                        _recorded_prepare_for_mutator_time_ms +
                        _cur_expand_heap_time_ms;

  info_time("Post Evacuate Collection Set", sum_ms);

  debug_time("NMethod List Cleanup", _cur_collection_nmethod_list_cleanup_time_ms);

  debug_time_for_reference("Reference Processing", _cur_ref_proc_time_ms);
  _ref_phase_times.print_all_references(2, false);
  _weak_phase_times.log_total(2);
  _weak_phase_times.log_subtotals(3);

  debug_time("Post Evacuate Cleanup 1", _cur_post_evacuate_cleanup_1_time_ms);
  debug_phase(_gc_par_phases[MergePSS], 1);
  debug_phase(_gc_par_phases[ClearCardTable], 1);
  debug_phase(_gc_par_phases[RecalculateUsed], 1);
  if (evacuation_failed) {
    debug_phase(_gc_par_phases[RestoreRetainedRegions], 1);
    debug_phase(_gc_par_phases[RemoveSelfForwards], 2);
  }

  debug_time("Post Evacuate Cleanup 2", _cur_post_evacuate_cleanup_2_time_ms);
  if (evacuation_failed) {
    debug_phase(_gc_par_phases[RecalculateUsed], 1);
    debug_phase(_gc_par_phases[RestorePreservedMarks], 1);
    debug_phase(_gc_par_phases[ClearRetainedRegionBitmaps], 1);
  }
#if COMPILER2_OR_JVMCI
  debug_phase(_gc_par_phases[UpdateDerivedPointers], 1);
#endif
  debug_phase(_gc_par_phases[EagerlyReclaimHumongousObjects], 1);

  if (G1CollectedHeap::heap()->should_sample_collection_set_candidates()) {
    debug_phase(_gc_par_phases[SampleCollectionSetCandidates], 1);
  }
  debug_phase(_gc_par_phases[RedirtyCards], 1);
  if (UseTLAB && ResizeTLAB) {
    debug_phase(_gc_par_phases[ResizeThreadLABs], 1);
  }
  debug_phase(_gc_par_phases[FreeCollectionSet], 1);
  trace_phase(_gc_par_phases[YoungFreeCSet], true, 1);
  trace_phase(_gc_par_phases[NonYoungFreeCSet], true, 1);

  trace_time("Serial Free Collection Set", _recorded_serial_free_cset_time_ms);

  debug_time("Rebuild Free List", _recorded_total_rebuild_freelist_time_ms);
  trace_time("Serial Rebuild Free List ", _recorded_serial_rebuild_freelist_time_ms);
  trace_phase(_gc_par_phases[RebuildFreeList]);

  debug_time("Prepare For Mutator", _recorded_prepare_for_mutator_time_ms);
  debug_time("Expand Heap After Collection", _cur_expand_heap_time_ms);

  return sum_ms;
}

void G1GCPhaseTimes::print_other(double accounted_ms) const {
  info_time("Other", _gc_pause_time_ms - accounted_ms);
}

void G1GCPhaseTimes::print(bool evacuation_failed) {
  if (_root_region_scan_wait_time_ms > 0.0) {
    debug_time("Root Region Scan Waiting", _root_region_scan_wait_time_ms);
  }

  // Check if some time has been recorded for verification and only then print
  // the message. We do not use Verify*GC here to print because VerifyGCType
  // further limits actual verification.
  if (_cur_verify_before_time_ms > 0.0) {
    debug_time("Verify Before", _cur_verify_before_time_ms);
  }

  double accounted_ms = 0.0;

  accounted_ms += _root_region_scan_wait_time_ms;
  accounted_ms += _cur_verify_before_time_ms;

  accounted_ms += print_pre_evacuate_collection_set();
  accounted_ms += print_evacuate_initial_collection_set();
  accounted_ms += print_evacuate_optional_collection_set();
  accounted_ms += print_post_evacuate_collection_set(evacuation_failed);

  accounted_ms += _cur_verify_after_time_ms;

  print_other(accounted_ms);

  // See above comment on the _cur_verify_before_time_ms check.
  if (_cur_verify_after_time_ms > 0.0) {
    debug_time("Verify After", _cur_verify_after_time_ms);
  }
}

const char* G1GCPhaseTimes::phase_name(GCParPhases phase) {
  G1GCPhaseTimes* phase_times = G1CollectedHeap::heap()->phase_times();
  return phase_times->_gc_par_phases[phase]->short_name();
}

G1EvacPhaseWithTrimTimeTracker::G1EvacPhaseWithTrimTimeTracker(G1ParScanThreadState* pss, Tickspan& total_time, Tickspan& trim_time) :
  _pss(pss),
  _start(Ticks::now()),
  _total_time(total_time),
  _trim_time(trim_time),
  _stopped(false) {

  assert(_pss->trim_ticks().value() == 0, "Possibly remaining trim ticks left over from previous use");
}

G1EvacPhaseWithTrimTimeTracker::~G1EvacPhaseWithTrimTimeTracker() {
  if (!_stopped) {
    stop();
  }
}

void G1EvacPhaseWithTrimTimeTracker::stop() {
  assert(!_stopped, "Should only be called once");
  _total_time += (Ticks::now() - _start) - _pss->trim_ticks();
  _trim_time += _pss->trim_ticks();
  _pss->reset_trim_ticks();
  _stopped = true;
}

G1GCParPhaseTimesTracker::G1GCParPhaseTimesTracker(G1GCPhaseTimes* phase_times, G1GCPhaseTimes::GCParPhases phase, uint worker_id, bool allow_multiple_record) :
  _start_time(), _phase(phase), _phase_times(phase_times), _worker_id(worker_id), _event(), _allow_multiple_record(allow_multiple_record) {
  if (_phase_times != nullptr) {
    _start_time = Ticks::now();
  }
}

G1GCParPhaseTimesTracker::~G1GCParPhaseTimesTracker() {
  if (_phase_times != nullptr) {
    if (_allow_multiple_record) {
      _phase_times->record_or_add_time_secs(_phase, _worker_id, (Ticks::now() - _start_time).seconds());
    } else {
      _phase_times->record_time_secs(_phase, _worker_id, (Ticks::now() - _start_time).seconds());
    }
    _event.commit(GCId::current(), _worker_id, G1GCPhaseTimes::phase_name(_phase));
  }
}

G1EvacPhaseTimesTracker::G1EvacPhaseTimesTracker(G1GCPhaseTimes* phase_times,
                                                 G1ParScanThreadState* pss,
                                                 G1GCPhaseTimes::GCParPhases phase,
                                                 uint worker_id) :
  G1GCParPhaseTimesTracker(phase_times, phase, worker_id),
  _total_time(),
  _trim_time(),
  _trim_tracker(pss, _total_time, _trim_time) {
}

G1EvacPhaseTimesTracker::~G1EvacPhaseTimesTracker() {
  if (_phase_times != nullptr) {
    // Explicitly stop the trim tracker since it's not yet destructed.
    _trim_tracker.stop();
    // Exclude trim time by increasing the start time.
    _start_time += _trim_time;
    _phase_times->record_or_add_time_secs(G1GCPhaseTimes::ObjCopy, _worker_id, _trim_time.seconds());
  }
}
<|MERGE_RESOLUTION|>--- conflicted
+++ resolved
@@ -85,16 +85,6 @@
   }
 
   _gc_par_phases[MergeLB] = new WorkerDataArray<double>("MergeLB", "Log Buffers (ms):", max_gc_threads);
-<<<<<<< HEAD
-  if (G1HotCardCache::use_cache()) {
-    _gc_par_phases[MergeHCC] = new WorkerDataArray<double>("MergeHCC", "Hot Card Cache (ms):", max_gc_threads);
-    _gc_par_phases[MergeHCC]->create_thread_work_items("Dirty Cards:", MergeHCCDirtyCards);
-    _gc_par_phases[MergeHCC]->create_thread_work_items("Skipped Cards:", MergeHCCSkippedCards);
-  } else {
-    _gc_par_phases[MergeHCC] = nullptr;
-  }
-=======
->>>>>>> 896207de
   _gc_par_phases[ScanHR] = new WorkerDataArray<double>("ScanHR", "Scan Heap Roots (ms):", max_gc_threads);
   _gc_par_phases[OptScanHR] = new WorkerDataArray<double>("OptScanHR", "Optional Scan Heap Roots (ms):", max_gc_threads);
   _gc_par_phases[CodeRoots] = new WorkerDataArray<double>("CodeRoots", "Code Root Scan (ms):", max_gc_threads);
