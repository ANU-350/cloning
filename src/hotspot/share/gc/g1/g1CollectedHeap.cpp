/*
 * Copyright (c) 2001, 2024, Oracle and/or its affiliates. All rights reserved.
 * DO NOT ALTER OR REMOVE COPYRIGHT NOTICES OR THIS FILE HEADER.
 *
 * This code is free software; you can redistribute it and/or modify it
 * under the terms of the GNU General Public License version 2 only, as
 * published by the Free Software Foundation.
 *
 * This code is distributed in the hope that it will be useful, but WITHOUT
 * ANY WARRANTY; without even the implied warranty of MERCHANTABILITY or
 * FITNESS FOR A PARTICULAR PURPOSE.  See the GNU General Public License
 * version 2 for more details (a copy is included in the LICENSE file that
 * accompanied this code).
 *
 * You should have received a copy of the GNU General Public License version
 * 2 along with this work; if not, write to the Free Software Foundation,
 * Inc., 51 Franklin St, Fifth Floor, Boston, MA 02110-1301 USA.
 *
 * Please contact Oracle, 500 Oracle Parkway, Redwood Shores, CA 94065 USA
 * or visit www.oracle.com if you need additional information or have any
 * questions.
 *
 */

#include "precompiled.hpp"
#include "classfile/classLoaderDataGraph.hpp"
#include "classfile/metadataOnStackMark.hpp"
#include "classfile/systemDictionary.hpp"
#include "code/codeCache.hpp"
#include "compiler/oopMap.hpp"
#include "gc/g1/g1Allocator.inline.hpp"
#include "gc/g1/g1Arguments.hpp"
#include "gc/g1/g1BarrierSet.hpp"
#include "gc/g1/g1BatchedTask.hpp"
#include "gc/g1/g1CollectedHeap.inline.hpp"
#include "gc/g1/g1CollectionSet.hpp"
#include "gc/g1/g1CollectionSetCandidates.hpp"
#include "gc/g1/g1CollectorState.hpp"
#include "gc/g1/g1ConcurrentRefine.hpp"
#include "gc/g1/g1ConcurrentRefineThread.hpp"
#include "gc/g1/g1ConcurrentMarkThread.inline.hpp"
#include "gc/g1/g1DirtyCardQueue.hpp"
#include "gc/g1/g1EvacStats.inline.hpp"
#include "gc/g1/g1FullCollector.hpp"
#include "gc/g1/g1GCCounters.hpp"
#include "gc/g1/g1GCParPhaseTimesTracker.hpp"
#include "gc/g1/g1GCPhaseTimes.hpp"
#include "gc/g1/g1GCPauseType.hpp"
#include "gc/g1/g1HeapRegion.inline.hpp"
#include "gc/g1/g1HeapRegionPrinter.hpp"
#include "gc/g1/g1HeapRegionRemSet.inline.hpp"
#include "gc/g1/g1HeapRegionSet.inline.hpp"
#include "gc/g1/g1HeapSizingPolicy.hpp"
#include "gc/g1/g1HeapTransition.hpp"
#include "gc/g1/g1HeapVerifier.hpp"
#include "gc/g1/g1HRPrinter.hpp"
#include "gc/g1/g1InitLogger.hpp"
#include "gc/g1/g1MemoryPool.hpp"
#include "gc/g1/g1MonotonicArenaFreeMemoryTask.hpp"
#include "gc/g1/g1OopClosures.inline.hpp"
#include "gc/g1/g1ParallelCleaning.hpp"
#include "gc/g1/g1ParScanThreadState.inline.hpp"
#include "gc/g1/g1PeriodicGCTask.hpp"
#include "gc/g1/g1Policy.hpp"
#include "gc/g1/g1RedirtyCardsQueue.hpp"
#include "gc/g1/g1RegionPinCache.inline.hpp"
#include "gc/g1/g1RegionToSpaceMapper.hpp"
#include "gc/g1/g1RemSet.hpp"
#include "gc/g1/g1RootClosures.hpp"
#include "gc/g1/g1RootProcessor.hpp"
#include "gc/g1/g1SATBMarkQueueSet.hpp"
#include "gc/g1/g1ServiceThread.hpp"
#include "gc/g1/g1ThreadLocalData.hpp"
#include "gc/g1/g1Trace.hpp"
#include "gc/g1/g1UncommitRegionTask.hpp"
#include "gc/g1/g1VMOperations.hpp"
#include "gc/g1/g1YoungCollector.hpp"
#include "gc/g1/g1YoungGCAllocationFailureInjector.hpp"
#include "gc/shared/classUnloadingContext.hpp"
#include "gc/shared/concurrentGCBreakpoints.hpp"
#include "gc/shared/gcBehaviours.hpp"
#include "gc/shared/gcHeapSummary.hpp"
#include "gc/shared/gcId.hpp"
#include "gc/shared/gcTimer.hpp"
#include "gc/shared/gcTraceTime.inline.hpp"
#include "gc/shared/isGCActiveMark.hpp"
#include "gc/shared/locationPrinter.inline.hpp"
#include "gc/shared/oopStorageParState.hpp"
#include "gc/shared/preservedMarks.inline.hpp"
#include "gc/shared/referenceProcessor.inline.hpp"
#include "gc/shared/suspendibleThreadSet.hpp"
#include "gc/shared/taskqueue.inline.hpp"
#include "gc/shared/taskTerminator.hpp"
#include "gc/shared/tlab_globals.hpp"
#include "gc/shared/workerPolicy.hpp"
#include "gc/shared/weakProcessor.inline.hpp"
#include "logging/log.hpp"
#include "memory/allocation.hpp"
#include "memory/heapInspection.hpp"
#include "memory/iterator.hpp"
#include "memory/metaspaceUtils.hpp"
#include "memory/resourceArea.hpp"
#include "memory/universe.hpp"
#include "oops/access.inline.hpp"
#include "oops/compressedOops.inline.hpp"
#include "oops/oop.inline.hpp"
#include "runtime/atomic.hpp"
#include "runtime/cpuTimeCounters.hpp"
#include "runtime/handles.inline.hpp"
#include "runtime/init.hpp"
#include "runtime/java.hpp"
#include "runtime/orderAccess.hpp"
#include "runtime/threadSMR.hpp"
#include "runtime/vmThread.hpp"
#include "utilities/align.hpp"
#include "utilities/autoRestore.hpp"
#include "utilities/bitMap.inline.hpp"
#include "utilities/globalDefinitions.hpp"
#include "utilities/stack.inline.hpp"

size_t G1CollectedHeap::_humongous_object_threshold_in_words = 0;

// INVARIANTS/NOTES
//
// All allocation activity covered by the G1CollectedHeap interface is
// serialized by acquiring the HeapLock.  This happens in mem_allocate
// and allocate_new_tlab, which are the "entry" points to the
// allocation code from the rest of the JVM.  (Note that this does not
// apply to TLAB allocation, which is not part of this interface: it
// is done by clients of this interface.)

void G1RegionMappingChangedListener::reset_from_card_cache(uint start_idx, size_t num_regions) {
  HeapRegionRemSet::invalidate_from_card_cache(start_idx, num_regions);
}

void G1RegionMappingChangedListener::on_commit(uint start_idx, size_t num_regions, bool zero_filled) {
  // The from card cache is not the memory that is actually committed. So we cannot
  // take advantage of the zero_filled parameter.
  reset_from_card_cache(start_idx, num_regions);
}

void G1CollectedHeap::run_batch_task(G1BatchedTask* cl) {
  uint num_workers = MAX2(1u, MIN2(cl->num_workers_estimate(), workers()->active_workers()));
  cl->set_max_workers(num_workers);
  workers()->run_task(cl, num_workers);
}

uint G1CollectedHeap::get_chunks_per_region() {
  uint log_region_size = HeapRegion::LogOfHRGrainBytes;
  // Limit the expected input values to current known possible values of the
  // (log) region size. Adjust as necessary after testing if changing the permissible
  // values for region size.
  assert(log_region_size >= 20 && log_region_size <= 29,
         "expected value in [20,29], but got %u", log_region_size);
  return 1u << (log_region_size / 2 - 4);
}

HeapRegion* G1CollectedHeap::new_heap_region(uint hrs_index,
                                             MemRegion mr) {
  return new HeapRegion(hrs_index, bot(), mr, &_card_set_config);
}

// Private methods.

HeapRegion* G1CollectedHeap::new_region(size_t word_size,
                                        HeapRegionType type,
                                        bool do_expand,
                                        uint node_index) {
  assert(!is_humongous(word_size) || word_size <= HeapRegion::GrainWords,
         "the only time we use this to allocate a humongous region is "
         "when we are allocating a single humongous region");

  HeapRegion* res = _hrm.allocate_free_region(type, node_index);

  if (res == nullptr && do_expand) {
    // Currently, only attempts to allocate GC alloc regions set
    // do_expand to true. So, we should only reach here during a
    // safepoint.
    assert(SafepointSynchronize::is_at_safepoint(), "invariant");

    log_debug(gc, ergo, heap)("Attempt heap expansion (region allocation request failed). Allocation request: " SIZE_FORMAT "B",
                              word_size * HeapWordSize);

    assert(word_size * HeapWordSize < HeapRegion::GrainBytes,
           "This kind of expansion should never be more than one region. Size: " SIZE_FORMAT,
           word_size * HeapWordSize);
    if (expand_single_region(node_index)) {
      // Given that expand_single_region() succeeded in expanding the heap, and we
      // always expand the heap by an amount aligned to the heap
      // region size, the free list should in theory not be empty.
      // In either case allocate_free_region() will check for null.
      res = _hrm.allocate_free_region(type, node_index);
    }
  }
  return res;
}

void G1CollectedHeap::set_humongous_metadata(HeapRegion* first_hr,
                                             uint num_regions,
                                             size_t word_size,
                                             bool update_remsets) {
  // Calculate the new top of the humongous object.
  HeapWord* obj_top = first_hr->bottom() + word_size;
  // The word size sum of all the regions used
  size_t word_size_sum = num_regions * HeapRegion::GrainWords;
  assert(word_size <= word_size_sum, "sanity");

  // How many words memory we "waste" which cannot hold a filler object.
  size_t words_not_fillable = 0;

  // Pad out the unused tail of the last region with filler
  // objects, for improved usage accounting.

  // How many words can we use for filler objects.
  size_t words_fillable = word_size_sum - word_size;

  if (words_fillable >= G1CollectedHeap::min_fill_size()) {
    G1CollectedHeap::fill_with_objects(obj_top, words_fillable);
  } else {
    // We have space to fill, but we cannot fit an object there.
    words_not_fillable = words_fillable;
    words_fillable = 0;
  }

  // We will set up the first region as "starts humongous". This
  // will also update the BOT covering all the regions to reflect
  // that there is a single object that starts at the bottom of the
  // first region.
  first_hr->hr_clear(false /* clear_space */);
  first_hr->set_starts_humongous(obj_top, words_fillable);

  if (update_remsets) {
    _policy->remset_tracker()->update_at_allocate(first_hr);
  }

  // Indices of first and last regions in the series.
  uint first = first_hr->hrm_index();
  uint last = first + num_regions - 1;

  HeapRegion* hr = nullptr;
  for (uint i = first + 1; i <= last; ++i) {
    hr = region_at(i);
    hr->hr_clear(false /* clear_space */);
    hr->set_continues_humongous(first_hr);
    if (update_remsets) {
      _policy->remset_tracker()->update_at_allocate(hr);
    }
  }

  // Up to this point no concurrent thread would have been able to
  // do any scanning on any region in this series. All the top
  // fields still point to bottom, so the intersection between
  // [bottom,top] and [card_start,card_end] will be empty. Before we
  // update the top fields, we'll do a storestore to make sure that
  // no thread sees the update to top before the zeroing of the
  // object header and the BOT initialization.
  OrderAccess::storestore();

  // Now, we will update the top fields of the "continues humongous"
  // regions except the last one.
  for (uint i = first; i < last; ++i) {
    hr = region_at(i);
    hr->set_top(hr->end());
  }

  hr = region_at(last);
  // If we cannot fit a filler object, we must set top to the end
  // of the humongous object, otherwise we cannot iterate the heap
  // and the BOT will not be complete.
  hr->set_top(hr->end() - words_not_fillable);

  assert(hr->bottom() < obj_top && obj_top <= hr->end(),
         "obj_top should be in last region");

  assert(words_not_fillable == 0 ||
         first_hr->bottom() + word_size_sum - words_not_fillable == hr->top(),
         "Miscalculation in humongous allocation");
}

HeapWord*
G1CollectedHeap::humongous_obj_allocate_initialize_regions(HeapRegion* first_hr,
                                                           uint num_regions,
                                                           size_t word_size) {
  assert(first_hr != nullptr, "pre-condition");
  assert(is_humongous(word_size), "word_size should be humongous");
  assert(num_regions * HeapRegion::GrainWords >= word_size, "pre-condition");

  // Index of last region in the series.
  uint first = first_hr->hrm_index();
  uint last = first + num_regions - 1;

  // We need to initialize the region(s) we just discovered. This is
  // a bit tricky given that it can happen concurrently with
  // refinement threads refining cards on these regions and
  // potentially wanting to refine the BOT as they are scanning
  // those cards (this can happen shortly after a cleanup; see CR
  // 6991377). So we have to set up the region(s) carefully and in
  // a specific order.

  // The passed in hr will be the "starts humongous" region. The header
  // of the new object will be placed at the bottom of this region.
  HeapWord* new_obj = first_hr->bottom();

  // First, we need to zero the header of the space that we will be
  // allocating. When we update top further down, some refinement
  // threads might try to scan the region. By zeroing the header we
  // ensure that any thread that will try to scan the region will
  // come across the zero klass word and bail out.
  //
  // NOTE: It would not have been correct to have used
  // CollectedHeap::fill_with_object() and make the space look like
  // an int array. The thread that is doing the allocation will
  // later update the object header to a potentially different array
  // type and, for a very short period of time, the klass and length
  // fields will be inconsistent. This could cause a refinement
  // thread to calculate the object size incorrectly.
  Copy::fill_to_words(new_obj, oopDesc::header_size(), 0);

  // Next, update the metadata for the regions.
  set_humongous_metadata(first_hr, num_regions, word_size, true);

  HeapRegion* last_hr = region_at(last);
  size_t used = byte_size(first_hr->bottom(), last_hr->top());

  increase_used(used);

  for (uint i = first; i <= last; ++i) {
    HeapRegion *hr = region_at(i);
    _humongous_set.add(hr);
<<<<<<< HEAD
    G1HeapRegionPrinter::alloc(hr);
=======
    G1HRPrinter::alloc(hr);
>>>>>>> 1d083eb1
  }

  return new_obj;
}

size_t G1CollectedHeap::humongous_obj_size_in_regions(size_t word_size) {
  assert(is_humongous(word_size), "Object of size " SIZE_FORMAT " must be humongous here", word_size);
  return align_up(word_size, HeapRegion::GrainWords) / HeapRegion::GrainWords;
}

// If could fit into free regions w/o expansion, try.
// Otherwise, if can expand, do so.
// Otherwise, if using ex regions might help, try with ex given back.
HeapWord* G1CollectedHeap::humongous_obj_allocate(size_t word_size) {
  assert_heap_locked_or_at_safepoint(true /* should_be_vm_thread */);

  _verifier->verify_region_sets_optional();

  uint obj_regions = (uint) humongous_obj_size_in_regions(word_size);

  // Policy: First try to allocate a humongous object in the free list.
  HeapRegion* humongous_start = _hrm.allocate_humongous(obj_regions);
  if (humongous_start == nullptr) {
    // Policy: We could not find enough regions for the humongous object in the
    // free list. Look through the heap to find a mix of free and uncommitted regions.
    // If so, expand the heap and allocate the humongous object.
    humongous_start = _hrm.expand_and_allocate_humongous(obj_regions);
    if (humongous_start != nullptr) {
      // We managed to find a region by expanding the heap.
      log_debug(gc, ergo, heap)("Heap expansion (humongous allocation request). Allocation request: " SIZE_FORMAT "B",
                                word_size * HeapWordSize);
      policy()->record_new_heap_size(num_regions());
    } else {
      // Policy: Potentially trigger a defragmentation GC.
    }
  }

  HeapWord* result = nullptr;
  if (humongous_start != nullptr) {
    result = humongous_obj_allocate_initialize_regions(humongous_start, obj_regions, word_size);
    assert(result != nullptr, "it should always return a valid result");

    // A successful humongous object allocation changes the used space
    // information of the old generation so we need to recalculate the
    // sizes and update the jstat counters here.
    monitoring_support()->update_sizes();
  }

  _verifier->verify_region_sets_optional();

  return result;
}

HeapWord* G1CollectedHeap::allocate_new_tlab(size_t min_size,
                                             size_t requested_size,
                                             size_t* actual_size) {
  assert_heap_not_locked_and_not_at_safepoint();
  assert(!is_humongous(requested_size), "we do not allow humongous TLABs");

  return attempt_allocation(min_size, requested_size, actual_size);
}

HeapWord*
G1CollectedHeap::mem_allocate(size_t word_size,
                              bool*  gc_overhead_limit_was_exceeded) {
  assert_heap_not_locked_and_not_at_safepoint();

  if (is_humongous(word_size)) {
    return attempt_allocation_humongous(word_size);
  }
  size_t dummy = 0;
  return attempt_allocation(word_size, word_size, &dummy);
}

HeapWord* G1CollectedHeap::attempt_allocation_slow(size_t word_size) {
  ResourceMark rm; // For retrieving the thread names in log messages.

  // Make sure you read the note in attempt_allocation_humongous().

  assert_heap_not_locked_and_not_at_safepoint();
  assert(!is_humongous(word_size), "attempt_allocation_slow() should not "
         "be called for humongous allocation requests");

  // We should only get here after the first-level allocation attempt
  // (attempt_allocation()) failed to allocate.

  // We will loop until a) we manage to successfully perform the allocation or b)
  // successfully schedule a collection which fails to perform the allocation.
  // Case b) is the only case when we'll return null.
  HeapWord* result = nullptr;
  for (uint try_count = 1; /* we'll return */; try_count++) {
    uint gc_count_before;

    {
      MutexLocker x(Heap_lock);

      // Now that we have the lock, we first retry the allocation in case another
      // thread changed the region while we were waiting to acquire the lock.
      result = _allocator->attempt_allocation_locked(word_size);
      if (result != nullptr) {
        return result;
      }

      // Read the GC count while still holding the Heap_lock.
      gc_count_before = total_collections();
    }

    bool succeeded;
    result = do_collection_pause(word_size, gc_count_before, &succeeded, GCCause::_g1_inc_collection_pause);
    if (succeeded) {
      log_trace(gc, alloc)("%s: Successfully scheduled collection returning " PTR_FORMAT,
                           Thread::current()->name(), p2i(result));
      return result;
    }

    log_trace(gc, alloc)("%s: Unsuccessfully scheduled collection allocating " SIZE_FORMAT " words",
                         Thread::current()->name(), word_size);

    // We can reach here if we were unsuccessful in scheduling a collection (because
    // another thread beat us to it). In this case immeditealy retry the allocation
    // attempt because another thread successfully performed a collection and possibly
    // reclaimed enough space. The first attempt (without holding the Heap_lock) is
    // here and the follow-on attempt will be at the start of the next loop
    // iteration (after taking the Heap_lock).
    size_t dummy = 0;
    result = _allocator->attempt_allocation(word_size, word_size, &dummy);
    if (result != nullptr) {
      return result;
    }

    // Give a warning if we seem to be looping forever.
    if ((QueuedAllocationWarningCount > 0) &&
        (try_count % QueuedAllocationWarningCount == 0)) {
      log_warning(gc, alloc)("%s:  Retried allocation %u times for " SIZE_FORMAT " words",
                             Thread::current()->name(), try_count, word_size);
    }
  }

  ShouldNotReachHere();
  return nullptr;
}

template <typename Func>
void G1CollectedHeap::iterate_regions_in_range(MemRegion range, const Func& func) {
  // Mark each G1 region touched by the range as old, add it to
  // the old set, and set top.
  HeapRegion* curr_region = _hrm.addr_to_region(range.start());
  HeapRegion* end_region = _hrm.addr_to_region(range.last());

  while (curr_region != nullptr) {
    bool is_last = curr_region == end_region;
    HeapRegion* next_region = is_last ? nullptr : _hrm.next_region_in_heap(curr_region);

    func(curr_region, is_last);

    curr_region = next_region;
  }
}

HeapWord* G1CollectedHeap::alloc_archive_region(size_t word_size, HeapWord* preferred_addr) {
  assert(!is_init_completed(), "Expect to be called at JVM init time");
  MutexLocker x(Heap_lock);

  MemRegion reserved = _hrm.reserved();

  if (reserved.word_size() <= word_size) {
    log_info(gc, heap)("Unable to allocate regions as archive heap is too large; size requested = " SIZE_FORMAT
                       " bytes, heap = " SIZE_FORMAT " bytes", word_size, reserved.word_size());
    return nullptr;
  }

  // Temporarily disable pretouching of heap pages. This interface is used
  // when mmap'ing archived heap data in, so pre-touching is wasted.
  FlagSetting fs(AlwaysPreTouch, false);

  size_t commits = 0;
  // Attempt to allocate towards the end of the heap.
  HeapWord* start_addr = reserved.end() - align_up(word_size, HeapRegion::GrainWords);
  MemRegion range = MemRegion(start_addr, word_size);
  HeapWord* last_address = range.last();
  if (!_hrm.allocate_containing_regions(range, &commits, workers())) {
    return nullptr;
  }
  increase_used(word_size * HeapWordSize);
  if (commits != 0) {
    log_debug(gc, ergo, heap)("Attempt heap expansion (allocate archive regions). Total size: " SIZE_FORMAT "B",
                              HeapRegion::GrainWords * HeapWordSize * commits);
  }

  // Mark each G1 region touched by the range as old, add it to
  // the old set, and set top.
  auto set_region_to_old = [&] (HeapRegion* r, bool is_last) {
    assert(r->is_empty(), "Region already in use (%u)", r->hrm_index());

    HeapWord* top = is_last ? last_address + 1 : r->end();
    r->set_top(top);

    r->set_old();
<<<<<<< HEAD
    G1HeapRegionPrinter::alloc(r);
=======
    G1HRPrinter::alloc(r);
>>>>>>> 1d083eb1
    _old_set.add(r);
  };

  iterate_regions_in_range(range, set_region_to_old);
  return start_addr;
}

void G1CollectedHeap::populate_archive_regions_bot(MemRegion range) {
  assert(!is_init_completed(), "Expect to be called at JVM init time");

  iterate_regions_in_range(range,
                           [&] (HeapRegion* r, bool is_last) {
                             r->update_bot();
                           });
}

void G1CollectedHeap::dealloc_archive_regions(MemRegion range) {
  assert(!is_init_completed(), "Expect to be called at JVM init time");
  MemRegion reserved = _hrm.reserved();
  size_t size_used = 0;
  uint shrink_count = 0;

  // Free the G1 regions that are within the specified range.
  MutexLocker x(Heap_lock);
  HeapWord* start_address = range.start();
  HeapWord* last_address = range.last();

  assert(reserved.contains(start_address) && reserved.contains(last_address),
         "MemRegion outside of heap [" PTR_FORMAT ", " PTR_FORMAT "]",
         p2i(start_address), p2i(last_address));
  size_used += range.byte_size();

  // Free, empty and uncommit regions with CDS archive content.
  auto dealloc_archive_region = [&] (HeapRegion* r, bool is_last) {
    guarantee(r->is_old(), "Expected old region at index %u", r->hrm_index());
    _old_set.remove(r);
    r->set_free();
    r->set_top(r->bottom());
    _hrm.shrink_at(r->hrm_index(), 1);
    shrink_count++;
  };

  iterate_regions_in_range(range, dealloc_archive_region);

  if (shrink_count != 0) {
    log_debug(gc, ergo, heap)("Attempt heap shrinking (CDS archive regions). Total size: " SIZE_FORMAT "B",
                              HeapRegion::GrainWords * HeapWordSize * shrink_count);
    // Explicit uncommit.
    uncommit_regions(shrink_count);
  }
  decrease_used(size_used);
}

inline HeapWord* G1CollectedHeap::attempt_allocation(size_t min_word_size,
                                                     size_t desired_word_size,
                                                     size_t* actual_word_size) {
  assert_heap_not_locked_and_not_at_safepoint();
  assert(!is_humongous(desired_word_size), "attempt_allocation() should not "
         "be called for humongous allocation requests");

  HeapWord* result = _allocator->attempt_allocation(min_word_size, desired_word_size, actual_word_size);

  if (result == nullptr) {
    *actual_word_size = desired_word_size;
    result = attempt_allocation_slow(desired_word_size);
  }

  assert_heap_not_locked();
  if (result != nullptr) {
    assert(*actual_word_size != 0, "Actual size must have been set here");
    dirty_young_block(result, *actual_word_size);
  } else {
    *actual_word_size = 0;
  }

  return result;
}

HeapWord* G1CollectedHeap::attempt_allocation_humongous(size_t word_size) {
  ResourceMark rm; // For retrieving the thread names in log messages.

  // The structure of this method has a lot of similarities to
  // attempt_allocation_slow(). The reason these two were not merged
  // into a single one is that such a method would require several "if
  // allocation is not humongous do this, otherwise do that"
  // conditional paths which would obscure its flow. In fact, an early
  // version of this code did use a unified method which was harder to
  // follow and, as a result, it had subtle bugs that were hard to
  // track down. So keeping these two methods separate allows each to
  // be more readable. It will be good to keep these two in sync as
  // much as possible.

  assert_heap_not_locked_and_not_at_safepoint();
  assert(is_humongous(word_size), "attempt_allocation_humongous() "
         "should only be called for humongous allocations");

  // Humongous objects can exhaust the heap quickly, so we should check if we
  // need to start a marking cycle at each humongous object allocation. We do
  // the check before we do the actual allocation. The reason for doing it
  // before the allocation is that we avoid having to keep track of the newly
  // allocated memory while we do a GC.
  if (policy()->need_to_start_conc_mark("concurrent humongous allocation",
                                        word_size)) {
    collect(GCCause::_g1_humongous_allocation);
  }

  // We will loop until a) we manage to successfully perform the allocation or b)
  // successfully schedule a collection which fails to perform the allocation.
  // Case b) is the only case when we'll return null.
  HeapWord* result = nullptr;
  for (uint try_count = 1; /* we'll return */; try_count++) {
    uint gc_count_before;


    {
      MutexLocker x(Heap_lock);

      size_t size_in_regions = humongous_obj_size_in_regions(word_size);
      // Given that humongous objects are not allocated in young
      // regions, we'll first try to do the allocation without doing a
      // collection hoping that there's enough space in the heap.
      result = humongous_obj_allocate(word_size);
      if (result != nullptr) {
        policy()->old_gen_alloc_tracker()->
          add_allocated_humongous_bytes_since_last_gc(size_in_regions * HeapRegion::GrainBytes);
        return result;
      }

      // Read the GC count while still holding the Heap_lock.
      gc_count_before = total_collections();
    }

    bool succeeded;
    result = do_collection_pause(word_size, gc_count_before, &succeeded, GCCause::_g1_humongous_allocation);
    if (succeeded) {
      log_trace(gc, alloc)("%s: Successfully scheduled collection returning " PTR_FORMAT,
                           Thread::current()->name(), p2i(result));
      if (result != nullptr) {
        size_t size_in_regions = humongous_obj_size_in_regions(word_size);
        policy()->old_gen_alloc_tracker()->
          record_collection_pause_humongous_allocation(size_in_regions * HeapRegion::GrainBytes);
      }
      return result;
    }

    log_trace(gc, alloc)("%s: Unsuccessfully scheduled collection allocating " SIZE_FORMAT "",
                         Thread::current()->name(), word_size);

    // We can reach here if we were unsuccessful in scheduling a collection (because
    // another thread beat us to it).
    // Humongous object allocation always needs a lock, so we wait for the retry
    // in the next iteration of the loop, unlike for the regular iteration case.
    // Give a warning if we seem to be looping forever.

    if ((QueuedAllocationWarningCount > 0) &&
        (try_count % QueuedAllocationWarningCount == 0)) {
      log_warning(gc, alloc)("%s: Retried allocation %u times for %zu words",
                             Thread::current()->name(), try_count, word_size);
    }
  }

  ShouldNotReachHere();
  return nullptr;
}

HeapWord* G1CollectedHeap::attempt_allocation_at_safepoint(size_t word_size,
                                                           bool expect_null_mutator_alloc_region) {
  assert_at_safepoint_on_vm_thread();
  assert(!_allocator->has_mutator_alloc_region() || !expect_null_mutator_alloc_region,
         "the current alloc region was unexpectedly found to be non-null");

  if (!is_humongous(word_size)) {
    return _allocator->attempt_allocation_locked(word_size);
  } else {
    HeapWord* result = humongous_obj_allocate(word_size);
    if (result != nullptr && policy()->need_to_start_conc_mark("STW humongous allocation")) {
      collector_state()->set_initiate_conc_mark_if_possible(true);
    }
    return result;
  }

  ShouldNotReachHere();
}

class PostCompactionPrinterClosure: public HeapRegionClosure {
public:
  bool do_heap_region(HeapRegion* hr) {
    assert(!hr->is_young(), "not expecting to find young regions");
<<<<<<< HEAD
    G1HeapRegionPrinter::post_compaction(hr);
=======
    G1HRPrinter::post_compaction(hr);
>>>>>>> 1d083eb1
    return false;
  }
};

void G1CollectedHeap::print_heap_after_full_collection() {
  // Post collection region logging.
  // We should do this after we potentially resize the heap so
  // that all the COMMIT / UNCOMMIT events are generated before
  // the compaction events.
<<<<<<< HEAD
  if (G1HeapRegionPrinter::is_active()) {
=======
  if (G1HRPrinter::is_active()) {
>>>>>>> 1d083eb1
    PostCompactionPrinterClosure cl;
    heap_region_iterate(&cl);
  }
}

bool G1CollectedHeap::abort_concurrent_cycle() {
  // Disable discovery and empty the discovered lists
  // for the CM ref processor.
  _ref_processor_cm->disable_discovery();
  _ref_processor_cm->abandon_partial_discovery();
  _ref_processor_cm->verify_no_references_recorded();

  // Abandon current iterations of concurrent marking and concurrent
  // refinement, if any are in progress.
  return concurrent_mark()->concurrent_cycle_abort();
}

void G1CollectedHeap::prepare_heap_for_full_collection() {
  // Make sure we'll choose a new allocation region afterwards.
  _allocator->release_mutator_alloc_regions();
  _allocator->abandon_gc_alloc_regions();

  // We may have added regions to the current incremental collection
  // set between the last GC or pause and now. We need to clear the
  // incremental collection set and then start rebuilding it afresh
  // after this full GC.
  abandon_collection_set(collection_set());

  _hrm.remove_all_free_regions();
}

void G1CollectedHeap::verify_before_full_collection() {
  assert_used_and_recalculate_used_equal(this);
  if (!VerifyBeforeGC) {
    return;
  }
  if (!G1HeapVerifier::should_verify(G1HeapVerifier::G1VerifyFull)) {
    return;
  }
  _verifier->verify_region_sets_optional();
  _verifier->verify_before_gc();
  _verifier->verify_bitmap_clear(true /* above_tams_only */);
}

void G1CollectedHeap::prepare_for_mutator_after_full_collection() {
  // Prepare heap for normal collections.
  assert(num_free_regions() == 0, "we should not have added any free regions");
  rebuild_region_sets(false /* free_list_only */);
  abort_refinement();
  resize_heap_if_necessary();
  uncommit_regions_if_necessary();

  // Rebuild the code root lists for each region
  rebuild_code_roots();

  start_new_collection_set();
  _allocator->init_mutator_alloc_regions();

  // Post collection state updates.
  MetaspaceGC::compute_new_size();
}

void G1CollectedHeap::abort_refinement() {
  // Discard all remembered set updates and reset refinement statistics.
  G1BarrierSet::dirty_card_queue_set().abandon_logs_and_stats();
  assert(G1BarrierSet::dirty_card_queue_set().num_cards() == 0,
         "DCQS should be empty");
  concurrent_refine()->get_and_reset_refinement_stats();
}

void G1CollectedHeap::verify_after_full_collection() {
  if (!VerifyAfterGC) {
    return;
  }
  if (!G1HeapVerifier::should_verify(G1HeapVerifier::G1VerifyFull)) {
    return;
  }
  _hrm.verify_optional();
  _verifier->verify_region_sets_optional();
  _verifier->verify_after_gc();
  _verifier->verify_bitmap_clear(false /* above_tams_only */);

  // At this point there should be no regions in the
  // entire heap tagged as young.
  assert(check_young_list_empty(), "young list should be empty at this point");

  // Note: since we've just done a full GC, concurrent
  // marking is no longer active. Therefore we need not
  // re-enable reference discovery for the CM ref processor.
  // That will be done at the start of the next marking cycle.
  // We also know that the STW processor should no longer
  // discover any new references.
  assert(!_ref_processor_stw->discovery_enabled(), "Postcondition");
  assert(!_ref_processor_cm->discovery_enabled(), "Postcondition");
  _ref_processor_stw->verify_no_references_recorded();
  _ref_processor_cm->verify_no_references_recorded();
}

bool G1CollectedHeap::do_full_collection(bool clear_all_soft_refs,
                                         bool do_maximal_compaction) {
  assert_at_safepoint_on_vm_thread();

  const bool do_clear_all_soft_refs = clear_all_soft_refs ||
      soft_ref_policy()->should_clear_all_soft_refs();

  G1FullGCMark gc_mark;
  GCTraceTime(Info, gc) tm("Pause Full", nullptr, gc_cause(), true);
  G1FullCollector collector(this, do_clear_all_soft_refs, do_maximal_compaction, gc_mark.tracer());

  collector.prepare_collection();
  collector.collect();
  collector.complete_collection();

  // Full collection was successfully completed.
  return true;
}

void G1CollectedHeap::do_full_collection(bool clear_all_soft_refs) {
  // Currently, there is no facility in the do_full_collection(bool) API to notify
  // the caller that the collection did not succeed (e.g., because it was locked
  // out by the GC locker). So, right now, we'll ignore the return value.

  do_full_collection(clear_all_soft_refs,
                     false /* do_maximal_compaction */);
}

bool G1CollectedHeap::upgrade_to_full_collection() {
  GCCauseSetter compaction(this, GCCause::_g1_compaction_pause);
  log_info(gc, ergo)("Attempting full compaction clearing soft references");
  bool success = do_full_collection(true  /* clear_all_soft_refs */,
                                    false /* do_maximal_compaction */);
  // do_full_collection only fails if blocked by GC locker and that can't
  // be the case here since we only call this when already completed one gc.
  assert(success, "invariant");
  return success;
}

void G1CollectedHeap::resize_heap_if_necessary() {
  assert_at_safepoint_on_vm_thread();

  bool should_expand;
  size_t resize_amount = _heap_sizing_policy->full_collection_resize_amount(should_expand);

  if (resize_amount == 0) {
    return;
  } else if (should_expand) {
    expand(resize_amount, _workers);
  } else {
    shrink(resize_amount);
  }
}

HeapWord* G1CollectedHeap::satisfy_failed_allocation_helper(size_t word_size,
                                                            bool do_gc,
                                                            bool maximal_compaction,
                                                            bool expect_null_mutator_alloc_region,
                                                            bool* gc_succeeded) {
  *gc_succeeded = true;
  // Let's attempt the allocation first.
  HeapWord* result =
    attempt_allocation_at_safepoint(word_size,
                                    expect_null_mutator_alloc_region);
  if (result != nullptr) {
    return result;
  }

  // In a G1 heap, we're supposed to keep allocation from failing by
  // incremental pauses.  Therefore, at least for now, we'll favor
  // expansion over collection.  (This might change in the future if we can
  // do something smarter than full collection to satisfy a failed alloc.)
  result = expand_and_allocate(word_size);
  if (result != nullptr) {
    return result;
  }

  if (do_gc) {
    GCCauseSetter compaction(this, GCCause::_g1_compaction_pause);
    // Expansion didn't work, we'll try to do a Full GC.
    // If maximal_compaction is set we clear all soft references and don't
    // allow any dead wood to be left on the heap.
    if (maximal_compaction) {
      log_info(gc, ergo)("Attempting maximal full compaction clearing soft references");
    } else {
      log_info(gc, ergo)("Attempting full compaction");
    }
    *gc_succeeded = do_full_collection(maximal_compaction /* clear_all_soft_refs */ ,
                                       maximal_compaction /* do_maximal_compaction */);
  }

  return nullptr;
}

HeapWord* G1CollectedHeap::satisfy_failed_allocation(size_t word_size,
                                                     bool* succeeded) {
  assert_at_safepoint_on_vm_thread();

  // Attempts to allocate followed by Full GC.
  HeapWord* result =
    satisfy_failed_allocation_helper(word_size,
                                     true,  /* do_gc */
                                     false, /* maximum_collection */
                                     false, /* expect_null_mutator_alloc_region */
                                     succeeded);

  if (result != nullptr || !*succeeded) {
    return result;
  }

  // Attempts to allocate followed by Full GC that will collect all soft references.
  result = satisfy_failed_allocation_helper(word_size,
                                            true, /* do_gc */
                                            true, /* maximum_collection */
                                            true, /* expect_null_mutator_alloc_region */
                                            succeeded);

  if (result != nullptr || !*succeeded) {
    return result;
  }

  // Attempts to allocate, no GC
  result = satisfy_failed_allocation_helper(word_size,
                                            false, /* do_gc */
                                            false, /* maximum_collection */
                                            true,  /* expect_null_mutator_alloc_region */
                                            succeeded);

  if (result != nullptr) {
    return result;
  }

  assert(!soft_ref_policy()->should_clear_all_soft_refs(),
         "Flag should have been handled and cleared prior to this point");

  // What else?  We might try synchronous finalization later.  If the total
  // space available is large enough for the allocation, then a more
  // complete compaction phase than we've tried so far might be
  // appropriate.
  return nullptr;
}

// Attempting to expand the heap sufficiently
// to support an allocation of the given "word_size".  If
// successful, perform the allocation and return the address of the
// allocated block, or else null.

HeapWord* G1CollectedHeap::expand_and_allocate(size_t word_size) {
  assert_at_safepoint_on_vm_thread();

  _verifier->verify_region_sets_optional();

  size_t expand_bytes = MAX2(word_size * HeapWordSize, MinHeapDeltaBytes);
  log_debug(gc, ergo, heap)("Attempt heap expansion (allocation request failed). Allocation request: " SIZE_FORMAT "B",
                            word_size * HeapWordSize);


  if (expand(expand_bytes, _workers)) {
    _hrm.verify_optional();
    _verifier->verify_region_sets_optional();
    return attempt_allocation_at_safepoint(word_size,
                                           false /* expect_null_mutator_alloc_region */);
  }
  return nullptr;
}

bool G1CollectedHeap::expand(size_t expand_bytes, WorkerThreads* pretouch_workers, double* expand_time_ms) {
  size_t aligned_expand_bytes = ReservedSpace::page_align_size_up(expand_bytes);
  aligned_expand_bytes = align_up(aligned_expand_bytes,
                                       HeapRegion::GrainBytes);

  log_debug(gc, ergo, heap)("Expand the heap. requested expansion amount: " SIZE_FORMAT "B expansion amount: " SIZE_FORMAT "B",
                            expand_bytes, aligned_expand_bytes);

  if (is_maximal_no_gc()) {
    log_debug(gc, ergo, heap)("Did not expand the heap (heap already fully expanded)");
    return false;
  }

  double expand_heap_start_time_sec = os::elapsedTime();
  uint regions_to_expand = (uint)(aligned_expand_bytes / HeapRegion::GrainBytes);
  assert(regions_to_expand > 0, "Must expand by at least one region");

  uint expanded_by = _hrm.expand_by(regions_to_expand, pretouch_workers);
  if (expand_time_ms != nullptr) {
    *expand_time_ms = (os::elapsedTime() - expand_heap_start_time_sec) * MILLIUNITS;
  }

  assert(expanded_by > 0, "must have failed during commit.");

  size_t actual_expand_bytes = expanded_by * HeapRegion::GrainBytes;
  assert(actual_expand_bytes <= aligned_expand_bytes, "post-condition");
  policy()->record_new_heap_size(num_regions());

  return true;
}

bool G1CollectedHeap::expand_single_region(uint node_index) {
  uint expanded_by = _hrm.expand_on_preferred_node(node_index);

  if (expanded_by == 0) {
    assert(is_maximal_no_gc(), "Should be no regions left, available: %u", _hrm.available());
    log_debug(gc, ergo, heap)("Did not expand the heap (heap already fully expanded)");
    return false;
  }

  policy()->record_new_heap_size(num_regions());
  return true;
}

void G1CollectedHeap::shrink_helper(size_t shrink_bytes) {
  size_t aligned_shrink_bytes =
    ReservedSpace::page_align_size_down(shrink_bytes);
  aligned_shrink_bytes = align_down(aligned_shrink_bytes,
                                         HeapRegion::GrainBytes);
  uint num_regions_to_remove = (uint)(shrink_bytes / HeapRegion::GrainBytes);

  uint num_regions_removed = _hrm.shrink_by(num_regions_to_remove);
  size_t shrunk_bytes = num_regions_removed * HeapRegion::GrainBytes;

  log_debug(gc, ergo, heap)("Shrink the heap. requested shrinking amount: " SIZE_FORMAT "B aligned shrinking amount: " SIZE_FORMAT "B actual amount shrunk: " SIZE_FORMAT "B",
                            shrink_bytes, aligned_shrink_bytes, shrunk_bytes);
  if (num_regions_removed > 0) {
    log_debug(gc, heap)("Uncommittable regions after shrink: %u", num_regions_removed);
    policy()->record_new_heap_size(num_regions());
  } else {
    log_debug(gc, ergo, heap)("Did not shrink the heap (heap shrinking operation failed)");
  }
}

void G1CollectedHeap::shrink(size_t shrink_bytes) {
  _verifier->verify_region_sets_optional();

  // We should only reach here at the end of a Full GC or during Remark which
  // means we should not not be holding to any GC alloc regions. The method
  // below will make sure of that and do any remaining clean up.
  _allocator->abandon_gc_alloc_regions();

  // Instead of tearing down / rebuilding the free lists here, we
  // could instead use the remove_all_pending() method on free_list to
  // remove only the ones that we need to remove.
  _hrm.remove_all_free_regions();
  shrink_helper(shrink_bytes);
  rebuild_region_sets(true /* free_list_only */);

  _hrm.verify_optional();
  _verifier->verify_region_sets_optional();
}

class OldRegionSetChecker : public HeapRegionSetChecker {
public:
  void check_mt_safety() {
    // Master Old Set MT safety protocol:
    // (a) If we're at a safepoint, operations on the master old set
    // should be invoked:
    // - by the VM thread (which will serialize them), or
    // - by the GC workers while holding the FreeList_lock, if we're
    //   at a safepoint for an evacuation pause (this lock is taken
    //   anyway when an GC alloc region is retired so that a new one
    //   is allocated from the free list), or
    // - by the GC workers while holding the OldSets_lock, if we're at a
    //   safepoint for a cleanup pause.
    // (b) If we're not at a safepoint, operations on the master old set
    // should be invoked while holding the Heap_lock.

    if (SafepointSynchronize::is_at_safepoint()) {
      guarantee(Thread::current()->is_VM_thread() ||
                FreeList_lock->owned_by_self() || OldSets_lock->owned_by_self(),
                "master old set MT safety protocol at a safepoint");
    } else {
      guarantee(Heap_lock->owned_by_self(), "master old set MT safety protocol outside a safepoint");
    }
  }
  bool is_correct_type(HeapRegion* hr) { return hr->is_old(); }
  const char* get_description() { return "Old Regions"; }
};

class HumongousRegionSetChecker : public HeapRegionSetChecker {
public:
  void check_mt_safety() {
    // Humongous Set MT safety protocol:
    // (a) If we're at a safepoint, operations on the master humongous
    // set should be invoked by either the VM thread (which will
    // serialize them) or by the GC workers while holding the
    // OldSets_lock.
    // (b) If we're not at a safepoint, operations on the master
    // humongous set should be invoked while holding the Heap_lock.

    if (SafepointSynchronize::is_at_safepoint()) {
      guarantee(Thread::current()->is_VM_thread() ||
                OldSets_lock->owned_by_self(),
                "master humongous set MT safety protocol at a safepoint");
    } else {
      guarantee(Heap_lock->owned_by_self(),
                "master humongous set MT safety protocol outside a safepoint");
    }
  }
  bool is_correct_type(HeapRegion* hr) { return hr->is_humongous(); }
  const char* get_description() { return "Humongous Regions"; }
};

G1CollectedHeap::G1CollectedHeap() :
  CollectedHeap(),
  _service_thread(nullptr),
  _periodic_gc_task(nullptr),
  _free_arena_memory_task(nullptr),
  _workers(nullptr),
  _card_table(nullptr),
  _collection_pause_end(Ticks::now()),
  _old_set("Old Region Set", new OldRegionSetChecker()),
  _humongous_set("Humongous Region Set", new HumongousRegionSetChecker()),
  _bot(nullptr),
  _listener(),
  _numa(G1NUMA::create()),
  _hrm(),
  _allocator(nullptr),
  _allocation_failure_injector(),
  _verifier(nullptr),
  _summary_bytes_used(0),
  _bytes_used_during_gc(0),
  _survivor_evac_stats("Young", YoungPLABSize, PLABWeight),
  _old_evac_stats("Old", OldPLABSize, PLABWeight),
  _monitoring_support(nullptr),
  _num_humongous_objects(0),
  _num_humongous_reclaim_candidates(0),
  _collector_state(),
  _old_marking_cycles_started(0),
  _old_marking_cycles_completed(0),
  _eden(),
  _survivor(),
  _gc_timer_stw(new STWGCTimer()),
  _gc_tracer_stw(new G1NewTracer()),
  _policy(new G1Policy(_gc_timer_stw)),
  _heap_sizing_policy(nullptr),
  _collection_set(this, _policy),
  _rem_set(nullptr),
  _card_set_config(),
  _card_set_freelist_pool(G1CardSetConfiguration::num_mem_object_types()),
  _cm(nullptr),
  _cm_thread(nullptr),
  _cr(nullptr),
  _task_queues(nullptr),
  _ref_processor_stw(nullptr),
  _is_alive_closure_stw(this),
  _is_subject_to_discovery_stw(this),
  _ref_processor_cm(nullptr),
  _is_alive_closure_cm(),
  _is_subject_to_discovery_cm(this),
  _region_attr() {

  _verifier = new G1HeapVerifier(this);

  _allocator = new G1Allocator(this);

  _heap_sizing_policy = G1HeapSizingPolicy::create(this, _policy->analytics());

  _humongous_object_threshold_in_words = humongous_threshold_for(HeapRegion::GrainWords);

  // Since filler arrays are never referenced, we can make them region sized.
  // This simplifies filling up the region in case we have some potentially
  // unreferenced (by Java code, but still in use by native code) pinned objects
  // in there.
  _filler_array_max_size = HeapRegion::GrainWords;

  // Override the default _stack_chunk_max_size so that no humongous stack chunks are created
  _stack_chunk_max_size = _humongous_object_threshold_in_words;

  uint n_queues = ParallelGCThreads;
  _task_queues = new G1ScannerTasksQueueSet(n_queues);

  for (uint i = 0; i < n_queues; i++) {
    G1ScannerTasksQueue* q = new G1ScannerTasksQueue();
    _task_queues->register_queue(i, q);
  }

  _gc_tracer_stw->initialize();

  guarantee(_task_queues != nullptr, "task_queues allocation failure.");
}

G1RegionToSpaceMapper* G1CollectedHeap::create_aux_memory_mapper(const char* description,
                                                                 size_t size,
                                                                 size_t translation_factor) {
  size_t preferred_page_size = os::page_size_for_region_unaligned(size, 1);
  // Allocate a new reserved space, preferring to use large pages.
  ReservedSpace rs(size, preferred_page_size);
  size_t page_size = rs.page_size();
  G1RegionToSpaceMapper* result  =
    G1RegionToSpaceMapper::create_mapper(rs,
                                         size,
                                         page_size,
                                         HeapRegion::GrainBytes,
                                         translation_factor,
                                         mtGC);

  os::trace_page_sizes_for_requested_size(description,
                                          size,
                                          preferred_page_size,
                                          rs.base(),
                                          rs.size(),
                                          page_size);

  return result;
}

jint G1CollectedHeap::initialize_concurrent_refinement() {
  jint ecode = JNI_OK;
  _cr = G1ConcurrentRefine::create(policy(), &ecode);
  return ecode;
}

jint G1CollectedHeap::initialize_service_thread() {
  _service_thread = new G1ServiceThread();
  if (_service_thread->osthread() == nullptr) {
    vm_shutdown_during_initialization("Could not create G1ServiceThread");
    return JNI_ENOMEM;
  }
  return JNI_OK;
}

jint G1CollectedHeap::initialize() {

  // Necessary to satisfy locking discipline assertions.

  MutexLocker x(Heap_lock);

  // While there are no constraints in the GC code that HeapWordSize
  // be any particular value, there are multiple other areas in the
  // system which believe this to be true (e.g. oop->object_size in some
  // cases incorrectly returns the size in wordSize units rather than
  // HeapWordSize).
  guarantee(HeapWordSize == wordSize, "HeapWordSize must equal wordSize");

  size_t init_byte_size = InitialHeapSize;
  size_t reserved_byte_size = G1Arguments::heap_reserved_size_bytes();

  // Ensure that the sizes are properly aligned.
  Universe::check_alignment(init_byte_size, HeapRegion::GrainBytes, "g1 heap");
  Universe::check_alignment(reserved_byte_size, HeapRegion::GrainBytes, "g1 heap");
  Universe::check_alignment(reserved_byte_size, HeapAlignment, "g1 heap");

  // Reserve the maximum.

  // When compressed oops are enabled, the preferred heap base
  // is calculated by subtracting the requested size from the
  // 32Gb boundary and using the result as the base address for
  // heap reservation. If the requested size is not aligned to
  // HeapRegion::GrainBytes (i.e. the alignment that is passed
  // into the ReservedHeapSpace constructor) then the actual
  // base of the reserved heap may end up differing from the
  // address that was requested (i.e. the preferred heap base).
  // If this happens then we could end up using a non-optimal
  // compressed oops mode.

  ReservedHeapSpace heap_rs = Universe::reserve_heap(reserved_byte_size,
                                                     HeapAlignment);

  initialize_reserved_region(heap_rs);

  // Create the barrier set for the entire reserved region.
  G1CardTable* ct = new G1CardTable(heap_rs.region());
  G1BarrierSet* bs = new G1BarrierSet(ct);
  bs->initialize();
  assert(bs->is_a(BarrierSet::G1BarrierSet), "sanity");
  BarrierSet::set_barrier_set(bs);
  _card_table = ct;

  {
    G1SATBMarkQueueSet& satbqs = bs->satb_mark_queue_set();
    satbqs.set_process_completed_buffers_threshold(G1SATBProcessCompletedThreshold);
    satbqs.set_buffer_enqueue_threshold_percentage(G1SATBBufferEnqueueingThresholdPercent);
  }

  // Create space mappers.
  size_t page_size = heap_rs.page_size();
  G1RegionToSpaceMapper* heap_storage =
    G1RegionToSpaceMapper::create_mapper(heap_rs,
                                         heap_rs.size(),
                                         page_size,
                                         HeapRegion::GrainBytes,
                                         1,
                                         mtJavaHeap);
  if(heap_storage == nullptr) {
    vm_shutdown_during_initialization("Could not initialize G1 heap");
    return JNI_ERR;
  }

  os::trace_page_sizes("Heap",
                       MinHeapSize,
                       reserved_byte_size,
                       heap_rs.base(),
                       heap_rs.size(),
                       page_size);
  heap_storage->set_mapping_changed_listener(&_listener);

  // Create storage for the BOT, card table and the bitmap.
  G1RegionToSpaceMapper* bot_storage =
    create_aux_memory_mapper("Block Offset Table",
                             G1BlockOffsetTable::compute_size(heap_rs.size() / HeapWordSize),
                             G1BlockOffsetTable::heap_map_factor());

  G1RegionToSpaceMapper* cardtable_storage =
    create_aux_memory_mapper("Card Table",
                             G1CardTable::compute_size(heap_rs.size() / HeapWordSize),
                             G1CardTable::heap_map_factor());

  size_t bitmap_size = G1CMBitMap::compute_size(heap_rs.size());
  G1RegionToSpaceMapper* bitmap_storage =
    create_aux_memory_mapper("Mark Bitmap", bitmap_size, G1CMBitMap::heap_map_factor());

  _hrm.initialize(heap_storage, bitmap_storage, bot_storage, cardtable_storage);
  _card_table->initialize(cardtable_storage);

  // 6843694 - ensure that the maximum region index can fit
  // in the remembered set structures.
  const uint max_region_idx = (1U << (sizeof(RegionIdx_t)*BitsPerByte-1)) - 1;
  guarantee((max_reserved_regions() - 1) <= max_region_idx, "too many regions");

  // The G1FromCardCache reserves card with value 0 as "invalid", so the heap must not
  // start within the first card.
  guarantee((uintptr_t)(heap_rs.base()) >= G1CardTable::card_size(), "Java heap must not start within the first card.");
  G1FromCardCache::initialize(max_reserved_regions());
  // Also create a G1 rem set.
  _rem_set = new G1RemSet(this, _card_table);
  _rem_set->initialize(max_reserved_regions());

  size_t max_cards_per_region = ((size_t)1 << (sizeof(CardIdx_t)*BitsPerByte-1)) - 1;
  guarantee(HeapRegion::CardsPerRegion > 0, "make sure it's initialized");
  guarantee(HeapRegion::CardsPerRegion < max_cards_per_region,
            "too many cards per region");

  HeapRegionRemSet::initialize(_reserved);

  FreeRegionList::set_unrealistically_long_length(max_regions() + 1);

  _bot = new G1BlockOffsetTable(reserved(), bot_storage);

  {
    size_t granularity = HeapRegion::GrainBytes;

    _region_attr.initialize(reserved(), granularity);
  }

  _workers = new WorkerThreads("GC Thread", ParallelGCThreads);
  if (_workers == nullptr) {
    return JNI_ENOMEM;
  }
  _workers->initialize_workers();

  _numa->set_region_info(HeapRegion::GrainBytes, page_size);

  // Create the G1ConcurrentMark data structure and thread.
  // (Must do this late, so that "max_[reserved_]regions" is defined.)
  _cm = new G1ConcurrentMark(this, bitmap_storage);
  _cm_thread = _cm->cm_thread();

  // Now expand into the initial heap size.
  if (!expand(init_byte_size, _workers)) {
    vm_shutdown_during_initialization("Failed to allocate initial heap.");
    return JNI_ENOMEM;
  }

  // Perform any initialization actions delegated to the policy.
  policy()->init(this, &_collection_set);

  jint ecode = initialize_concurrent_refinement();
  if (ecode != JNI_OK) {
    return ecode;
  }

  ecode = initialize_service_thread();
  if (ecode != JNI_OK) {
    return ecode;
  }

  // Create and schedule the periodic gc task on the service thread.
  _periodic_gc_task = new G1PeriodicGCTask("Periodic GC Task");
  _service_thread->register_task(_periodic_gc_task);

  _free_arena_memory_task = new G1MonotonicArenaFreeMemoryTask("Card Set Free Memory Task");
  _service_thread->register_task(_free_arena_memory_task);

  // Here we allocate the dummy HeapRegion that is required by the
  // G1AllocRegion class.
  HeapRegion* dummy_region = _hrm.get_dummy_region();

  // We'll re-use the same region whether the alloc region will
  // require BOT updates or not and, if it doesn't, then a non-young
  // region will complain that it cannot support allocations without
  // BOT updates. So we'll tag the dummy region as eden to avoid that.
  dummy_region->set_eden();
  // Make sure it's full.
  dummy_region->set_top(dummy_region->end());
  G1AllocRegion::setup(this, dummy_region);

  _allocator->init_mutator_alloc_regions();

  // Do create of the monitoring and management support so that
  // values in the heap have been properly initialized.
  _monitoring_support = new G1MonitoringSupport(this);

  _collection_set.initialize(max_reserved_regions());

  allocation_failure_injector()->reset();

  CPUTimeCounters::create_counter(CPUTimeGroups::CPUTimeType::gc_parallel_workers);
  CPUTimeCounters::create_counter(CPUTimeGroups::CPUTimeType::gc_conc_mark);
  CPUTimeCounters::create_counter(CPUTimeGroups::CPUTimeType::gc_conc_refine);
  CPUTimeCounters::create_counter(CPUTimeGroups::CPUTimeType::gc_service);

  G1InitLogger::print();

  return JNI_OK;
}

bool G1CollectedHeap::concurrent_mark_is_terminating() const {
  return _cm_thread->should_terminate();
}

void G1CollectedHeap::stop() {
  // Stop all concurrent threads. We do this to make sure these threads
  // do not continue to execute and access resources (e.g. logging)
  // that are destroyed during shutdown.
  _cr->stop();
  _service_thread->stop();
  _cm_thread->stop();
}

void G1CollectedHeap::safepoint_synchronize_begin() {
  SuspendibleThreadSet::synchronize();
}

void G1CollectedHeap::safepoint_synchronize_end() {
  SuspendibleThreadSet::desynchronize();
}

void G1CollectedHeap::post_initialize() {
  CollectedHeap::post_initialize();
  ref_processing_init();
}

void G1CollectedHeap::ref_processing_init() {
  // Reference processing in G1 currently works as follows:
  //
  // * There are two reference processor instances. One is
  //   used to record and process discovered references
  //   during concurrent marking; the other is used to
  //   record and process references during STW pauses
  //   (both full and incremental).
  // * Both ref processors need to 'span' the entire heap as
  //   the regions in the collection set may be dotted around.
  //
  // * For the concurrent marking ref processor:
  //   * Reference discovery is enabled at concurrent start.
  //   * Reference discovery is disabled and the discovered
  //     references processed etc during remarking.
  //   * Reference discovery is MT (see below).
  //   * Reference discovery requires a barrier (see below).
  //   * Reference processing may or may not be MT
  //     (depending on the value of ParallelRefProcEnabled
  //     and ParallelGCThreads).
  //   * A full GC disables reference discovery by the CM
  //     ref processor and abandons any entries on it's
  //     discovered lists.
  //
  // * For the STW processor:
  //   * Non MT discovery is enabled at the start of a full GC.
  //   * Processing and enqueueing during a full GC is non-MT.
  //   * During a full GC, references are processed after marking.
  //
  //   * Discovery (may or may not be MT) is enabled at the start
  //     of an incremental evacuation pause.
  //   * References are processed near the end of a STW evacuation pause.
  //   * For both types of GC:
  //     * Discovery is atomic - i.e. not concurrent.
  //     * Reference discovery will not need a barrier.

  _is_alive_closure_cm.initialize(concurrent_mark());
  // Concurrent Mark ref processor
  _ref_processor_cm =
    new ReferenceProcessor(&_is_subject_to_discovery_cm,
                           ParallelGCThreads,                              // degree of mt processing
                           // We discover with the gc worker threads during Remark, so both
                           // thread counts must be considered for discovery.
                           MAX2(ParallelGCThreads, ConcGCThreads),         // degree of mt discovery
                           true,                                           // Reference discovery is concurrent
                           &_is_alive_closure_cm);                         // is alive closure

  // STW ref processor
  _ref_processor_stw =
    new ReferenceProcessor(&_is_subject_to_discovery_stw,
                           ParallelGCThreads,                    // degree of mt processing
                           ParallelGCThreads,                    // degree of mt discovery
                           false,                                // Reference discovery is not concurrent
                           &_is_alive_closure_stw);              // is alive closure
}

size_t G1CollectedHeap::capacity() const {
  return _hrm.length() * HeapRegion::GrainBytes;
}

size_t G1CollectedHeap::unused_committed_regions_in_bytes() const {
  return _hrm.total_free_bytes();
}

// Computes the sum of the storage used by the various regions.
size_t G1CollectedHeap::used() const {
  size_t result = _summary_bytes_used + _allocator->used_in_alloc_regions();
  return result;
}

size_t G1CollectedHeap::used_unlocked() const {
  return _summary_bytes_used;
}

class SumUsedClosure: public HeapRegionClosure {
  size_t _used;
public:
  SumUsedClosure() : _used(0) {}
  bool do_heap_region(HeapRegion* r) {
    _used += r->used();
    return false;
  }
  size_t result() { return _used; }
};

size_t G1CollectedHeap::recalculate_used() const {
  SumUsedClosure blk;
  heap_region_iterate(&blk);
  return blk.result();
}

bool  G1CollectedHeap::is_user_requested_concurrent_full_gc(GCCause::Cause cause) {
  return GCCause::is_user_requested_gc(cause) && ExplicitGCInvokesConcurrent;
}

bool G1CollectedHeap::should_do_concurrent_full_gc(GCCause::Cause cause) {
  switch (cause) {
    case GCCause::_g1_humongous_allocation: return true;
    case GCCause::_g1_periodic_collection:  return G1PeriodicGCInvokesConcurrent;
    case GCCause::_wb_breakpoint:           return true;
    case GCCause::_codecache_GC_aggressive: return true;
    case GCCause::_codecache_GC_threshold:  return true;
    default:                                return is_user_requested_concurrent_full_gc(cause);
  }
}

void G1CollectedHeap::increment_old_marking_cycles_started() {
  assert(_old_marking_cycles_started == _old_marking_cycles_completed ||
         _old_marking_cycles_started == _old_marking_cycles_completed + 1,
         "Wrong marking cycle count (started: %d, completed: %d)",
         _old_marking_cycles_started, _old_marking_cycles_completed);

  _old_marking_cycles_started++;
}

void G1CollectedHeap::increment_old_marking_cycles_completed(bool concurrent,
                                                             bool whole_heap_examined) {
  MonitorLocker ml(G1OldGCCount_lock, Mutex::_no_safepoint_check_flag);

  // We assume that if concurrent == true, then the caller is a
  // concurrent thread that was joined the Suspendible Thread
  // Set. If there's ever a cheap way to check this, we should add an
  // assert here.

  // Given that this method is called at the end of a Full GC or of a
  // concurrent cycle, and those can be nested (i.e., a Full GC can
  // interrupt a concurrent cycle), the number of full collections
  // completed should be either one (in the case where there was no
  // nesting) or two (when a Full GC interrupted a concurrent cycle)
  // behind the number of full collections started.

  // This is the case for the inner caller, i.e. a Full GC.
  assert(concurrent ||
         (_old_marking_cycles_started == _old_marking_cycles_completed + 1) ||
         (_old_marking_cycles_started == _old_marking_cycles_completed + 2),
         "for inner caller (Full GC): _old_marking_cycles_started = %u "
         "is inconsistent with _old_marking_cycles_completed = %u",
         _old_marking_cycles_started, _old_marking_cycles_completed);

  // This is the case for the outer caller, i.e. the concurrent cycle.
  assert(!concurrent ||
         (_old_marking_cycles_started == _old_marking_cycles_completed + 1),
         "for outer caller (concurrent cycle): "
         "_old_marking_cycles_started = %u "
         "is inconsistent with _old_marking_cycles_completed = %u",
         _old_marking_cycles_started, _old_marking_cycles_completed);

  _old_marking_cycles_completed += 1;
  if (whole_heap_examined) {
    // Signal that we have completed a visit to all live objects.
    record_whole_heap_examined_timestamp();
  }

  // We need to clear the "in_progress" flag in the CM thread before
  // we wake up any waiters (especially when ExplicitInvokesConcurrent
  // is set) so that if a waiter requests another System.gc() it doesn't
  // incorrectly see that a marking cycle is still in progress.
  if (concurrent) {
    _cm_thread->set_idle();
  }

  // Notify threads waiting in System.gc() (with ExplicitGCInvokesConcurrent)
  // for a full GC to finish that their wait is over.
  ml.notify_all();
}

// Helper for collect().
static G1GCCounters collection_counters(G1CollectedHeap* g1h) {
  MutexLocker ml(Heap_lock);
  return G1GCCounters(g1h);
}

void G1CollectedHeap::collect(GCCause::Cause cause) {
  try_collect(cause, collection_counters(this));
}

// Return true if (x < y) with allowance for wraparound.
static bool gc_counter_less_than(uint x, uint y) {
  return (x - y) > (UINT_MAX/2);
}

// LOG_COLLECT_CONCURRENTLY(cause, msg, args...)
// Macro so msg printing is format-checked.
#define LOG_COLLECT_CONCURRENTLY(cause, ...)                            \
  do {                                                                  \
    LogTarget(Trace, gc) LOG_COLLECT_CONCURRENTLY_lt;                   \
    if (LOG_COLLECT_CONCURRENTLY_lt.is_enabled()) {                     \
      ResourceMark rm; /* For thread name. */                           \
      LogStream LOG_COLLECT_CONCURRENTLY_s(&LOG_COLLECT_CONCURRENTLY_lt); \
      LOG_COLLECT_CONCURRENTLY_s.print("%s: Try Collect Concurrently (%s): ", \
                                       Thread::current()->name(),       \
                                       GCCause::to_string(cause));      \
      LOG_COLLECT_CONCURRENTLY_s.print(__VA_ARGS__);                    \
    }                                                                   \
  } while (0)

#define LOG_COLLECT_CONCURRENTLY_COMPLETE(cause, result) \
  LOG_COLLECT_CONCURRENTLY(cause, "complete %s", BOOL_TO_STR(result))

bool G1CollectedHeap::try_collect_concurrently(GCCause::Cause cause,
                                               uint gc_counter,
                                               uint old_marking_started_before) {
  assert_heap_not_locked();
  assert(should_do_concurrent_full_gc(cause),
         "Non-concurrent cause %s", GCCause::to_string(cause));

  for (uint i = 1; true; ++i) {
    // Try to schedule concurrent start evacuation pause that will
    // start a concurrent cycle.
    LOG_COLLECT_CONCURRENTLY(cause, "attempt %u", i);
    VM_G1TryInitiateConcMark op(gc_counter, cause);
    VMThread::execute(&op);

    // Request is trivially finished.
    if (cause == GCCause::_g1_periodic_collection) {
      LOG_COLLECT_CONCURRENTLY_COMPLETE(cause, op.gc_succeeded());
      return op.gc_succeeded();
    }

    // If VMOp skipped initiating concurrent marking cycle because
    // we're terminating, then we're done.
    if (op.terminating()) {
      LOG_COLLECT_CONCURRENTLY(cause, "skipped: terminating");
      return false;
    }

    // Lock to get consistent set of values.
    uint old_marking_started_after;
    uint old_marking_completed_after;
    {
      MutexLocker ml(Heap_lock);
      // Update gc_counter for retrying VMOp if needed. Captured here to be
      // consistent with the values we use below for termination tests.  If
      // a retry is needed after a possible wait, and another collection
      // occurs in the meantime, it will cause our retry to be skipped and
      // we'll recheck for termination with updated conditions from that
      // more recent collection.  That's what we want, rather than having
      // our retry possibly perform an unnecessary collection.
      gc_counter = total_collections();
      old_marking_started_after = _old_marking_cycles_started;
      old_marking_completed_after = _old_marking_cycles_completed;
    }

    if (cause == GCCause::_wb_breakpoint) {
      if (op.gc_succeeded()) {
        LOG_COLLECT_CONCURRENTLY_COMPLETE(cause, true);
        return true;
      }
      // When _wb_breakpoint there can't be another cycle or deferred.
      assert(!op.cycle_already_in_progress(), "invariant");
      assert(!op.whitebox_attached(), "invariant");
      // Concurrent cycle attempt might have been cancelled by some other
      // collection, so retry.  Unlike other cases below, we want to retry
      // even if cancelled by a STW full collection, because we really want
      // to start a concurrent cycle.
      if (old_marking_started_before != old_marking_started_after) {
        LOG_COLLECT_CONCURRENTLY(cause, "ignoring STW full GC");
        old_marking_started_before = old_marking_started_after;
      }
    } else if (!GCCause::is_user_requested_gc(cause)) {
      // For an "automatic" (not user-requested) collection, we just need to
      // ensure that progress is made.
      //
      // Request is finished if any of
      // (1) the VMOp successfully performed a GC,
      // (2) a concurrent cycle was already in progress,
      // (3) whitebox is controlling concurrent cycles,
      // (4) a new cycle was started (by this thread or some other), or
      // (5) a Full GC was performed.
      // Cases (4) and (5) are detected together by a change to
      // _old_marking_cycles_started.
      //
      // Note that (1) does not imply (4).  If we're still in the mixed
      // phase of an earlier concurrent collection, the request to make the
      // collection a concurrent start won't be honored.  If we don't check for
      // both conditions we'll spin doing back-to-back collections.
      if (op.gc_succeeded() ||
          op.cycle_already_in_progress() ||
          op.whitebox_attached() ||
          (old_marking_started_before != old_marking_started_after)) {
        LOG_COLLECT_CONCURRENTLY_COMPLETE(cause, true);
        return true;
      }
    } else {                    // User-requested GC.
      // For a user-requested collection, we want to ensure that a complete
      // full collection has been performed before returning, but without
      // waiting for more than needed.

      // For user-requested GCs (unlike non-UR), a successful VMOp implies a
      // new cycle was started.  That's good, because it's not clear what we
      // should do otherwise.  Trying again just does back to back GCs.
      // Can't wait for someone else to start a cycle.  And returning fails
      // to meet the goal of ensuring a full collection was performed.
      assert(!op.gc_succeeded() ||
             (old_marking_started_before != old_marking_started_after),
             "invariant: succeeded %s, started before %u, started after %u",
             BOOL_TO_STR(op.gc_succeeded()),
             old_marking_started_before, old_marking_started_after);

      // Request is finished if a full collection (concurrent or stw)
      // was started after this request and has completed, e.g.
      // started_before < completed_after.
      if (gc_counter_less_than(old_marking_started_before,
                               old_marking_completed_after)) {
        LOG_COLLECT_CONCURRENTLY_COMPLETE(cause, true);
        return true;
      }

      if (old_marking_started_after != old_marking_completed_after) {
        // If there is an in-progress cycle (possibly started by us), then
        // wait for that cycle to complete, e.g.
        // while completed_now < started_after.
        LOG_COLLECT_CONCURRENTLY(cause, "wait");
        MonitorLocker ml(G1OldGCCount_lock);
        while (gc_counter_less_than(_old_marking_cycles_completed,
                                    old_marking_started_after)) {
          ml.wait();
        }
        // Request is finished if the collection we just waited for was
        // started after this request.
        if (old_marking_started_before != old_marking_started_after) {
          LOG_COLLECT_CONCURRENTLY(cause, "complete after wait");
          return true;
        }
      }

      // If VMOp was successful then it started a new cycle that the above
      // wait &etc should have recognized as finishing this request.  This
      // differs from a non-user-request, where gc_succeeded does not imply
      // a new cycle was started.
      assert(!op.gc_succeeded(), "invariant");

      if (op.cycle_already_in_progress()) {
        // If VMOp failed because a cycle was already in progress, it
        // is now complete.  But it didn't finish this user-requested
        // GC, so try again.
        LOG_COLLECT_CONCURRENTLY(cause, "retry after in-progress");
        continue;
      } else if (op.whitebox_attached()) {
        // If WhiteBox wants control, wait for notification of a state
        // change in the controller, then try again.  Don't wait for
        // release of control, since collections may complete while in
        // control.  Note: This won't recognize a STW full collection
        // while waiting; we can't wait on multiple monitors.
        LOG_COLLECT_CONCURRENTLY(cause, "whitebox control stall");
        MonitorLocker ml(ConcurrentGCBreakpoints::monitor());
        if (ConcurrentGCBreakpoints::is_controlled()) {
          ml.wait();
        }
        continue;
      }
    }

    // Collection failed and should be retried.
    assert(op.transient_failure(), "invariant");

    LOG_COLLECT_CONCURRENTLY(cause, "retry");
  }
}

bool G1CollectedHeap::try_collect_fullgc(GCCause::Cause cause,
                                         const G1GCCounters& counters_before) {
  assert_heap_not_locked();

  while(true) {
    VM_G1CollectFull op(counters_before.total_collections(),
                        counters_before.total_full_collections(),
                        cause);
    VMThread::execute(&op);

    // Request is trivially finished.
    if (!GCCause::is_explicit_full_gc(cause) || op.gc_succeeded()) {
      return op.gc_succeeded();
    }

    {
      MutexLocker ml(Heap_lock);
      if (counters_before.total_full_collections() != total_full_collections()) {
        return true;
      }
    }
  }
}

bool G1CollectedHeap::try_collect(GCCause::Cause cause,
                                  const G1GCCounters& counters_before) {
  if (should_do_concurrent_full_gc(cause)) {
    return try_collect_concurrently(cause,
                                    counters_before.total_collections(),
                                    counters_before.old_marking_cycles_started());
  } else if (cause == GCCause::_gc_locker || cause == GCCause::_wb_young_gc
             DEBUG_ONLY(|| cause == GCCause::_scavenge_alot)) {

    // Schedule a standard evacuation pause. We're setting word_size
    // to 0 which means that we are not requesting a post-GC allocation.
    VM_G1CollectForAllocation op(0,     /* word_size */
                                 counters_before.total_collections(),
                                 cause);
    VMThread::execute(&op);
    return op.gc_succeeded();
  } else {
    // Schedule a Full GC.
    return try_collect_fullgc(cause, counters_before);
  }
}

void G1CollectedHeap::start_concurrent_gc_for_metadata_allocation(GCCause::Cause gc_cause) {
  GCCauseSetter x(this, gc_cause);

  // At this point we are supposed to start a concurrent cycle. We
  // will do so if one is not already in progress.
  bool should_start = policy()->force_concurrent_start_if_outside_cycle(gc_cause);
  if (should_start) {
    do_collection_pause_at_safepoint();
  }
}

bool G1CollectedHeap::is_in(const void* p) const {
  return is_in_reserved(p) && _hrm.is_available(addr_to_region(p));
}

// Iteration functions.

// Iterates an ObjectClosure over all objects within a HeapRegion.

class IterateObjectClosureRegionClosure: public HeapRegionClosure {
  ObjectClosure* _cl;
public:
  IterateObjectClosureRegionClosure(ObjectClosure* cl) : _cl(cl) {}
  bool do_heap_region(HeapRegion* r) {
    if (!r->is_continues_humongous()) {
      r->object_iterate(_cl);
    }
    return false;
  }
};

void G1CollectedHeap::object_iterate(ObjectClosure* cl) {
  IterateObjectClosureRegionClosure blk(cl);
  heap_region_iterate(&blk);
}

class G1ParallelObjectIterator : public ParallelObjectIteratorImpl {
private:
  G1CollectedHeap*  _heap;
  HeapRegionClaimer _claimer;

public:
  G1ParallelObjectIterator(uint thread_num) :
      _heap(G1CollectedHeap::heap()),
      _claimer(thread_num == 0 ? G1CollectedHeap::heap()->workers()->active_workers() : thread_num) {}

  virtual void object_iterate(ObjectClosure* cl, uint worker_id) {
    _heap->object_iterate_parallel(cl, worker_id, &_claimer);
  }
};

ParallelObjectIteratorImpl* G1CollectedHeap::parallel_object_iterator(uint thread_num) {
  return new G1ParallelObjectIterator(thread_num);
}

void G1CollectedHeap::object_iterate_parallel(ObjectClosure* cl, uint worker_id, HeapRegionClaimer* claimer) {
  IterateObjectClosureRegionClosure blk(cl);
  heap_region_par_iterate_from_worker_offset(&blk, claimer, worker_id);
}

void G1CollectedHeap::keep_alive(oop obj) {
  G1BarrierSet::enqueue_preloaded(obj);
}

void G1CollectedHeap::heap_region_iterate(HeapRegionClosure* cl) const {
  _hrm.iterate(cl);
}

void G1CollectedHeap::heap_region_iterate(HeapRegionIndexClosure* cl) const {
  _hrm.iterate(cl);
}

void G1CollectedHeap::heap_region_par_iterate_from_worker_offset(HeapRegionClosure* cl,
                                                                 HeapRegionClaimer *hrclaimer,
                                                                 uint worker_id) const {
  _hrm.par_iterate(cl, hrclaimer, hrclaimer->offset_for_worker(worker_id));
}

void G1CollectedHeap::heap_region_par_iterate_from_start(HeapRegionClosure* cl,
                                                         HeapRegionClaimer *hrclaimer) const {
  _hrm.par_iterate(cl, hrclaimer, 0);
}

void G1CollectedHeap::collection_set_iterate_all(HeapRegionClosure* cl) {
  _collection_set.iterate(cl);
}

void G1CollectedHeap::collection_set_par_iterate_all(HeapRegionClosure* cl,
                                                     HeapRegionClaimer* hr_claimer,
                                                     uint worker_id) {
  _collection_set.par_iterate(cl, hr_claimer, worker_id);
}

void G1CollectedHeap::collection_set_iterate_increment_from(HeapRegionClosure *cl,
                                                            HeapRegionClaimer* hr_claimer,
                                                            uint worker_id) {
  _collection_set.iterate_incremental_part_from(cl, hr_claimer, worker_id);
}

void G1CollectedHeap::par_iterate_regions_array(HeapRegionClosure* cl,
                                                HeapRegionClaimer* hr_claimer,
                                                const uint regions[],
                                                size_t length,
                                                uint worker_id) const {
  assert_at_safepoint();
  if (length == 0) {
    return;
  }
  uint total_workers = workers()->active_workers();

  size_t start_pos = (worker_id * length) / total_workers;
  size_t cur_pos = start_pos;

  do {
    uint region_idx = regions[cur_pos];
    if (hr_claimer == nullptr || hr_claimer->claim_region(region_idx)) {
      HeapRegion* r = region_at(region_idx);
      bool result = cl->do_heap_region(r);
      guarantee(!result, "Must not cancel iteration");
    }

    cur_pos++;
    if (cur_pos == length) {
      cur_pos = 0;
    }
  } while (cur_pos != start_pos);
}

HeapWord* G1CollectedHeap::block_start(const void* addr) const {
  HeapRegion* hr = heap_region_containing(addr);
  // The CollectedHeap API requires us to not fail for any given address within
  // the heap. HeapRegion::block_start() has been optimized to not accept addresses
  // outside of the allocated area.
  if (addr >= hr->top()) {
    return nullptr;
  }
  return hr->block_start(addr);
}

bool G1CollectedHeap::block_is_obj(const HeapWord* addr) const {
  HeapRegion* hr = heap_region_containing(addr);
  return hr->block_is_obj(addr, hr->parsable_bottom_acquire());
}

size_t G1CollectedHeap::tlab_capacity(Thread* ignored) const {
  return (_policy->young_list_target_length() - _survivor.length()) * HeapRegion::GrainBytes;
}

size_t G1CollectedHeap::tlab_used(Thread* ignored) const {
  return _eden.length() * HeapRegion::GrainBytes;
}

// For G1 TLABs should not contain humongous objects, so the maximum TLAB size
// must be equal to the humongous object limit.
size_t G1CollectedHeap::max_tlab_size() const {
  return align_down(_humongous_object_threshold_in_words, MinObjAlignment);
}

size_t G1CollectedHeap::unsafe_max_tlab_alloc(Thread* ignored) const {
  return _allocator->unsafe_max_tlab_alloc();
}

size_t G1CollectedHeap::max_capacity() const {
  return max_regions() * HeapRegion::GrainBytes;
}

void G1CollectedHeap::prepare_for_verify() {
  _verifier->prepare_for_verify();
}

void G1CollectedHeap::verify(VerifyOption vo) {
  _verifier->verify(vo);
}

bool G1CollectedHeap::supports_concurrent_gc_breakpoints() const {
  return true;
}

class PrintRegionClosure: public HeapRegionClosure {
  outputStream* _st;
public:
  PrintRegionClosure(outputStream* st) : _st(st) {}
  bool do_heap_region(HeapRegion* r) {
    r->print_on(_st);
    return false;
  }
};

bool G1CollectedHeap::is_obj_dead_cond(const oop obj,
                                       const HeapRegion* hr,
                                       const VerifyOption vo) const {
  switch (vo) {
    case VerifyOption::G1UseConcMarking: return is_obj_dead(obj, hr);
    case VerifyOption::G1UseFullMarking: return is_obj_dead_full(obj, hr);
    default:                             ShouldNotReachHere();
  }
  return false; // keep some compilers happy
}

bool G1CollectedHeap::is_obj_dead_cond(const oop obj,
                                       const VerifyOption vo) const {
  switch (vo) {
    case VerifyOption::G1UseConcMarking: return is_obj_dead(obj);
    case VerifyOption::G1UseFullMarking: return is_obj_dead_full(obj);
    default:                             ShouldNotReachHere();
  }
  return false; // keep some compilers happy
}

void G1CollectedHeap::print_heap_regions() const {
  LogTarget(Trace, gc, heap, region) lt;
  if (lt.is_enabled()) {
    LogStream ls(lt);
    print_regions_on(&ls);
  }
}

void G1CollectedHeap::print_on(outputStream* st) const {
  size_t heap_used = Heap_lock->owned_by_self() ? used() : used_unlocked();
  st->print(" %-20s", "garbage-first heap");
  st->print(" total reserved %zuK, committed %zuK, used %zuK",
            _hrm.reserved().byte_size()/K, capacity()/K, heap_used/K);
  st->print(" [" PTR_FORMAT ", " PTR_FORMAT ")",
            p2i(_hrm.reserved().start()),
            p2i(_hrm.reserved().end()));
  st->cr();
  st->print("  region size " SIZE_FORMAT "K, ", HeapRegion::GrainBytes / K);
  uint young_regions = young_regions_count();
  st->print("%u young (" SIZE_FORMAT "K), ", young_regions,
            (size_t) young_regions * HeapRegion::GrainBytes / K);
  uint survivor_regions = survivor_regions_count();
  st->print("%u survivors (" SIZE_FORMAT "K)", survivor_regions,
            (size_t) survivor_regions * HeapRegion::GrainBytes / K);
  st->cr();
  if (_numa->is_enabled()) {
    uint num_nodes = _numa->num_active_nodes();
    st->print("  remaining free region(s) on each NUMA node: ");
    const uint* node_ids = _numa->node_ids();
    for (uint node_index = 0; node_index < num_nodes; node_index++) {
      uint num_free_regions = _hrm.num_free_regions(node_index);
      st->print("%u=%u ", node_ids[node_index], num_free_regions);
    }
    st->cr();
  }
  MetaspaceUtils::print_on(st);
}

void G1CollectedHeap::print_regions_on(outputStream* st) const {
  st->print_cr("Heap Regions: E=young(eden), S=young(survivor), O=old, "
               "HS=humongous(starts), HC=humongous(continues), "
               "CS=collection set, F=free, "
               "TAMS=top-at-mark-start, "
               "PB=parsable bottom");
  PrintRegionClosure blk(st);
  heap_region_iterate(&blk);
}

void G1CollectedHeap::print_extended_on(outputStream* st) const {
  print_on(st);

  // Print the per-region information.
  st->cr();
  print_regions_on(st);
}

void G1CollectedHeap::print_on_error(outputStream* st) const {
  this->CollectedHeap::print_on_error(st);

  if (_cm != nullptr) {
    st->cr();
    _cm->print_on_error(st);
  }
}

void G1CollectedHeap::gc_threads_do(ThreadClosure* tc) const {
  workers()->threads_do(tc);
  tc->do_thread(_cm_thread);
  _cm->threads_do(tc);
  _cr->threads_do(tc);
  tc->do_thread(_service_thread);
}

void G1CollectedHeap::print_tracing_info() const {
  rem_set()->print_summary_info();
  concurrent_mark()->print_summary_info();
}

bool G1CollectedHeap::print_location(outputStream* st, void* addr) const {
  return BlockLocationPrinter<G1CollectedHeap>::print_location(st, addr);
}

G1HeapSummary G1CollectedHeap::create_g1_heap_summary() {

  size_t eden_used_bytes = _monitoring_support->eden_space_used();
  size_t survivor_used_bytes = _monitoring_support->survivor_space_used();
  size_t old_gen_used_bytes = _monitoring_support->old_gen_used();
  size_t heap_used = Heap_lock->owned_by_self() ? used() : used_unlocked();

  size_t eden_capacity_bytes =
    (policy()->young_list_target_length() * HeapRegion::GrainBytes) - survivor_used_bytes;

  VirtualSpaceSummary heap_summary = create_heap_space_summary();
  return G1HeapSummary(heap_summary, heap_used, eden_used_bytes, eden_capacity_bytes,
                       survivor_used_bytes, old_gen_used_bytes, num_regions());
}

G1EvacSummary G1CollectedHeap::create_g1_evac_summary(G1EvacStats* stats) {
  return G1EvacSummary(stats->allocated(), stats->wasted(), stats->undo_wasted(),
                       stats->unused(), stats->used(), stats->region_end_waste(),
                       stats->regions_filled(), stats->num_plab_filled(),
                       stats->direct_allocated(), stats->num_direct_allocated(),
                       stats->failure_used(), stats->failure_waste());
}

void G1CollectedHeap::trace_heap(GCWhen::Type when, const GCTracer* gc_tracer) {
  const G1HeapSummary& heap_summary = create_g1_heap_summary();
  gc_tracer->report_gc_heap_summary(when, heap_summary);

  const MetaspaceSummary& metaspace_summary = create_metaspace_summary();
  gc_tracer->report_metaspace_summary(when, metaspace_summary);
}

void G1CollectedHeap::gc_prologue(bool full) {
  // Update common counters.
  increment_total_collections(full /* full gc */);
  if (full || collector_state()->in_concurrent_start_gc()) {
    increment_old_marking_cycles_started();
  }
}

void G1CollectedHeap::gc_epilogue(bool full) {
  // Update common counters.
  if (full) {
    // Update the number of full collections that have been completed.
    increment_old_marking_cycles_completed(false /* concurrent */, true /* liveness_completed */);
  }

#if COMPILER2_OR_JVMCI
  assert(DerivedPointerTable::is_empty(), "derived pointer present");
#endif

  // We have just completed a GC. Update the soft reference
  // policy with the new heap occupancy
  Universe::heap()->update_capacity_and_used_at_gc();

  _collection_pause_end = Ticks::now();

  _free_arena_memory_task->notify_new_stats(&_young_gen_card_set_stats,
                                            &_collection_set_candidates_card_set_stats);

  update_parallel_gc_threads_cpu_time();
}

uint G1CollectedHeap::uncommit_regions(uint region_limit) {
  return _hrm.uncommit_inactive_regions(region_limit);
}

bool G1CollectedHeap::has_uncommittable_regions() {
  return _hrm.has_inactive_regions();
}

void G1CollectedHeap::uncommit_regions_if_necessary() {
  if (has_uncommittable_regions()) {
    G1UncommitRegionTask::enqueue();
  }
}

void G1CollectedHeap::verify_numa_regions(const char* desc) {
  LogTarget(Trace, gc, heap, verify) lt;

  if (lt.is_enabled()) {
    LogStream ls(lt);
    // Iterate all heap regions to print matching between preferred numa id and actual numa id.
    G1NodeIndexCheckClosure cl(desc, _numa, &ls);
    heap_region_iterate(&cl);
  }
}

HeapWord* G1CollectedHeap::do_collection_pause(size_t word_size,
                                               uint gc_count_before,
                                               bool* succeeded,
                                               GCCause::Cause gc_cause) {
  assert_heap_not_locked_and_not_at_safepoint();
  VM_G1CollectForAllocation op(word_size, gc_count_before, gc_cause);
  VMThread::execute(&op);

  HeapWord* result = op.result();
  bool ret_succeeded = op.prologue_succeeded() && op.gc_succeeded();
  assert(result == nullptr || ret_succeeded,
         "the result should be null if the VM did not succeed");
  *succeeded = ret_succeeded;

  assert_heap_not_locked();
  return result;
}

void G1CollectedHeap::start_concurrent_cycle(bool concurrent_operation_is_full_mark) {
  assert(!_cm_thread->in_progress(), "Can not start concurrent operation while in progress");

  MutexLocker x(CGC_lock, Mutex::_no_safepoint_check_flag);
  if (concurrent_operation_is_full_mark) {
    _cm->post_concurrent_mark_start();
    _cm_thread->start_full_mark();
  } else {
    _cm->post_concurrent_undo_start();
    _cm_thread->start_undo_mark();
  }
  CGC_lock->notify();
}

bool G1CollectedHeap::is_potential_eager_reclaim_candidate(HeapRegion* r) const {
  // We don't nominate objects with many remembered set entries, on
  // the assumption that such objects are likely still live.
  HeapRegionRemSet* rem_set = r->rem_set();

  return rem_set->occupancy_less_or_equal_than(G1EagerReclaimRemSetThreshold);
}

#ifndef PRODUCT
void G1CollectedHeap::verify_region_attr_remset_is_tracked() {
  class VerifyRegionAttrRemSet : public HeapRegionClosure {
  public:
    virtual bool do_heap_region(HeapRegion* r) {
      G1CollectedHeap* g1h = G1CollectedHeap::heap();
      bool const remset_is_tracked = g1h->region_attr(r->bottom()).remset_is_tracked();
      assert(r->rem_set()->is_tracked() == remset_is_tracked,
             "Region %u remset tracking status (%s) different to region attribute (%s)",
             r->hrm_index(), BOOL_TO_STR(r->rem_set()->is_tracked()), BOOL_TO_STR(remset_is_tracked));
      return false;
    }
  } cl;
  heap_region_iterate(&cl);
}
#endif

void G1CollectedHeap::update_parallel_gc_threads_cpu_time() {
  assert(Thread::current()->is_VM_thread(),
         "Must be called from VM thread to avoid races");
  if (!UsePerfData || !os::is_thread_cpu_time_supported()) {
    return;
  }

  // Ensure ThreadTotalCPUTimeClosure destructor is called before publishing gc
  // time.
  {
    ThreadTotalCPUTimeClosure tttc(CPUTimeGroups::CPUTimeType::gc_parallel_workers);
    // Currently parallel worker threads never terminate (JDK-8081682), so it is
    // safe for VMThread to read their CPU times. However, if JDK-8087340 is
    // resolved so they terminate, we should rethink if it is still safe.
    workers()->threads_do(&tttc);
  }

  CPUTimeCounters::publish_gc_total_cpu_time();
}

void G1CollectedHeap::start_new_collection_set() {
  collection_set()->start_incremental_building();

  clear_region_attr();

  guarantee(_eden.length() == 0, "eden should have been cleared");
  policy()->transfer_survivors_to_cset(survivor());

  // We redo the verification but now wrt to the new CSet which
  // has just got initialized after the previous CSet was freed.
  _cm->verify_no_collection_set_oops();
}

G1HeapVerifier::G1VerifyType G1CollectedHeap::young_collection_verify_type() const {
  if (collector_state()->in_concurrent_start_gc()) {
    return G1HeapVerifier::G1VerifyConcurrentStart;
  } else if (collector_state()->in_young_only_phase()) {
    return G1HeapVerifier::G1VerifyYoungNormal;
  } else {
    return G1HeapVerifier::G1VerifyMixed;
  }
}

void G1CollectedHeap::verify_before_young_collection(G1HeapVerifier::G1VerifyType type) {
  if (!VerifyBeforeGC) {
    return;
  }
  if (!G1HeapVerifier::should_verify(type)) {
    return;
  }
  Ticks start = Ticks::now();
  _verifier->prepare_for_verify();
  _verifier->verify_region_sets_optional();
  _verifier->verify_dirty_young_regions();
  _verifier->verify_before_gc();
  verify_numa_regions("GC Start");
  phase_times()->record_verify_before_time_ms((Ticks::now() - start).seconds() * MILLIUNITS);
}

void G1CollectedHeap::verify_after_young_collection(G1HeapVerifier::G1VerifyType type) {
  if (!VerifyAfterGC) {
    return;
  }
  if (!G1HeapVerifier::should_verify(type)) {
    return;
  }
  Ticks start = Ticks::now();
  _verifier->verify_after_gc();
  verify_numa_regions("GC End");
  _verifier->verify_region_sets_optional();

  if (collector_state()->in_concurrent_start_gc()) {
    log_debug(gc, verify)("Marking state");
    _verifier->verify_marking_state();
  }

  phase_times()->record_verify_after_time_ms((Ticks::now() - start).seconds() * MILLIUNITS);
}

void G1CollectedHeap::expand_heap_after_young_collection(){
  size_t expand_bytes = _heap_sizing_policy->young_collection_expansion_amount();
  if (expand_bytes > 0) {
    // No need for an ergo logging here,
    // expansion_amount() does this when it returns a value > 0.
    double expand_ms = 0.0;
    if (!expand(expand_bytes, _workers, &expand_ms)) {
      // We failed to expand the heap. Cannot do anything about it.
    }
    phase_times()->record_expand_heap_time(expand_ms);
  }
}

bool G1CollectedHeap::do_collection_pause_at_safepoint() {
  assert_at_safepoint_on_vm_thread();
  guarantee(!is_gc_active(), "collection is not reentrant");

  do_collection_pause_at_safepoint_helper();
  return true;
}

G1HeapPrinterMark::G1HeapPrinterMark(G1CollectedHeap* g1h) : _g1h(g1h), _heap_transition(g1h) {
  // This summary needs to be printed before incrementing total collections.
  _g1h->rem_set()->print_periodic_summary_info("Before GC RS summary",
                                               _g1h->total_collections(),
                                               true /* show_thread_times */);
  _g1h->print_heap_before_gc();
  _g1h->print_heap_regions();
}

G1HeapPrinterMark::~G1HeapPrinterMark() {
  _g1h->policy()->print_age_table();
  _g1h->rem_set()->print_coarsen_stats();
  // We are at the end of the GC. Total collections has already been increased.
  _g1h->rem_set()->print_periodic_summary_info("After GC RS summary",
                                               _g1h->total_collections() - 1,
                                               false /* show_thread_times */);

  _heap_transition.print();
  _g1h->print_heap_regions();
  _g1h->print_heap_after_gc();
  // Print NUMA statistics.
  _g1h->numa()->print_statistics();
}

G1JFRTracerMark::G1JFRTracerMark(STWGCTimer* timer, GCTracer* tracer) :
  _timer(timer), _tracer(tracer) {

  _timer->register_gc_start();
  _tracer->report_gc_start(G1CollectedHeap::heap()->gc_cause(), _timer->gc_start());
  G1CollectedHeap::heap()->trace_heap_before_gc(_tracer);
}

G1JFRTracerMark::~G1JFRTracerMark() {
  G1CollectedHeap::heap()->trace_heap_after_gc(_tracer);
  _timer->register_gc_end();
  _tracer->report_gc_end(_timer->gc_end(), _timer->time_partitions());
}

void G1CollectedHeap::prepare_for_mutator_after_young_collection() {
  Ticks start = Ticks::now();

  _survivor_evac_stats.adjust_desired_plab_size();
  _old_evac_stats.adjust_desired_plab_size();

  // Start a new incremental collection set for the mutator phase.
  start_new_collection_set();
  _allocator->init_mutator_alloc_regions();

  phase_times()->record_prepare_for_mutator_time_ms((Ticks::now() - start).seconds() * 1000.0);
}

void G1CollectedHeap::retire_tlabs() {
  ensure_parsability(true);
}

void G1CollectedHeap::flush_region_pin_cache() {
  for (JavaThreadIteratorWithHandle jtiwh; JavaThread *thread = jtiwh.next(); ) {
    G1ThreadLocalData::pin_count_cache(thread).flush();
  }
}

void G1CollectedHeap::do_collection_pause_at_safepoint_helper() {
  ResourceMark rm;

  IsGCActiveMark active_gc_mark;
  GCIdMark gc_id_mark;
  SvcGCMarker sgcm(SvcGCMarker::MINOR);

  GCTraceCPUTime tcpu(_gc_tracer_stw);

  _bytes_used_during_gc = 0;

  policy()->decide_on_concurrent_start_pause();
  // Record whether this pause may need to trigger a concurrent operation. Later,
  // when we signal the G1ConcurrentMarkThread, the collector state has already
  // been reset for the next pause.
  bool should_start_concurrent_mark_operation = collector_state()->in_concurrent_start_gc();

  // Perform the collection.
  G1YoungCollector collector(gc_cause());
  collector.collect();

  // It should now be safe to tell the concurrent mark thread to start
  // without its logging output interfering with the logging output
  // that came from the pause.
  if (should_start_concurrent_mark_operation) {
    verifier()->verify_bitmap_clear(true /* above_tams_only */);
    // CAUTION: after the start_concurrent_cycle() call below, the concurrent marking
    // thread(s) could be running concurrently with us. Make sure that anything
    // after this point does not assume that we are the only GC thread running.
    // Note: of course, the actual marking work will not start until the safepoint
    // itself is released in SuspendibleThreadSet::desynchronize().
    start_concurrent_cycle(collector.concurrent_operation_is_full_mark());
    ConcurrentGCBreakpoints::notify_idle_to_active();
  }
}

void G1CollectedHeap::complete_cleaning(bool class_unloading_occurred) {
  uint num_workers = workers()->active_workers();
  G1ParallelCleaningTask unlink_task(num_workers, class_unloading_occurred);
  workers()->run_task(&unlink_task);
}

void G1CollectedHeap::unload_classes_and_code(const char* description, BoolObjectClosure* is_alive, GCTimer* timer) {
  GCTraceTime(Debug, gc, phases) debug(description, timer);

  ClassUnloadingContext ctx(workers()->active_workers(),
                            false /* unregister_nmethods_during_purge */,
                            false /* lock_nmethod_free_separately */);
  {
    CodeCache::UnlinkingScope scope(is_alive);
    bool unloading_occurred = SystemDictionary::do_unloading(timer);
    GCTraceTime(Debug, gc, phases) t("G1 Complete Cleaning", timer);
    complete_cleaning(unloading_occurred);
  }
  {
    GCTraceTime(Debug, gc, phases) t("Purge Unlinked NMethods", timer);
    ctx.purge_nmethods();
  }
  {
    GCTraceTime(Debug, gc, phases) ur("Unregister NMethods", timer);
    G1CollectedHeap::heap()->bulk_unregister_nmethods();
  }
  {
    GCTraceTime(Debug, gc, phases) t("Free Code Blobs", timer);
    ctx.free_nmethods();
  }
  {
    GCTraceTime(Debug, gc, phases) t("Purge Class Loader Data", timer);
    ClassLoaderDataGraph::purge(true /* at_safepoint */);
    DEBUG_ONLY(MetaspaceUtils::verify();)
  }
}

class G1BulkUnregisterNMethodTask : public WorkerTask {
  HeapRegionClaimer _hrclaimer;

  class UnregisterNMethodsHeapRegionClosure : public HeapRegionClosure {
  public:

    bool do_heap_region(HeapRegion* hr) {
      hr->rem_set()->bulk_remove_code_roots();
      return false;
    }
  } _cl;

public:
  G1BulkUnregisterNMethodTask(uint num_workers)
  : WorkerTask("G1 Remove Unlinked NMethods From Code Root Set Task"),
    _hrclaimer(num_workers) { }

  void work(uint worker_id) {
    G1CollectedHeap::heap()->heap_region_par_iterate_from_worker_offset(&_cl, &_hrclaimer, worker_id);
  }
};

void G1CollectedHeap::bulk_unregister_nmethods() {
  uint num_workers = workers()->active_workers();
  G1BulkUnregisterNMethodTask t(num_workers);
  workers()->run_task(&t);
}

bool G1STWSubjectToDiscoveryClosure::do_object_b(oop obj) {
  assert(obj != nullptr, "must not be null");
  assert(_g1h->is_in_reserved(obj), "Trying to discover obj " PTR_FORMAT " not in heap", p2i(obj));
  // The areas the CM and STW ref processor manage must be disjoint. The is_in_cset() below
  // may falsely indicate that this is not the case here: however the collection set only
  // contains old regions when concurrent mark is not running.
  return _g1h->is_in_cset(obj) || _g1h->heap_region_containing(obj)->is_survivor();
}

void G1CollectedHeap::make_pending_list_reachable() {
  if (collector_state()->in_concurrent_start_gc()) {
    oop pll_head = Universe::reference_pending_list();
    if (pll_head != nullptr) {
      // Any valid worker id is fine here as we are in the VM thread and single-threaded.
      _cm->mark_in_bitmap(0 /* worker_id */, pll_head);
    }
  }
}

void G1CollectedHeap::set_humongous_stats(uint num_humongous_total, uint num_humongous_candidates) {
  _num_humongous_objects = num_humongous_total;
  _num_humongous_reclaim_candidates = num_humongous_candidates;
}

bool G1CollectedHeap::should_sample_collection_set_candidates() const {
  const G1CollectionSetCandidates* candidates = collection_set()->candidates();
  return !candidates->is_empty();
}

void G1CollectedHeap::set_collection_set_candidates_stats(G1MonotonicArenaMemoryStats& stats) {
  _collection_set_candidates_card_set_stats = stats;
}

void G1CollectedHeap::set_young_gen_card_set_stats(const G1MonotonicArenaMemoryStats& stats) {
  _young_gen_card_set_stats = stats;
}

void G1CollectedHeap::record_obj_copy_mem_stats() {
  policy()->old_gen_alloc_tracker()->
    add_allocated_bytes_since_last_gc(_old_evac_stats.allocated() * HeapWordSize);

  _gc_tracer_stw->report_evacuation_statistics(create_g1_evac_summary(&_survivor_evac_stats),
                                               create_g1_evac_summary(&_old_evac_stats));
}

void G1CollectedHeap::clear_bitmap_for_region(HeapRegion* hr) {
  concurrent_mark()->clear_bitmap_for_region(hr);
}

void G1CollectedHeap::free_region(HeapRegion* hr, FreeRegionList* free_list) {
  assert(!hr->is_free(), "the region should not be free");
  assert(!hr->is_empty(), "the region should not be empty");
  assert(_hrm.is_available(hr->hrm_index()), "region should be committed");
  assert(!hr->has_pinned_objects(),
         "must not free a region which contains pinned objects");

  // Reset region metadata to allow reuse.
  hr->hr_clear(true /* clear_space */);
  _policy->remset_tracker()->update_at_free(hr);

  if (free_list != nullptr) {
    free_list->add_ordered(hr);
  }
}

void G1CollectedHeap::retain_region(HeapRegion* hr) {
  MutexLocker x(G1RareEvent_lock, Mutex::_no_safepoint_check_flag);
  collection_set()->candidates()->add_retained_region_unsorted(hr);
}

void G1CollectedHeap::free_humongous_region(HeapRegion* hr,
                                            FreeRegionList* free_list) {
  assert(hr->is_humongous(), "this is only for humongous regions");
  hr->clear_humongous();
  free_region(hr, free_list);
}

void G1CollectedHeap::remove_from_old_gen_sets(const uint old_regions_removed,
                                               const uint humongous_regions_removed) {
  if (old_regions_removed > 0 || humongous_regions_removed > 0) {
    MutexLocker x(OldSets_lock, Mutex::_no_safepoint_check_flag);
    _old_set.bulk_remove(old_regions_removed);
    _humongous_set.bulk_remove(humongous_regions_removed);
  }

}

void G1CollectedHeap::prepend_to_freelist(FreeRegionList* list) {
  assert(list != nullptr, "list can't be null");
  if (!list->is_empty()) {
    MutexLocker x(FreeList_lock, Mutex::_no_safepoint_check_flag);
    _hrm.insert_list_into_free_list(list);
  }
}

void G1CollectedHeap::decrement_summary_bytes(size_t bytes) {
  decrease_used(bytes);
}

void G1CollectedHeap::clear_eden() {
  _eden.clear();
}

void G1CollectedHeap::clear_collection_set() {
  collection_set()->clear();
}

void G1CollectedHeap::rebuild_free_region_list() {
  Ticks start = Ticks::now();
  _hrm.rebuild_free_list(workers());
  phase_times()->record_total_rebuild_freelist_time_ms((Ticks::now() - start).seconds() * 1000.0);
}

class G1AbandonCollectionSetClosure : public HeapRegionClosure {
public:
  virtual bool do_heap_region(HeapRegion* r) {
    assert(r->in_collection_set(), "Region %u must have been in collection set", r->hrm_index());
    G1CollectedHeap::heap()->clear_region_attr(r);
    r->clear_young_index_in_cset();
    return false;
  }
};

void G1CollectedHeap::abandon_collection_set(G1CollectionSet* collection_set) {
  G1AbandonCollectionSetClosure cl;
  collection_set_iterate_all(&cl);

  collection_set->clear();
  collection_set->stop_incremental_building();
}

bool G1CollectedHeap::is_old_gc_alloc_region(HeapRegion* hr) {
  return _allocator->is_retained_old_region(hr);
}

void G1CollectedHeap::set_region_short_lived_locked(HeapRegion* hr) {
  _eden.add(hr);
  _policy->set_region_eden(hr);
}

#ifdef ASSERT

class NoYoungRegionsClosure: public HeapRegionClosure {
private:
  bool _success;
public:
  NoYoungRegionsClosure() : _success(true) { }
  bool do_heap_region(HeapRegion* r) {
    if (r->is_young()) {
      log_error(gc, verify)("Region [" PTR_FORMAT ", " PTR_FORMAT ") tagged as young",
                            p2i(r->bottom()), p2i(r->end()));
      _success = false;
    }
    return false;
  }
  bool success() { return _success; }
};

bool G1CollectedHeap::check_young_list_empty() {
  bool ret = (young_regions_count() == 0);

  NoYoungRegionsClosure closure;
  heap_region_iterate(&closure);
  ret = ret && closure.success();

  return ret;
}

#endif // ASSERT

// Remove the given HeapRegion from the appropriate region set.
void G1CollectedHeap::prepare_region_for_full_compaction(HeapRegion* hr) {
  if (hr->is_humongous()) {
    _humongous_set.remove(hr);
  } else if (hr->is_old()) {
    _old_set.remove(hr);
  } else if (hr->is_young()) {
    // Note that emptying the eden and survivor lists is postponed and instead
    // done as the first step when rebuilding the regions sets again. The reason
    // for this is that during a full GC string deduplication needs to know if
    // a collected region was young or old when the full GC was initiated.
    hr->uninstall_surv_rate_group();
  } else {
    // We ignore free regions, we'll empty the free list afterwards.
    assert(hr->is_free(), "it cannot be another type");
  }
}

void G1CollectedHeap::increase_used(size_t bytes) {
  _summary_bytes_used += bytes;
}

void G1CollectedHeap::decrease_used(size_t bytes) {
  assert(_summary_bytes_used >= bytes,
         "invariant: _summary_bytes_used: " SIZE_FORMAT " should be >= bytes: " SIZE_FORMAT,
         _summary_bytes_used, bytes);
  _summary_bytes_used -= bytes;
}

void G1CollectedHeap::set_used(size_t bytes) {
  _summary_bytes_used = bytes;
}

class RebuildRegionSetsClosure : public HeapRegionClosure {
private:
  bool _free_list_only;

  HeapRegionSet* _old_set;
  HeapRegionSet* _humongous_set;

  HeapRegionManager* _hrm;

  size_t _total_used;

public:
  RebuildRegionSetsClosure(bool free_list_only,
                           HeapRegionSet* old_set,
                           HeapRegionSet* humongous_set,
                           HeapRegionManager* hrm) :
    _free_list_only(free_list_only), _old_set(old_set),
    _humongous_set(humongous_set), _hrm(hrm), _total_used(0) {
    assert(_hrm->num_free_regions() == 0, "pre-condition");
    if (!free_list_only) {
      assert(_old_set->is_empty(), "pre-condition");
      assert(_humongous_set->is_empty(), "pre-condition");
    }
  }

  bool do_heap_region(HeapRegion* r) {
    if (r->is_empty()) {
      assert(r->rem_set()->is_empty(), "Empty regions should have empty remembered sets.");
      // Add free regions to the free list
      r->set_free();
      _hrm->insert_into_free_list(r);
    } else if (!_free_list_only) {
      assert(r->rem_set()->is_empty(), "At this point remembered sets must have been cleared.");

      if (r->is_humongous()) {
        _humongous_set->add(r);
      } else {
        assert(r->is_young() || r->is_free() || r->is_old(), "invariant");
        // We now move all (non-humongous, non-old) regions to old gen,
        // and register them as such.
        r->move_to_old();
        _old_set->add(r);
      }
      _total_used += r->used();
    }

    return false;
  }

  size_t total_used() {
    return _total_used;
  }
};

void G1CollectedHeap::rebuild_region_sets(bool free_list_only) {
  assert_at_safepoint_on_vm_thread();

  if (!free_list_only) {
    _eden.clear();
    _survivor.clear();
  }

  RebuildRegionSetsClosure cl(free_list_only,
                              &_old_set, &_humongous_set,
                              &_hrm);
  heap_region_iterate(&cl);

  if (!free_list_only) {
    set_used(cl.total_used());
  }
  assert_used_and_recalculate_used_equal(this);
}

// Methods for the mutator alloc region

HeapRegion* G1CollectedHeap::new_mutator_alloc_region(size_t word_size,
                                                      uint node_index) {
  assert_heap_locked_or_at_safepoint(true /* should_be_vm_thread */);
  bool should_allocate = policy()->should_allocate_mutator_region();
  if (should_allocate) {
    HeapRegion* new_alloc_region = new_region(word_size,
                                              HeapRegionType::Eden,
                                              false /* do_expand */,
                                              node_index);
    if (new_alloc_region != nullptr) {
      set_region_short_lived_locked(new_alloc_region);
<<<<<<< HEAD
      G1HeapRegionPrinter::alloc(new_alloc_region);
=======
      G1HRPrinter::alloc(new_alloc_region);
>>>>>>> 1d083eb1
      _policy->remset_tracker()->update_at_allocate(new_alloc_region);
      return new_alloc_region;
    }
  }
  return nullptr;
}

void G1CollectedHeap::retire_mutator_alloc_region(HeapRegion* alloc_region,
                                                  size_t allocated_bytes) {
  assert_heap_locked_or_at_safepoint(true /* should_be_vm_thread */);
  assert(alloc_region->is_eden(), "all mutator alloc regions should be eden");

  collection_set()->add_eden_region(alloc_region);
  increase_used(allocated_bytes);
  _eden.add_used_bytes(allocated_bytes);
<<<<<<< HEAD
  G1HeapRegionPrinter::retire(alloc_region);
=======
  G1HRPrinter::retire(alloc_region);
>>>>>>> 1d083eb1

  // We update the eden sizes here, when the region is retired,
  // instead of when it's allocated, since this is the point that its
  // used space has been recorded in _summary_bytes_used.
  monitoring_support()->update_eden_size();
}

// Methods for the GC alloc regions

bool G1CollectedHeap::has_more_regions(G1HeapRegionAttr dest) {
  if (dest.is_old()) {
    return true;
  } else {
    return survivor_regions_count() < policy()->max_survivor_regions();
  }
}

HeapRegion* G1CollectedHeap::new_gc_alloc_region(size_t word_size, G1HeapRegionAttr dest, uint node_index) {
  assert(FreeList_lock->owned_by_self(), "pre-condition");

  if (!has_more_regions(dest)) {
    return nullptr;
  }

  HeapRegionType type;
  if (dest.is_young()) {
    type = HeapRegionType::Survivor;
  } else {
    type = HeapRegionType::Old;
  }

  HeapRegion* new_alloc_region = new_region(word_size,
                                            type,
                                            true /* do_expand */,
                                            node_index);

  if (new_alloc_region != nullptr) {
    if (type.is_survivor()) {
      new_alloc_region->set_survivor();
      _survivor.add(new_alloc_region);
      register_new_survivor_region_with_region_attr(new_alloc_region);
    } else {
      new_alloc_region->set_old();
    }
    _policy->remset_tracker()->update_at_allocate(new_alloc_region);
    register_region_with_region_attr(new_alloc_region);
<<<<<<< HEAD
    G1HeapRegionPrinter::alloc(new_alloc_region);
=======
    G1HRPrinter::alloc(new_alloc_region);
>>>>>>> 1d083eb1
    return new_alloc_region;
  }
  return nullptr;
}

void G1CollectedHeap::retire_gc_alloc_region(HeapRegion* alloc_region,
                                             size_t allocated_bytes,
                                             G1HeapRegionAttr dest) {
  _bytes_used_during_gc += allocated_bytes;
  if (dest.is_old()) {
    old_set_add(alloc_region);
  } else {
    assert(dest.is_young(), "Retiring alloc region should be young (%d)", dest.type());
    _survivor.add_used_bytes(allocated_bytes);
  }

  bool const during_im = collector_state()->in_concurrent_start_gc();
  if (during_im && allocated_bytes > 0) {
    _cm->add_root_region(alloc_region);
  }
<<<<<<< HEAD
  G1HeapRegionPrinter::retire(alloc_region);
=======
  G1HRPrinter::retire(alloc_region);
>>>>>>> 1d083eb1
}

HeapRegion* G1CollectedHeap::alloc_highest_free_region() {
  bool expanded = false;
  uint index = _hrm.find_highest_free(&expanded);

  if (index != G1_NO_HRM_INDEX) {
    if (expanded) {
      log_debug(gc, ergo, heap)("Attempt heap expansion (requested address range outside heap bounds). region size: " SIZE_FORMAT "B",
                                HeapRegion::GrainWords * HeapWordSize);
    }
    return _hrm.allocate_free_regions_starting_at(index, 1);
  }
  return nullptr;
}

void G1CollectedHeap::mark_evac_failure_object(uint worker_id, const oop obj, size_t obj_size) const {
  assert(!_cm->is_marked_in_bitmap(obj), "must be");

  _cm->raw_mark_in_bitmap(obj);
}

// Optimized nmethod scanning
class RegisterNMethodOopClosure: public OopClosure {
  G1CollectedHeap* _g1h;
  nmethod* _nm;

public:
  RegisterNMethodOopClosure(G1CollectedHeap* g1h, nmethod* nm) :
    _g1h(g1h), _nm(nm) {}

  void do_oop(oop* p) {
    oop heap_oop = RawAccess<>::oop_load(p);
    if (!CompressedOops::is_null(heap_oop)) {
      oop obj = CompressedOops::decode_not_null(heap_oop);
      HeapRegion* hr = _g1h->heap_region_containing(obj);
      assert(!hr->is_continues_humongous(),
             "trying to add code root " PTR_FORMAT " in continuation of humongous region " HR_FORMAT
             " starting at " HR_FORMAT,
             p2i(_nm), HR_FORMAT_PARAMS(hr), HR_FORMAT_PARAMS(hr->humongous_start_region()));

      hr->add_code_root(_nm);
    }
  }

  void do_oop(narrowOop* p) { ShouldNotReachHere(); }
};

void G1CollectedHeap::register_nmethod(nmethod* nm) {
  guarantee(nm != nullptr, "sanity");
  RegisterNMethodOopClosure reg_cl(this, nm);
  nm->oops_do(&reg_cl);
}

void G1CollectedHeap::unregister_nmethod(nmethod* nm) {
  // We always unregister nmethods in bulk during code unloading only.
  ShouldNotReachHere();
}

void G1CollectedHeap::update_used_after_gc(bool evacuation_failed) {
  if (evacuation_failed) {
    set_used(recalculate_used());
  } else {
    // The "used" of the collection set have already been subtracted
    // when they were freed.  Add in the bytes used.
    increase_used(_bytes_used_during_gc);
  }
}

class RebuildCodeRootClosure: public NMethodClosure {
  G1CollectedHeap* _g1h;

public:
  RebuildCodeRootClosure(G1CollectedHeap* g1h) :
    _g1h(g1h) {}

  void do_nmethod(nmethod* nm) {
    assert(nm != nullptr, "Sanity");
    _g1h->register_nmethod(nm);
  }
};

void G1CollectedHeap::rebuild_code_roots() {
  RebuildCodeRootClosure nmethod_cl(this);
  CodeCache::nmethods_do(&nmethod_cl);
}

void G1CollectedHeap::initialize_serviceability() {
  _monitoring_support->initialize_serviceability();
}

MemoryUsage G1CollectedHeap::memory_usage() {
  return _monitoring_support->memory_usage();
}

GrowableArray<GCMemoryManager*> G1CollectedHeap::memory_managers() {
  return _monitoring_support->memory_managers();
}

GrowableArray<MemoryPool*> G1CollectedHeap::memory_pools() {
  return _monitoring_support->memory_pools();
}

void G1CollectedHeap::fill_with_dummy_object(HeapWord* start, HeapWord* end, bool zap) {
  HeapRegion* region = heap_region_containing(start);
  region->fill_with_dummy_object(start, pointer_delta(end, start), zap);
}

void G1CollectedHeap::start_codecache_marking_cycle_if_inactive(bool concurrent_mark_start) {
  // We can reach here with an active code cache marking cycle either because the
  // previous G1 concurrent marking cycle was undone (if heap occupancy after the
  // concurrent start young collection was below the threshold) or aborted. See
  // CodeCache::on_gc_marking_cycle_finish() why this is.  We must not start a new code
  // cache cycle then. If we are about to start a new g1 concurrent marking cycle we
  // still have to arm all nmethod entry barriers. They are needed for adding oop
  // constants to the SATB snapshot. Full GC does not need nmethods to be armed.
  if (!CodeCache::is_gc_marking_cycle_active()) {
    CodeCache::on_gc_marking_cycle_start();
  }
  if (concurrent_mark_start) {
    CodeCache::arm_all_nmethods();
  }
}

void G1CollectedHeap::finish_codecache_marking_cycle() {
  CodeCache::on_gc_marking_cycle_finish();
  CodeCache::arm_all_nmethods();
}<|MERGE_RESOLUTION|>--- conflicted
+++ resolved
@@ -53,7 +53,6 @@
 #include "gc/g1/g1HeapSizingPolicy.hpp"
 #include "gc/g1/g1HeapTransition.hpp"
 #include "gc/g1/g1HeapVerifier.hpp"
-#include "gc/g1/g1HRPrinter.hpp"
 #include "gc/g1/g1InitLogger.hpp"
 #include "gc/g1/g1MemoryPool.hpp"
 #include "gc/g1/g1MonotonicArenaFreeMemoryTask.hpp"
@@ -327,11 +326,7 @@
   for (uint i = first; i <= last; ++i) {
     HeapRegion *hr = region_at(i);
     _humongous_set.add(hr);
-<<<<<<< HEAD
     G1HeapRegionPrinter::alloc(hr);
-=======
-    G1HRPrinter::alloc(hr);
->>>>>>> 1d083eb1
   }
 
   return new_obj;
@@ -530,11 +525,7 @@
     r->set_top(top);
 
     r->set_old();
-<<<<<<< HEAD
     G1HeapRegionPrinter::alloc(r);
-=======
-    G1HRPrinter::alloc(r);
->>>>>>> 1d083eb1
     _old_set.add(r);
   };
 
@@ -723,11 +714,7 @@
 public:
   bool do_heap_region(HeapRegion* hr) {
     assert(!hr->is_young(), "not expecting to find young regions");
-<<<<<<< HEAD
     G1HeapRegionPrinter::post_compaction(hr);
-=======
-    G1HRPrinter::post_compaction(hr);
->>>>>>> 1d083eb1
     return false;
   }
 };
@@ -737,11 +724,7 @@
   // We should do this after we potentially resize the heap so
   // that all the COMMIT / UNCOMMIT events are generated before
   // the compaction events.
-<<<<<<< HEAD
   if (G1HeapRegionPrinter::is_active()) {
-=======
-  if (G1HRPrinter::is_active()) {
->>>>>>> 1d083eb1
     PostCompactionPrinterClosure cl;
     heap_region_iterate(&cl);
   }
@@ -2873,11 +2856,7 @@
                                               node_index);
     if (new_alloc_region != nullptr) {
       set_region_short_lived_locked(new_alloc_region);
-<<<<<<< HEAD
       G1HeapRegionPrinter::alloc(new_alloc_region);
-=======
-      G1HRPrinter::alloc(new_alloc_region);
->>>>>>> 1d083eb1
       _policy->remset_tracker()->update_at_allocate(new_alloc_region);
       return new_alloc_region;
     }
@@ -2893,11 +2872,7 @@
   collection_set()->add_eden_region(alloc_region);
   increase_used(allocated_bytes);
   _eden.add_used_bytes(allocated_bytes);
-<<<<<<< HEAD
   G1HeapRegionPrinter::retire(alloc_region);
-=======
-  G1HRPrinter::retire(alloc_region);
->>>>>>> 1d083eb1
 
   // We update the eden sizes here, when the region is retired,
   // instead of when it's allocated, since this is the point that its
@@ -2944,11 +2919,7 @@
     }
     _policy->remset_tracker()->update_at_allocate(new_alloc_region);
     register_region_with_region_attr(new_alloc_region);
-<<<<<<< HEAD
     G1HeapRegionPrinter::alloc(new_alloc_region);
-=======
-    G1HRPrinter::alloc(new_alloc_region);
->>>>>>> 1d083eb1
     return new_alloc_region;
   }
   return nullptr;
@@ -2969,11 +2940,7 @@
   if (during_im && allocated_bytes > 0) {
     _cm->add_root_region(alloc_region);
   }
-<<<<<<< HEAD
   G1HeapRegionPrinter::retire(alloc_region);
-=======
-  G1HRPrinter::retire(alloc_region);
->>>>>>> 1d083eb1
 }
 
 HeapRegion* G1CollectedHeap::alloc_highest_free_region() {
