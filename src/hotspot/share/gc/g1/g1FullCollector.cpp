/*
 * Copyright (c) 2017, 2022, Oracle and/or its affiliates. All rights reserved.
 * DO NOT ALTER OR REMOVE COPYRIGHT NOTICES OR THIS FILE HEADER.
 *
 * This code is free software; you can redistribute it and/or modify it
 * under the terms of the GNU General Public License version 2 only, as
 * published by the Free Software Foundation.
 *
 * This code is distributed in the hope that it will be useful, but WITHOUT
 * ANY WARRANTY; without even the implied warranty of MERCHANTABILITY or
 * FITNESS FOR A PARTICULAR PURPOSE.  See the GNU General Public License
 * version 2 for more details (a copy is included in the LICENSE file that
 * accompanied this code).
 *
 * You should have received a copy of the GNU General Public License version
 * 2 along with this work; if not, write to the Free Software Foundation,
 * Inc., 51 Franklin St, Fifth Floor, Boston, MA 02110-1301 USA.
 *
 * Please contact Oracle, 500 Oracle Parkway, Redwood Shores, CA 94065 USA
 * or visit www.oracle.com if you need additional information or have any
 * questions.
 *
 */

#include "precompiled.hpp"
#include "classfile/systemDictionary.hpp"
#include "code/codeCache.hpp"
#include "compiler/oopMap.hpp"
#include "gc/g1/g1CollectedHeap.hpp"
#include "gc/g1/g1FullCollector.inline.hpp"
#include "gc/g1/g1FullGCAdjustTask.hpp"
#include "gc/g1/g1FullGCCompactTask.hpp"
#include "gc/g1/g1FullGCMarker.inline.hpp"
#include "gc/g1/g1FullGCMarkTask.hpp"
#include "gc/g1/g1FullGCPrepareTask.inline.hpp"
#include "gc/g1/g1FullGCScope.hpp"
#include "gc/g1/g1OopClosures.hpp"
#include "gc/g1/g1Policy.hpp"
#include "gc/g1/g1RegionMarkStatsCache.inline.hpp"
#include "gc/shared/gcTraceTime.inline.hpp"
#include "gc/shared/preservedMarks.hpp"
#include "gc/shared/referenceProcessor.hpp"
#include "gc/shared/slidingForwarding.hpp"
#include "gc/shared/verifyOption.hpp"
#include "gc/shared/weakProcessor.inline.hpp"
#include "gc/shared/workerPolicy.hpp"
#include "logging/log.hpp"
#include "runtime/handles.inline.hpp"
#include "utilities/debug.hpp"

static void clear_and_activate_derived_pointers() {
#if COMPILER2_OR_JVMCI
  DerivedPointerTable::clear();
#endif
}

static void deactivate_derived_pointers() {
#if COMPILER2_OR_JVMCI
  DerivedPointerTable::set_active(false);
#endif
}

static void update_derived_pointers() {
#if COMPILER2_OR_JVMCI
  DerivedPointerTable::update_pointers();
#endif
}

G1CMBitMap* G1FullCollector::mark_bitmap() {
  return _heap->concurrent_mark()->mark_bitmap();
}

ReferenceProcessor* G1FullCollector::reference_processor() {
  return _heap->ref_processor_stw();
}

uint G1FullCollector::calc_active_workers() {
  G1CollectedHeap* heap = G1CollectedHeap::heap();
  uint max_worker_count = heap->workers()->max_workers();
  // Only calculate number of workers if UseDynamicNumberOfGCThreads
  // is enabled, otherwise use max.
  if (!UseDynamicNumberOfGCThreads) {
    return max_worker_count;
  }

  // Consider G1HeapWastePercent to decide max number of workers. Each worker
  // will in average cause half a region waste.
  uint max_wasted_regions_allowed = ((heap->num_regions() * G1HeapWastePercent) / 100);
  uint waste_worker_count = MAX2((max_wasted_regions_allowed * 2) , 1u);
  uint heap_waste_worker_limit = MIN2(waste_worker_count, max_worker_count);

  // Also consider HeapSizePerGCThread by calling WorkerPolicy to calculate
  // the number of workers.
  uint current_active_workers = heap->workers()->active_workers();
  uint active_worker_limit = WorkerPolicy::calc_active_workers(max_worker_count, current_active_workers, 0);

  // Finally consider the amount of used regions.
  uint used_worker_limit = heap->num_used_regions();
  assert(used_worker_limit > 0, "Should never have zero used regions.");

  // Update active workers to the lower of the limits.
  uint worker_count = MIN3(heap_waste_worker_limit, active_worker_limit, used_worker_limit);
  log_debug(gc, task)("Requesting %u active workers for full compaction (waste limited workers: %u, "
                      "adaptive workers: %u, used limited workers: %u)",
                      worker_count, heap_waste_worker_limit, active_worker_limit, used_worker_limit);
  worker_count = heap->workers()->set_active_workers(worker_count);
  log_info(gc, task)("Using %u workers of %u for full compaction", worker_count, max_worker_count);

  return worker_count;
}

G1FullCollector::G1FullCollector(G1CollectedHeap* heap,
                                 bool explicit_gc,
                                 bool clear_soft_refs,
                                 bool do_maximal_compaction,
                                 G1FullGCTracer* tracer) :
    _heap(heap),
    _scope(heap->monitoring_support(), explicit_gc, clear_soft_refs, do_maximal_compaction, tracer),
    _num_workers(calc_active_workers()),
    _oop_queue_set(_num_workers),
    _array_queue_set(_num_workers),
    _preserved_marks_set(true),
    _serial_compaction_point(this),
    _is_alive(this, heap->concurrent_mark()->mark_bitmap()),
    _is_alive_mutator(heap->ref_processor_stw(), &_is_alive),
    _always_subject_to_discovery(),
    _is_subject_mutator(heap->ref_processor_stw(), &_always_subject_to_discovery),
    _region_attr_table() {
  assert(SafepointSynchronize::is_at_safepoint(), "must be at a safepoint");

  _preserved_marks_set.init(_num_workers);
  _markers = NEW_C_HEAP_ARRAY(G1FullGCMarker*, _num_workers, mtGC);
  _compaction_points = NEW_C_HEAP_ARRAY(G1FullGCCompactionPoint*, _num_workers, mtGC);

  _live_stats = NEW_C_HEAP_ARRAY(G1RegionMarkStats, _heap->max_regions(), mtGC);
  _compaction_tops = NEW_C_HEAP_ARRAY(HeapWord*, _heap->max_regions(), mtGC);
  for (uint j = 0; j < heap->max_regions(); j++) {
    _live_stats[j].clear();
    _compaction_tops[j] = nullptr;
  }

  for (uint i = 0; i < _num_workers; i++) {
    _markers[i] = new G1FullGCMarker(this, i, _preserved_marks_set.get(i), _live_stats);
    _compaction_points[i] = new G1FullGCCompactionPoint(this);
    _oop_queue_set.register_queue(i, marker(i)->oop_stack());
    _array_queue_set.register_queue(i, marker(i)->objarray_stack());
  }
  _region_attr_table.initialize(heap->reserved(), HeapRegion::GrainBytes);
}

G1FullCollector::~G1FullCollector() {
  for (uint i = 0; i < _num_workers; i++) {
    delete _markers[i];
    delete _compaction_points[i];
  }
  FREE_C_HEAP_ARRAY(G1FullGCMarker*, _markers);
  FREE_C_HEAP_ARRAY(G1FullGCCompactionPoint*, _compaction_points);
  FREE_C_HEAP_ARRAY(HeapWord*, _compaction_tops);
  FREE_C_HEAP_ARRAY(G1RegionMarkStats, _live_stats);
}

class PrepareRegionsClosure : public HeapRegionClosure {
  G1FullCollector* _collector;

public:
  PrepareRegionsClosure(G1FullCollector* collector) : _collector(collector) { }

  bool do_heap_region(HeapRegion* hr) {
    G1CollectedHeap::heap()->prepare_region_for_full_compaction(hr);
    _collector->before_marking_update_attribute_table(hr);
    return false;
  }
};

void G1FullCollector::prepare_collection() {
  _heap->policy()->record_full_collection_start();

  // Verification needs the bitmap, so we should clear the bitmap only later.
  bool in_concurrent_cycle = _heap->abort_concurrent_cycle();
  _heap->verify_before_full_collection(scope()->is_explicit_gc());
  if (in_concurrent_cycle) {
    GCTraceTime(Debug, gc) debug("Clear Bitmap");
    _heap->concurrent_mark()->clear_bitmap(_heap->workers());
  }

  _heap->gc_prologue(true);
  _heap->retire_tlabs();
  _heap->prepare_heap_for_full_collection();

  PrepareRegionsClosure cl(this);
  _heap->heap_region_iterate(&cl);

  reference_processor()->start_discovery(scope()->should_clear_soft_refs());

  // Clear and activate derived pointer collection.
  clear_and_activate_derived_pointers();
}

void G1FullCollector::collect() {
  G1CollectedHeap::start_codecache_marking_cycle_if_inactive();

  phase1_mark_live_objects();
  verify_after_marking();

  // Don't add any more derived pointers during later phases
  deactivate_derived_pointers();

  phase2_prepare_compaction();

  phase3_adjust_pointers();

  phase4_do_compaction();

  CodeCache::on_gc_marking_cycle_finish();
  CodeCache::arm_all_nmethods();
}

void G1FullCollector::complete_collection() {
  // Restore all marks.
  restore_marks();

  // When the pointers have been adjusted and moved, we can
  // update the derived pointer table.
  update_derived_pointers();

  // Prepare the bitmap for the next (potentially concurrent) marking.
  _heap->concurrent_mark()->clear_bitmap(_heap->workers());

  _heap->prepare_heap_for_mutators();

  _heap->resize_all_tlabs();

  _heap->policy()->record_full_collection_end();
  _heap->gc_epilogue(true);

  _heap->verify_after_full_collection();
}

void G1FullCollector::before_marking_update_attribute_table(HeapRegion* hr) {
  if (hr->is_free()) {
    _region_attr_table.set_free(hr->hrm_index());
  } else if (hr->is_closed_archive()) {
    _region_attr_table.set_skip_marking(hr->hrm_index());
  } else if (hr->is_pinned()) {
    _region_attr_table.set_skip_compacting(hr->hrm_index());
  } else {
    // Everything else should be compacted.
    _region_attr_table.set_compacting(hr->hrm_index());
  }
}

class G1FullGCRefProcProxyTask : public RefProcProxyTask {
  G1FullCollector& _collector;

public:
  G1FullGCRefProcProxyTask(G1FullCollector &collector, uint max_workers)
    : RefProcProxyTask("G1FullGCRefProcProxyTask", max_workers),
      _collector(collector) {}

  void work(uint worker_id) override {
    assert(worker_id < _max_workers, "sanity");
    G1IsAliveClosure is_alive(&_collector);
    uint index = (_tm == RefProcThreadModel::Single) ? 0 : worker_id;
    G1FullKeepAliveClosure keep_alive(_collector.marker(index));
    BarrierEnqueueDiscoveredFieldClosure enqueue;
    G1FollowStackClosure* complete_gc = _collector.marker(index)->stack_closure();
    _rp_task->rp_work(worker_id, &is_alive, &keep_alive, &enqueue, complete_gc);
  }
};

void G1FullCollector::phase1_mark_live_objects() {
  // Recursively traverse all live objects and mark them.
  GCTraceTime(Info, gc, phases) info("Phase 1: Mark live objects", scope()->timer());

  {
    // Do the actual marking.
    G1FullGCMarkTask marking_task(this);
    run_task(&marking_task);
  }

  {
    uint old_active_mt_degree = reference_processor()->num_queues();
    reference_processor()->set_active_mt_degree(workers());
    GCTraceTime(Debug, gc, phases) debug("Phase 1: Reference Processing", scope()->timer());
    // Process reference objects found during marking.
    ReferenceProcessorPhaseTimes pt(scope()->timer(), reference_processor()->max_num_queues());
    G1FullGCRefProcProxyTask task(*this, reference_processor()->max_num_queues());
    const ReferenceProcessorStats& stats = reference_processor()->process_discovered_references(task, pt);
    scope()->tracer()->report_gc_reference_stats(stats);
    pt.print_all_references();
    assert(marker(0)->oop_stack()->is_empty(), "Should be no oops on the stack");

    reference_processor()->set_active_mt_degree(old_active_mt_degree);
  }

  // Weak oops cleanup.
  {
    GCTraceTime(Debug, gc, phases) debug("Phase 1: Weak Processing", scope()->timer());
    WeakProcessor::weak_oops_do(_heap->workers(), &_is_alive, &do_nothing_cl, 1);
  }

  // Class unloading and cleanup.
  if (ClassUnloading) {
    GCTraceTime(Debug, gc, phases) debug("Phase 1: Class Unloading and Cleanup", scope()->timer());
    CodeCache::UnloadingScope unloading_scope(&_is_alive);
    // Unload classes and purge the SystemDictionary.
    bool purged_class = SystemDictionary::do_unloading(scope()->timer());
    _heap->complete_cleaning(purged_class);
  }

  scope()->tracer()->report_object_count_after_gc(&_is_alive);
#if TASKQUEUE_STATS
  oop_queue_set()->print_and_reset_taskqueue_stats("Oop Queue");
  array_queue_set()->print_and_reset_taskqueue_stats("ObjArrayOop Queue");
#endif
}

void G1FullCollector::phase2_prepare_compaction() {
  GCTraceTime(Info, gc, phases) info("Phase 2: Prepare compaction", scope()->timer());

  _heap->forwarding()->clear();

  phase2a_determine_worklists();

  bool has_free_compaction_targets = phase2b_forward_oops();

  // Try to avoid OOM immediately after Full GC in case there are no free regions
  // left after determining the result locations (i.e. this phase). Prepare to
  // maximally compact the tail regions of the compaction queues serially.
  // TODO: Disabled for now because it violates sliding-forwarding assumption.
  // if (!has_free_compaction_targets) {
  //   phase2c_prepare_serial_compaction();
  // }
}

void G1FullCollector::phase2a_determine_worklists() {
  GCTraceTime(Debug, gc, phases) debug("Phase 2: Determine work lists", scope()->timer());

  G1DetermineCompactionQueueClosure cl(this);
  _heap->heap_region_iterate(&cl);
}

bool G1FullCollector::phase2b_forward_oops() {
  GCTraceTime(Debug, gc, phases) debug("Phase 2: Prepare parallel compaction", scope()->timer());

  G1FullGCPrepareTask task(this);
  run_task(&task);

  return task.has_free_compaction_targets();
}

void G1FullCollector::phase2c_prepare_serial_compaction() {
<<<<<<< HEAD
  ShouldNotReachHere(); // Disabled in Lilliput.
//  GCTraceTime(Debug, gc, phases) debug("Phase 2: Prepare serial compaction", scope()->timer());
//  // At this point we know that after parallel compaction there will be no
//  // completely free regions. That means that the last region of
//  // all compaction queues still have data in them. We try to compact
//  // these regions in serial to avoid a premature OOM when the mutator wants
//  // to allocate the first eden region after gc.
//  for (uint i = 0; i < workers(); i++) {
//    G1FullGCCompactionPoint* cp = compaction_point(i);
//    if (cp->has_regions()) {
//      serial_compaction_point()->add(cp->remove_last());
//    }
//  }
//
//  // Update the forwarding information for the regions in the serial
//  // compaction point.
//  G1FullGCCompactionPoint* cp = serial_compaction_point();
//  for (GrowableArrayIterator<HeapRegion*> it = cp->regions()->begin(); it != cp->regions()->end(); ++it) {
//    HeapRegion* current = *it;
//    if (!cp->is_initialized()) {
//      // Initialize the compaction point. Nothing more is needed for the first heap region
//      // since it is already prepared for compaction.
//      cp->initialize(current);
//    } else {
//      assert(!current->is_humongous(), "Should be no humongous regions in compaction queue");
//      G1SerialRePrepareClosure re_prepare(cp, current);
//      current->set_compaction_top(current->bottom());
//      current->apply_to_marked_objects(mark_bitmap(), &re_prepare);
//    }
//  }
//  cp->update();
=======
  GCTraceTime(Debug, gc, phases) debug("Phase 2: Prepare serial compaction", scope()->timer());
  // At this point we know that after parallel compaction there will be no
  // completely free regions. That means that the last region of
  // all compaction queues still have data in them. We try to compact
  // these regions in serial to avoid a premature OOM when the mutator wants
  // to allocate the first eden region after gc.
  for (uint i = 0; i < workers(); i++) {
    G1FullGCCompactionPoint* cp = compaction_point(i);
    if (cp->has_regions()) {
      serial_compaction_point()->add(cp->remove_last());
    }
  }

  // Update the forwarding information for the regions in the serial
  // compaction point.
  G1FullGCCompactionPoint* cp = serial_compaction_point();
  for (GrowableArrayIterator<HeapRegion*> it = cp->regions()->begin(); it != cp->regions()->end(); ++it) {
    HeapRegion* current = *it;
    if (!cp->is_initialized()) {
      // Initialize the compaction point. Nothing more is needed for the first heap region
      // since it is already prepared for compaction.
      cp->initialize(current);
    } else {
      assert(!current->is_humongous(), "Should be no humongous regions in compaction queue");
      G1SerialRePrepareClosure re_prepare(cp, current);
      set_compaction_top(current, current->bottom());
      current->apply_to_marked_objects(mark_bitmap(), &re_prepare);
    }
  }
  cp->update();
>>>>>>> 79ccc791
}

void G1FullCollector::phase3_adjust_pointers() {
  // Adjust the pointers to reflect the new locations
  GCTraceTime(Info, gc, phases) info("Phase 3: Adjust pointers", scope()->timer());

  G1FullGCAdjustTask task(this);
  run_task(&task);
}

void G1FullCollector::phase4_do_compaction() {
  // Compact the heap using the compaction queues created in phase 2.
  GCTraceTime(Info, gc, phases) info("Phase 4: Compact heap", scope()->timer());
  G1FullGCCompactTask task(this);
  run_task(&task);

  // Serial compact to avoid OOM when very few free regions.
  if (serial_compaction_point()->has_regions()) {
    task.serial_compaction();
  }
}

void G1FullCollector::restore_marks() {
  _preserved_marks_set.restore(_heap->workers());
  _preserved_marks_set.reclaim();
}

void G1FullCollector::run_task(WorkerTask* task) {
  _heap->workers()->run_task(task, _num_workers);
}

void G1FullCollector::verify_after_marking() {
  if (!VerifyDuringGC || !_heap->verifier()->should_verify(G1HeapVerifier::G1VerifyFull)) {
    // Only do verification if VerifyDuringGC and G1VerifyFull is set.
    return;
  }

#if COMPILER2_OR_JVMCI
  DerivedPointerTableDeactivate dpt_deact;
#endif
  _heap->prepare_for_verify();
  // Note: we can verify only the heap here. When an object is
  // marked, the previous value of the mark word (including
  // identity hash values, ages, etc) is preserved, and the mark
  // word is set to markWord::marked_value - effectively removing
  // any hash values from the mark word. These hash values are
  // used when verifying the dictionaries and so removing them
  // from the mark word can make verification of the dictionaries
  // fail. At the end of the GC, the original mark word values
  // (including hash values) are restored to the appropriate
  // objects.
  GCTraceTime(Info, gc, verify) tm("Verifying During GC (full)");
  _heap->verify(VerifyOption::G1UseFullMarking);
}<|MERGE_RESOLUTION|>--- conflicted
+++ resolved
@@ -350,54 +350,25 @@
 }
 
 void G1FullCollector::phase2c_prepare_serial_compaction() {
-<<<<<<< HEAD
   ShouldNotReachHere(); // Disabled in Lilliput.
-//  GCTraceTime(Debug, gc, phases) debug("Phase 2: Prepare serial compaction", scope()->timer());
-//  // At this point we know that after parallel compaction there will be no
-//  // completely free regions. That means that the last region of
-//  // all compaction queues still have data in them. We try to compact
-//  // these regions in serial to avoid a premature OOM when the mutator wants
-//  // to allocate the first eden region after gc.
-//  for (uint i = 0; i < workers(); i++) {
-//    G1FullGCCompactionPoint* cp = compaction_point(i);
-//    if (cp->has_regions()) {
-//      serial_compaction_point()->add(cp->remove_last());
-//    }
-//  }
-//
-//  // Update the forwarding information for the regions in the serial
-//  // compaction point.
-//  G1FullGCCompactionPoint* cp = serial_compaction_point();
-//  for (GrowableArrayIterator<HeapRegion*> it = cp->regions()->begin(); it != cp->regions()->end(); ++it) {
-//    HeapRegion* current = *it;
-//    if (!cp->is_initialized()) {
-//      // Initialize the compaction point. Nothing more is needed for the first heap region
-//      // since it is already prepared for compaction.
-//      cp->initialize(current);
-//    } else {
-//      assert(!current->is_humongous(), "Should be no humongous regions in compaction queue");
-//      G1SerialRePrepareClosure re_prepare(cp, current);
-//      current->set_compaction_top(current->bottom());
-//      current->apply_to_marked_objects(mark_bitmap(), &re_prepare);
-//    }
-//  }
-//  cp->update();
-=======
-  GCTraceTime(Debug, gc, phases) debug("Phase 2: Prepare serial compaction", scope()->timer());
+  //GCTraceTime(Debug, gc, phases) debug("Phase 2: Prepare serial compaction", scope()->timer());
   // At this point we know that after parallel compaction there will be no
   // completely free regions. That means that the last region of
   // all compaction queues still have data in them. We try to compact
   // these regions in serial to avoid a premature OOM when the mutator wants
   // to allocate the first eden region after gc.
+  /*
   for (uint i = 0; i < workers(); i++) {
     G1FullGCCompactionPoint* cp = compaction_point(i);
     if (cp->has_regions()) {
       serial_compaction_point()->add(cp->remove_last());
     }
   }
+  */
 
   // Update the forwarding information for the regions in the serial
   // compaction point.
+  /*
   G1FullGCCompactionPoint* cp = serial_compaction_point();
   for (GrowableArrayIterator<HeapRegion*> it = cp->regions()->begin(); it != cp->regions()->end(); ++it) {
     HeapRegion* current = *it;
@@ -413,7 +384,7 @@
     }
   }
   cp->update();
->>>>>>> 79ccc791
+  */
 }
 
 void G1FullCollector::phase3_adjust_pointers() {
