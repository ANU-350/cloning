--- conflicted
+++ resolved
@@ -1972,13 +1972,8 @@
     }
     guarantee(oopDesc::is_oop(task_entry.to_oop()),
               "Non-oop " PTR_FORMAT ", phase: %s, info: %d",
-<<<<<<< HEAD
               p2i(task_entry.to_oop()), _phase, _info);
-    HeapRegion* r = _g1h->heap_region_containing(task_entry.to_oop());
-=======
-              p2i(task_entry.obj()), _phase, _info);
-    G1HeapRegion* r = _g1h->heap_region_containing(task_entry.obj());
->>>>>>> cc64aeac
+    G1HeapRegion* r = _g1h->heap_region_containing(task_entry.to_oop());
     guarantee(!(r->in_collection_set() || r->has_index_in_opt_cset()),
               "obj " PTR_FORMAT " from %s (%d) in region %u in (optional) collection set",
               p2i(task_entry.to_oop()), _phase, _info, r->hrm_index());
