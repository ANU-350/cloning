--- conflicted
+++ resolved
@@ -174,14 +174,8 @@
 }
 
 void MarkSweep::adjust_marks() {
-<<<<<<< HEAD
-  assert( _preserved_oop_stack.size() == _preserved_mark_stack.size(),
-         "inconsistent preserved oop stacks");
-
   const SlidingForwarding* const forwarding = GenCollectedHeap::heap()->forwarding();
 
-=======
->>>>>>> 59b2478a
   // adjust the oops we saved earlier
   for (size_t i = 0; i < _preserved_count; i++) {
     _preserved_marks[i].adjust_pointer(forwarding);
@@ -190,13 +184,8 @@
   // deal with the overflow stack
   StackIterator<PreservedMark, mtGC> iter(_preserved_overflow_stack);
   while (!iter.is_empty()) {
-<<<<<<< HEAD
-    oop* p = iter.next_addr();
-    adjust_pointer(forwarding, p);
-=======
     PreservedMark* p = iter.next_addr();
-    p->adjust_pointer();
->>>>>>> 59b2478a
+    p->adjust_pointer(forwarding);
   }
 }
 
