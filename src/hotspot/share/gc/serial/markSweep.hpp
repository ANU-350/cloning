--- conflicted
+++ resolved
@@ -148,10 +148,10 @@
   // Check mark and maybe push on marking stack
   template <class T> static void mark_and_push(T* p);
 
+private:
   template <bool ALT_FWD>
-  static void adjust_marks();
+  static void adjust_marks_impl();
 
-private:
   // Call backs for marking
   static void mark_object(oop obj);
   // Mark pointer and follow contents.  Empty marking stack afterwards.
@@ -188,19 +188,4 @@
   virtual ReferenceIterationMode reference_iteration_mode() { return DO_FIELDS; }
 };
 
-<<<<<<< HEAD
-class PreservedMark {
-private:
-  oop _obj;
-  markWord _mark;
-
-public:
-  PreservedMark(oop obj, markWord mark) : _obj(obj), _mark(mark) {}
-  template<bool ALT_FWD>
-  void adjust_pointer();
-  void restore();
-};
-
-=======
->>>>>>> b412fc79
 #endif // SHARE_GC_SERIAL_MARKSWEEP_HPP