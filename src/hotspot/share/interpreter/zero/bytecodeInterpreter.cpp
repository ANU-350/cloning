--- conflicted
+++ resolved
@@ -2442,17 +2442,10 @@
         {
           Method* callee;
           if ((Bytecodes::Code)opcode == Bytecodes::_invokevirtual) {
-<<<<<<< HEAD
             CHECK_NULL(STACK_OBJECT(-(entry->number_of_parameters())));
             if (entry->is_vfinal()) {
               callee = entry->method();
-              if (REWRITE_BYTECODES && !UseSharedSpaces && !Arguments::is_dumping_archive()) {
-=======
-            CHECK_NULL(STACK_OBJECT(-(cache->parameter_size())));
-            if (cache->is_vfinal()) {
-              callee = cache->f2_as_vfinal_method();
               if (REWRITE_BYTECODES && !UseSharedSpaces && !CDSConfig::is_dumping_archive()) {
->>>>>>> 8d9a4b43
                 // Rewrite to _fast_invokevfinal.
                 REWRITE_AT_PC(Bytecodes::_fast_invokevfinal);
               }
