/*
 * Copyright (c) 2005, 2021, Oracle and/or its affiliates. All rights reserved.
 * DO NOT ALTER OR REMOVE COPYRIGHT NOTICES OR THIS FILE HEADER.
 *
 * This code is free software; you can redistribute it and/or modify it
 * under the terms of the GNU General Public License version 2 only, as
 * published by the Free Software Foundation.
 *
 * This code is distributed in the hope that it will be useful, but WITHOUT
 * ANY WARRANTY; without even the implied warranty of MERCHANTABILITY or
 * FITNESS FOR A PARTICULAR PURPOSE.  See the GNU General Public License
 * version 2 for more details (a copy is included in the LICENSE file that
 * accompanied this code).
 *
 * You should have received a copy of the GNU General Public License version
 * 2 along with this work; if not, write to the Free Software Foundation,
 * Inc., 51 Franklin St, Fifth Floor, Boston, MA 02110-1301 USA.
 *
 * Please contact Oracle, 500 Oracle Parkway, Redwood Shores, CA 94065 USA
 * or visit www.oracle.com if you need additional information or have any
 * questions.
 *
 */

#ifndef SHARE_SERVICES_HEAPDUMPER_HPP
#define SHARE_SERVICES_HEAPDUMPER_HPP

#include "memory/allocation.hpp"
#include "oops/oop.hpp"
#include "runtime/os.hpp"

// HeapDumper is used to dump the java heap to file in HPROF binary format:
//
//  { HeapDumper dumper(true /* full GC before heap dump */);
//    if (dumper.dump("/export/java.hprof")) {
//      ResourceMark rm;
//      tty->print_cr("Dump failed: %s", dumper.error_as_C_string());
//    } else {
//      // dump succeeded
//    }
//  }
//

class outputStream;

class HeapDumper : public StackObj {
 private:
  char* _error;
  bool _gc_before_heap_dump;
  bool _oome;
  elapsedTimer _t;

  HeapDumper(bool gc_before_heap_dump, bool oome) :
    _error(NULL), _gc_before_heap_dump(gc_before_heap_dump), _oome(oome) { }

  // string representation of error
  char* error() const                   { return _error; }
  void set_error(char const* error);

  // internal timer.
  elapsedTimer* timer()                 { return &_t; }

  static void dump_heap(bool oome);

 public:
  HeapDumper(bool gc_before_heap_dump) :
    _error(NULL), _gc_before_heap_dump(gc_before_heap_dump), _oome(false) { }

  ~HeapDumper();

  // dumps the heap to the specified file, returns 0 if success.
  // additional info is written to out if not NULL.
  // compression >= 0 creates a gzipped file with the given compression level.
<<<<<<< HEAD
  // parallel_thread_num >= 0 indicates thread numbers of parallel object dump
  int dump(const char* path, outputStream* out = NULL, int compression = -1, uint parallel_thread_num = 1);
=======
  int dump(const char* path, outputStream* out = NULL, int compression = -1, bool overwrite = false);
>>>>>>> e627caec

  // returns error message (resource allocated), or NULL if no error
  char* error_as_C_string() const;

  static void dump_heap()    NOT_SERVICES_RETURN;

  static void dump_heap_from_oome()    NOT_SERVICES_RETURN;
};

#endif // SHARE_SERVICES_HEAPDUMPER_HPP<|MERGE_RESOLUTION|>--- conflicted
+++ resolved
@@ -71,12 +71,8 @@
   // dumps the heap to the specified file, returns 0 if success.
   // additional info is written to out if not NULL.
   // compression >= 0 creates a gzipped file with the given compression level.
-<<<<<<< HEAD
   // parallel_thread_num >= 0 indicates thread numbers of parallel object dump
-  int dump(const char* path, outputStream* out = NULL, int compression = -1, uint parallel_thread_num = 1);
-=======
-  int dump(const char* path, outputStream* out = NULL, int compression = -1, bool overwrite = false);
->>>>>>> e627caec
+  int dump(const char* path, outputStream* out = NULL, int compression = -1, bool overwrite, uint parallel_thread_num = 1);
 
   // returns error message (resource allocated), or NULL if no error
   char* error_as_C_string() const;
