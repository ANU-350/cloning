--- conflicted
+++ resolved
@@ -296,13 +296,8 @@
   void verify_local_variable_table(u4 code_length, char* code_data, TRAPS);
 
   VerificationType cp_ref_index_to_type(
-<<<<<<< HEAD
-      int index, const constantPoolHandle& cp, Bytecodes::Code bc, TRAPS) {
-    return cp_index_to_type(cp->klass_ref_index_at(index, bc), cp, THREAD);
-=======
       int index, const constantPoolHandle& cp, TRAPS) {
     return cp_index_to_type(cp->uncached_klass_ref_index_at(index), cp, THREAD);
->>>>>>> 12d6ec66
   }
 
   bool is_protected_access(
