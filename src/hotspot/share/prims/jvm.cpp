/*
 * Copyright (c) 1997, 2020, Oracle and/or its affiliates. All rights reserved.
 * DO NOT ALTER OR REMOVE COPYRIGHT NOTICES OR THIS FILE HEADER.
 *
 * This code is free software; you can redistribute it and/or modify it
 * under the terms of the GNU General Public License version 2 only, as
 * published by the Free Software Foundation.
 *
 * This code is distributed in the hope that it will be useful, but WITHOUT
 * ANY WARRANTY; without even the implied warranty of MERCHANTABILITY or
 * FITNESS FOR A PARTICULAR PURPOSE.  See the GNU General Public License
 * version 2 for more details (a copy is included in the LICENSE file that
 * accompanied this code).
 *
 * You should have received a copy of the GNU General Public License version
 * 2 along with this work; if not, write to the Free Software Foundation,
 * Inc., 51 Franklin St, Fifth Floor, Boston, MA 02110-1301 USA.
 *
 * Please contact Oracle, 500 Oracle Parkway, Redwood Shores, CA 94065 USA
 * or visit www.oracle.com if you need additional information or have any
 * questions.
 *
 */

#include "precompiled.hpp"
#include "jvm.h"
#include "classfile/classFileStream.hpp"
#include "classfile/classLoader.hpp"
#include "classfile/classLoaderData.hpp"
#include "classfile/classLoaderData.inline.hpp"
#include "classfile/classLoadInfo.hpp"
#include "classfile/javaAssertions.hpp"
#include "classfile/javaClasses.inline.hpp"
#include "classfile/lambdaFormInvokers.hpp"
#include "classfile/moduleEntry.hpp"
#include "classfile/modules.hpp"
#include "classfile/packageEntry.hpp"
#include "classfile/stringTable.hpp"
#include "classfile/symbolTable.hpp"
#include "classfile/systemDictionary.hpp"
#include "classfile/vmSymbols.hpp"
#include "gc/shared/collectedHeap.inline.hpp"
#include "interpreter/bytecode.hpp"
#include "interpreter/bytecodeUtils.hpp"
#include "jfr/jfrEvents.hpp"
#include "logging/log.hpp"
#include "memory/dynamicArchive.hpp"
#include "memory/heapShared.hpp"
#include "memory/oopFactory.hpp"
#include "memory/referenceType.hpp"
#include "memory/resourceArea.hpp"
#include "memory/universe.hpp"
#include "oops/access.inline.hpp"
#include "oops/constantPool.hpp"
#include "oops/fieldStreams.inline.hpp"
#include "oops/instanceKlass.hpp"
#include "oops/method.hpp"
#include "oops/recordComponent.hpp"
#include "oops/objArrayKlass.hpp"
#include "oops/objArrayOop.inline.hpp"
#include "oops/oop.inline.hpp"
#include "prims/jvm_misc.hpp"
#include "prims/jvmtiExport.hpp"
#include "prims/jvmtiThreadState.hpp"
#include "prims/nativeLookup.hpp"
#include "prims/stackwalk.hpp"
#include "runtime/arguments.hpp"
#include "runtime/atomic.hpp"
#include "runtime/globals_extension.hpp"
#include "runtime/handles.inline.hpp"
#include "runtime/init.hpp"
#include "runtime/interfaceSupport.inline.hpp"
#include "runtime/deoptimization.hpp"
#include "runtime/handshake.hpp"
#include "runtime/java.hpp"
#include "runtime/javaCalls.hpp"
#include "runtime/jfieldIDWorkaround.hpp"
#include "runtime/jniHandles.inline.hpp"
#include "runtime/os.inline.hpp"
#include "runtime/perfData.hpp"
#include "runtime/reflection.hpp"
#include "runtime/synchronizer.hpp"
#include "runtime/thread.inline.hpp"
#include "runtime/threadSMR.hpp"
#include "runtime/vframe.inline.hpp"
#include "runtime/vmOperations.hpp"
#include "runtime/vm_version.hpp"
#include "services/attachListener.hpp"
#include "services/management.hpp"
#include "services/threadService.hpp"
#include "utilities/copy.hpp"
#include "utilities/defaultStream.hpp"
#include "utilities/dtrace.hpp"
#include "utilities/events.hpp"
#include "utilities/histogram.hpp"
#include "utilities/macros.hpp"
#include "utilities/utf8.hpp"
#if INCLUDE_CDS
#include "classfile/systemDictionaryShared.hpp"
#endif
#if INCLUDE_JFR
#include "jfr/jfr.hpp"
#endif

#include <errno.h>

/*
  NOTE about use of any ctor or function call that can trigger a safepoint/GC:
  such ctors and calls MUST NOT come between an oop declaration/init and its
  usage because if objects are move this may cause various memory stomps, bus
  errors and segfaults. Here is a cookbook for causing so called "naked oop
  failures":

      JVM_ENTRY(jobjectArray, JVM_GetClassDeclaredFields<etc> {
          JVMWrapper("JVM_GetClassDeclaredFields");

          // Object address to be held directly in mirror & not visible to GC
          oop mirror = JNIHandles::resolve_non_null(ofClass);

          // If this ctor can hit a safepoint, moving objects around, then
          ComplexConstructor foo;

          // Boom! mirror may point to JUNK instead of the intended object
          (some dereference of mirror)

          // Here's another call that may block for GC, making mirror stale
          MutexLocker ml(some_lock);

          // And here's an initializer that can result in a stale oop
          // all in one step.
          oop o = call_that_can_throw_exception(TRAPS);


  The solution is to keep the oop declaration BELOW the ctor or function
  call that might cause a GC, do another resolve to reassign the oop, or
  consider use of a Handle instead of an oop so there is immunity from object
  motion. But note that the "QUICK" entries below do not have a handlemark
  and thus can only support use of handles passed in.
*/

static void trace_class_resolution_impl(Klass* to_class, TRAPS) {
  ResourceMark rm;
  int line_number = -1;
  const char * source_file = NULL;
  const char * trace = "explicit";
  InstanceKlass* caller = NULL;
  JavaThread* jthread = THREAD->as_Java_thread();
  if (jthread->has_last_Java_frame()) {
    vframeStream vfst(jthread);

    // scan up the stack skipping ClassLoader, AccessController and PrivilegedAction frames
    TempNewSymbol access_controller = SymbolTable::new_symbol("java/security/AccessController");
    Klass* access_controller_klass = SystemDictionary::resolve_or_fail(access_controller, false, CHECK);
    TempNewSymbol privileged_action = SymbolTable::new_symbol("java/security/PrivilegedAction");
    Klass* privileged_action_klass = SystemDictionary::resolve_or_fail(privileged_action, false, CHECK);

    Method* last_caller = NULL;

    while (!vfst.at_end()) {
      Method* m = vfst.method();
      if (!vfst.method()->method_holder()->is_subclass_of(SystemDictionary::ClassLoader_klass())&&
          !vfst.method()->method_holder()->is_subclass_of(access_controller_klass) &&
          !vfst.method()->method_holder()->is_subclass_of(privileged_action_klass)) {
        break;
      }
      last_caller = m;
      vfst.next();
    }
    // if this is called from Class.forName0 and that is called from Class.forName,
    // then print the caller of Class.forName.  If this is Class.loadClass, then print
    // that caller, otherwise keep quiet since this should be picked up elsewhere.
    bool found_it = false;
    if (!vfst.at_end() &&
        vfst.method()->method_holder()->name() == vmSymbols::java_lang_Class() &&
        vfst.method()->name() == vmSymbols::forName0_name()) {
      vfst.next();
      if (!vfst.at_end() &&
          vfst.method()->method_holder()->name() == vmSymbols::java_lang_Class() &&
          vfst.method()->name() == vmSymbols::forName_name()) {
        vfst.next();
        found_it = true;
      }
    } else if (last_caller != NULL &&
               last_caller->method_holder()->name() ==
                 vmSymbols::java_lang_ClassLoader() &&
               last_caller->name() == vmSymbols::loadClass_name()) {
      found_it = true;
    } else if (!vfst.at_end()) {
      if (vfst.method()->is_native()) {
        // JNI call
        found_it = true;
      }
    }
    if (found_it && !vfst.at_end()) {
      // found the caller
      caller = vfst.method()->method_holder();
      line_number = vfst.method()->line_number_from_bci(vfst.bci());
      if (line_number == -1) {
        // show method name if it's a native method
        trace = vfst.method()->name_and_sig_as_C_string();
      }
      Symbol* s = caller->source_file_name();
      if (s != NULL) {
        source_file = s->as_C_string();
      }
    }
  }
  if (caller != NULL) {
    if (to_class != caller) {
      const char * from = caller->external_name();
      const char * to = to_class->external_name();
      // print in a single call to reduce interleaving between threads
      if (source_file != NULL) {
        log_debug(class, resolve)("%s %s %s:%d (%s)", from, to, source_file, line_number, trace);
      } else {
        log_debug(class, resolve)("%s %s (%s)", from, to, trace);
      }
    }
  }
}

void trace_class_resolution(Klass* to_class) {
  EXCEPTION_MARK;
  trace_class_resolution_impl(to_class, THREAD);
  if (HAS_PENDING_EXCEPTION) {
    CLEAR_PENDING_EXCEPTION;
  }
}

// Wrapper to trace JVM functions

#ifdef ASSERT
  Histogram* JVMHistogram;
  volatile int JVMHistogram_lock = 0;

  class JVMHistogramElement : public HistogramElement {
    public:
     JVMHistogramElement(const char* name);
  };

  JVMHistogramElement::JVMHistogramElement(const char* elementName) {
    _name = elementName;
    uintx count = 0;

    while (Atomic::cmpxchg(&JVMHistogram_lock, 0, 1) != 0) {
      while (Atomic::load_acquire(&JVMHistogram_lock) != 0) {
        count +=1;
        if ( (WarnOnStalledSpinLock > 0)
          && (count % WarnOnStalledSpinLock == 0)) {
          warning("JVMHistogram_lock seems to be stalled");
        }
      }
     }

    if(JVMHistogram == NULL)
      JVMHistogram = new Histogram("JVM Call Counts",100);

    JVMHistogram->add_element(this);
    Atomic::dec(&JVMHistogram_lock);
  }

  #define JVMCountWrapper(arg) \
      static JVMHistogramElement* e = new JVMHistogramElement(arg); \
      if (e != NULL) e->increment_count();  // Due to bug in VC++, we need a NULL check here eventhough it should never happen!

  #define JVMWrapper(arg) JVMCountWrapper(arg);
#else
  #define JVMWrapper(arg)
#endif


// Interface version /////////////////////////////////////////////////////////////////////


JVM_LEAF(jint, JVM_GetInterfaceVersion())
  return JVM_INTERFACE_VERSION;
JVM_END


// java.lang.System //////////////////////////////////////////////////////////////////////


JVM_LEAF(jlong, JVM_CurrentTimeMillis(JNIEnv *env, jclass ignored))
  JVMWrapper("JVM_CurrentTimeMillis");
  return os::javaTimeMillis();
JVM_END

JVM_LEAF(jlong, JVM_NanoTime(JNIEnv *env, jclass ignored))
  JVMWrapper("JVM_NanoTime");
  return os::javaTimeNanos();
JVM_END

// The function below is actually exposed by jdk.internal.misc.VM and not
// java.lang.System, but we choose to keep it here so that it stays next
// to JVM_CurrentTimeMillis and JVM_NanoTime

const jlong MAX_DIFF_SECS = CONST64(0x0100000000); //  2^32
const jlong MIN_DIFF_SECS = -MAX_DIFF_SECS; // -2^32

JVM_LEAF(jlong, JVM_GetNanoTimeAdjustment(JNIEnv *env, jclass ignored, jlong offset_secs))
  JVMWrapper("JVM_GetNanoTimeAdjustment");
  jlong seconds;
  jlong nanos;

  os::javaTimeSystemUTC(seconds, nanos);

  // We're going to verify that the result can fit in a long.
  // For that we need the difference in seconds between 'seconds'
  // and 'offset_secs' to be such that:
  //     |seconds - offset_secs| < (2^63/10^9)
  // We're going to approximate 10^9 ~< 2^30 (1000^3 ~< 1024^3)
  // which makes |seconds - offset_secs| < 2^33
  // and we will prefer +/- 2^32 as the maximum acceptable diff
  // as 2^32 has a more natural feel than 2^33...
  //
  // So if |seconds - offset_secs| >= 2^32 - we return a special
  // sentinel value (-1) which the caller should take as an
  // exception value indicating that the offset given to us is
  // too far from range of the current time - leading to too big
  // a nano adjustment. The caller is expected to recover by
  // computing a more accurate offset and calling this method
  // again. (For the record 2^32 secs is ~136 years, so that
  // should rarely happen)
  //
  jlong diff = seconds - offset_secs;
  if (diff >= MAX_DIFF_SECS || diff <= MIN_DIFF_SECS) {
     return -1; // sentinel value: the offset is too far off the target
  }

  // return the adjustment. If you compute a time by adding
  // this number of nanoseconds along with the number of seconds
  // in the offset you should get the current UTC time.
  return (diff * (jlong)1000000000) + nanos;
JVM_END

JVM_ENTRY(void, JVM_ArrayCopy(JNIEnv *env, jclass ignored, jobject src, jint src_pos,
                               jobject dst, jint dst_pos, jint length))
  JVMWrapper("JVM_ArrayCopy");
  // Check if we have null pointers
  if (src == NULL || dst == NULL) {
    THROW(vmSymbols::java_lang_NullPointerException());
  }
  arrayOop s = arrayOop(JNIHandles::resolve_non_null(src));
  arrayOop d = arrayOop(JNIHandles::resolve_non_null(dst));
  assert(oopDesc::is_oop(s), "JVM_ArrayCopy: src not an oop");
  assert(oopDesc::is_oop(d), "JVM_ArrayCopy: dst not an oop");
  // Do copy
  s->klass()->copy_array(s, src_pos, d, dst_pos, length, thread);
JVM_END


static void set_property(Handle props, const char* key, const char* value, TRAPS) {
  JavaValue r(T_OBJECT);
  // public synchronized Object put(Object key, Object value);
  HandleMark hm(THREAD);
  Handle key_str    = java_lang_String::create_from_platform_dependent_str(key, CHECK);
  Handle value_str  = java_lang_String::create_from_platform_dependent_str((value != NULL ? value : ""), CHECK);
  JavaCalls::call_virtual(&r,
                          props,
                          SystemDictionary::Properties_klass(),
                          vmSymbols::put_name(),
                          vmSymbols::object_object_object_signature(),
                          key_str,
                          value_str,
                          THREAD);
}


#define PUTPROP(props, name, value) set_property((props), (name), (value), CHECK_(properties));

/*
 * Return all of the system properties in a Java String array with alternating
 * names and values from the jvm SystemProperty.
 * Which includes some internal and all commandline -D defined properties.
 */
JVM_ENTRY(jobjectArray, JVM_GetProperties(JNIEnv *env))
  JVMWrapper("JVM_GetProperties");
  ResourceMark rm(THREAD);
  HandleMark hm(THREAD);
  int ndx = 0;
  int fixedCount = 2;

  SystemProperty* p = Arguments::system_properties();
  int count = Arguments::PropertyList_count(p);

  // Allocate result String array
  InstanceKlass* ik = SystemDictionary::String_klass();
  objArrayOop r = oopFactory::new_objArray(ik, (count + fixedCount) * 2, CHECK_NULL);
  objArrayHandle result_h(THREAD, r);

  while (p != NULL) {
    const char * key = p->key();
    if (strcmp(key, "sun.nio.MaxDirectMemorySize") != 0) {
        const char * value = p->value();
        Handle key_str    = java_lang_String::create_from_platform_dependent_str(key, CHECK_NULL);
        Handle value_str  = java_lang_String::create_from_platform_dependent_str((value != NULL ? value : ""), CHECK_NULL);
        result_h->obj_at_put(ndx * 2,  key_str());
        result_h->obj_at_put(ndx * 2 + 1, value_str());
        ndx++;
    }
    p = p->next();
  }

  // Convert the -XX:MaxDirectMemorySize= command line flag
  // to the sun.nio.MaxDirectMemorySize property.
  // Do this after setting user properties to prevent people
  // from setting the value with a -D option, as requested.
  // Leave empty if not supplied
  if (!FLAG_IS_DEFAULT(MaxDirectMemorySize)) {
    char as_chars[256];
    jio_snprintf(as_chars, sizeof(as_chars), JULONG_FORMAT, MaxDirectMemorySize);
    Handle key_str = java_lang_String::create_from_platform_dependent_str("sun.nio.MaxDirectMemorySize", CHECK_NULL);
    Handle value_str  = java_lang_String::create_from_platform_dependent_str(as_chars, CHECK_NULL);
    result_h->obj_at_put(ndx * 2,  key_str());
    result_h->obj_at_put(ndx * 2 + 1, value_str());
    ndx++;
  }

  // JVM monitoring and management support
  // Add the sun.management.compiler property for the compiler's name
  {
#undef CSIZE
#if defined(_LP64) || defined(_WIN64)
  #define CSIZE "64-Bit "
#else
  #define CSIZE
#endif // 64bit

#ifdef TIERED
    const char* compiler_name = "HotSpot " CSIZE "Tiered Compilers";
#else
#if defined(COMPILER1)
    const char* compiler_name = "HotSpot " CSIZE "Client Compiler";
#elif defined(COMPILER2)
    const char* compiler_name = "HotSpot " CSIZE "Server Compiler";
#elif INCLUDE_JVMCI
    #error "INCLUDE_JVMCI should imply TIERED"
#else
    const char* compiler_name = "";
#endif // compilers
#endif // TIERED

    if (*compiler_name != '\0' &&
        (Arguments::mode() != Arguments::_int)) {
      Handle key_str = java_lang_String::create_from_platform_dependent_str("sun.management.compiler", CHECK_NULL);
      Handle value_str  = java_lang_String::create_from_platform_dependent_str(compiler_name, CHECK_NULL);
      result_h->obj_at_put(ndx * 2,  key_str());
      result_h->obj_at_put(ndx * 2 + 1, value_str());
      ndx++;
    }
  }

  return (jobjectArray) JNIHandles::make_local(THREAD, result_h());
JVM_END


/*
 * Return the temporary directory that the VM uses for the attach
 * and perf data files.
 *
 * It is important that this directory is well-known and the
 * same for all VM instances. It cannot be affected by configuration
 * variables such as java.io.tmpdir.
 */
JVM_ENTRY(jstring, JVM_GetTemporaryDirectory(JNIEnv *env))
  JVMWrapper("JVM_GetTemporaryDirectory");
  HandleMark hm(THREAD);
  const char* temp_dir = os::get_temp_directory();
  Handle h = java_lang_String::create_from_platform_dependent_str(temp_dir, CHECK_NULL);
  return (jstring) JNIHandles::make_local(THREAD, h());
JVM_END


// java.lang.Runtime /////////////////////////////////////////////////////////////////////////

extern volatile jint vm_created;

JVM_ENTRY_NO_ENV(void, JVM_BeforeHalt())
  JVMWrapper("JVM_BeforeHalt");
  // Link all classes for dynamic CDS dumping before vm exit.
  if (DynamicDumpSharedSpaces) {
    MetaspaceShared::link_and_cleanup_shared_classes(THREAD);
  }
  EventShutdown event;
  if (event.should_commit()) {
    event.set_reason("Shutdown requested from Java");
    event.commit();
  }
JVM_END


JVM_ENTRY_NO_ENV(void, JVM_Halt(jint code))
  before_exit(thread);
  vm_exit(code);
JVM_END


JVM_ENTRY_NO_ENV(void, JVM_GC(void))
  JVMWrapper("JVM_GC");
  if (!DisableExplicitGC) {
    Universe::heap()->collect(GCCause::_java_lang_system_gc);
  }
JVM_END


JVM_LEAF(jlong, JVM_MaxObjectInspectionAge(void))
  JVMWrapper("JVM_MaxObjectInspectionAge");
  return Universe::heap()->millis_since_last_whole_heap_examined();
JVM_END


static inline jlong convert_size_t_to_jlong(size_t val) {
  // In the 64-bit vm, a size_t can overflow a jlong (which is signed).
  NOT_LP64 (return (jlong)val;)
  LP64_ONLY(return (jlong)MIN2(val, (size_t)max_jlong);)
}

JVM_ENTRY_NO_ENV(jlong, JVM_TotalMemory(void))
  JVMWrapper("JVM_TotalMemory");
  size_t n = Universe::heap()->capacity();
  return convert_size_t_to_jlong(n);
JVM_END


JVM_ENTRY_NO_ENV(jlong, JVM_FreeMemory(void))
  JVMWrapper("JVM_FreeMemory");
  size_t n = Universe::heap()->unused();
  return convert_size_t_to_jlong(n);
JVM_END


JVM_ENTRY_NO_ENV(jlong, JVM_MaxMemory(void))
  JVMWrapper("JVM_MaxMemory");
  size_t n = Universe::heap()->max_capacity();
  return convert_size_t_to_jlong(n);
JVM_END


JVM_ENTRY_NO_ENV(jint, JVM_ActiveProcessorCount(void))
  JVMWrapper("JVM_ActiveProcessorCount");
  return os::active_processor_count();
JVM_END

JVM_ENTRY_NO_ENV(jboolean, JVM_IsUseContainerSupport(void))
  JVMWrapper("JVM_IsUseContainerSupport");
#ifdef LINUX
  if (UseContainerSupport) {
    return JNI_TRUE;
  }
#endif
  return JNI_FALSE;
JVM_END

// java.lang.Throwable //////////////////////////////////////////////////////

JVM_ENTRY(void, JVM_FillInStackTrace(JNIEnv *env, jobject receiver))
  JVMWrapper("JVM_FillInStackTrace");
  Handle exception(thread, JNIHandles::resolve_non_null(receiver));
  java_lang_Throwable::fill_in_stack_trace(exception);
JVM_END

// java.lang.NullPointerException ///////////////////////////////////////////

JVM_ENTRY(jstring, JVM_GetExtendedNPEMessage(JNIEnv *env, jthrowable throwable))
  if (!ShowCodeDetailsInExceptionMessages) return NULL;

  oop exc = JNIHandles::resolve_non_null(throwable);

  Method* method;
  int bci;
  if (!java_lang_Throwable::get_top_method_and_bci(exc, &method, &bci)) {
    return NULL;
  }
  if (method->is_native()) {
    return NULL;
  }

  stringStream ss;
  bool ok = BytecodeUtils::get_NPE_message_at(&ss, method, bci);
  if (ok) {
    oop result = java_lang_String::create_oop_from_str(ss.base(), CHECK_NULL);
    return (jstring) JNIHandles::make_local(THREAD, result);
  } else {
    return NULL;
  }
JVM_END

// java.lang.StackTraceElement //////////////////////////////////////////////


JVM_ENTRY(void, JVM_InitStackTraceElementArray(JNIEnv *env, jobjectArray elements, jobject throwable))
  JVMWrapper("JVM_InitStackTraceElementArray");
  Handle exception(THREAD, JNIHandles::resolve(throwable));
  objArrayOop st = objArrayOop(JNIHandles::resolve(elements));
  objArrayHandle stack_trace(THREAD, st);
  // Fill in the allocated stack trace
  java_lang_Throwable::get_stack_trace_elements(exception, stack_trace, CHECK);
JVM_END


JVM_ENTRY(void, JVM_InitStackTraceElement(JNIEnv* env, jobject element, jobject stackFrameInfo))
  JVMWrapper("JVM_InitStackTraceElement");
  Handle stack_frame_info(THREAD, JNIHandles::resolve_non_null(stackFrameInfo));
  Handle stack_trace_element(THREAD, JNIHandles::resolve_non_null(element));
  java_lang_StackFrameInfo::to_stack_trace_element(stack_frame_info, stack_trace_element, THREAD);
JVM_END


// java.lang.StackWalker //////////////////////////////////////////////////////


JVM_ENTRY(jobject, JVM_CallStackWalk(JNIEnv *env, jobject stackStream, jlong mode,
                                     jint skip_frames, jint frame_count, jint start_index,
                                     jobjectArray frames))
  JVMWrapper("JVM_CallStackWalk");
  if (!thread->has_last_Java_frame()) {
    THROW_MSG_(vmSymbols::java_lang_InternalError(), "doStackWalk: no stack trace", NULL);
  }

  Handle stackStream_h(THREAD, JNIHandles::resolve_non_null(stackStream));

  // frames array is a Class<?>[] array when only getting caller reference,
  // and a StackFrameInfo[] array (or derivative) otherwise. It should never
  // be null.
  objArrayOop fa = objArrayOop(JNIHandles::resolve_non_null(frames));
  objArrayHandle frames_array_h(THREAD, fa);

  int limit = start_index + frame_count;
  if (frames_array_h->length() < limit) {
    THROW_MSG_(vmSymbols::java_lang_IllegalArgumentException(), "not enough space in buffers", NULL);
  }

  oop result = StackWalk::walk(stackStream_h, mode, skip_frames, frame_count,
                               start_index, frames_array_h, CHECK_NULL);
  return JNIHandles::make_local(THREAD, result);
JVM_END


JVM_ENTRY(jint, JVM_MoreStackWalk(JNIEnv *env, jobject stackStream, jlong mode, jlong anchor,
                                  jint frame_count, jint start_index,
                                  jobjectArray frames))
  JVMWrapper("JVM_MoreStackWalk");

  // frames array is a Class<?>[] array when only getting caller reference,
  // and a StackFrameInfo[] array (or derivative) otherwise. It should never
  // be null.
  objArrayOop fa = objArrayOop(JNIHandles::resolve_non_null(frames));
  objArrayHandle frames_array_h(THREAD, fa);

  int limit = start_index+frame_count;
  if (frames_array_h->length() < limit) {
    THROW_MSG_0(vmSymbols::java_lang_IllegalArgumentException(), "not enough space in buffers");
  }

  Handle stackStream_h(THREAD, JNIHandles::resolve_non_null(stackStream));
  return StackWalk::fetchNextBatch(stackStream_h, mode, anchor, frame_count,
                                   start_index, frames_array_h, THREAD);
JVM_END

// java.lang.Object ///////////////////////////////////////////////


JVM_ENTRY(jint, JVM_IHashCode(JNIEnv* env, jobject handle))
  JVMWrapper("JVM_IHashCode");
  // as implemented in the classic virtual machine; return 0 if object is NULL
  return handle == NULL ? 0 : ObjectSynchronizer::FastHashCode (THREAD, JNIHandles::resolve_non_null(handle)) ;
JVM_END


JVM_ENTRY(void, JVM_MonitorWait(JNIEnv* env, jobject handle, jlong ms))
  JVMWrapper("JVM_MonitorWait");
  Handle obj(THREAD, JNIHandles::resolve_non_null(handle));
  JavaThreadInObjectWaitState jtiows(thread, ms != 0);
  if (JvmtiExport::should_post_monitor_wait()) {
    JvmtiExport::post_monitor_wait(thread, (oop)obj(), ms);

    // The current thread already owns the monitor and it has not yet
    // been added to the wait queue so the current thread cannot be
    // made the successor. This means that the JVMTI_EVENT_MONITOR_WAIT
    // event handler cannot accidentally consume an unpark() meant for
    // the ParkEvent associated with this ObjectMonitor.
  }
  ObjectSynchronizer::wait(obj, ms, CHECK);
JVM_END


JVM_ENTRY(void, JVM_MonitorNotify(JNIEnv* env, jobject handle))
  JVMWrapper("JVM_MonitorNotify");
  Handle obj(THREAD, JNIHandles::resolve_non_null(handle));
  ObjectSynchronizer::notify(obj, CHECK);
JVM_END


JVM_ENTRY(void, JVM_MonitorNotifyAll(JNIEnv* env, jobject handle))
  JVMWrapper("JVM_MonitorNotifyAll");
  Handle obj(THREAD, JNIHandles::resolve_non_null(handle));
  ObjectSynchronizer::notifyall(obj, CHECK);
JVM_END


JVM_ENTRY(jobject, JVM_Clone(JNIEnv* env, jobject handle))
  JVMWrapper("JVM_Clone");
  Handle obj(THREAD, JNIHandles::resolve_non_null(handle));
  Klass* klass = obj->klass();
  JvmtiVMObjectAllocEventCollector oam;

#ifdef ASSERT
  // Just checking that the cloneable flag is set correct
  if (obj->is_array()) {
    guarantee(klass->is_cloneable(), "all arrays are cloneable");
  } else {
    guarantee(obj->is_instance(), "should be instanceOop");
    bool cloneable = klass->is_subtype_of(SystemDictionary::Cloneable_klass());
    guarantee(cloneable == klass->is_cloneable(), "incorrect cloneable flag");
  }
#endif

  // Check if class of obj supports the Cloneable interface.
  // All arrays are considered to be cloneable (See JLS 20.1.5).
  // All j.l.r.Reference classes are considered non-cloneable.
  if (!klass->is_cloneable() ||
      (klass->is_instance_klass() &&
       InstanceKlass::cast(klass)->reference_type() != REF_NONE)) {
    ResourceMark rm(THREAD);
    THROW_MSG_0(vmSymbols::java_lang_CloneNotSupportedException(), klass->external_name());
  }

  // Make shallow object copy
  const int size = obj->size();
  oop new_obj_oop = NULL;
  if (obj->is_array()) {
    const int length = ((arrayOop)obj())->length();
    new_obj_oop = Universe::heap()->array_allocate(klass, size, length,
                                                   /* do_zero */ true, CHECK_NULL);
  } else {
    new_obj_oop = Universe::heap()->obj_allocate(klass, size, CHECK_NULL);
  }

  HeapAccess<>::clone(obj(), new_obj_oop, size);

  Handle new_obj(THREAD, new_obj_oop);
  // Caution: this involves a java upcall, so the clone should be
  // "gc-robust" by this stage.
  if (klass->has_finalizer()) {
    assert(obj->is_instance(), "should be instanceOop");
    new_obj_oop = InstanceKlass::register_finalizer(instanceOop(new_obj()), CHECK_NULL);
    new_obj = Handle(THREAD, new_obj_oop);
  }

  return JNIHandles::make_local(THREAD, new_obj());
JVM_END

// java.io.File ///////////////////////////////////////////////////////////////

JVM_LEAF(char*, JVM_NativePath(char* path))
  JVMWrapper("JVM_NativePath");
  return os::native_path(path);
JVM_END


// Misc. class handling ///////////////////////////////////////////////////////////


JVM_ENTRY(jclass, JVM_GetCallerClass(JNIEnv* env))
  JVMWrapper("JVM_GetCallerClass");

  // Getting the class of the caller frame.
  //
  // The call stack at this point looks something like this:
  //
  // [0] [ @CallerSensitive public sun.reflect.Reflection.getCallerClass ]
  // [1] [ @CallerSensitive API.method                                   ]
  // [.] [ (skipped intermediate frames)                                 ]
  // [n] [ caller                                                        ]
  vframeStream vfst(thread);
  // Cf. LibraryCallKit::inline_native_Reflection_getCallerClass
  for (int n = 0; !vfst.at_end(); vfst.security_next(), n++) {
    Method* m = vfst.method();
    assert(m != NULL, "sanity");
    switch (n) {
    case 0:
      // This must only be called from Reflection.getCallerClass
      if (m->intrinsic_id() != vmIntrinsics::_getCallerClass) {
        THROW_MSG_NULL(vmSymbols::java_lang_InternalError(), "JVM_GetCallerClass must only be called from Reflection.getCallerClass");
      }
      // fall-through
    case 1:
      // Frame 0 and 1 must be caller sensitive.
      if (!m->caller_sensitive()) {
        THROW_MSG_NULL(vmSymbols::java_lang_InternalError(), err_msg("CallerSensitive annotation expected at frame %d", n));
      }
      break;
    default:
      if (!m->is_ignored_by_security_stack_walk()) {
        // We have reached the desired frame; return the holder class.
        return (jclass) JNIHandles::make_local(THREAD, m->method_holder()->java_mirror());
      }
      break;
    }
  }
  return NULL;
JVM_END


JVM_ENTRY(jclass, JVM_FindPrimitiveClass(JNIEnv* env, const char* utf))
  JVMWrapper("JVM_FindPrimitiveClass");
  oop mirror = NULL;
  BasicType t = name2type(utf);
  if (t != T_ILLEGAL && !is_reference_type(t)) {
    mirror = Universe::java_mirror(t);
  }
  if (mirror == NULL) {
    THROW_MSG_0(vmSymbols::java_lang_ClassNotFoundException(), (char*) utf);
  } else {
    return (jclass) JNIHandles::make_local(THREAD, mirror);
  }
JVM_END


// Returns a class loaded by the bootstrap class loader; or null
// if not found.  ClassNotFoundException is not thrown.
// FindClassFromBootLoader is exported to the launcher for windows.
JVM_ENTRY(jclass, JVM_FindClassFromBootLoader(JNIEnv* env,
                                              const char* name))
  JVMWrapper("JVM_FindClassFromBootLoader");

  // Java libraries should ensure that name is never null or illegal.
  if (name == NULL || (int)strlen(name) > Symbol::max_length()) {
    // It's impossible to create this class;  the name cannot fit
    // into the constant pool.
    return NULL;
  }
  assert(UTF8::is_legal_utf8((const unsigned char*)name, (int)strlen(name), false), "illegal UTF name");

  TempNewSymbol h_name = SymbolTable::new_symbol(name);
  Klass* k = SystemDictionary::resolve_or_null(h_name, CHECK_NULL);
  if (k == NULL) {
    return NULL;
  }

  if (log_is_enabled(Debug, class, resolve)) {
    trace_class_resolution(k);
  }
  return (jclass) JNIHandles::make_local(THREAD, k->java_mirror());
JVM_END

// Find a class with this name in this loader, using the caller's protection domain.
JVM_ENTRY(jclass, JVM_FindClassFromCaller(JNIEnv* env, const char* name,
                                          jboolean init, jobject loader,
                                          jclass caller))
  JVMWrapper("JVM_FindClassFromCaller throws ClassNotFoundException");

  TempNewSymbol h_name =
       SystemDictionary::class_name_symbol(name, vmSymbols::java_lang_ClassNotFoundException(),
                                           CHECK_NULL);

  oop loader_oop = JNIHandles::resolve(loader);
  oop from_class = JNIHandles::resolve(caller);
  oop protection_domain = NULL;
  // If loader is null, shouldn't call ClassLoader.checkPackageAccess; otherwise get
  // NPE. Put it in another way, the bootstrap class loader has all permission and
  // thus no checkPackageAccess equivalence in the VM class loader.
  // The caller is also passed as NULL by the java code if there is no security
  // manager to avoid the performance cost of getting the calling class.
  if (from_class != NULL && loader_oop != NULL) {
    protection_domain = java_lang_Class::as_Klass(from_class)->protection_domain();
  }

  Handle h_loader(THREAD, loader_oop);
  Handle h_prot(THREAD, protection_domain);
  jclass result = find_class_from_class_loader(env, h_name, init, h_loader,
                                               h_prot, false, THREAD);

  if (log_is_enabled(Debug, class, resolve) && result != NULL) {
    trace_class_resolution(java_lang_Class::as_Klass(JNIHandles::resolve_non_null(result)));
  }
  return result;
JVM_END

// Currently only called from the old verifier.
JVM_ENTRY(jclass, JVM_FindClassFromClass(JNIEnv *env, const char *name,
                                         jboolean init, jclass from))
  JVMWrapper("JVM_FindClassFromClass");
  TempNewSymbol h_name =
       SystemDictionary::class_name_symbol(name, vmSymbols::java_lang_ClassNotFoundException(),
                                           CHECK_NULL);
  oop from_class_oop = JNIHandles::resolve(from);
  Klass* from_class = (from_class_oop == NULL)
                           ? (Klass*)NULL
                           : java_lang_Class::as_Klass(from_class_oop);
  oop class_loader = NULL;
  oop protection_domain = NULL;
  if (from_class != NULL) {
    class_loader = from_class->class_loader();
    protection_domain = from_class->protection_domain();
  }
  Handle h_loader(THREAD, class_loader);
  Handle h_prot  (THREAD, protection_domain);
  jclass result = find_class_from_class_loader(env, h_name, init, h_loader,
                                               h_prot, true, thread);

  if (log_is_enabled(Debug, class, resolve) && result != NULL) {
    // this function is generally only used for class loading during verification.
    ResourceMark rm;
    oop from_mirror = JNIHandles::resolve_non_null(from);
    Klass* from_class = java_lang_Class::as_Klass(from_mirror);
    const char * from_name = from_class->external_name();

    oop mirror = JNIHandles::resolve_non_null(result);
    Klass* to_class = java_lang_Class::as_Klass(mirror);
    const char * to = to_class->external_name();
    log_debug(class, resolve)("%s %s (verification)", from_name, to);
  }

  return result;
JVM_END

static void is_lock_held_by_thread(Handle loader, PerfCounter* counter, TRAPS) {
  if (loader.is_null()) {
    return;
  }

  // check whether the current caller thread holds the lock or not.
  // If not, increment the corresponding counter
  if (ObjectSynchronizer::query_lock_ownership(THREAD->as_Java_thread(), loader) !=
      ObjectSynchronizer::owner_self) {
    counter->inc();
  }
}

// common code for JVM_DefineClass() and JVM_DefineClassWithSource()
static jclass jvm_define_class_common(const char *name,
                                      jobject loader, const jbyte *buf,
                                      jsize len, jobject pd, const char *source,
                                      TRAPS) {
  if (source == NULL)  source = "__JVM_DefineClass__";

  JavaThread* jt = THREAD->as_Java_thread();

  PerfClassTraceTime vmtimer(ClassLoader::perf_define_appclass_time(),
                             ClassLoader::perf_define_appclass_selftime(),
                             ClassLoader::perf_define_appclasses(),
                             jt->get_thread_stat()->perf_recursion_counts_addr(),
                             jt->get_thread_stat()->perf_timers_addr(),
                             PerfClassTraceTime::DEFINE_CLASS);

  if (UsePerfData) {
    ClassLoader::perf_app_classfile_bytes_read()->inc(len);
  }

  // Class resolution will get the class name from the .class stream if the name is null.
  TempNewSymbol class_name = name == NULL ? NULL :
       SystemDictionary::class_name_symbol(name, vmSymbols::java_lang_NoClassDefFoundError(),
                                           CHECK_NULL);

  ResourceMark rm(THREAD);
  ClassFileStream st((u1*)buf, len, source, ClassFileStream::verify);
  Handle class_loader (THREAD, JNIHandles::resolve(loader));
  if (UsePerfData) {
    is_lock_held_by_thread(class_loader,
                           ClassLoader::sync_JVMDefineClassLockFreeCounter(),
                           THREAD);
  }
  Handle protection_domain (THREAD, JNIHandles::resolve(pd));
  Klass* k = SystemDictionary::resolve_from_stream(class_name,
                                                   class_loader,
                                                   protection_domain,
                                                   &st,
                                                   CHECK_NULL);

  if (log_is_enabled(Debug, class, resolve) && k != NULL) {
    trace_class_resolution(k);
  }

  return (jclass) JNIHandles::make_local(THREAD, k->java_mirror());
}

enum {
  NESTMATE              = java_lang_invoke_MemberName::MN_NESTMATE_CLASS,
  HIDDEN_CLASS          = java_lang_invoke_MemberName::MN_HIDDEN_CLASS,
  STRONG_LOADER_LINK    = java_lang_invoke_MemberName::MN_STRONG_LOADER_LINK,
  ACCESS_VM_ANNOTATIONS = java_lang_invoke_MemberName::MN_ACCESS_VM_ANNOTATIONS
};

/*
 * Define a class with the specified flags that indicates if it's a nestmate,
 * hidden, or strongly referenced from class loader.
 */
static jclass jvm_lookup_define_class(jclass lookup, const char *name,
                                      const jbyte *buf, jsize len, jobject pd,
                                      jboolean init, int flags, jobject classData, TRAPS) {
  ResourceMark rm(THREAD);

  Klass* lookup_k = java_lang_Class::as_Klass(JNIHandles::resolve_non_null(lookup));
  // Lookup class must be a non-null instance
  if (lookup_k == NULL) {
    THROW_MSG_0(vmSymbols::java_lang_IllegalArgumentException(), "Lookup class is null");
  }
  assert(lookup_k->is_instance_klass(), "Lookup class must be an instance klass");

  Handle class_loader (THREAD, lookup_k->class_loader());

  bool is_nestmate = (flags & NESTMATE) == NESTMATE;
  bool is_hidden = (flags & HIDDEN_CLASS) == HIDDEN_CLASS;
  bool is_strong = (flags & STRONG_LOADER_LINK) == STRONG_LOADER_LINK;
  bool vm_annotations = (flags & ACCESS_VM_ANNOTATIONS) == ACCESS_VM_ANNOTATIONS;

  InstanceKlass* host_class = NULL;
  if (is_nestmate) {
    host_class = InstanceKlass::cast(lookup_k)->nest_host(CHECK_NULL);
  }

  log_info(class, nestmates)("LookupDefineClass: %s - %s%s, %s, %s, %s",
                             name,
                             is_nestmate ? "with dynamic nest-host " : "non-nestmate",
                             is_nestmate ? host_class->external_name() : "",
                             is_hidden ? "hidden" : "not hidden",
                             is_strong ? "strong" : "weak",
                             vm_annotations ? "with vm annotations" : "without vm annotation");

  if (!is_hidden) {
    // classData is only applicable for hidden classes
    if (classData != NULL) {
      THROW_MSG_0(vmSymbols::java_lang_IllegalArgumentException(), "classData is only applicable for hidden classes");
    }
    if (is_nestmate) {
      THROW_MSG_0(vmSymbols::java_lang_IllegalArgumentException(), "dynamic nestmate is only applicable for hidden classes");
    }
    if (!is_strong) {
      THROW_MSG_0(vmSymbols::java_lang_IllegalArgumentException(), "an ordinary class must be strongly referenced by its defining loader");
    }
    if (vm_annotations) {
      THROW_MSG_0(vmSymbols::java_lang_IllegalArgumentException(), "vm annotations only allowed for hidden classes");
    }
    if (flags != STRONG_LOADER_LINK) {
      THROW_MSG_0(vmSymbols::java_lang_IllegalArgumentException(),
                  err_msg("invalid flag 0x%x", flags));
    }
  }

  // Class resolution will get the class name from the .class stream if the name is null.
  TempNewSymbol class_name = name == NULL ? NULL :
       SystemDictionary::class_name_symbol(name, vmSymbols::java_lang_NoClassDefFoundError(),
                                           CHECK_NULL);

  Handle protection_domain (THREAD, JNIHandles::resolve(pd));
  const char* source = is_nestmate ? host_class->external_name() : "__JVM_LookupDefineClass__";
  ClassFileStream st((u1*)buf, len, source, ClassFileStream::verify);

  Klass* defined_k;
  InstanceKlass* ik = NULL;
  if (!is_hidden) {
    defined_k = SystemDictionary::resolve_from_stream(class_name,
                                                      class_loader,
                                                      protection_domain,
                                                      &st,
                                                      CHECK_NULL);

    if (log_is_enabled(Debug, class, resolve) && defined_k != NULL) {
      trace_class_resolution(defined_k);
    }
    ik = InstanceKlass::cast(defined_k);
  } else { // hidden
    Handle classData_h(THREAD, JNIHandles::resolve(classData));
    ClassLoadInfo cl_info(protection_domain,
                          NULL, // unsafe_anonymous_host
                          NULL, // cp_patches
                          host_class,
                          classData_h,
                          is_hidden,
                          is_strong,
                          vm_annotations);
    defined_k = SystemDictionary::parse_stream(class_name,
                                               class_loader,
                                               &st,
                                               cl_info,
                                               CHECK_NULL);
    if (defined_k == NULL) {
      THROW_MSG_0(vmSymbols::java_lang_Error(), "Failure to define a hidden class");
    }

    ik = InstanceKlass::cast(defined_k);

    // The hidden class loader data has been artificially been kept alive to
    // this point. The mirror and any instances of this class have to keep
    // it alive afterwards.
    ik->class_loader_data()->dec_keep_alive();

    if (is_nestmate && log_is_enabled(Debug, class, nestmates)) {
      ModuleEntry* module = ik->module();
      const char * module_name = module->is_named() ? module->name()->as_C_string() : UNNAMED_MODULE;
      log_debug(class, nestmates)("Dynamic nestmate: %s/%s, nest_host %s, %s",
                                  module_name,
                                  ik->external_name(),
                                  host_class->external_name(),
                                  ik->is_hidden() ? "is hidden" : "is not hidden");
    }
  }
  assert(Reflection::is_same_class_package(lookup_k, defined_k),
         "lookup class and defined class are in different packages");

  if (init) {
    ik->initialize(CHECK_NULL);
  } else {
    ik->link_class(CHECK_NULL);
  }

  return (jclass) JNIHandles::make_local(THREAD, defined_k->java_mirror());
}

JVM_ENTRY(jclass, JVM_DefineClass(JNIEnv *env, const char *name, jobject loader, const jbyte *buf, jsize len, jobject pd))
  JVMWrapper("JVM_DefineClass");

  return jvm_define_class_common(name, loader, buf, len, pd, NULL, THREAD);
JVM_END

/*
 * Define a class with the specified lookup class.
 *  lookup:  Lookup class
 *  name:    the name of the class
 *  buf:     class bytes
 *  len:     length of class bytes
 *  pd:      protection domain
 *  init:    initialize the class
 *  flags:   properties of the class
 *  classData: private static pre-initialized field
 */
JVM_ENTRY(jclass, JVM_LookupDefineClass(JNIEnv *env, jclass lookup, const char *name, const jbyte *buf,
          jsize len, jobject pd, jboolean initialize, int flags, jobject classData))
  JVMWrapper("JVM_LookupDefineClass");

  if (lookup == NULL) {
    THROW_MSG_0(vmSymbols::java_lang_IllegalArgumentException(), "Lookup class is null");
  }

  assert(buf != NULL, "buf must not be NULL");

  return jvm_lookup_define_class(lookup, name, buf, len, pd, initialize, flags, classData, THREAD);
JVM_END

JVM_ENTRY(jclass, JVM_DefineClassWithSource(JNIEnv *env, const char *name, jobject loader, const jbyte *buf, jsize len, jobject pd, const char *source))
  JVMWrapper("JVM_DefineClassWithSource");

  return jvm_define_class_common(name, loader, buf, len, pd, source, THREAD);
JVM_END

JVM_ENTRY(jclass, JVM_FindLoadedClass(JNIEnv *env, jobject loader, jstring name))
  JVMWrapper("JVM_FindLoadedClass");
  ResourceMark rm(THREAD);

  Handle h_name (THREAD, JNIHandles::resolve_non_null(name));
  char* str = java_lang_String::as_utf8_string(h_name());

  // Sanity check, don't expect null
  if (str == NULL) return NULL;

  // Internalize the string, converting '.' to '/' in string.
  char* p = (char*)str;
  while (*p != '\0') {
    if (*p == '.') {
      *p = '/';
    }
    p++;
  }

  const int str_len = (int)(p - str);
  if (str_len > Symbol::max_length()) {
    // It's impossible to create this class;  the name cannot fit
    // into the constant pool.
    return NULL;
  }
  TempNewSymbol klass_name = SymbolTable::new_symbol(str, str_len);

  // Security Note:
  //   The Java level wrapper will perform the necessary security check allowing
  //   us to pass the NULL as the initiating class loader.
  Handle h_loader(THREAD, JNIHandles::resolve(loader));
  if (UsePerfData) {
    is_lock_held_by_thread(h_loader,
                           ClassLoader::sync_JVMFindLoadedClassLockFreeCounter(),
                           THREAD);
  }

  Klass* k = SystemDictionary::find_instance_or_array_klass(klass_name,
                                                              h_loader,
                                                              Handle(),
                                                              CHECK_NULL);
#if INCLUDE_CDS
  if (k == NULL) {
    // If the class is not already loaded, try to see if it's in the shared
    // archive for the current classloader (h_loader).
    k = SystemDictionaryShared::find_or_load_shared_class(klass_name, h_loader, CHECK_NULL);
  }
#endif
  return (k == NULL) ? NULL :
            (jclass) JNIHandles::make_local(THREAD, k->java_mirror());
JVM_END

// Module support //////////////////////////////////////////////////////////////////////////////

JVM_ENTRY(void, JVM_DefineModule(JNIEnv *env, jobject module, jboolean is_open, jstring version,
                                 jstring location, jobjectArray packages))
  JVMWrapper("JVM_DefineModule");
  Modules::define_module(module, is_open, version, location, packages, CHECK);
JVM_END

JVM_ENTRY(void, JVM_SetBootLoaderUnnamedModule(JNIEnv *env, jobject module))
  JVMWrapper("JVM_SetBootLoaderUnnamedModule");
  Modules::set_bootloader_unnamed_module(module, CHECK);
JVM_END

JVM_ENTRY(void, JVM_AddModuleExports(JNIEnv *env, jobject from_module, jstring package, jobject to_module))
  JVMWrapper("JVM_AddModuleExports");
  Modules::add_module_exports_qualified(from_module, package, to_module, CHECK);
JVM_END

JVM_ENTRY(void, JVM_AddModuleExportsToAllUnnamed(JNIEnv *env, jobject from_module, jstring package))
  JVMWrapper("JVM_AddModuleExportsToAllUnnamed");
  Modules::add_module_exports_to_all_unnamed(from_module, package, CHECK);
JVM_END

JVM_ENTRY(void, JVM_AddModuleExportsToAll(JNIEnv *env, jobject from_module, jstring package))
  JVMWrapper("JVM_AddModuleExportsToAll");
  Modules::add_module_exports(from_module, package, NULL, CHECK);
JVM_END

JVM_ENTRY (void, JVM_AddReadsModule(JNIEnv *env, jobject from_module, jobject source_module))
  JVMWrapper("JVM_AddReadsModule");
  Modules::add_reads_module(from_module, source_module, CHECK);
JVM_END

JVM_ENTRY(void, JVM_DefineArchivedModules(JNIEnv *env, jobject platform_loader, jobject system_loader))
  JVMWrapper("JVM_DefineArchivedModules");
  Modules::define_archived_modules(platform_loader, system_loader, CHECK);
JVM_END

// Reflection support //////////////////////////////////////////////////////////////////////////////

JVM_ENTRY(jstring, JVM_InitClassName(JNIEnv *env, jclass cls))
  assert (cls != NULL, "illegal class");
  JVMWrapper("JVM_InitClassName");
  JvmtiVMObjectAllocEventCollector oam;
  ResourceMark rm(THREAD);
  HandleMark hm(THREAD);
  Handle java_class(THREAD, JNIHandles::resolve(cls));
  oop result = java_lang_Class::name(java_class, CHECK_NULL);
  return (jstring) JNIHandles::make_local(THREAD, result);
JVM_END


JVM_ENTRY(jobjectArray, JVM_GetClassInterfaces(JNIEnv *env, jclass cls))
  JVMWrapper("JVM_GetClassInterfaces");
  JvmtiVMObjectAllocEventCollector oam;
  oop mirror = JNIHandles::resolve_non_null(cls);

  // Special handling for primitive objects
  if (java_lang_Class::is_primitive(mirror)) {
    // Primitive objects does not have any interfaces
    objArrayOop r = oopFactory::new_objArray(SystemDictionary::Class_klass(), 0, CHECK_NULL);
    return (jobjectArray) JNIHandles::make_local(THREAD, r);
  }

  Klass* klass = java_lang_Class::as_Klass(mirror);
  // Figure size of result array
  int size;
  if (klass->is_instance_klass()) {
    size = InstanceKlass::cast(klass)->local_interfaces()->length();
  } else {
    assert(klass->is_objArray_klass() || klass->is_typeArray_klass(), "Illegal mirror klass");
    size = 2;
  }

  // Allocate result array
  objArrayOop r = oopFactory::new_objArray(SystemDictionary::Class_klass(), size, CHECK_NULL);
  objArrayHandle result (THREAD, r);
  // Fill in result
  if (klass->is_instance_klass()) {
    // Regular instance klass, fill in all local interfaces
    for (int index = 0; index < size; index++) {
      Klass* k = InstanceKlass::cast(klass)->local_interfaces()->at(index);
      result->obj_at_put(index, k->java_mirror());
    }
  } else {
    // All arrays implement java.lang.Cloneable and java.io.Serializable
    result->obj_at_put(0, SystemDictionary::Cloneable_klass()->java_mirror());
    result->obj_at_put(1, SystemDictionary::Serializable_klass()->java_mirror());
  }
  return (jobjectArray) JNIHandles::make_local(THREAD, result());
JVM_END


JVM_ENTRY(jboolean, JVM_IsInterface(JNIEnv *env, jclass cls))
  JVMWrapper("JVM_IsInterface");
  oop mirror = JNIHandles::resolve_non_null(cls);
  if (java_lang_Class::is_primitive(mirror)) {
    return JNI_FALSE;
  }
  Klass* k = java_lang_Class::as_Klass(mirror);
  jboolean result = k->is_interface();
  assert(!result || k->is_instance_klass(),
         "all interfaces are instance types");
  // The compiler intrinsic for isInterface tests the
  // Klass::_access_flags bits in the same way.
  return result;
JVM_END

JVM_ENTRY(jboolean, JVM_IsHiddenClass(JNIEnv *env, jclass cls))
  JVMWrapper("JVM_IsHiddenClass");
  oop mirror = JNIHandles::resolve_non_null(cls);
  if (java_lang_Class::is_primitive(mirror)) {
    return JNI_FALSE;
  }
  Klass* k = java_lang_Class::as_Klass(mirror);
  return k->is_hidden();
JVM_END

JVM_ENTRY(jobjectArray, JVM_GetClassSigners(JNIEnv *env, jclass cls))
  JVMWrapper("JVM_GetClassSigners");
  JvmtiVMObjectAllocEventCollector oam;
  oop mirror = JNIHandles::resolve_non_null(cls);
  if (java_lang_Class::is_primitive(mirror)) {
    // There are no signers for primitive types
    return NULL;
  }

  objArrayHandle signers(THREAD, java_lang_Class::signers(mirror));

  // If there are no signers set in the class, or if the class
  // is an array, return NULL.
  if (signers == NULL) return NULL;

  // copy of the signers array
  Klass* element = ObjArrayKlass::cast(signers->klass())->element_klass();
  objArrayOop signers_copy = oopFactory::new_objArray(element, signers->length(), CHECK_NULL);
  for (int index = 0; index < signers->length(); index++) {
    signers_copy->obj_at_put(index, signers->obj_at(index));
  }

  // return the copy
  return (jobjectArray) JNIHandles::make_local(THREAD, signers_copy);
JVM_END


JVM_ENTRY(void, JVM_SetClassSigners(JNIEnv *env, jclass cls, jobjectArray signers))
  JVMWrapper("JVM_SetClassSigners");
  oop mirror = JNIHandles::resolve_non_null(cls);
  if (!java_lang_Class::is_primitive(mirror)) {
    // This call is ignored for primitive types and arrays.
    // Signers are only set once, ClassLoader.java, and thus shouldn't
    // be called with an array.  Only the bootstrap loader creates arrays.
    Klass* k = java_lang_Class::as_Klass(mirror);
    if (k->is_instance_klass()) {
      java_lang_Class::set_signers(k->java_mirror(), objArrayOop(JNIHandles::resolve(signers)));
    }
  }
JVM_END


JVM_ENTRY(jobject, JVM_GetProtectionDomain(JNIEnv *env, jclass cls))
  JVMWrapper("JVM_GetProtectionDomain");
  oop mirror = JNIHandles::resolve_non_null(cls);
  if (mirror == NULL) {
    THROW_(vmSymbols::java_lang_NullPointerException(), NULL);
  }

  if (java_lang_Class::is_primitive(mirror)) {
    // Primitive types does not have a protection domain.
    return NULL;
  }

  oop pd = java_lang_Class::protection_domain(mirror);
  return (jobject) JNIHandles::make_local(THREAD, pd);
JVM_END


// Returns the inherited_access_control_context field of the running thread.
JVM_ENTRY(jobject, JVM_GetInheritedAccessControlContext(JNIEnv *env, jclass cls))
  JVMWrapper("JVM_GetInheritedAccessControlContext");
  oop result = java_lang_Thread::inherited_access_control_context(thread->threadObj());
  return JNIHandles::make_local(THREAD, result);
JVM_END

JVM_ENTRY(jobject, JVM_GetStackAccessControlContext(JNIEnv *env, jclass cls))
  JVMWrapper("JVM_GetStackAccessControlContext");
  if (!UsePrivilegedStack) return NULL;

  ResourceMark rm(THREAD);
  GrowableArray<Handle>* local_array = new GrowableArray<Handle>(12);
  JvmtiVMObjectAllocEventCollector oam;

  // count the protection domains on the execution stack. We collapse
  // duplicate consecutive protection domains into a single one, as
  // well as stopping when we hit a privileged frame.

  oop previous_protection_domain = NULL;
  Handle privileged_context(thread, NULL);
  bool is_privileged = false;
  oop protection_domain = NULL;

  // Iterate through Java frames
  vframeStream vfst(thread);
  for(; !vfst.at_end(); vfst.next()) {
    // get method of frame
    Method* method = vfst.method();

    // stop at the first privileged frame
    if (method->method_holder() == SystemDictionary::AccessController_klass() &&
      method->name() == vmSymbols::executePrivileged_name())
    {
      // this frame is privileged
      is_privileged = true;

      javaVFrame *priv = vfst.asJavaVFrame();       // executePrivileged

      StackValueCollection* locals = priv->locals();
      StackValue* ctx_sv = locals->at(1); // AccessControlContext context
      StackValue* clr_sv = locals->at(2); // Class<?> caller
      assert(!ctx_sv->obj_is_scalar_replaced(), "found scalar-replaced object");
      assert(!clr_sv->obj_is_scalar_replaced(), "found scalar-replaced object");
      privileged_context    = ctx_sv->get_obj();
      Handle caller         = clr_sv->get_obj();

      Klass *caller_klass = java_lang_Class::as_Klass(caller());
      protection_domain  = caller_klass->protection_domain();
    } else {
      protection_domain = method->method_holder()->protection_domain();
    }

    if ((previous_protection_domain != protection_domain) && (protection_domain != NULL)) {
      local_array->push(Handle(thread, protection_domain));
      previous_protection_domain = protection_domain;
    }

    if (is_privileged) break;
  }


  // either all the domains on the stack were system domains, or
  // we had a privileged system domain
  if (local_array->is_empty()) {
    if (is_privileged && privileged_context.is_null()) return NULL;

    oop result = java_security_AccessControlContext::create(objArrayHandle(), is_privileged, privileged_context, CHECK_NULL);
    return JNIHandles::make_local(THREAD, result);
  }

  objArrayOop context = oopFactory::new_objArray(SystemDictionary::ProtectionDomain_klass(),
                                                 local_array->length(), CHECK_NULL);
  objArrayHandle h_context(thread, context);
  for (int index = 0; index < local_array->length(); index++) {
    h_context->obj_at_put(index, local_array->at(index)());
  }

  oop result = java_security_AccessControlContext::create(h_context, is_privileged, privileged_context, CHECK_NULL);

  return JNIHandles::make_local(THREAD, result);
JVM_END


JVM_ENTRY(jboolean, JVM_IsArrayClass(JNIEnv *env, jclass cls))
  JVMWrapper("JVM_IsArrayClass");
  Klass* k = java_lang_Class::as_Klass(JNIHandles::resolve_non_null(cls));
  return (k != NULL) && k->is_array_klass() ? true : false;
JVM_END


JVM_ENTRY(jboolean, JVM_IsPrimitiveClass(JNIEnv *env, jclass cls))
  JVMWrapper("JVM_IsPrimitiveClass");
  oop mirror = JNIHandles::resolve_non_null(cls);
  return (jboolean) java_lang_Class::is_primitive(mirror);
JVM_END


JVM_ENTRY(jint, JVM_GetClassModifiers(JNIEnv *env, jclass cls))
  JVMWrapper("JVM_GetClassModifiers");
  oop mirror = JNIHandles::resolve_non_null(cls);
  if (java_lang_Class::is_primitive(mirror)) {
    // Primitive type
    return JVM_ACC_ABSTRACT | JVM_ACC_FINAL | JVM_ACC_PUBLIC;
  }

  Klass* k = java_lang_Class::as_Klass(mirror);
  debug_only(int computed_modifiers = k->compute_modifier_flags(CHECK_0));
  assert(k->modifier_flags() == computed_modifiers, "modifiers cache is OK");
  return k->modifier_flags();
JVM_END


// Inner class reflection ///////////////////////////////////////////////////////////////////////////////

JVM_ENTRY(jobjectArray, JVM_GetDeclaredClasses(JNIEnv *env, jclass ofClass))
  JvmtiVMObjectAllocEventCollector oam;
  // ofClass is a reference to a java_lang_Class object. The mirror object
  // of an InstanceKlass
  oop ofMirror = JNIHandles::resolve_non_null(ofClass);
  if (java_lang_Class::is_primitive(ofMirror) ||
      ! java_lang_Class::as_Klass(ofMirror)->is_instance_klass()) {
    oop result = oopFactory::new_objArray(SystemDictionary::Class_klass(), 0, CHECK_NULL);
    return (jobjectArray)JNIHandles::make_local(THREAD, result);
  }

  InstanceKlass* k = InstanceKlass::cast(java_lang_Class::as_Klass(ofMirror));
  InnerClassesIterator iter(k);

  if (iter.length() == 0) {
    // Neither an inner nor outer class
    oop result = oopFactory::new_objArray(SystemDictionary::Class_klass(), 0, CHECK_NULL);
    return (jobjectArray)JNIHandles::make_local(THREAD, result);
  }

  // find inner class info
  constantPoolHandle cp(thread, k->constants());
  int length = iter.length();

  // Allocate temp. result array
  objArrayOop r = oopFactory::new_objArray(SystemDictionary::Class_klass(), length/4, CHECK_NULL);
  objArrayHandle result (THREAD, r);
  int members = 0;

  for (; !iter.done(); iter.next()) {
    int ioff = iter.inner_class_info_index();
    int ooff = iter.outer_class_info_index();

    if (ioff != 0 && ooff != 0) {
      // Check to see if the name matches the class we're looking for
      // before attempting to find the class.
      if (cp->klass_name_at_matches(k, ooff)) {
        Klass* outer_klass = cp->klass_at(ooff, CHECK_NULL);
        if (outer_klass == k) {
           Klass* ik = cp->klass_at(ioff, CHECK_NULL);
           InstanceKlass* inner_klass = InstanceKlass::cast(ik);

           // Throws an exception if outer klass has not declared k as
           // an inner klass
           Reflection::check_for_inner_class(k, inner_klass, true, CHECK_NULL);

           result->obj_at_put(members, inner_klass->java_mirror());
           members++;
        }
      }
    }
  }

  if (members != length) {
    // Return array of right length
    objArrayOop res = oopFactory::new_objArray(SystemDictionary::Class_klass(), members, CHECK_NULL);
    for(int i = 0; i < members; i++) {
      res->obj_at_put(i, result->obj_at(i));
    }
    return (jobjectArray)JNIHandles::make_local(THREAD, res);
  }

  return (jobjectArray)JNIHandles::make_local(THREAD, result());
JVM_END


JVM_ENTRY(jclass, JVM_GetDeclaringClass(JNIEnv *env, jclass ofClass))
{
  // ofClass is a reference to a java_lang_Class object.
  oop ofMirror = JNIHandles::resolve_non_null(ofClass);
  if (java_lang_Class::is_primitive(ofMirror)) {
    return NULL;
  }
  Klass* klass = java_lang_Class::as_Klass(ofMirror);
  if (!klass->is_instance_klass()) {
    return NULL;
  }

  bool inner_is_member = false;
  Klass* outer_klass
    = InstanceKlass::cast(klass)->compute_enclosing_class(&inner_is_member, CHECK_NULL);
  if (outer_klass == NULL)  return NULL;  // already a top-level class
  if (!inner_is_member)  return NULL;     // a hidden or unsafe anonymous class (inside a method)
  return (jclass) JNIHandles::make_local(THREAD, outer_klass->java_mirror());
}
JVM_END

JVM_ENTRY(jstring, JVM_GetSimpleBinaryName(JNIEnv *env, jclass cls))
{
  oop mirror = JNIHandles::resolve_non_null(cls);
  if (java_lang_Class::is_primitive(mirror)) {
    return NULL;
  }
  Klass* klass = java_lang_Class::as_Klass(mirror);
  if (!klass->is_instance_klass()) {
    return NULL;
  }
  InstanceKlass* k = InstanceKlass::cast(klass);
  int ooff = 0, noff = 0;
  if (k->find_inner_classes_attr(&ooff, &noff, THREAD)) {
    if (noff != 0) {
      constantPoolHandle i_cp(thread, k->constants());
      Symbol* name = i_cp->symbol_at(noff);
      Handle str = java_lang_String::create_from_symbol(name, CHECK_NULL);
      return (jstring) JNIHandles::make_local(THREAD, str());
    }
  }
  return NULL;
}
JVM_END

JVM_ENTRY(jstring, JVM_GetClassSignature(JNIEnv *env, jclass cls))
  assert (cls != NULL, "illegal class");
  JVMWrapper("JVM_GetClassSignature");
  JvmtiVMObjectAllocEventCollector oam;
  ResourceMark rm(THREAD);
  oop mirror = JNIHandles::resolve_non_null(cls);
  // Return null for arrays and primatives
  if (!java_lang_Class::is_primitive(mirror)) {
    Klass* k = java_lang_Class::as_Klass(mirror);
    if (k->is_instance_klass()) {
      Symbol* sym = InstanceKlass::cast(k)->generic_signature();
      if (sym == NULL) return NULL;
      Handle str = java_lang_String::create_from_symbol(sym, CHECK_NULL);
      return (jstring) JNIHandles::make_local(THREAD, str());
    }
  }
  return NULL;
JVM_END


JVM_ENTRY(jbyteArray, JVM_GetClassAnnotations(JNIEnv *env, jclass cls))
  assert (cls != NULL, "illegal class");
  JVMWrapper("JVM_GetClassAnnotations");
  oop mirror = JNIHandles::resolve_non_null(cls);
  // Return null for arrays and primitives
  if (!java_lang_Class::is_primitive(mirror)) {
    Klass* k = java_lang_Class::as_Klass(mirror);
    if (k->is_instance_klass()) {
      typeArrayOop a = Annotations::make_java_array(InstanceKlass::cast(k)->class_annotations(), CHECK_NULL);
      return (jbyteArray) JNIHandles::make_local(THREAD, a);
    }
  }
  return NULL;
JVM_END


static bool jvm_get_field_common(jobject field, fieldDescriptor& fd, TRAPS) {
  // some of this code was adapted from from jni_FromReflectedField

  oop reflected = JNIHandles::resolve_non_null(field);
  oop mirror    = java_lang_reflect_Field::clazz(reflected);
  Klass* k    = java_lang_Class::as_Klass(mirror);
  int slot      = java_lang_reflect_Field::slot(reflected);
  int modifiers = java_lang_reflect_Field::modifiers(reflected);

  InstanceKlass* ik = InstanceKlass::cast(k);
  intptr_t offset = ik->field_offset(slot);

  if (modifiers & JVM_ACC_STATIC) {
    // for static fields we only look in the current class
    if (!ik->find_local_field_from_offset(offset, true, &fd)) {
      assert(false, "cannot find static field");
      return false;
    }
  } else {
    // for instance fields we start with the current class and work
    // our way up through the superclass chain
    if (!ik->find_field_from_offset(offset, false, &fd)) {
      assert(false, "cannot find instance field");
      return false;
    }
  }
  return true;
}

static Method* jvm_get_method_common(jobject method) {
  // some of this code was adapted from from jni_FromReflectedMethod

  oop reflected = JNIHandles::resolve_non_null(method);
  oop mirror    = NULL;
  int slot      = 0;

  if (reflected->klass() == SystemDictionary::reflect_Constructor_klass()) {
    mirror = java_lang_reflect_Constructor::clazz(reflected);
    slot   = java_lang_reflect_Constructor::slot(reflected);
  } else {
    assert(reflected->klass() == SystemDictionary::reflect_Method_klass(),
           "wrong type");
    mirror = java_lang_reflect_Method::clazz(reflected);
    slot   = java_lang_reflect_Method::slot(reflected);
  }
  Klass* k = java_lang_Class::as_Klass(mirror);

  Method* m = InstanceKlass::cast(k)->method_with_idnum(slot);
  assert(m != NULL, "cannot find method");
  return m;  // caller has to deal with NULL in product mode
}

/* Type use annotations support (JDK 1.8) */

JVM_ENTRY(jbyteArray, JVM_GetClassTypeAnnotations(JNIEnv *env, jclass cls))
  assert (cls != NULL, "illegal class");
  JVMWrapper("JVM_GetClassTypeAnnotations");
  ResourceMark rm(THREAD);
  // Return null for arrays and primitives
  if (!java_lang_Class::is_primitive(JNIHandles::resolve(cls))) {
    Klass* k = java_lang_Class::as_Klass(JNIHandles::resolve(cls));
    if (k->is_instance_klass()) {
      AnnotationArray* type_annotations = InstanceKlass::cast(k)->class_type_annotations();
      if (type_annotations != NULL) {
        typeArrayOop a = Annotations::make_java_array(type_annotations, CHECK_NULL);
        return (jbyteArray) JNIHandles::make_local(THREAD, a);
      }
    }
  }
  return NULL;
JVM_END

JVM_ENTRY(jbyteArray, JVM_GetMethodTypeAnnotations(JNIEnv *env, jobject method))
  assert (method != NULL, "illegal method");
  JVMWrapper("JVM_GetMethodTypeAnnotations");

  // method is a handle to a java.lang.reflect.Method object
  Method* m = jvm_get_method_common(method);
  if (m == NULL) {
    return NULL;
  }

  AnnotationArray* type_annotations = m->type_annotations();
  if (type_annotations != NULL) {
    typeArrayOop a = Annotations::make_java_array(type_annotations, CHECK_NULL);
    return (jbyteArray) JNIHandles::make_local(THREAD, a);
  }

  return NULL;
JVM_END

JVM_ENTRY(jbyteArray, JVM_GetFieldTypeAnnotations(JNIEnv *env, jobject field))
  assert (field != NULL, "illegal field");
  JVMWrapper("JVM_GetFieldTypeAnnotations");

  fieldDescriptor fd;
  bool gotFd = jvm_get_field_common(field, fd, CHECK_NULL);
  if (!gotFd) {
    return NULL;
  }

  return (jbyteArray) JNIHandles::make_local(THREAD, Annotations::make_java_array(fd.type_annotations(), THREAD));
JVM_END

static void bounds_check(const constantPoolHandle& cp, jint index, TRAPS) {
  if (!cp->is_within_bounds(index)) {
    THROW_MSG(vmSymbols::java_lang_IllegalArgumentException(), "Constant pool index out of bounds");
  }
}

JVM_ENTRY(jobjectArray, JVM_GetMethodParameters(JNIEnv *env, jobject method))
{
  JVMWrapper("JVM_GetMethodParameters");
  // method is a handle to a java.lang.reflect.Method object
  Method* method_ptr = jvm_get_method_common(method);
  methodHandle mh (THREAD, method_ptr);
  Handle reflected_method (THREAD, JNIHandles::resolve_non_null(method));
  const int num_params = mh->method_parameters_length();

  if (num_params < 0) {
    // A -1 return value from method_parameters_length means there is no
    // parameter data.  Return null to indicate this to the reflection
    // API.
    assert(num_params == -1, "num_params should be -1 if it is less than zero");
    return (jobjectArray)NULL;
  } else {
    // Otherwise, we return something up to reflection, even if it is
    // a zero-length array.  Why?  Because in some cases this can
    // trigger a MalformedParametersException.

    // make sure all the symbols are properly formatted
    for (int i = 0; i < num_params; i++) {
      MethodParametersElement* params = mh->method_parameters_start();
      int index = params[i].name_cp_index;
      constantPoolHandle cp(THREAD, mh->constants());
      bounds_check(cp, index, CHECK_NULL);

      if (0 != index && !mh->constants()->tag_at(index).is_utf8()) {
        THROW_MSG_0(vmSymbols::java_lang_IllegalArgumentException(),
                    "Wrong type at constant pool index");
      }

    }

    objArrayOop result_oop = oopFactory::new_objArray(SystemDictionary::reflect_Parameter_klass(), num_params, CHECK_NULL);
    objArrayHandle result (THREAD, result_oop);

    for (int i = 0; i < num_params; i++) {
      MethodParametersElement* params = mh->method_parameters_start();
      // For a 0 index, give a NULL symbol
      Symbol* sym = 0 != params[i].name_cp_index ?
        mh->constants()->symbol_at(params[i].name_cp_index) : NULL;
      int flags = params[i].flags;
      oop param = Reflection::new_parameter(reflected_method, i, sym,
                                            flags, CHECK_NULL);
      result->obj_at_put(i, param);
    }
    return (jobjectArray)JNIHandles::make_local(THREAD, result());
  }
}
JVM_END

// New (JDK 1.4) reflection implementation /////////////////////////////////////

JVM_ENTRY(jobjectArray, JVM_GetClassDeclaredFields(JNIEnv *env, jclass ofClass, jboolean publicOnly))
{
  JVMWrapper("JVM_GetClassDeclaredFields");
  JvmtiVMObjectAllocEventCollector oam;

  oop ofMirror = JNIHandles::resolve_non_null(ofClass);
  // Exclude primitive types and array types
  if (java_lang_Class::is_primitive(ofMirror) ||
      java_lang_Class::as_Klass(ofMirror)->is_array_klass()) {
    // Return empty array
    oop res = oopFactory::new_objArray(SystemDictionary::reflect_Field_klass(), 0, CHECK_NULL);
    return (jobjectArray) JNIHandles::make_local(THREAD, res);
  }

  InstanceKlass* k = InstanceKlass::cast(java_lang_Class::as_Klass(ofMirror));
  constantPoolHandle cp(THREAD, k->constants());

  // Ensure class is linked
  k->link_class(CHECK_NULL);

  // Allocate result
  int num_fields;

  if (publicOnly) {
    num_fields = 0;
    for (JavaFieldStream fs(k); !fs.done(); fs.next()) {
      if (fs.access_flags().is_public()) ++num_fields;
    }
  } else {
    num_fields = k->java_fields_count();
  }

  objArrayOop r = oopFactory::new_objArray(SystemDictionary::reflect_Field_klass(), num_fields, CHECK_NULL);
  objArrayHandle result (THREAD, r);

  int out_idx = 0;
  fieldDescriptor fd;
  for (JavaFieldStream fs(k); !fs.done(); fs.next()) {
    if (!publicOnly || fs.access_flags().is_public()) {
      fd.reinitialize(k, fs.index());
      oop field = Reflection::new_field(&fd, CHECK_NULL);
      result->obj_at_put(out_idx, field);
      ++out_idx;
    }
  }
  assert(out_idx == num_fields, "just checking");
  return (jobjectArray) JNIHandles::make_local(THREAD, result());
}
JVM_END

JVM_ENTRY(jboolean, JVM_IsRecord(JNIEnv *env, jclass cls))
{
  JVMWrapper("JVM_IsRecord");
  Klass* k = java_lang_Class::as_Klass(JNIHandles::resolve_non_null(cls));
  if (k != NULL && k->is_instance_klass()) {
    InstanceKlass* ik = InstanceKlass::cast(k);
    return ik->is_record();
  } else {
    return false;
  }
}
JVM_END

JVM_ENTRY(jobjectArray, JVM_GetRecordComponents(JNIEnv* env, jclass ofClass))
{
  JVMWrapper("JVM_GetRecordComponents");
  Klass* c = java_lang_Class::as_Klass(JNIHandles::resolve_non_null(ofClass));
  assert(c->is_instance_klass(), "must be");
  InstanceKlass* ik = InstanceKlass::cast(c);

  if (ik->is_record()) {
    Array<RecordComponent*>* components = ik->record_components();
    assert(components != NULL, "components should not be NULL");
    {
      JvmtiVMObjectAllocEventCollector oam;
      constantPoolHandle cp(THREAD, ik->constants());
      int length = components->length();
      assert(length >= 0, "unexpected record_components length");
      objArrayOop record_components =
        oopFactory::new_objArray(SystemDictionary::RecordComponent_klass(), length, CHECK_NULL);
      objArrayHandle components_h (THREAD, record_components);

      for (int x = 0; x < length; x++) {
        RecordComponent* component = components->at(x);
        assert(component != NULL, "unexpected NULL record component");
        oop component_oop = java_lang_reflect_RecordComponent::create(ik, component, CHECK_NULL);
        components_h->obj_at_put(x, component_oop);
      }
      return (jobjectArray)JNIHandles::make_local(THREAD, components_h());
    }
  }

  // Return empty array if ofClass is not a record.
  objArrayOop result = oopFactory::new_objArray(SystemDictionary::RecordComponent_klass(), 0, CHECK_NULL);
  return (jobjectArray)JNIHandles::make_local(THREAD, result);
}
JVM_END

static bool select_method(const methodHandle& method, bool want_constructor) {
  if (want_constructor) {
    return (method->is_initializer() && !method->is_static());
  } else {
    return  (!method->is_initializer() && !method->is_overpass());
  }
}

static jobjectArray get_class_declared_methods_helper(
                                  JNIEnv *env,
                                  jclass ofClass, jboolean publicOnly,
                                  bool want_constructor,
                                  Klass* klass, TRAPS) {

  JvmtiVMObjectAllocEventCollector oam;

  oop ofMirror = JNIHandles::resolve_non_null(ofClass);
  // Exclude primitive types and array types
  if (java_lang_Class::is_primitive(ofMirror)
      || java_lang_Class::as_Klass(ofMirror)->is_array_klass()) {
    // Return empty array
    oop res = oopFactory::new_objArray(klass, 0, CHECK_NULL);
    return (jobjectArray) JNIHandles::make_local(THREAD, res);
  }

  InstanceKlass* k = InstanceKlass::cast(java_lang_Class::as_Klass(ofMirror));

  // Ensure class is linked
  k->link_class(CHECK_NULL);

  Array<Method*>* methods = k->methods();
  int methods_length = methods->length();

  // Save original method_idnum in case of redefinition, which can change
  // the idnum of obsolete methods.  The new method will have the same idnum
  // but if we refresh the methods array, the counts will be wrong.
  ResourceMark rm(THREAD);
  GrowableArray<int>* idnums = new GrowableArray<int>(methods_length);
  int num_methods = 0;

  for (int i = 0; i < methods_length; i++) {
    methodHandle method(THREAD, methods->at(i));
    if (select_method(method, want_constructor)) {
      if (!publicOnly || method->is_public()) {
        idnums->push(method->method_idnum());
        ++num_methods;
      }
    }
  }

  // Allocate result
  objArrayOop r = oopFactory::new_objArray(klass, num_methods, CHECK_NULL);
  objArrayHandle result (THREAD, r);

  // Now just put the methods that we selected above, but go by their idnum
  // in case of redefinition.  The methods can be redefined at any safepoint,
  // so above when allocating the oop array and below when creating reflect
  // objects.
  for (int i = 0; i < num_methods; i++) {
    methodHandle method(THREAD, k->method_with_idnum(idnums->at(i)));
    if (method.is_null()) {
      // Method may have been deleted and seems this API can handle null
      // Otherwise should probably put a method that throws NSME
      result->obj_at_put(i, NULL);
    } else {
      oop m;
      if (want_constructor) {
        m = Reflection::new_constructor(method, CHECK_NULL);
      } else {
        m = Reflection::new_method(method, false, CHECK_NULL);
      }
      result->obj_at_put(i, m);
    }
  }

  return (jobjectArray) JNIHandles::make_local(THREAD, result());
}

JVM_ENTRY(jobjectArray, JVM_GetClassDeclaredMethods(JNIEnv *env, jclass ofClass, jboolean publicOnly))
{
  JVMWrapper("JVM_GetClassDeclaredMethods");
  return get_class_declared_methods_helper(env, ofClass, publicOnly,
                                           /*want_constructor*/ false,
                                           SystemDictionary::reflect_Method_klass(), THREAD);
}
JVM_END

JVM_ENTRY(jobjectArray, JVM_GetClassDeclaredConstructors(JNIEnv *env, jclass ofClass, jboolean publicOnly))
{
  JVMWrapper("JVM_GetClassDeclaredConstructors");
  return get_class_declared_methods_helper(env, ofClass, publicOnly,
                                           /*want_constructor*/ true,
                                           SystemDictionary::reflect_Constructor_klass(), THREAD);
}
JVM_END

JVM_ENTRY(jint, JVM_GetClassAccessFlags(JNIEnv *env, jclass cls))
{
  JVMWrapper("JVM_GetClassAccessFlags");
  oop mirror = JNIHandles::resolve_non_null(cls);
  if (java_lang_Class::is_primitive(mirror)) {
    // Primitive type
    return JVM_ACC_ABSTRACT | JVM_ACC_FINAL | JVM_ACC_PUBLIC;
  }

  Klass* k = java_lang_Class::as_Klass(mirror);
  return k->access_flags().as_int() & JVM_ACC_WRITTEN_FLAGS;
}
JVM_END

JVM_ENTRY(jboolean, JVM_AreNestMates(JNIEnv *env, jclass current, jclass member))
{
  JVMWrapper("JVM_AreNestMates");
  Klass* c = java_lang_Class::as_Klass(JNIHandles::resolve_non_null(current));
  assert(c->is_instance_klass(), "must be");
  InstanceKlass* ck = InstanceKlass::cast(c);
  Klass* m = java_lang_Class::as_Klass(JNIHandles::resolve_non_null(member));
  assert(m->is_instance_klass(), "must be");
  InstanceKlass* mk = InstanceKlass::cast(m);
  return ck->has_nestmate_access_to(mk, THREAD);
}
JVM_END

JVM_ENTRY(jclass, JVM_GetNestHost(JNIEnv* env, jclass current))
{
  // current is not a primitive or array class
  JVMWrapper("JVM_GetNestHost");
  Klass* c = java_lang_Class::as_Klass(JNIHandles::resolve_non_null(current));
  assert(c->is_instance_klass(), "must be");
  InstanceKlass* ck = InstanceKlass::cast(c);
  InstanceKlass* host = ck->nest_host(THREAD);
  return (jclass) (host == NULL ? NULL :
                   JNIHandles::make_local(THREAD, host->java_mirror()));
}
JVM_END

JVM_ENTRY(jobjectArray, JVM_GetNestMembers(JNIEnv* env, jclass current))
{
  // current is not a primitive or array class
  JVMWrapper("JVM_GetNestMembers");
  ResourceMark rm(THREAD);
  Klass* c = java_lang_Class::as_Klass(JNIHandles::resolve_non_null(current));
  assert(c->is_instance_klass(), "must be");
  InstanceKlass* ck = InstanceKlass::cast(c);
  InstanceKlass* host = ck->nest_host(THREAD);

  log_trace(class, nestmates)("Calling GetNestMembers for type %s with nest-host %s",
                              ck->external_name(), host->external_name());
  {
    JvmtiVMObjectAllocEventCollector oam;
    Array<u2>* members = host->nest_members();
    int length = members == NULL ? 0 : members->length();

    log_trace(class, nestmates)(" - host has %d listed nest members", length);

    // nest host is first in the array so make it one bigger
    objArrayOop r = oopFactory::new_objArray(SystemDictionary::Class_klass(),
                                             length + 1, CHECK_NULL);
    objArrayHandle result(THREAD, r);
    result->obj_at_put(0, host->java_mirror());
    if (length != 0) {
      int count = 0;
      for (int i = 0; i < length; i++) {
        int cp_index = members->at(i);
        Klass* k = host->constants()->klass_at(cp_index, THREAD);
        if (HAS_PENDING_EXCEPTION) {
          if (PENDING_EXCEPTION->is_a(SystemDictionary::VirtualMachineError_klass())) {
            return NULL; // propagate VMEs
          }
          if (log_is_enabled(Trace, class, nestmates)) {
            stringStream ss;
            char* target_member_class = host->constants()->klass_name_at(cp_index)->as_C_string();
            ss.print(" - resolution of nest member %s failed: ", target_member_class);
            java_lang_Throwable::print(PENDING_EXCEPTION, &ss);
            log_trace(class, nestmates)("%s", ss.as_string());
          }
          CLEAR_PENDING_EXCEPTION;
          continue;
        }
        if (k->is_instance_klass()) {
          InstanceKlass* ik = InstanceKlass::cast(k);
          InstanceKlass* nest_host_k = ik->nest_host(CHECK_NULL);
          if (nest_host_k == host) {
            result->obj_at_put(count+1, k->java_mirror());
            count++;
            log_trace(class, nestmates)(" - [%d] = %s", count, ik->external_name());
          } else {
            log_trace(class, nestmates)(" - skipping member %s with different host %s",
                                        ik->external_name(), nest_host_k->external_name());
          }
        } else {
          log_trace(class, nestmates)(" - skipping member %s that is not an instance class",
                                      k->external_name());
        }
      }
      if (count < length) {
        // we had invalid entries so we need to compact the array
        log_trace(class, nestmates)(" - compacting array from length %d to %d",
                                    length + 1, count + 1);

        objArrayOop r2 = oopFactory::new_objArray(SystemDictionary::Class_klass(),
                                                  count + 1, CHECK_NULL);
        objArrayHandle result2(THREAD, r2);
        for (int i = 0; i < count + 1; i++) {
          result2->obj_at_put(i, result->obj_at(i));
        }
        return (jobjectArray)JNIHandles::make_local(THREAD, result2());
      }
    }
    else {
      assert(host == ck || ck->is_hidden(), "must be singleton nest or dynamic nestmate");
    }
    return (jobjectArray)JNIHandles::make_local(THREAD, result());
  }
}
JVM_END

JVM_ENTRY(jobjectArray, JVM_GetPermittedSubclasses(JNIEnv* env, jclass current))
{
  JVMWrapper("JVM_GetPermittedSubclasses");
  oop mirror = JNIHandles::resolve_non_null(current);
  assert(!java_lang_Class::is_primitive(mirror), "should not be");
  Klass* c = java_lang_Class::as_Klass(mirror);
  assert(c->is_instance_klass(), "must be");
  InstanceKlass* ik = InstanceKlass::cast(c);
  {
    JvmtiVMObjectAllocEventCollector oam;
    Array<u2>* subclasses = ik->permitted_subclasses();
    int length = subclasses == NULL ? 0 : subclasses->length();
    objArrayOop r = oopFactory::new_objArray(SystemDictionary::String_klass(),
                                             length, CHECK_NULL);
    objArrayHandle result(THREAD, r);
    for (int i = 0; i < length; i++) {
      int cp_index = subclasses->at(i);
      // This returns <package-name>/<class-name>.
      Symbol* klass_name = ik->constants()->klass_name_at(cp_index);
      assert(klass_name != NULL, "Unexpected null klass_name");
      Handle perm_subtype_h = java_lang_String::create_from_symbol(klass_name, CHECK_NULL);
      result->obj_at_put(i, perm_subtype_h());
    }
    return (jobjectArray)JNIHandles::make_local(THREAD, result());
  }
}
JVM_END

// Constant pool access //////////////////////////////////////////////////////////

JVM_ENTRY(jobject, JVM_GetClassConstantPool(JNIEnv *env, jclass cls))
{
  JVMWrapper("JVM_GetClassConstantPool");
  JvmtiVMObjectAllocEventCollector oam;
  oop mirror = JNIHandles::resolve_non_null(cls);
  // Return null for primitives and arrays
  if (!java_lang_Class::is_primitive(mirror)) {
    Klass* k = java_lang_Class::as_Klass(mirror);
    if (k->is_instance_klass()) {
      InstanceKlass* k_h = InstanceKlass::cast(k);
      Handle jcp = reflect_ConstantPool::create(CHECK_NULL);
      reflect_ConstantPool::set_cp(jcp(), k_h->constants());
      return JNIHandles::make_local(THREAD, jcp());
    }
  }
  return NULL;
}
JVM_END


JVM_ENTRY(jint, JVM_ConstantPoolGetSize(JNIEnv *env, jobject obj, jobject unused))
{
  JVMWrapper("JVM_ConstantPoolGetSize");
  constantPoolHandle cp = constantPoolHandle(THREAD, reflect_ConstantPool::get_cp(JNIHandles::resolve_non_null(obj)));
  return cp->length();
}
JVM_END


JVM_ENTRY(jclass, JVM_ConstantPoolGetClassAt(JNIEnv *env, jobject obj, jobject unused, jint index))
{
  JVMWrapper("JVM_ConstantPoolGetClassAt");
  constantPoolHandle cp = constantPoolHandle(THREAD, reflect_ConstantPool::get_cp(JNIHandles::resolve_non_null(obj)));
  bounds_check(cp, index, CHECK_NULL);
  constantTag tag = cp->tag_at(index);
  if (!tag.is_klass() && !tag.is_unresolved_klass()) {
    THROW_MSG_0(vmSymbols::java_lang_IllegalArgumentException(), "Wrong type at constant pool index");
  }
  Klass* k = cp->klass_at(index, CHECK_NULL);
  return (jclass) JNIHandles::make_local(THREAD, k->java_mirror());
}
JVM_END

JVM_ENTRY(jclass, JVM_ConstantPoolGetClassAtIfLoaded(JNIEnv *env, jobject obj, jobject unused, jint index))
{
  JVMWrapper("JVM_ConstantPoolGetClassAtIfLoaded");
  constantPoolHandle cp = constantPoolHandle(THREAD, reflect_ConstantPool::get_cp(JNIHandles::resolve_non_null(obj)));
  bounds_check(cp, index, CHECK_NULL);
  constantTag tag = cp->tag_at(index);
  if (!tag.is_klass() && !tag.is_unresolved_klass()) {
    THROW_MSG_0(vmSymbols::java_lang_IllegalArgumentException(), "Wrong type at constant pool index");
  }
  Klass* k = ConstantPool::klass_at_if_loaded(cp, index);
  if (k == NULL) return NULL;
  return (jclass) JNIHandles::make_local(THREAD, k->java_mirror());
}
JVM_END

static jobject get_method_at_helper(const constantPoolHandle& cp, jint index, bool force_resolution, TRAPS) {
  constantTag tag = cp->tag_at(index);
  if (!tag.is_method() && !tag.is_interface_method()) {
    THROW_MSG_0(vmSymbols::java_lang_IllegalArgumentException(), "Wrong type at constant pool index");
  }
  int klass_ref  = cp->uncached_klass_ref_index_at(index);
  Klass* k_o;
  if (force_resolution) {
    k_o = cp->klass_at(klass_ref, CHECK_NULL);
  } else {
    k_o = ConstantPool::klass_at_if_loaded(cp, klass_ref);
    if (k_o == NULL) return NULL;
  }
  InstanceKlass* k = InstanceKlass::cast(k_o);
  Symbol* name = cp->uncached_name_ref_at(index);
  Symbol* sig  = cp->uncached_signature_ref_at(index);
  methodHandle m (THREAD, k->find_method(name, sig));
  if (m.is_null()) {
    THROW_MSG_0(vmSymbols::java_lang_RuntimeException(), "Unable to look up method in target class");
  }
  oop method;
  if (!m->is_initializer() || m->is_static()) {
    method = Reflection::new_method(m, true, CHECK_NULL);
  } else {
    method = Reflection::new_constructor(m, CHECK_NULL);
  }
  return JNIHandles::make_local(THREAD, method);
}

JVM_ENTRY(jobject, JVM_ConstantPoolGetMethodAt(JNIEnv *env, jobject obj, jobject unused, jint index))
{
  JVMWrapper("JVM_ConstantPoolGetMethodAt");
  JvmtiVMObjectAllocEventCollector oam;
  constantPoolHandle cp = constantPoolHandle(THREAD, reflect_ConstantPool::get_cp(JNIHandles::resolve_non_null(obj)));
  bounds_check(cp, index, CHECK_NULL);
  jobject res = get_method_at_helper(cp, index, true, CHECK_NULL);
  return res;
}
JVM_END

JVM_ENTRY(jobject, JVM_ConstantPoolGetMethodAtIfLoaded(JNIEnv *env, jobject obj, jobject unused, jint index))
{
  JVMWrapper("JVM_ConstantPoolGetMethodAtIfLoaded");
  JvmtiVMObjectAllocEventCollector oam;
  constantPoolHandle cp = constantPoolHandle(THREAD, reflect_ConstantPool::get_cp(JNIHandles::resolve_non_null(obj)));
  bounds_check(cp, index, CHECK_NULL);
  jobject res = get_method_at_helper(cp, index, false, CHECK_NULL);
  return res;
}
JVM_END

static jobject get_field_at_helper(constantPoolHandle cp, jint index, bool force_resolution, TRAPS) {
  constantTag tag = cp->tag_at(index);
  if (!tag.is_field()) {
    THROW_MSG_0(vmSymbols::java_lang_IllegalArgumentException(), "Wrong type at constant pool index");
  }
  int klass_ref  = cp->uncached_klass_ref_index_at(index);
  Klass* k_o;
  if (force_resolution) {
    k_o = cp->klass_at(klass_ref, CHECK_NULL);
  } else {
    k_o = ConstantPool::klass_at_if_loaded(cp, klass_ref);
    if (k_o == NULL) return NULL;
  }
  InstanceKlass* k = InstanceKlass::cast(k_o);
  Symbol* name = cp->uncached_name_ref_at(index);
  Symbol* sig  = cp->uncached_signature_ref_at(index);
  fieldDescriptor fd;
  Klass* target_klass = k->find_field(name, sig, &fd);
  if (target_klass == NULL) {
    THROW_MSG_0(vmSymbols::java_lang_RuntimeException(), "Unable to look up field in target class");
  }
  oop field = Reflection::new_field(&fd, CHECK_NULL);
  return JNIHandles::make_local(THREAD, field);
}

JVM_ENTRY(jobject, JVM_ConstantPoolGetFieldAt(JNIEnv *env, jobject obj, jobject unusedl, jint index))
{
  JVMWrapper("JVM_ConstantPoolGetFieldAt");
  JvmtiVMObjectAllocEventCollector oam;
  constantPoolHandle cp = constantPoolHandle(THREAD, reflect_ConstantPool::get_cp(JNIHandles::resolve_non_null(obj)));
  bounds_check(cp, index, CHECK_NULL);
  jobject res = get_field_at_helper(cp, index, true, CHECK_NULL);
  return res;
}
JVM_END

JVM_ENTRY(jobject, JVM_ConstantPoolGetFieldAtIfLoaded(JNIEnv *env, jobject obj, jobject unused, jint index))
{
  JVMWrapper("JVM_ConstantPoolGetFieldAtIfLoaded");
  JvmtiVMObjectAllocEventCollector oam;
  constantPoolHandle cp = constantPoolHandle(THREAD, reflect_ConstantPool::get_cp(JNIHandles::resolve_non_null(obj)));
  bounds_check(cp, index, CHECK_NULL);
  jobject res = get_field_at_helper(cp, index, false, CHECK_NULL);
  return res;
}
JVM_END

JVM_ENTRY(jobjectArray, JVM_ConstantPoolGetMemberRefInfoAt(JNIEnv *env, jobject obj, jobject unused, jint index))
{
  JVMWrapper("JVM_ConstantPoolGetMemberRefInfoAt");
  JvmtiVMObjectAllocEventCollector oam;
  constantPoolHandle cp = constantPoolHandle(THREAD, reflect_ConstantPool::get_cp(JNIHandles::resolve_non_null(obj)));
  bounds_check(cp, index, CHECK_NULL);
  constantTag tag = cp->tag_at(index);
  if (!tag.is_field_or_method()) {
    THROW_MSG_0(vmSymbols::java_lang_IllegalArgumentException(), "Wrong type at constant pool index");
  }
  int klass_ref = cp->uncached_klass_ref_index_at(index);
  Symbol*  klass_name  = cp->klass_name_at(klass_ref);
  Symbol*  member_name = cp->uncached_name_ref_at(index);
  Symbol*  member_sig  = cp->uncached_signature_ref_at(index);
  objArrayOop  dest_o = oopFactory::new_objArray(SystemDictionary::String_klass(), 3, CHECK_NULL);
  objArrayHandle dest(THREAD, dest_o);
  Handle str = java_lang_String::create_from_symbol(klass_name, CHECK_NULL);
  dest->obj_at_put(0, str());
  str = java_lang_String::create_from_symbol(member_name, CHECK_NULL);
  dest->obj_at_put(1, str());
  str = java_lang_String::create_from_symbol(member_sig, CHECK_NULL);
  dest->obj_at_put(2, str());
  return (jobjectArray) JNIHandles::make_local(THREAD, dest());
}
JVM_END

JVM_ENTRY(jint, JVM_ConstantPoolGetClassRefIndexAt(JNIEnv *env, jobject obj, jobject unused, jint index))
{
  JVMWrapper("JVM_ConstantPoolGetClassRefIndexAt");
  JvmtiVMObjectAllocEventCollector oam;
  constantPoolHandle cp(THREAD, reflect_ConstantPool::get_cp(JNIHandles::resolve_non_null(obj)));
  bounds_check(cp, index, CHECK_0);
  constantTag tag = cp->tag_at(index);
  if (!tag.is_field_or_method()) {
    THROW_MSG_0(vmSymbols::java_lang_IllegalArgumentException(), "Wrong type at constant pool index");
  }
  return (jint) cp->uncached_klass_ref_index_at(index);
}
JVM_END

JVM_ENTRY(jint, JVM_ConstantPoolGetNameAndTypeRefIndexAt(JNIEnv *env, jobject obj, jobject unused, jint index))
{
  JVMWrapper("JVM_ConstantPoolGetNameAndTypeRefIndexAt");
  JvmtiVMObjectAllocEventCollector oam;
  constantPoolHandle cp(THREAD, reflect_ConstantPool::get_cp(JNIHandles::resolve_non_null(obj)));
  bounds_check(cp, index, CHECK_0);
  constantTag tag = cp->tag_at(index);
  if (!tag.is_invoke_dynamic() && !tag.is_field_or_method()) {
    THROW_MSG_0(vmSymbols::java_lang_IllegalArgumentException(), "Wrong type at constant pool index");
  }
  return (jint) cp->uncached_name_and_type_ref_index_at(index);
}
JVM_END

JVM_ENTRY(jobjectArray, JVM_ConstantPoolGetNameAndTypeRefInfoAt(JNIEnv *env, jobject obj, jobject unused, jint index))
{
  JVMWrapper("JVM_ConstantPoolGetNameAndTypeRefInfoAt");
  JvmtiVMObjectAllocEventCollector oam;
  constantPoolHandle cp(THREAD, reflect_ConstantPool::get_cp(JNIHandles::resolve_non_null(obj)));
  bounds_check(cp, index, CHECK_NULL);
  constantTag tag = cp->tag_at(index);
  if (!tag.is_name_and_type()) {
    THROW_MSG_0(vmSymbols::java_lang_IllegalArgumentException(), "Wrong type at constant pool index");
  }
  Symbol* member_name = cp->symbol_at(cp->name_ref_index_at(index));
  Symbol* member_sig = cp->symbol_at(cp->signature_ref_index_at(index));
  objArrayOop dest_o = oopFactory::new_objArray(SystemDictionary::String_klass(), 2, CHECK_NULL);
  objArrayHandle dest(THREAD, dest_o);
  Handle str = java_lang_String::create_from_symbol(member_name, CHECK_NULL);
  dest->obj_at_put(0, str());
  str = java_lang_String::create_from_symbol(member_sig, CHECK_NULL);
  dest->obj_at_put(1, str());
  return (jobjectArray) JNIHandles::make_local(THREAD, dest());
}
JVM_END

JVM_ENTRY(jint, JVM_ConstantPoolGetIntAt(JNIEnv *env, jobject obj, jobject unused, jint index))
{
  JVMWrapper("JVM_ConstantPoolGetIntAt");
  constantPoolHandle cp = constantPoolHandle(THREAD, reflect_ConstantPool::get_cp(JNIHandles::resolve_non_null(obj)));
  bounds_check(cp, index, CHECK_0);
  constantTag tag = cp->tag_at(index);
  if (!tag.is_int()) {
    THROW_MSG_0(vmSymbols::java_lang_IllegalArgumentException(), "Wrong type at constant pool index");
  }
  return cp->int_at(index);
}
JVM_END

JVM_ENTRY(jlong, JVM_ConstantPoolGetLongAt(JNIEnv *env, jobject obj, jobject unused, jint index))
{
  JVMWrapper("JVM_ConstantPoolGetLongAt");
  constantPoolHandle cp = constantPoolHandle(THREAD, reflect_ConstantPool::get_cp(JNIHandles::resolve_non_null(obj)));
  bounds_check(cp, index, CHECK_(0L));
  constantTag tag = cp->tag_at(index);
  if (!tag.is_long()) {
    THROW_MSG_0(vmSymbols::java_lang_IllegalArgumentException(), "Wrong type at constant pool index");
  }
  return cp->long_at(index);
}
JVM_END

JVM_ENTRY(jfloat, JVM_ConstantPoolGetFloatAt(JNIEnv *env, jobject obj, jobject unused, jint index))
{
  JVMWrapper("JVM_ConstantPoolGetFloatAt");
  constantPoolHandle cp = constantPoolHandle(THREAD, reflect_ConstantPool::get_cp(JNIHandles::resolve_non_null(obj)));
  bounds_check(cp, index, CHECK_(0.0f));
  constantTag tag = cp->tag_at(index);
  if (!tag.is_float()) {
    THROW_MSG_0(vmSymbols::java_lang_IllegalArgumentException(), "Wrong type at constant pool index");
  }
  return cp->float_at(index);
}
JVM_END

JVM_ENTRY(jdouble, JVM_ConstantPoolGetDoubleAt(JNIEnv *env, jobject obj, jobject unused, jint index))
{
  JVMWrapper("JVM_ConstantPoolGetDoubleAt");
  constantPoolHandle cp = constantPoolHandle(THREAD, reflect_ConstantPool::get_cp(JNIHandles::resolve_non_null(obj)));
  bounds_check(cp, index, CHECK_(0.0));
  constantTag tag = cp->tag_at(index);
  if (!tag.is_double()) {
    THROW_MSG_0(vmSymbols::java_lang_IllegalArgumentException(), "Wrong type at constant pool index");
  }
  return cp->double_at(index);
}
JVM_END

JVM_ENTRY(jstring, JVM_ConstantPoolGetStringAt(JNIEnv *env, jobject obj, jobject unused, jint index))
{
  JVMWrapper("JVM_ConstantPoolGetStringAt");
  constantPoolHandle cp = constantPoolHandle(THREAD, reflect_ConstantPool::get_cp(JNIHandles::resolve_non_null(obj)));
  bounds_check(cp, index, CHECK_NULL);
  constantTag tag = cp->tag_at(index);
  if (!tag.is_string()) {
    THROW_MSG_0(vmSymbols::java_lang_IllegalArgumentException(), "Wrong type at constant pool index");
  }
  oop str = cp->string_at(index, CHECK_NULL);
  return (jstring) JNIHandles::make_local(THREAD, str);
}
JVM_END

JVM_ENTRY(jstring, JVM_ConstantPoolGetUTF8At(JNIEnv *env, jobject obj, jobject unused, jint index))
{
  JVMWrapper("JVM_ConstantPoolGetUTF8At");
  JvmtiVMObjectAllocEventCollector oam;
  constantPoolHandle cp = constantPoolHandle(THREAD, reflect_ConstantPool::get_cp(JNIHandles::resolve_non_null(obj)));
  bounds_check(cp, index, CHECK_NULL);
  constantTag tag = cp->tag_at(index);
  if (!tag.is_symbol()) {
    THROW_MSG_0(vmSymbols::java_lang_IllegalArgumentException(), "Wrong type at constant pool index");
  }
  Symbol* sym = cp->symbol_at(index);
  Handle str = java_lang_String::create_from_symbol(sym, CHECK_NULL);
  return (jstring) JNIHandles::make_local(THREAD, str());
}
JVM_END

JVM_ENTRY(jbyte, JVM_ConstantPoolGetTagAt(JNIEnv *env, jobject obj, jobject unused, jint index))
{
  JVMWrapper("JVM_ConstantPoolGetTagAt");
  constantPoolHandle cp = constantPoolHandle(THREAD, reflect_ConstantPool::get_cp(JNIHandles::resolve_non_null(obj)));
  bounds_check(cp, index, CHECK_0);
  constantTag tag = cp->tag_at(index);
  jbyte result = tag.value();
  // If returned tag values are not from the JVM spec, e.g. tags from 100 to 105,
  // they are changed to the corresponding tags from the JVM spec, so that java code in
  // sun.reflect.ConstantPool will return only tags from the JVM spec, not internal ones.
  if (tag.is_klass_or_reference()) {
      result = JVM_CONSTANT_Class;
  } else if (tag.is_string_index()) {
      result = JVM_CONSTANT_String;
  } else if (tag.is_method_type_in_error()) {
      result = JVM_CONSTANT_MethodType;
  } else if (tag.is_method_handle_in_error()) {
      result = JVM_CONSTANT_MethodHandle;
  } else if (tag.is_dynamic_constant_in_error()) {
      result = JVM_CONSTANT_Dynamic;
  }
  return result;
}
JVM_END

// Assertion support. //////////////////////////////////////////////////////////

JVM_ENTRY(jboolean, JVM_DesiredAssertionStatus(JNIEnv *env, jclass unused, jclass cls))
  JVMWrapper("JVM_DesiredAssertionStatus");
  assert(cls != NULL, "bad class");

  oop r = JNIHandles::resolve(cls);
  assert(! java_lang_Class::is_primitive(r), "primitive classes not allowed");
  if (java_lang_Class::is_primitive(r)) return false;

  Klass* k = java_lang_Class::as_Klass(r);
  assert(k->is_instance_klass(), "must be an instance klass");
  if (!k->is_instance_klass()) return false;

  ResourceMark rm(THREAD);
  const char* name = k->name()->as_C_string();
  bool system_class = k->class_loader() == NULL;
  return JavaAssertions::enabled(name, system_class);

JVM_END


// Return a new AssertionStatusDirectives object with the fields filled in with
// command-line assertion arguments (i.e., -ea, -da).
JVM_ENTRY(jobject, JVM_AssertionStatusDirectives(JNIEnv *env, jclass unused))
  JVMWrapper("JVM_AssertionStatusDirectives");
  JvmtiVMObjectAllocEventCollector oam;
  oop asd = JavaAssertions::createAssertionStatusDirectives(CHECK_NULL);
  return JNIHandles::make_local(THREAD, asd);
JVM_END

// Verification ////////////////////////////////////////////////////////////////////////////////

// Reflection for the verifier /////////////////////////////////////////////////////////////////

// RedefineClasses support: bug 6214132 caused verification to fail.
// All functions from this section should call the jvmtiThreadSate function:
//   Klass* class_to_verify_considering_redefinition(Klass* klass).
// The function returns a Klass* of the _scratch_class if the verifier
// was invoked in the middle of the class redefinition.
// Otherwise it returns its argument value which is the _the_class Klass*.
// Please, refer to the description in the jvmtiThreadSate.hpp.

JVM_ENTRY(const char*, JVM_GetClassNameUTF(JNIEnv *env, jclass cls))
  JVMWrapper("JVM_GetClassNameUTF");
  Klass* k = java_lang_Class::as_Klass(JNIHandles::resolve_non_null(cls));
  k = JvmtiThreadState::class_to_verify_considering_redefinition(k, thread);
  return k->name()->as_utf8();
JVM_END


JVM_ENTRY(void, JVM_GetClassCPTypes(JNIEnv *env, jclass cls, unsigned char *types))
  JVMWrapper("JVM_GetClassCPTypes");
  Klass* k = java_lang_Class::as_Klass(JNIHandles::resolve_non_null(cls));
  k = JvmtiThreadState::class_to_verify_considering_redefinition(k, thread);
  // types will have length zero if this is not an InstanceKlass
  // (length is determined by call to JVM_GetClassCPEntriesCount)
  if (k->is_instance_klass()) {
    ConstantPool* cp = InstanceKlass::cast(k)->constants();
    for (int index = cp->length() - 1; index >= 0; index--) {
      constantTag tag = cp->tag_at(index);
      types[index] = (tag.is_unresolved_klass()) ? (unsigned char) JVM_CONSTANT_Class : tag.value();
    }
  }
JVM_END


JVM_ENTRY(jint, JVM_GetClassCPEntriesCount(JNIEnv *env, jclass cls))
  JVMWrapper("JVM_GetClassCPEntriesCount");
  Klass* k = java_lang_Class::as_Klass(JNIHandles::resolve_non_null(cls));
  k = JvmtiThreadState::class_to_verify_considering_redefinition(k, thread);
  return (!k->is_instance_klass()) ? 0 : InstanceKlass::cast(k)->constants()->length();
JVM_END


JVM_ENTRY(jint, JVM_GetClassFieldsCount(JNIEnv *env, jclass cls))
  JVMWrapper("JVM_GetClassFieldsCount");
  Klass* k = java_lang_Class::as_Klass(JNIHandles::resolve_non_null(cls));
  k = JvmtiThreadState::class_to_verify_considering_redefinition(k, thread);
  return (!k->is_instance_klass()) ? 0 : InstanceKlass::cast(k)->java_fields_count();
JVM_END


JVM_ENTRY(jint, JVM_GetClassMethodsCount(JNIEnv *env, jclass cls))
  JVMWrapper("JVM_GetClassMethodsCount");
  Klass* k = java_lang_Class::as_Klass(JNIHandles::resolve_non_null(cls));
  k = JvmtiThreadState::class_to_verify_considering_redefinition(k, thread);
  return (!k->is_instance_klass()) ? 0 : InstanceKlass::cast(k)->methods()->length();
JVM_END


// The following methods, used for the verifier, are never called with
// array klasses, so a direct cast to InstanceKlass is safe.
// Typically, these methods are called in a loop with bounds determined
// by the results of JVM_GetClass{Fields,Methods}Count, which return
// zero for arrays.
JVM_ENTRY(void, JVM_GetMethodIxExceptionIndexes(JNIEnv *env, jclass cls, jint method_index, unsigned short *exceptions))
  JVMWrapper("JVM_GetMethodIxExceptionIndexes");
  Klass* k = java_lang_Class::as_Klass(JNIHandles::resolve_non_null(cls));
  k = JvmtiThreadState::class_to_verify_considering_redefinition(k, thread);
  Method* method = InstanceKlass::cast(k)->methods()->at(method_index);
  int length = method->checked_exceptions_length();
  if (length > 0) {
    CheckedExceptionElement* table= method->checked_exceptions_start();
    for (int i = 0; i < length; i++) {
      exceptions[i] = table[i].class_cp_index;
    }
  }
JVM_END


JVM_ENTRY(jint, JVM_GetMethodIxExceptionsCount(JNIEnv *env, jclass cls, jint method_index))
  JVMWrapper("JVM_GetMethodIxExceptionsCount");
  Klass* k = java_lang_Class::as_Klass(JNIHandles::resolve_non_null(cls));
  k = JvmtiThreadState::class_to_verify_considering_redefinition(k, thread);
  Method* method = InstanceKlass::cast(k)->methods()->at(method_index);
  return method->checked_exceptions_length();
JVM_END


JVM_ENTRY(void, JVM_GetMethodIxByteCode(JNIEnv *env, jclass cls, jint method_index, unsigned char *code))
  JVMWrapper("JVM_GetMethodIxByteCode");
  Klass* k = java_lang_Class::as_Klass(JNIHandles::resolve_non_null(cls));
  k = JvmtiThreadState::class_to_verify_considering_redefinition(k, thread);
  Method* method = InstanceKlass::cast(k)->methods()->at(method_index);
  memcpy(code, method->code_base(), method->code_size());
JVM_END


JVM_ENTRY(jint, JVM_GetMethodIxByteCodeLength(JNIEnv *env, jclass cls, jint method_index))
  JVMWrapper("JVM_GetMethodIxByteCodeLength");
  Klass* k = java_lang_Class::as_Klass(JNIHandles::resolve_non_null(cls));
  k = JvmtiThreadState::class_to_verify_considering_redefinition(k, thread);
  Method* method = InstanceKlass::cast(k)->methods()->at(method_index);
  return method->code_size();
JVM_END


JVM_ENTRY(void, JVM_GetMethodIxExceptionTableEntry(JNIEnv *env, jclass cls, jint method_index, jint entry_index, JVM_ExceptionTableEntryType *entry))
  JVMWrapper("JVM_GetMethodIxExceptionTableEntry");
  Klass* k = java_lang_Class::as_Klass(JNIHandles::resolve_non_null(cls));
  k = JvmtiThreadState::class_to_verify_considering_redefinition(k, thread);
  Method* method = InstanceKlass::cast(k)->methods()->at(method_index);
  ExceptionTable extable(method);
  entry->start_pc   = extable.start_pc(entry_index);
  entry->end_pc     = extable.end_pc(entry_index);
  entry->handler_pc = extable.handler_pc(entry_index);
  entry->catchType  = extable.catch_type_index(entry_index);
JVM_END


JVM_ENTRY(jint, JVM_GetMethodIxExceptionTableLength(JNIEnv *env, jclass cls, int method_index))
  JVMWrapper("JVM_GetMethodIxExceptionTableLength");
  Klass* k = java_lang_Class::as_Klass(JNIHandles::resolve_non_null(cls));
  k = JvmtiThreadState::class_to_verify_considering_redefinition(k, thread);
  Method* method = InstanceKlass::cast(k)->methods()->at(method_index);
  return method->exception_table_length();
JVM_END


JVM_ENTRY(jint, JVM_GetMethodIxModifiers(JNIEnv *env, jclass cls, int method_index))
  JVMWrapper("JVM_GetMethodIxModifiers");
  Klass* k = java_lang_Class::as_Klass(JNIHandles::resolve_non_null(cls));
  k = JvmtiThreadState::class_to_verify_considering_redefinition(k, thread);
  Method* method = InstanceKlass::cast(k)->methods()->at(method_index);
  return method->access_flags().as_int() & JVM_RECOGNIZED_METHOD_MODIFIERS;
JVM_END


JVM_ENTRY(jint, JVM_GetFieldIxModifiers(JNIEnv *env, jclass cls, int field_index))
  JVMWrapper("JVM_GetFieldIxModifiers");
  Klass* k = java_lang_Class::as_Klass(JNIHandles::resolve_non_null(cls));
  k = JvmtiThreadState::class_to_verify_considering_redefinition(k, thread);
  return InstanceKlass::cast(k)->field_access_flags(field_index) & JVM_RECOGNIZED_FIELD_MODIFIERS;
JVM_END


JVM_ENTRY(jint, JVM_GetMethodIxLocalsCount(JNIEnv *env, jclass cls, int method_index))
  JVMWrapper("JVM_GetMethodIxLocalsCount");
  Klass* k = java_lang_Class::as_Klass(JNIHandles::resolve_non_null(cls));
  k = JvmtiThreadState::class_to_verify_considering_redefinition(k, thread);
  Method* method = InstanceKlass::cast(k)->methods()->at(method_index);
  return method->max_locals();
JVM_END


JVM_ENTRY(jint, JVM_GetMethodIxArgsSize(JNIEnv *env, jclass cls, int method_index))
  JVMWrapper("JVM_GetMethodIxArgsSize");
  Klass* k = java_lang_Class::as_Klass(JNIHandles::resolve_non_null(cls));
  k = JvmtiThreadState::class_to_verify_considering_redefinition(k, thread);
  Method* method = InstanceKlass::cast(k)->methods()->at(method_index);
  return method->size_of_parameters();
JVM_END


JVM_ENTRY(jint, JVM_GetMethodIxMaxStack(JNIEnv *env, jclass cls, int method_index))
  JVMWrapper("JVM_GetMethodIxMaxStack");
  Klass* k = java_lang_Class::as_Klass(JNIHandles::resolve_non_null(cls));
  k = JvmtiThreadState::class_to_verify_considering_redefinition(k, thread);
  Method* method = InstanceKlass::cast(k)->methods()->at(method_index);
  return method->verifier_max_stack();
JVM_END


JVM_ENTRY(jboolean, JVM_IsConstructorIx(JNIEnv *env, jclass cls, int method_index))
  JVMWrapper("JVM_IsConstructorIx");
  ResourceMark rm(THREAD);
  Klass* k = java_lang_Class::as_Klass(JNIHandles::resolve_non_null(cls));
  k = JvmtiThreadState::class_to_verify_considering_redefinition(k, thread);
  Method* method = InstanceKlass::cast(k)->methods()->at(method_index);
  return method->name() == vmSymbols::object_initializer_name();
JVM_END


JVM_ENTRY(jboolean, JVM_IsVMGeneratedMethodIx(JNIEnv *env, jclass cls, int method_index))
  JVMWrapper("JVM_IsVMGeneratedMethodIx");
  ResourceMark rm(THREAD);
  Klass* k = java_lang_Class::as_Klass(JNIHandles::resolve_non_null(cls));
  k = JvmtiThreadState::class_to_verify_considering_redefinition(k, thread);
  Method* method = InstanceKlass::cast(k)->methods()->at(method_index);
  return method->is_overpass();
JVM_END

JVM_ENTRY(const char*, JVM_GetMethodIxNameUTF(JNIEnv *env, jclass cls, jint method_index))
  JVMWrapper("JVM_GetMethodIxIxUTF");
  Klass* k = java_lang_Class::as_Klass(JNIHandles::resolve_non_null(cls));
  k = JvmtiThreadState::class_to_verify_considering_redefinition(k, thread);
  Method* method = InstanceKlass::cast(k)->methods()->at(method_index);
  return method->name()->as_utf8();
JVM_END


JVM_ENTRY(const char*, JVM_GetMethodIxSignatureUTF(JNIEnv *env, jclass cls, jint method_index))
  JVMWrapper("JVM_GetMethodIxSignatureUTF");
  Klass* k = java_lang_Class::as_Klass(JNIHandles::resolve_non_null(cls));
  k = JvmtiThreadState::class_to_verify_considering_redefinition(k, thread);
  Method* method = InstanceKlass::cast(k)->methods()->at(method_index);
  return method->signature()->as_utf8();
JVM_END

/**
 * All of these JVM_GetCP-xxx methods are used by the old verifier to
 * read entries in the constant pool.  Since the old verifier always
 * works on a copy of the code, it will not see any rewriting that
 * may possibly occur in the middle of verification.  So it is important
 * that nothing it calls tries to use the cpCache instead of the raw
 * constant pool, so we must use cp->uncached_x methods when appropriate.
 */
JVM_ENTRY(const char*, JVM_GetCPFieldNameUTF(JNIEnv *env, jclass cls, jint cp_index))
  JVMWrapper("JVM_GetCPFieldNameUTF");
  Klass* k = java_lang_Class::as_Klass(JNIHandles::resolve_non_null(cls));
  k = JvmtiThreadState::class_to_verify_considering_redefinition(k, thread);
  ConstantPool* cp = InstanceKlass::cast(k)->constants();
  switch (cp->tag_at(cp_index).value()) {
    case JVM_CONSTANT_Fieldref:
      return cp->uncached_name_ref_at(cp_index)->as_utf8();
    default:
      fatal("JVM_GetCPFieldNameUTF: illegal constant");
  }
  ShouldNotReachHere();
  return NULL;
JVM_END


JVM_ENTRY(const char*, JVM_GetCPMethodNameUTF(JNIEnv *env, jclass cls, jint cp_index))
  JVMWrapper("JVM_GetCPMethodNameUTF");
  Klass* k = java_lang_Class::as_Klass(JNIHandles::resolve_non_null(cls));
  k = JvmtiThreadState::class_to_verify_considering_redefinition(k, thread);
  ConstantPool* cp = InstanceKlass::cast(k)->constants();
  switch (cp->tag_at(cp_index).value()) {
    case JVM_CONSTANT_InterfaceMethodref:
    case JVM_CONSTANT_Methodref:
      return cp->uncached_name_ref_at(cp_index)->as_utf8();
    default:
      fatal("JVM_GetCPMethodNameUTF: illegal constant");
  }
  ShouldNotReachHere();
  return NULL;
JVM_END


JVM_ENTRY(const char*, JVM_GetCPMethodSignatureUTF(JNIEnv *env, jclass cls, jint cp_index))
  JVMWrapper("JVM_GetCPMethodSignatureUTF");
  Klass* k = java_lang_Class::as_Klass(JNIHandles::resolve_non_null(cls));
  k = JvmtiThreadState::class_to_verify_considering_redefinition(k, thread);
  ConstantPool* cp = InstanceKlass::cast(k)->constants();
  switch (cp->tag_at(cp_index).value()) {
    case JVM_CONSTANT_InterfaceMethodref:
    case JVM_CONSTANT_Methodref:
      return cp->uncached_signature_ref_at(cp_index)->as_utf8();
    default:
      fatal("JVM_GetCPMethodSignatureUTF: illegal constant");
  }
  ShouldNotReachHere();
  return NULL;
JVM_END


JVM_ENTRY(const char*, JVM_GetCPFieldSignatureUTF(JNIEnv *env, jclass cls, jint cp_index))
  JVMWrapper("JVM_GetCPFieldSignatureUTF");
  Klass* k = java_lang_Class::as_Klass(JNIHandles::resolve_non_null(cls));
  k = JvmtiThreadState::class_to_verify_considering_redefinition(k, thread);
  ConstantPool* cp = InstanceKlass::cast(k)->constants();
  switch (cp->tag_at(cp_index).value()) {
    case JVM_CONSTANT_Fieldref:
      return cp->uncached_signature_ref_at(cp_index)->as_utf8();
    default:
      fatal("JVM_GetCPFieldSignatureUTF: illegal constant");
  }
  ShouldNotReachHere();
  return NULL;
JVM_END


JVM_ENTRY(const char*, JVM_GetCPClassNameUTF(JNIEnv *env, jclass cls, jint cp_index))
  JVMWrapper("JVM_GetCPClassNameUTF");
  Klass* k = java_lang_Class::as_Klass(JNIHandles::resolve_non_null(cls));
  k = JvmtiThreadState::class_to_verify_considering_redefinition(k, thread);
  ConstantPool* cp = InstanceKlass::cast(k)->constants();
  Symbol* classname = cp->klass_name_at(cp_index);
  return classname->as_utf8();
JVM_END


JVM_ENTRY(const char*, JVM_GetCPFieldClassNameUTF(JNIEnv *env, jclass cls, jint cp_index))
  JVMWrapper("JVM_GetCPFieldClassNameUTF");
  Klass* k = java_lang_Class::as_Klass(JNIHandles::resolve_non_null(cls));
  k = JvmtiThreadState::class_to_verify_considering_redefinition(k, thread);
  ConstantPool* cp = InstanceKlass::cast(k)->constants();
  switch (cp->tag_at(cp_index).value()) {
    case JVM_CONSTANT_Fieldref: {
      int class_index = cp->uncached_klass_ref_index_at(cp_index);
      Symbol* classname = cp->klass_name_at(class_index);
      return classname->as_utf8();
    }
    default:
      fatal("JVM_GetCPFieldClassNameUTF: illegal constant");
  }
  ShouldNotReachHere();
  return NULL;
JVM_END


JVM_ENTRY(const char*, JVM_GetCPMethodClassNameUTF(JNIEnv *env, jclass cls, jint cp_index))
  JVMWrapper("JVM_GetCPMethodClassNameUTF");
  Klass* k = java_lang_Class::as_Klass(JNIHandles::resolve_non_null(cls));
  k = JvmtiThreadState::class_to_verify_considering_redefinition(k, thread);
  ConstantPool* cp = InstanceKlass::cast(k)->constants();
  switch (cp->tag_at(cp_index).value()) {
    case JVM_CONSTANT_Methodref:
    case JVM_CONSTANT_InterfaceMethodref: {
      int class_index = cp->uncached_klass_ref_index_at(cp_index);
      Symbol* classname = cp->klass_name_at(class_index);
      return classname->as_utf8();
    }
    default:
      fatal("JVM_GetCPMethodClassNameUTF: illegal constant");
  }
  ShouldNotReachHere();
  return NULL;
JVM_END


JVM_ENTRY(jint, JVM_GetCPFieldModifiers(JNIEnv *env, jclass cls, int cp_index, jclass called_cls))
  JVMWrapper("JVM_GetCPFieldModifiers");
  Klass* k = java_lang_Class::as_Klass(JNIHandles::resolve_non_null(cls));
  Klass* k_called = java_lang_Class::as_Klass(JNIHandles::resolve_non_null(called_cls));
  k        = JvmtiThreadState::class_to_verify_considering_redefinition(k, thread);
  k_called = JvmtiThreadState::class_to_verify_considering_redefinition(k_called, thread);
  ConstantPool* cp = InstanceKlass::cast(k)->constants();
  ConstantPool* cp_called = InstanceKlass::cast(k_called)->constants();
  switch (cp->tag_at(cp_index).value()) {
    case JVM_CONSTANT_Fieldref: {
      Symbol* name      = cp->uncached_name_ref_at(cp_index);
      Symbol* signature = cp->uncached_signature_ref_at(cp_index);
      InstanceKlass* ik = InstanceKlass::cast(k_called);
      for (JavaFieldStream fs(ik); !fs.done(); fs.next()) {
        if (fs.name() == name && fs.signature() == signature) {
          return fs.access_flags().as_short() & JVM_RECOGNIZED_FIELD_MODIFIERS;
        }
      }
      return -1;
    }
    default:
      fatal("JVM_GetCPFieldModifiers: illegal constant");
  }
  ShouldNotReachHere();
  return 0;
JVM_END


JVM_ENTRY(jint, JVM_GetCPMethodModifiers(JNIEnv *env, jclass cls, int cp_index, jclass called_cls))
  JVMWrapper("JVM_GetCPMethodModifiers");
  Klass* k = java_lang_Class::as_Klass(JNIHandles::resolve_non_null(cls));
  Klass* k_called = java_lang_Class::as_Klass(JNIHandles::resolve_non_null(called_cls));
  k        = JvmtiThreadState::class_to_verify_considering_redefinition(k, thread);
  k_called = JvmtiThreadState::class_to_verify_considering_redefinition(k_called, thread);
  ConstantPool* cp = InstanceKlass::cast(k)->constants();
  switch (cp->tag_at(cp_index).value()) {
    case JVM_CONSTANT_Methodref:
    case JVM_CONSTANT_InterfaceMethodref: {
      Symbol* name      = cp->uncached_name_ref_at(cp_index);
      Symbol* signature = cp->uncached_signature_ref_at(cp_index);
      Array<Method*>* methods = InstanceKlass::cast(k_called)->methods();
      int methods_count = methods->length();
      for (int i = 0; i < methods_count; i++) {
        Method* method = methods->at(i);
        if (method->name() == name && method->signature() == signature) {
            return method->access_flags().as_int() & JVM_RECOGNIZED_METHOD_MODIFIERS;
        }
      }
      return -1;
    }
    default:
      fatal("JVM_GetCPMethodModifiers: illegal constant");
  }
  ShouldNotReachHere();
  return 0;
JVM_END


// Misc //////////////////////////////////////////////////////////////////////////////////////////////

JVM_LEAF(void, JVM_ReleaseUTF(const char *utf))
  // So long as UTF8::convert_to_utf8 returns resource strings, we don't have to do anything
JVM_END


JVM_ENTRY(jboolean, JVM_IsSameClassPackage(JNIEnv *env, jclass class1, jclass class2))
  JVMWrapper("JVM_IsSameClassPackage");
  oop class1_mirror = JNIHandles::resolve_non_null(class1);
  oop class2_mirror = JNIHandles::resolve_non_null(class2);
  Klass* klass1 = java_lang_Class::as_Klass(class1_mirror);
  Klass* klass2 = java_lang_Class::as_Klass(class2_mirror);
  return (jboolean) Reflection::is_same_class_package(klass1, klass2);
JVM_END

// Printing support //////////////////////////////////////////////////
extern "C" {

ATTRIBUTE_PRINTF(3, 0)
int jio_vsnprintf(char *str, size_t count, const char *fmt, va_list args) {
  // Reject count values that are negative signed values converted to
  // unsigned; see bug 4399518, 4417214
  if ((intptr_t)count <= 0) return -1;

  int result = os::vsnprintf(str, count, fmt, args);
  if (result > 0 && (size_t)result >= count) {
    result = -1;
  }

  return result;
}

ATTRIBUTE_PRINTF(3, 4)
int jio_snprintf(char *str, size_t count, const char *fmt, ...) {
  va_list args;
  int len;
  va_start(args, fmt);
  len = jio_vsnprintf(str, count, fmt, args);
  va_end(args);
  return len;
}

ATTRIBUTE_PRINTF(2, 3)
int jio_fprintf(FILE* f, const char *fmt, ...) {
  int len;
  va_list args;
  va_start(args, fmt);
  len = jio_vfprintf(f, fmt, args);
  va_end(args);
  return len;
}

ATTRIBUTE_PRINTF(2, 0)
int jio_vfprintf(FILE* f, const char *fmt, va_list args) {
  if (Arguments::vfprintf_hook() != NULL) {
     return Arguments::vfprintf_hook()(f, fmt, args);
  } else {
    return vfprintf(f, fmt, args);
  }
}

ATTRIBUTE_PRINTF(1, 2)
JNIEXPORT int jio_printf(const char *fmt, ...) {
  int len;
  va_list args;
  va_start(args, fmt);
  len = jio_vfprintf(defaultStream::output_stream(), fmt, args);
  va_end(args);
  return len;
}

// HotSpot specific jio method
void jio_print(const char* s, size_t len) {
  // Try to make this function as atomic as possible.
  if (Arguments::vfprintf_hook() != NULL) {
    jio_fprintf(defaultStream::output_stream(), "%.*s", (int)len, s);
  } else {
    // Make an unused local variable to avoid warning from gcc compiler.
    size_t count = ::write(defaultStream::output_fd(), s, (int)len);
  }
}

} // Extern C

// java.lang.Thread //////////////////////////////////////////////////////////////////////////////

// In most of the JVM thread support functions we need to access the
// thread through a ThreadsListHandle to prevent it from exiting and
// being reclaimed while we try to operate on it. The exceptions to this
// rule are when operating on the current thread, or if the monitor of
// the target java.lang.Thread is locked at the Java level - in both
// cases the target cannot exit.

static void thread_entry(JavaThread* thread, TRAPS) {
  HandleMark hm(THREAD);
  Handle obj(THREAD, thread->threadObj());
  JavaValue result(T_VOID);
  JavaCalls::call_virtual(&result,
                          obj,
                          SystemDictionary::Thread_klass(),
                          vmSymbols::run_method_name(),
                          vmSymbols::void_method_signature(),
                          THREAD);
}


JVM_ENTRY(void, JVM_StartThread(JNIEnv* env, jobject jthread))
  JVMWrapper("JVM_StartThread");
  JavaThread *native_thread = NULL;

  // We cannot hold the Threads_lock when we throw an exception,
  // due to rank ordering issues. Example:  we might need to grab the
  // Heap_lock while we construct the exception.
  bool throw_illegal_thread_state = false;

  // We must release the Threads_lock before we can post a jvmti event
  // in Thread::start.
  {
    // Ensure that the C++ Thread and OSThread structures aren't freed before
    // we operate.
    MutexLocker mu(Threads_lock);

    // Since JDK 5 the java.lang.Thread threadStatus is used to prevent
    // re-starting an already started thread, so we should usually find
    // that the JavaThread is null. However for a JNI attached thread
    // there is a small window between the Thread object being created
    // (with its JavaThread set) and the update to its threadStatus, so we
    // have to check for this
    if (java_lang_Thread::thread(JNIHandles::resolve_non_null(jthread)) != NULL) {
      throw_illegal_thread_state = true;
    } else {
      // We could also check the stillborn flag to see if this thread was already stopped, but
      // for historical reasons we let the thread detect that itself when it starts running

      jlong size =
             java_lang_Thread::stackSize(JNIHandles::resolve_non_null(jthread));
      // Allocate the C++ Thread structure and create the native thread.  The
      // stack size retrieved from java is 64-bit signed, but the constructor takes
      // size_t (an unsigned type), which may be 32 or 64-bit depending on the platform.
      //  - Avoid truncating on 32-bit platforms if size is greater than UINT_MAX.
      //  - Avoid passing negative values which would result in really large stacks.
      NOT_LP64(if (size > SIZE_MAX) size = SIZE_MAX;)
      size_t sz = size > 0 ? (size_t) size : 0;
      native_thread = new JavaThread(&thread_entry, sz);

      // At this point it may be possible that no osthread was created for the
      // JavaThread due to lack of memory. Check for this situation and throw
      // an exception if necessary. Eventually we may want to change this so
      // that we only grab the lock if the thread was created successfully -
      // then we can also do this check and throw the exception in the
      // JavaThread constructor.
      if (native_thread->osthread() != NULL) {
        // Note: the current thread is not being used within "prepare".
        native_thread->prepare(jthread);
      }
    }
  }

  if (throw_illegal_thread_state) {
    THROW(vmSymbols::java_lang_IllegalThreadStateException());
  }

  assert(native_thread != NULL, "Starting null thread?");

  if (native_thread->osthread() == NULL) {
    // No one should hold a reference to the 'native_thread'.
    native_thread->smr_delete();
    if (JvmtiExport::should_post_resource_exhausted()) {
      JvmtiExport::post_resource_exhausted(
        JVMTI_RESOURCE_EXHAUSTED_OOM_ERROR | JVMTI_RESOURCE_EXHAUSTED_THREADS,
        os::native_thread_creation_failed_msg());
    }
    THROW_MSG(vmSymbols::java_lang_OutOfMemoryError(),
              os::native_thread_creation_failed_msg());
  }

#if INCLUDE_JFR
  if (Jfr::is_recording() && EventThreadStart::is_enabled() &&
      EventThreadStart::is_stacktrace_enabled()) {
    JfrThreadLocal* tl = native_thread->jfr_thread_local();
    // skip Thread.start() and Thread.start0()
    tl->set_cached_stack_trace_id(JfrStackTraceRepository::record(thread, 2));
  }
#endif

  Thread::start(native_thread);

JVM_END


// JVM_Stop is implemented using a VM_Operation, so threads are forced to safepoints
// before the quasi-asynchronous exception is delivered.  This is a little obtrusive,
// but is thought to be reliable and simple. In the case, where the receiver is the
// same thread as the sender, no VM_Operation is needed.
JVM_ENTRY(void, JVM_StopThread(JNIEnv* env, jobject jthread, jobject throwable))
  JVMWrapper("JVM_StopThread");

  // A nested ThreadsListHandle will grab the Threads_lock so create
  // tlh before we resolve throwable.
  ThreadsListHandle tlh(thread);
  oop java_throwable = JNIHandles::resolve(throwable);
  if (java_throwable == NULL) {
    THROW(vmSymbols::java_lang_NullPointerException());
  }
  oop java_thread = NULL;
  JavaThread* receiver = NULL;
  bool is_alive = tlh.cv_internal_thread_to_JavaThread(jthread, &receiver, &java_thread);
  Events::log_exception(thread,
                        "JVM_StopThread thread JavaThread " INTPTR_FORMAT " as oop " INTPTR_FORMAT " [exception " INTPTR_FORMAT "]",
                        p2i(receiver), p2i(java_thread), p2i(throwable));

  if (is_alive) {
    // jthread refers to a live JavaThread.
    if (thread == receiver) {
      // Exception is getting thrown at self so no VM_Operation needed.
      THROW_OOP(java_throwable);
    } else {
      // Use a VM_Operation to throw the exception.
      Thread::send_async_exception(java_thread, java_throwable);
    }
  } else {
    // Either:
    // - target thread has not been started before being stopped, or
    // - target thread already terminated
    // We could read the threadStatus to determine which case it is
    // but that is overkill as it doesn't matter. We must set the
    // stillborn flag for the first case, and if the thread has already
    // exited setting this flag has no effect.
    java_lang_Thread::set_stillborn(java_thread);
  }
JVM_END


JVM_ENTRY(jboolean, JVM_IsThreadAlive(JNIEnv* env, jobject jthread))
  JVMWrapper("JVM_IsThreadAlive");

  oop thread_oop = JNIHandles::resolve_non_null(jthread);
  return java_lang_Thread::is_alive(thread_oop);
JVM_END


JVM_ENTRY(void, JVM_SuspendThread(JNIEnv* env, jobject jthread))
  JVMWrapper("JVM_SuspendThread");

  ThreadsListHandle tlh(thread);
  JavaThread* receiver = NULL;
  bool is_alive = tlh.cv_internal_thread_to_JavaThread(jthread, &receiver, NULL);
  if (is_alive) {
    // jthread refers to a live JavaThread.
    {
      MutexLocker ml(receiver->SR_lock(), Mutex::_no_safepoint_check_flag);
      if (receiver->is_external_suspend()) {
        // Don't allow nested external suspend requests. We can't return
        // an error from this interface so just ignore the problem.
        return;
      }
      if (receiver->is_exiting()) { // thread is in the process of exiting
        return;
      }
      receiver->set_external_suspend();
    }

    // java_suspend() will catch threads in the process of exiting
    // and will ignore them.
    receiver->java_suspend();

    // It would be nice to have the following assertion in all the
    // time, but it is possible for a racing resume request to have
    // resumed this thread right after we suspended it. Temporarily
    // enable this assertion if you are chasing a different kind of
    // bug.
    //
    // assert(java_lang_Thread::thread(receiver->threadObj()) == NULL ||
    //   receiver->is_being_ext_suspended(), "thread is not suspended");
  }
JVM_END


JVM_ENTRY(void, JVM_ResumeThread(JNIEnv* env, jobject jthread))
  JVMWrapper("JVM_ResumeThread");

  ThreadsListHandle tlh(thread);
  JavaThread* receiver = NULL;
  bool is_alive = tlh.cv_internal_thread_to_JavaThread(jthread, &receiver, NULL);
  if (is_alive) {
    // jthread refers to a live JavaThread.

    // This is the original comment for this Threads_lock grab:
    //   We need to *always* get the threads lock here, since this operation cannot be allowed during
    //   a safepoint. The safepoint code relies on suspending a thread to examine its state. If other
    //   threads randomly resumes threads, then a thread might not be suspended when the safepoint code
    //   looks at it.
    //
    // The above comment dates back to when we had both internal and
    // external suspend APIs that shared a common underlying mechanism.
    // External suspend is now entirely cooperative and doesn't share
    // anything with internal suspend. That said, there are some
    // assumptions in the VM that an external resume grabs the
    // Threads_lock. We can't drop the Threads_lock grab here until we
    // resolve the assumptions that exist elsewhere.
    //
    MutexLocker ml(Threads_lock);
    receiver->java_resume();
  }
JVM_END


JVM_ENTRY(void, JVM_SetThreadPriority(JNIEnv* env, jobject jthread, jint prio))
  JVMWrapper("JVM_SetThreadPriority");

  ThreadsListHandle tlh(thread);
  oop java_thread = NULL;
  JavaThread* receiver = NULL;
  bool is_alive = tlh.cv_internal_thread_to_JavaThread(jthread, &receiver, &java_thread);
  java_lang_Thread::set_priority(java_thread, (ThreadPriority)prio);

  if (is_alive) {
    // jthread refers to a live JavaThread.
    Thread::set_priority(receiver, (ThreadPriority)prio);
  }
  // Implied else: If the JavaThread hasn't started yet, then the
  // priority set in the java.lang.Thread object above will be pushed
  // down when it does start.
JVM_END


JVM_ENTRY(void, JVM_Yield(JNIEnv *env, jclass threadClass))
  JVMWrapper("JVM_Yield");
  if (os::dont_yield()) return;
  HOTSPOT_THREAD_YIELD();
  os::naked_yield();
JVM_END

static void post_thread_sleep_event(EventThreadSleep* event, jlong millis) {
  assert(event != NULL, "invariant");
  assert(event->should_commit(), "invariant");
  event->set_time(millis);
  event->commit();
}

JVM_ENTRY(void, JVM_Sleep(JNIEnv* env, jclass threadClass, jlong millis))
  JVMWrapper("JVM_Sleep");

  if (millis < 0) {
    THROW_MSG(vmSymbols::java_lang_IllegalArgumentException(), "timeout value is negative");
  }

  if (thread->is_interrupted(true) && !HAS_PENDING_EXCEPTION) {
    THROW_MSG(vmSymbols::java_lang_InterruptedException(), "sleep interrupted");
  }

  // Save current thread state and restore it at the end of this block.
  // And set new thread state to SLEEPING.
  JavaThreadSleepState jtss(thread);

  HOTSPOT_THREAD_SLEEP_BEGIN(millis);
  EventThreadSleep event;

  if (millis == 0) {
    os::naked_yield();
  } else {
    ThreadState old_state = thread->osthread()->get_state();
    thread->osthread()->set_state(SLEEPING);
    if (!thread->sleep(millis)) { // interrupted
      // An asynchronous exception (e.g., ThreadDeathException) could have been thrown on
      // us while we were sleeping. We do not overwrite those.
      if (!HAS_PENDING_EXCEPTION) {
        if (event.should_commit()) {
          post_thread_sleep_event(&event, millis);
        }
        HOTSPOT_THREAD_SLEEP_END(1);

        // TODO-FIXME: THROW_MSG returns which means we will not call set_state()
        // to properly restore the thread state.  That's likely wrong.
        THROW_MSG(vmSymbols::java_lang_InterruptedException(), "sleep interrupted");
      }
    }
    thread->osthread()->set_state(old_state);
  }
  if (event.should_commit()) {
    post_thread_sleep_event(&event, millis);
  }
  HOTSPOT_THREAD_SLEEP_END(0);
JVM_END

JVM_ENTRY(jobject, JVM_CurrentThread(JNIEnv* env, jclass threadClass))
  JVMWrapper("JVM_CurrentThread");
  oop jthread = thread->threadObj();
  assert(jthread != NULL, "no current thread!");
  return JNIHandles::make_local(THREAD, jthread);
JVM_END

JVM_ENTRY(void, JVM_Interrupt(JNIEnv* env, jobject jthread))
  JVMWrapper("JVM_Interrupt");

  ThreadsListHandle tlh(thread);
  JavaThread* receiver = NULL;
  bool is_alive = tlh.cv_internal_thread_to_JavaThread(jthread, &receiver, NULL);
  if (is_alive) {
    // jthread refers to a live JavaThread.
    receiver->interrupt();
  }
JVM_END


// Return true iff the current thread has locked the object passed in

JVM_ENTRY(jboolean, JVM_HoldsLock(JNIEnv* env, jclass threadClass, jobject obj))
  JVMWrapper("JVM_HoldsLock");
  if (obj == NULL) {
    THROW_(vmSymbols::java_lang_NullPointerException(), JNI_FALSE);
  }
  Handle h_obj(THREAD, JNIHandles::resolve(obj));
  return ObjectSynchronizer::current_thread_holds_lock(thread, h_obj);
JVM_END


JVM_ENTRY(void, JVM_DumpAllStacks(JNIEnv* env, jclass))
  JVMWrapper("JVM_DumpAllStacks");
  VM_PrintThreads op;
  VMThread::execute(&op);
  if (JvmtiExport::should_post_data_dump()) {
    JvmtiExport::post_data_dump();
  }
JVM_END

JVM_ENTRY(void, JVM_SetNativeThreadName(JNIEnv* env, jobject jthread, jstring name))
  JVMWrapper("JVM_SetNativeThreadName");

  // We don't use a ThreadsListHandle here because the current thread
  // must be alive.
  oop java_thread = JNIHandles::resolve_non_null(jthread);
  JavaThread* thr = java_lang_Thread::thread(java_thread);
  if (thread == thr && !thr->has_attached_via_jni()) {
    // Thread naming is only supported for the current thread and
    // we don't set the name of an attached thread to avoid stepping
    // on other programs.
    ResourceMark rm(thread);
    const char *thread_name = java_lang_String::as_utf8_string(JNIHandles::resolve_non_null(name));
    os::set_native_thread_name(thread_name);
  }
JVM_END

// java.lang.SecurityManager ///////////////////////////////////////////////////////////////////////

JVM_ENTRY(jobjectArray, JVM_GetClassContext(JNIEnv *env))
  JVMWrapper("JVM_GetClassContext");
  ResourceMark rm(THREAD);
  JvmtiVMObjectAllocEventCollector oam;
  vframeStream vfst(thread);

  if (SystemDictionary::reflect_CallerSensitive_klass() != NULL) {
    // This must only be called from SecurityManager.getClassContext
    Method* m = vfst.method();
    if (!(m->method_holder() == SystemDictionary::SecurityManager_klass() &&
          m->name()          == vmSymbols::getClassContext_name() &&
          m->signature()     == vmSymbols::void_class_array_signature())) {
      THROW_MSG_NULL(vmSymbols::java_lang_InternalError(), "JVM_GetClassContext must only be called from SecurityManager.getClassContext");
    }
  }

  // Collect method holders
  GrowableArray<Klass*>* klass_array = new GrowableArray<Klass*>();
  for (; !vfst.at_end(); vfst.security_next()) {
    Method* m = vfst.method();
    // Native frames are not returned
    if (!m->is_ignored_by_security_stack_walk() && !m->is_native()) {
      Klass* holder = m->method_holder();
      assert(holder->is_klass(), "just checking");
      klass_array->append(holder);
    }
  }

  // Create result array of type [Ljava/lang/Class;
  objArrayOop result = oopFactory::new_objArray(SystemDictionary::Class_klass(), klass_array->length(), CHECK_NULL);
  // Fill in mirrors corresponding to method holders
  for (int i = 0; i < klass_array->length(); i++) {
    result->obj_at_put(i, klass_array->at(i)->java_mirror());
  }

  return (jobjectArray) JNIHandles::make_local(THREAD, result);
JVM_END


// java.lang.Package ////////////////////////////////////////////////////////////////


JVM_ENTRY(jstring, JVM_GetSystemPackage(JNIEnv *env, jstring name))
  JVMWrapper("JVM_GetSystemPackage");
  ResourceMark rm(THREAD);
  JvmtiVMObjectAllocEventCollector oam;
  char* str = java_lang_String::as_utf8_string(JNIHandles::resolve_non_null(name));
  oop result = ClassLoader::get_system_package(str, CHECK_NULL);
return (jstring) JNIHandles::make_local(THREAD, result);
JVM_END


JVM_ENTRY(jobjectArray, JVM_GetSystemPackages(JNIEnv *env))
  JVMWrapper("JVM_GetSystemPackages");
  JvmtiVMObjectAllocEventCollector oam;
  objArrayOop result = ClassLoader::get_system_packages(CHECK_NULL);
  return (jobjectArray) JNIHandles::make_local(THREAD, result);
JVM_END


// java.lang.ref.Reference ///////////////////////////////////////////////////////////////


JVM_ENTRY(jobject, JVM_GetAndClearReferencePendingList(JNIEnv* env))
  JVMWrapper("JVM_GetAndClearReferencePendingList");

  MonitorLocker ml(Heap_lock);
  oop ref = Universe::reference_pending_list();
  if (ref != NULL) {
    Universe::clear_reference_pending_list();
  }
  return JNIHandles::make_local(THREAD, ref);
JVM_END

JVM_ENTRY(jboolean, JVM_HasReferencePendingList(JNIEnv* env))
  JVMWrapper("JVM_HasReferencePendingList");
  MonitorLocker ml(Heap_lock);
  return Universe::has_reference_pending_list();
JVM_END

JVM_ENTRY(void, JVM_WaitForReferencePendingList(JNIEnv* env))
  JVMWrapper("JVM_WaitForReferencePendingList");
  MonitorLocker ml(Heap_lock);
  while (!Universe::has_reference_pending_list()) {
    ml.wait();
  }
JVM_END


// ObjectInputStream ///////////////////////////////////////////////////////////////

// Return the first user-defined class loader up the execution stack, or null
// if only code from the bootstrap or platform class loader is on the stack.

JVM_ENTRY(jobject, JVM_LatestUserDefinedLoader(JNIEnv *env))
  for (vframeStream vfst(thread); !vfst.at_end(); vfst.next()) {
    vfst.skip_reflection_related_frames(); // Only needed for 1.4 reflection
    oop loader = vfst.method()->method_holder()->class_loader();
    if (loader != NULL && !SystemDictionary::is_platform_class_loader(loader)) {
      return JNIHandles::make_local(THREAD, loader);
    }
  }
  return NULL;
JVM_END


// Array ///////////////////////////////////////////////////////////////////////////////////////////


// resolve array handle and check arguments
static inline arrayOop check_array(JNIEnv *env, jobject arr, bool type_array_only, TRAPS) {
  if (arr == NULL) {
    THROW_0(vmSymbols::java_lang_NullPointerException());
  }
  oop a = JNIHandles::resolve_non_null(arr);
  if (!a->is_array()) {
    THROW_MSG_0(vmSymbols::java_lang_IllegalArgumentException(), "Argument is not an array");
  } else if (type_array_only && !a->is_typeArray()) {
    THROW_MSG_0(vmSymbols::java_lang_IllegalArgumentException(), "Argument is not an array of primitive type");
  }
  return arrayOop(a);
}


JVM_ENTRY(jint, JVM_GetArrayLength(JNIEnv *env, jobject arr))
  JVMWrapper("JVM_GetArrayLength");
  arrayOop a = check_array(env, arr, false, CHECK_0);
  return a->length();
JVM_END


JVM_ENTRY(jobject, JVM_GetArrayElement(JNIEnv *env, jobject arr, jint index))
  JVMWrapper("JVM_Array_Get");
  JvmtiVMObjectAllocEventCollector oam;
  arrayOop a = check_array(env, arr, false, CHECK_NULL);
  jvalue value;
  BasicType type = Reflection::array_get(&value, a, index, CHECK_NULL);
  oop box = Reflection::box(&value, type, CHECK_NULL);
  return JNIHandles::make_local(THREAD, box);
JVM_END


JVM_ENTRY(jvalue, JVM_GetPrimitiveArrayElement(JNIEnv *env, jobject arr, jint index, jint wCode))
  JVMWrapper("JVM_GetPrimitiveArrayElement");
  jvalue value;
  value.i = 0; // to initialize value before getting used in CHECK
  arrayOop a = check_array(env, arr, true, CHECK_(value));
  assert(a->is_typeArray(), "just checking");
  BasicType type = Reflection::array_get(&value, a, index, CHECK_(value));
  BasicType wide_type = (BasicType) wCode;
  if (type != wide_type) {
    Reflection::widen(&value, type, wide_type, CHECK_(value));
  }
  return value;
JVM_END


JVM_ENTRY(void, JVM_SetArrayElement(JNIEnv *env, jobject arr, jint index, jobject val))
  JVMWrapper("JVM_SetArrayElement");
  arrayOop a = check_array(env, arr, false, CHECK);
  oop box = JNIHandles::resolve(val);
  jvalue value;
  value.i = 0; // to initialize value before getting used in CHECK
  BasicType value_type;
  if (a->is_objArray()) {
    // Make sure we do no unbox e.g. java/lang/Integer instances when storing into an object array
    value_type = Reflection::unbox_for_regular_object(box, &value);
  } else {
    value_type = Reflection::unbox_for_primitive(box, &value, CHECK);
  }
  Reflection::array_set(&value, a, index, value_type, CHECK);
JVM_END


JVM_ENTRY(void, JVM_SetPrimitiveArrayElement(JNIEnv *env, jobject arr, jint index, jvalue v, unsigned char vCode))
  JVMWrapper("JVM_SetPrimitiveArrayElement");
  arrayOop a = check_array(env, arr, true, CHECK);
  assert(a->is_typeArray(), "just checking");
  BasicType value_type = (BasicType) vCode;
  Reflection::array_set(&v, a, index, value_type, CHECK);
JVM_END


JVM_ENTRY(jobject, JVM_NewArray(JNIEnv *env, jclass eltClass, jint length))
  JVMWrapper("JVM_NewArray");
  JvmtiVMObjectAllocEventCollector oam;
  oop element_mirror = JNIHandles::resolve(eltClass);
  oop result = Reflection::reflect_new_array(element_mirror, length, CHECK_NULL);
  return JNIHandles::make_local(THREAD, result);
JVM_END


JVM_ENTRY(jobject, JVM_NewMultiArray(JNIEnv *env, jclass eltClass, jintArray dim))
  JVMWrapper("JVM_NewMultiArray");
  JvmtiVMObjectAllocEventCollector oam;
  arrayOop dim_array = check_array(env, dim, true, CHECK_NULL);
  oop element_mirror = JNIHandles::resolve(eltClass);
  assert(dim_array->is_typeArray(), "just checking");
  oop result = Reflection::reflect_new_multi_array(element_mirror, typeArrayOop(dim_array), CHECK_NULL);
  return JNIHandles::make_local(THREAD, result);
JVM_END


// Library support ///////////////////////////////////////////////////////////////////////////

JVM_ENTRY_NO_ENV(void*, JVM_LoadLibrary(const char* name))
  //%note jvm_ct
  JVMWrapper("JVM_LoadLibrary");
  char ebuf[1024];
  void *load_result;
  {
    ThreadToNativeFromVM ttnfvm(thread);
    load_result = os::dll_load(name, ebuf, sizeof ebuf);
  }
  if (load_result == NULL) {
    char msg[1024];
    jio_snprintf(msg, sizeof msg, "%s: %s", name, ebuf);
    // Since 'ebuf' may contain a string encoded using
    // platform encoding scheme, we need to pass
    // Exceptions::unsafe_to_utf8 to the new_exception method
    // as the last argument. See bug 6367357.
    Handle h_exception =
      Exceptions::new_exception(thread,
                                vmSymbols::java_lang_UnsatisfiedLinkError(),
                                msg, Exceptions::unsafe_to_utf8);

    THROW_HANDLE_0(h_exception);
  }
  log_info(library)("Loaded library %s, handle " INTPTR_FORMAT, name, p2i(load_result));
  return load_result;
JVM_END


JVM_LEAF(void, JVM_UnloadLibrary(void* handle))
  JVMWrapper("JVM_UnloadLibrary");
  os::dll_unload(handle);
  log_info(library)("Unloaded library with handle " INTPTR_FORMAT, p2i(handle));
JVM_END


JVM_LEAF(void*, JVM_FindLibraryEntry(void* handle, const char* name))
  JVMWrapper("JVM_FindLibraryEntry");
  void* find_result = os::dll_lookup(handle, name);
  log_info(library)("%s %s in library with handle " INTPTR_FORMAT,
                    find_result != NULL ? "Found" : "Failed to find",
                    name, p2i(handle));
  return find_result;
JVM_END


// JNI version ///////////////////////////////////////////////////////////////////////////////

JVM_LEAF(jboolean, JVM_IsSupportedJNIVersion(jint version))
  JVMWrapper("JVM_IsSupportedJNIVersion");
  return Threads::is_supported_jni_version_including_1_1(version);
JVM_END


// String support ///////////////////////////////////////////////////////////////////////////

JVM_ENTRY(jstring, JVM_InternString(JNIEnv *env, jstring str))
  JVMWrapper("JVM_InternString");
  JvmtiVMObjectAllocEventCollector oam;
  if (str == NULL) return NULL;
  oop string = JNIHandles::resolve_non_null(str);
  oop result = StringTable::intern(string, CHECK_NULL);
  return (jstring) JNIHandles::make_local(THREAD, result);
JVM_END


// VM Raw monitor support //////////////////////////////////////////////////////////////////////

// VM Raw monitors (not to be confused with JvmtiRawMonitors) are a simple mutual exclusion
// lock (not actually monitors: no wait/notify) that is exported by the VM for use by JDK
// library code. They may be used by JavaThreads and non-JavaThreads and do not participate
// in the safepoint protocol, thread suspension, thread interruption, or anything of that
// nature. JavaThreads will be "in native" when using this API from JDK code.


JNIEXPORT void* JNICALL JVM_RawMonitorCreate(void) {
  VM_Exit::block_if_vm_exited();
  JVMWrapper("JVM_RawMonitorCreate");
  return new os::PlatformMutex();
}


JNIEXPORT void JNICALL  JVM_RawMonitorDestroy(void *mon) {
  VM_Exit::block_if_vm_exited();
  JVMWrapper("JVM_RawMonitorDestroy");
  delete ((os::PlatformMutex*) mon);
}


JNIEXPORT jint JNICALL JVM_RawMonitorEnter(void *mon) {
  VM_Exit::block_if_vm_exited();
  JVMWrapper("JVM_RawMonitorEnter");
  ((os::PlatformMutex*) mon)->lock();
  return 0;
}


JNIEXPORT void JNICALL JVM_RawMonitorExit(void *mon) {
  VM_Exit::block_if_vm_exited();
  JVMWrapper("JVM_RawMonitorExit");
  ((os::PlatformMutex*) mon)->unlock();
}


// Shared JNI/JVM entry points //////////////////////////////////////////////////////////////

jclass find_class_from_class_loader(JNIEnv* env, Symbol* name, jboolean init,
                                    Handle loader, Handle protection_domain,
                                    jboolean throwError, TRAPS) {
  // Security Note:
  //   The Java level wrapper will perform the necessary security check allowing
  //   us to pass the NULL as the initiating class loader.  The VM is responsible for
  //   the checkPackageAccess relative to the initiating class loader via the
  //   protection_domain. The protection_domain is passed as NULL by the java code
  //   if there is no security manager in 3-arg Class.forName().
  Klass* klass = SystemDictionary::resolve_or_fail(name, loader, protection_domain, throwError != 0, CHECK_NULL);

  // Check if we should initialize the class
  if (init && klass->is_instance_klass()) {
    klass->initialize(CHECK_NULL);
  }
  return (jclass) JNIHandles::make_local(THREAD, klass->java_mirror());
}


// Method ///////////////////////////////////////////////////////////////////////////////////////////

JVM_ENTRY(jobject, JVM_InvokeMethod(JNIEnv *env, jobject method, jobject obj, jobjectArray args0))
  JVMWrapper("JVM_InvokeMethod");
  Handle method_handle;
  if (thread->stack_available((address) &method_handle) >= JVMInvokeMethodSlack) {
    method_handle = Handle(THREAD, JNIHandles::resolve(method));
    Handle receiver(THREAD, JNIHandles::resolve(obj));
    objArrayHandle args(THREAD, objArrayOop(JNIHandles::resolve(args0)));
    oop result = Reflection::invoke_method(method_handle(), receiver, args, CHECK_NULL);
    jobject res = JNIHandles::make_local(THREAD, result);
    if (JvmtiExport::should_post_vm_object_alloc()) {
      oop ret_type = java_lang_reflect_Method::return_type(method_handle());
      assert(ret_type != NULL, "sanity check: ret_type oop must not be NULL!");
      if (java_lang_Class::is_primitive(ret_type)) {
        // Only for primitive type vm allocates memory for java object.
        // See box() method.
        JvmtiExport::post_vm_object_alloc(thread, result);
      }
    }
    return res;
  } else {
    THROW_0(vmSymbols::java_lang_StackOverflowError());
  }
JVM_END


JVM_ENTRY(jobject, JVM_NewInstanceFromConstructor(JNIEnv *env, jobject c, jobjectArray args0))
  JVMWrapper("JVM_NewInstanceFromConstructor");
  oop constructor_mirror = JNIHandles::resolve(c);
  objArrayHandle args(THREAD, objArrayOop(JNIHandles::resolve(args0)));
  oop result = Reflection::invoke_constructor(constructor_mirror, args, CHECK_NULL);
  jobject res = JNIHandles::make_local(THREAD, result);
  if (JvmtiExport::should_post_vm_object_alloc()) {
    JvmtiExport::post_vm_object_alloc(thread, result);
  }
  return res;
JVM_END

// Atomic ///////////////////////////////////////////////////////////////////////////////////////////

JVM_LEAF(jboolean, JVM_SupportsCX8())
  JVMWrapper("JVM_SupportsCX8");
  return VM_Version::supports_cx8();
JVM_END

JVM_ENTRY(void, JVM_InitializeFromArchive(JNIEnv* env, jclass cls))
  JVMWrapper("JVM_InitializeFromArchive");
  Klass* k = java_lang_Class::as_Klass(JNIHandles::resolve(cls));
  assert(k->is_klass(), "just checking");
  HeapShared::initialize_from_archived_subgraph(k, THREAD);
JVM_END

JVM_ENTRY(void, JVM_RegisterLambdaProxyClassForArchiving(JNIEnv* env,
                                              jclass caller,
                                              jstring invokedName,
                                              jobject invokedType,
                                              jobject methodType,
                                              jobject implMethodMember,
                                              jobject instantiatedMethodType,
                                              jclass lambdaProxyClass))
  JVMWrapper("JVM_RegisterLambdaProxyClassForArchiving");
#if INCLUDE_CDS
  if (!DynamicDumpSharedSpaces) {
    return;
  }

  Klass* caller_k = java_lang_Class::as_Klass(JNIHandles::resolve(caller));
  InstanceKlass* caller_ik = InstanceKlass::cast(caller_k);
  if (caller_ik->is_hidden() || caller_ik->is_unsafe_anonymous()) {
    // VM anonymous classes and hidden classes not of type lambda proxy classes are currently not being archived.
    // If the caller_ik is of one of the above types, the corresponding lambda proxy class won't be
    // registered for archiving.
    return;
  }
  Klass* lambda_k = java_lang_Class::as_Klass(JNIHandles::resolve(lambdaProxyClass));
  InstanceKlass* lambda_ik = InstanceKlass::cast(lambda_k);
  assert(lambda_ik->is_hidden(), "must be a hidden class");
  assert(!lambda_ik->is_non_strong_hidden(), "expected a strong hidden class");

  Symbol* invoked_name = NULL;
  if (invokedName != NULL) {
    invoked_name = java_lang_String::as_symbol(JNIHandles::resolve_non_null(invokedName));
  }
  Handle invoked_type_oop(THREAD, JNIHandles::resolve_non_null(invokedType));
  Symbol* invoked_type = java_lang_invoke_MethodType::as_signature(invoked_type_oop(), true);

  Handle method_type_oop(THREAD, JNIHandles::resolve_non_null(methodType));
  Symbol* method_type = java_lang_invoke_MethodType::as_signature(method_type_oop(), true);

  Handle impl_method_member_oop(THREAD, JNIHandles::resolve_non_null(implMethodMember));
  assert(java_lang_invoke_MemberName::is_method(impl_method_member_oop()), "must be");
  Method* m = java_lang_invoke_MemberName::vmtarget(impl_method_member_oop());

  Handle instantiated_method_type_oop(THREAD, JNIHandles::resolve_non_null(instantiatedMethodType));
  Symbol* instantiated_method_type = java_lang_invoke_MethodType::as_signature(instantiated_method_type_oop(), true);

  SystemDictionaryShared::add_lambda_proxy_class(caller_ik, lambda_ik, invoked_name, invoked_type,
                                                 method_type, m, instantiated_method_type);
#endif // INCLUDE_CDS
JVM_END

JVM_ENTRY(jclass, JVM_LookupLambdaProxyClassFromArchive(JNIEnv* env,
                                                        jclass caller,
                                                        jstring invokedName,
                                                        jobject invokedType,
                                                        jobject methodType,
                                                        jobject implMethodMember,
                                                        jobject instantiatedMethodType,
                                                        jboolean initialize))
  JVMWrapper("JVM_LookupLambdaProxyClassFromArchive");
#if INCLUDE_CDS
  if (!DynamicArchive::is_mapped()) {
    return NULL;
  }

  if (invokedName == NULL || invokedType == NULL || methodType == NULL ||
      implMethodMember == NULL || instantiatedMethodType == NULL) {
    THROW_(vmSymbols::java_lang_NullPointerException(), NULL);
  }

  Klass* caller_k = java_lang_Class::as_Klass(JNIHandles::resolve(caller));
  InstanceKlass* caller_ik = InstanceKlass::cast(caller_k);
  if (!caller_ik->is_shared()) {
    // there won't be a shared lambda class if the caller_ik is not in the shared archive.
    return NULL;
  }

  Symbol* invoked_name = java_lang_String::as_symbol(JNIHandles::resolve_non_null(invokedName));
  Handle invoked_type_oop(THREAD, JNIHandles::resolve_non_null(invokedType));
  Symbol* invoked_type = java_lang_invoke_MethodType::as_signature(invoked_type_oop(), true);

  Handle method_type_oop(THREAD, JNIHandles::resolve_non_null(methodType));
  Symbol* method_type = java_lang_invoke_MethodType::as_signature(method_type_oop(), true);

  Handle impl_method_member_oop(THREAD, JNIHandles::resolve_non_null(implMethodMember));
  assert(java_lang_invoke_MemberName::is_method(impl_method_member_oop()), "must be");
  Method* m = java_lang_invoke_MemberName::vmtarget(impl_method_member_oop());

  Handle instantiated_method_type_oop(THREAD, JNIHandles::resolve_non_null(instantiatedMethodType));
  Symbol* instantiated_method_type = java_lang_invoke_MethodType::as_signature(instantiated_method_type_oop(), true);

  InstanceKlass* lambda_ik = SystemDictionaryShared::get_shared_lambda_proxy_class(caller_ik, invoked_name, invoked_type,
                                                                                   method_type, m, instantiated_method_type);
  jclass jcls = NULL;
  if (lambda_ik != NULL) {
    InstanceKlass* loaded_lambda = SystemDictionaryShared::prepare_shared_lambda_proxy_class(lambda_ik, caller_ik, initialize, THREAD);
    jcls = loaded_lambda == NULL ? NULL : (jclass) JNIHandles::make_local(THREAD, loaded_lambda->java_mirror());
  }
  return jcls;
#else
  return NULL;
#endif // INCLUDE_CDS
JVM_END

<<<<<<< HEAD
JVM_ENTRY(void, JVM_CDSTraceResolve(JNIEnv* env, jclass ignored, jstring line))
  JVMWrapper("JVM_CDSTraceResolve");
#if INCLUDE_CDS
  assert(DumpLoadedClassList != NULL && classlist_file->is_open(), "Should be set and open");
  if (line != NULL) {
    ResourceMark rm(THREAD);
    Handle h_line(THREAD, JNIHandles::resolve_non_null(line));
    char* c_line = java_lang_String::as_utf8_string(h_line());
    classlist_file->print_cr("%s %s", LambdaFormInvokers::lambda_form_invoker_tag(), c_line);
  }
#endif // INCLUDE_CDS
JVM_END

JVM_ENTRY(jboolean, JVM_IsCDSDumpingEnabled(JNIEnv* env))
    JVMWrapper("JVM_IsCDSDumpingEnable");
=======
JVM_ENTRY(jboolean, JVM_IsDynamicDumpingEnabled(JNIEnv* env))
    JVMWrapper("JVM_IsDynamicDumpingEnable");
>>>>>>> ebe54c90
    return DynamicDumpSharedSpaces;
JVM_END

JVM_ENTRY(jboolean, JVM_IsSharingEnabled(JNIEnv* env))
    JVMWrapper("JVM_IsSharingEnable");
    return UseSharedSpaces;
JVM_END

<<<<<<< HEAD
JVM_ENTRY(jboolean, JVM_IsDumpLoadedClassListSetAndOpen(JNIEnv* env))
    JVMWrapper("JVM_IsDumpLoadedClassListSetAndOpen");
    return DumpLoadedClassList != NULL && classlist_file->is_open();
JVM_END

JVM_ENTRY_NO_ENV(jlong, JVM_GetRandomSeedForCDSDump())
  JVMWrapper("JVM_GetRandomSeedForCDSDump");
=======
JVM_ENTRY_NO_ENV(jlong, JVM_GetRandomSeedForDumping())
  JVMWrapper("JVM_GetRandomSeedForDumping");
>>>>>>> ebe54c90
  if (DumpSharedSpaces) {
    const char* release = Abstract_VM_Version::vm_release();
    const char* dbg_level = Abstract_VM_Version::jdk_debug_level();
    const char* version = VM_Version::internal_vm_info_string();
    jlong seed = (jlong)(java_lang_String::hash_code((const jbyte*)release, (int)strlen(release)) ^
                         java_lang_String::hash_code((const jbyte*)dbg_level, (int)strlen(dbg_level)) ^
                         java_lang_String::hash_code((const jbyte*)version, (int)strlen(version)));
    seed += (jlong)Abstract_VM_Version::vm_major_version();
    seed += (jlong)Abstract_VM_Version::vm_minor_version();
    seed += (jlong)Abstract_VM_Version::vm_security_version();
    seed += (jlong)Abstract_VM_Version::vm_patch_version();
    if (seed == 0) { // don't let this ever be zero.
      seed = 0x87654321;
    }
    log_debug(cds)("JVM_GetRandomSeedForDumping() = " JLONG_FORMAT, seed);
    return seed;
  } else {
    return 0;
  }
JVM_END

// Returns an array of all live Thread objects (VM internal JavaThreads,
// jvmti agent threads, and JNI attaching threads  are skipped)
// See CR 6404306 regarding JNI attaching threads
JVM_ENTRY(jobjectArray, JVM_GetAllThreads(JNIEnv *env, jclass dummy))
  ResourceMark rm(THREAD);
  ThreadsListEnumerator tle(THREAD, false, false);
  JvmtiVMObjectAllocEventCollector oam;

  int num_threads = tle.num_threads();
  objArrayOop r = oopFactory::new_objArray(SystemDictionary::Thread_klass(), num_threads, CHECK_NULL);
  objArrayHandle threads_ah(THREAD, r);

  for (int i = 0; i < num_threads; i++) {
    Handle h = tle.get_threadObj(i);
    threads_ah->obj_at_put(i, h());
  }

  return (jobjectArray) JNIHandles::make_local(THREAD, threads_ah());
JVM_END


// Support for java.lang.Thread.getStackTrace() and getAllStackTraces() methods
// Return StackTraceElement[][], each element is the stack trace of a thread in
// the corresponding entry in the given threads array
JVM_ENTRY(jobjectArray, JVM_DumpThreads(JNIEnv *env, jclass threadClass, jobjectArray threads))
  JVMWrapper("JVM_DumpThreads");
  JvmtiVMObjectAllocEventCollector oam;

  // Check if threads is null
  if (threads == NULL) {
    THROW_(vmSymbols::java_lang_NullPointerException(), 0);
  }

  objArrayOop a = objArrayOop(JNIHandles::resolve_non_null(threads));
  objArrayHandle ah(THREAD, a);
  int num_threads = ah->length();
  // check if threads is non-empty array
  if (num_threads == 0) {
    THROW_(vmSymbols::java_lang_IllegalArgumentException(), 0);
  }

  // check if threads is not an array of objects of Thread class
  Klass* k = ObjArrayKlass::cast(ah->klass())->element_klass();
  if (k != SystemDictionary::Thread_klass()) {
    THROW_(vmSymbols::java_lang_IllegalArgumentException(), 0);
  }

  ResourceMark rm(THREAD);

  GrowableArray<instanceHandle>* thread_handle_array = new GrowableArray<instanceHandle>(num_threads);
  for (int i = 0; i < num_threads; i++) {
    oop thread_obj = ah->obj_at(i);
    instanceHandle h(THREAD, (instanceOop) thread_obj);
    thread_handle_array->append(h);
  }

  // The JavaThread references in thread_handle_array are validated
  // in VM_ThreadDump::doit().
  Handle stacktraces = ThreadService::dump_stack_traces(thread_handle_array, num_threads, CHECK_NULL);
  return (jobjectArray)JNIHandles::make_local(THREAD, stacktraces());

JVM_END

// JVM monitoring and management support
JVM_ENTRY_NO_ENV(void*, JVM_GetManagement(jint version))
  return Management::get_jmm_interface(version);
JVM_END

// com.sun.tools.attach.VirtualMachine agent properties support
//
// Initialize the agent properties with the properties maintained in the VM
JVM_ENTRY(jobject, JVM_InitAgentProperties(JNIEnv *env, jobject properties))
  JVMWrapper("JVM_InitAgentProperties");
  ResourceMark rm;

  Handle props(THREAD, JNIHandles::resolve_non_null(properties));

  PUTPROP(props, "sun.java.command", Arguments::java_command());
  PUTPROP(props, "sun.jvm.flags", Arguments::jvm_flags());
  PUTPROP(props, "sun.jvm.args", Arguments::jvm_args());
  return properties;
JVM_END

JVM_ENTRY(jobjectArray, JVM_GetEnclosingMethodInfo(JNIEnv *env, jclass ofClass))
{
  JVMWrapper("JVM_GetEnclosingMethodInfo");
  JvmtiVMObjectAllocEventCollector oam;

  if (ofClass == NULL) {
    return NULL;
  }
  Handle mirror(THREAD, JNIHandles::resolve_non_null(ofClass));
  // Special handling for primitive objects
  if (java_lang_Class::is_primitive(mirror())) {
    return NULL;
  }
  Klass* k = java_lang_Class::as_Klass(mirror());
  if (!k->is_instance_klass()) {
    return NULL;
  }
  InstanceKlass* ik = InstanceKlass::cast(k);
  int encl_method_class_idx = ik->enclosing_method_class_index();
  if (encl_method_class_idx == 0) {
    return NULL;
  }
  objArrayOop dest_o = oopFactory::new_objArray(SystemDictionary::Object_klass(), 3, CHECK_NULL);
  objArrayHandle dest(THREAD, dest_o);
  Klass* enc_k = ik->constants()->klass_at(encl_method_class_idx, CHECK_NULL);
  dest->obj_at_put(0, enc_k->java_mirror());
  int encl_method_method_idx = ik->enclosing_method_method_index();
  if (encl_method_method_idx != 0) {
    Symbol* sym = ik->constants()->symbol_at(
                        extract_low_short_from_int(
                          ik->constants()->name_and_type_at(encl_method_method_idx)));
    Handle str = java_lang_String::create_from_symbol(sym, CHECK_NULL);
    dest->obj_at_put(1, str());
    sym = ik->constants()->symbol_at(
              extract_high_short_from_int(
                ik->constants()->name_and_type_at(encl_method_method_idx)));
    str = java_lang_String::create_from_symbol(sym, CHECK_NULL);
    dest->obj_at_put(2, str());
  }
  return (jobjectArray) JNIHandles::make_local(THREAD, dest());
}
JVM_END

// Returns an array of java.lang.String objects containing the input arguments to the VM.
JVM_ENTRY(jobjectArray, JVM_GetVmArguments(JNIEnv *env))
  ResourceMark rm(THREAD);

  if (Arguments::num_jvm_args() == 0 && Arguments::num_jvm_flags() == 0) {
    return NULL;
  }

  char** vm_flags = Arguments::jvm_flags_array();
  char** vm_args = Arguments::jvm_args_array();
  int num_flags = Arguments::num_jvm_flags();
  int num_args = Arguments::num_jvm_args();

  InstanceKlass* ik = SystemDictionary::String_klass();
  objArrayOop r = oopFactory::new_objArray(ik, num_args + num_flags, CHECK_NULL);
  objArrayHandle result_h(THREAD, r);

  int index = 0;
  for (int j = 0; j < num_flags; j++, index++) {
    Handle h = java_lang_String::create_from_platform_dependent_str(vm_flags[j], CHECK_NULL);
    result_h->obj_at_put(index, h());
  }
  for (int i = 0; i < num_args; i++, index++) {
    Handle h = java_lang_String::create_from_platform_dependent_str(vm_args[i], CHECK_NULL);
    result_h->obj_at_put(index, h());
  }
  return (jobjectArray) JNIHandles::make_local(THREAD, result_h());
JVM_END

JVM_ENTRY_NO_ENV(jint, JVM_FindSignal(const char *name))
  return os::get_signal_number(name);
JVM_END<|MERGE_RESOLUTION|>--- conflicted
+++ resolved
@@ -3834,26 +3834,8 @@
 #endif // INCLUDE_CDS
 JVM_END
 
-<<<<<<< HEAD
-JVM_ENTRY(void, JVM_CDSTraceResolve(JNIEnv* env, jclass ignored, jstring line))
-  JVMWrapper("JVM_CDSTraceResolve");
-#if INCLUDE_CDS
-  assert(DumpLoadedClassList != NULL && classlist_file->is_open(), "Should be set and open");
-  if (line != NULL) {
-    ResourceMark rm(THREAD);
-    Handle h_line(THREAD, JNIHandles::resolve_non_null(line));
-    char* c_line = java_lang_String::as_utf8_string(h_line());
-    classlist_file->print_cr("%s %s", LambdaFormInvokers::lambda_form_invoker_tag(), c_line);
-  }
-#endif // INCLUDE_CDS
-JVM_END
-
-JVM_ENTRY(jboolean, JVM_IsCDSDumpingEnabled(JNIEnv* env))
-    JVMWrapper("JVM_IsCDSDumpingEnable");
-=======
 JVM_ENTRY(jboolean, JVM_IsDynamicDumpingEnabled(JNIEnv* env))
     JVMWrapper("JVM_IsDynamicDumpingEnable");
->>>>>>> ebe54c90
     return DynamicDumpSharedSpaces;
 JVM_END
 
@@ -3862,18 +3844,8 @@
     return UseSharedSpaces;
 JVM_END
 
-<<<<<<< HEAD
-JVM_ENTRY(jboolean, JVM_IsDumpLoadedClassListSetAndOpen(JNIEnv* env))
-    JVMWrapper("JVM_IsDumpLoadedClassListSetAndOpen");
-    return DumpLoadedClassList != NULL && classlist_file->is_open();
-JVM_END
-
-JVM_ENTRY_NO_ENV(jlong, JVM_GetRandomSeedForCDSDump())
-  JVMWrapper("JVM_GetRandomSeedForCDSDump");
-=======
 JVM_ENTRY_NO_ENV(jlong, JVM_GetRandomSeedForDumping())
   JVMWrapper("JVM_GetRandomSeedForDumping");
->>>>>>> ebe54c90
   if (DumpSharedSpaces) {
     const char* release = Abstract_VM_Version::vm_release();
     const char* dbg_level = Abstract_VM_Version::jdk_debug_level();
