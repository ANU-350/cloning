--- conflicted
+++ resolved
@@ -32,7 +32,6 @@
 
 NativeCallStack::NativeCallStack(int toSkip) {
 
-<<<<<<< HEAD
   if (fillStack) {
     // We need to skip the NativeCallStack::NativeCallStack frame if a tail call is NOT used
     // to call os::get_native_stack. A tail call is used if _NMT_NOINLINE_ is not defined
@@ -41,15 +40,6 @@
 #if (defined(_NMT_NOINLINE_) || defined(_WINDOWS) || !defined(_LP64) || defined(PPC64) || (defined(BSD) && defined (__aarch64__)))
     // Not a tail call.
     toSkip++;
-=======
-  // We need to skip the NativeCallStack::NativeCallStack frame if a tail call is NOT used
-  // to call os::get_native_stack. A tail call is used if _NMT_NOINLINE_ is not defined
-  // (which means this is not a slowdebug build), and we are on 64-bit (except Windows).
-  // This is not necessarily a rule, but what has been obvserved to date.
-#if (defined(_NMT_NOINLINE_) || defined(_WINDOWS) || !defined(_LP64) || defined(PPC64))
-  // Not a tail call.
-  toSkip++;
->>>>>>> d7efb4cc
 #if (defined(_NMT_NOINLINE_) && defined(BSD) && defined(_LP64))
   // Mac OS X slowdebug builds have this odd behavior where NativeCallStack::NativeCallStack
   // appears as two frames, so we need to skip an extra frame.
