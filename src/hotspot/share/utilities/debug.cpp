/*
 * Copyright (c) 1997, 2023, Oracle and/or its affiliates. All rights reserved.
 * DO NOT ALTER OR REMOVE COPYRIGHT NOTICES OR THIS FILE HEADER.
 *
 * This code is free software; you can redistribute it and/or modify it
 * under the terms of the GNU General Public License version 2 only, as
 * published by the Free Software Foundation.
 *
 * This code is distributed in the hope that it will be useful, but WITHOUT
 * ANY WARRANTY; without even the implied warranty of MERCHANTABILITY or
 * FITNESS FOR A PARTICULAR PURPOSE.  See the GNU General Public License
 * version 2 for more details (a copy is included in the LICENSE file that
 * accompanied this code).
 *
 * You should have received a copy of the GNU General Public License version
 * 2 along with this work; if not, write to the Free Software Foundation,
 * Inc., 51 Franklin St, Fifth Floor, Boston, MA 02110-1301 USA.
 *
 * Please contact Oracle, 500 Oracle Parkway, Redwood Shores, CA 94065 USA
 * or visit www.oracle.com if you need additional information or have any
 * questions.
 *
 */

#include "precompiled.hpp"
#include "classfile/classPrinter.hpp"
#include "classfile/systemDictionary.hpp"
#include "code/codeCache.hpp"
#include "code/icBuffer.hpp"
#include "code/nmethod.hpp"
#include "code/vtableStubs.hpp"
#include "compiler/compileBroker.hpp"
#include "compiler/disassembler.hpp"
#include "gc/shared/collectedHeap.hpp"
#include "interpreter/interpreter.hpp"
#include "jvm.h"
#include "memory/allocation.hpp"
#include "memory/resourceArea.hpp"
#include "memory/universe.hpp"
#include "oops/klass.inline.hpp"
#include "oops/oop.inline.hpp"
#include "runtime/atomic.hpp"
#include "runtime/flags/flagSetting.hpp"
#include "runtime/frame.inline.hpp"
#include "runtime/handles.inline.hpp"
#include "runtime/java.hpp"
#include "runtime/javaThread.hpp"
#include "runtime/os.inline.hpp"
#include "runtime/safefetch.hpp"
#include "runtime/sharedRuntime.hpp"
#include "runtime/stubCodeGenerator.hpp"
#include "runtime/stubRoutines.hpp"
#include "runtime/threads.hpp"
#include "runtime/vframe.hpp"
#include "runtime/vm_version.hpp"
#include "services/heapDumper.hpp"
#include "services/mallocTracker.hpp"
#include "services/memTracker.hpp"
#include "services/virtualMemoryTracker.hpp"
#include "utilities/defaultStream.hpp"
#include "utilities/events.hpp"
#include "utilities/formatBuffer.hpp"
#include "utilities/globalDefinitions.hpp"
#include "utilities/macros.hpp"
#include "utilities/unsigned5.hpp"
#include "utilities/vmError.hpp"

#include <stdio.h>
#include <stdarg.h>

// Support for showing register content on asserts/guarantees.
#ifdef CAN_SHOW_REGISTERS_ON_ASSERT
static char g_dummy;
char* g_assert_poison = &g_dummy;
static intx g_asserting_thread = 0;
static void* g_assertion_context = nullptr;
#endif // CAN_SHOW_REGISTERS_ON_ASSERT

int DebuggingContext::_enabled = 0; // Initially disabled.

DebuggingContext::DebuggingContext() {
  _enabled += 1;                // Increase nesting count.
}

DebuggingContext::~DebuggingContext() {
  if (is_enabled()) {
    _enabled -= 1;              // Decrease nesting count.
  } else {
    fatal("Debugging nesting confusion");
  }
}

#ifndef ASSERT
#  ifdef _DEBUG
   // NOTE: don't turn the lines below into a comment -- if you're getting
   // a compile error here, change the settings to define ASSERT
   ASSERT should be defined when _DEBUG is defined.  It is not intended to be used for debugging
   functions that do not slow down the system too much and thus can be left in optimized code.
   On the other hand, the code should not be included in a production version.
#  endif // _DEBUG
#endif // ASSERT


#ifdef _DEBUG
#  ifndef ASSERT
     configuration error: ASSERT must be defined in debug version
#  endif // ASSERT
#endif // _DEBUG


#ifdef PRODUCT
#  if -defined _DEBUG || -defined ASSERT
     configuration error: ASSERT et al. must not be defined in PRODUCT version
#  endif
#endif // PRODUCT

#ifdef ASSERT
// This is to test that error reporting works if we assert during dynamic
// initialization of the hotspot. See JDK-8214975.
struct Crasher {
  Crasher() {
    // Using getenv - no other mechanism would work yet.
    const char* s = ::getenv("HOTSPOT_FATAL_ERROR_DURING_DYNAMIC_INITIALIZATION");
    if (s != nullptr && ::strcmp(s, "1") == 0) {
      fatal("HOTSPOT_FATAL_ERROR_DURING_DYNAMIC_INITIALIZATION");
    }
  }
};
static Crasher g_crasher;
#endif // ASSERT

ATTRIBUTE_PRINTF(1, 2)
void warning(const char* format, ...) {
  if (PrintWarnings) {
    FILE* const err = defaultStream::error_stream();
    jio_fprintf(err, "%s warning: ", VM_Version::vm_name());
    va_list ap;
    va_start(ap, format);
    vfprintf(err, format, ap);
    va_end(ap);
    fputc('\n', err);
  }
}

<<<<<<< HEAD
#ifndef PRODUCT

typedef __uint128_t u128;
typedef uint64_t u64;
typedef uint32_t u32;

void print128(u128 n) {
  u64 n1 = n >> 64; u64 n0 = (u128)(n << 64 >> 64);
  printf("\"%016lx%016lx\", ", (u64)(n >> 64), (u64)(n << 64 >> 64));
}

void print52(u64 x2, u64 x1, u64 x0) {
  u128 x_sum = 0;
  x_sum = x_sum
    + x0
    + ((u128)x1 << 52);

  u128 tmp = x_sum >> 64;
  tmp += (u128)x2 << 40;

  x_sum += (u128)x2 << 104;

  u64 top = tmp >> 64;

  // u64 top = hi >> 24; if (top) printf("%lx", top);
  printf("\"%lx\", ", (u64)top);
  print128(x_sum);
  printf("\n");
}

void print26(u64 x4, u64 x3, u64 x2, u64 x1, u64 x0) {
  x1 += x0 >> 26; x0 %= 1 <<26;
  x4 += x3 >> 26; x3 %= 1 <<26;
  x2 += x1 >> 26; x1 %= 1 <<26;
  x0 += 5 * (x4 >> 26); x4 %= 1 <<26;
  x3 += x2 >> 26; x2 %= 1 <<26;
  x1 += x0 >> 26; x0 %= 1 <<26;
  x4 += x3 >> 26; x3 %= 1 <<26;

  u128 sum = 0;
  sum = sum
    + x0
    + ((u128)x1 << 26)
    + ((u128)x2 << 52)
    + ((u128)x3 << 78)
    + ((u128)x4 << 104);

  u64 top = x4 >> 24; printf("%lx:", top);
  print128(sum);
  printf("\n");
}

void print_foo(u64 x0, u64 x1) {
  u128 sum = ((u128)x1 << 64) + x0;

  setbuf(stdout, NULL);
  for (int i = 26 * 4; i >= 0; i -= 26) {
    printf("0x%05x ", (unsigned int)(sum >> i) & ~(-1u<<26));
  }
  printf("\n");
}

bool vreg_is_equal(uint64_t v4,
                   uint64_t v3,
                   uint64_t v2,
                   uint64_t v1,
                   uint64_t v0,
                   uint64_t x2,
                   uint64_t x1,
                   uint64_t x0) {
  v1 += v0 >> 26; v0 %= 1 <<26;
  v4 += v3 >> 26; v3 %= 1 <<26;
  v2 += v1 >> 26; v1 %= 1 <<26;
  v0 += 5 * (v4 >> 26); v4 %= 1 <<26;
  v3 += v2 >> 26; v2 %= 1 <<26;
  v1 += v0 >> 26; v0 %= 1 <<26;
  v4 += v3 >> 26; v3 %= 1 <<26;

  u128 v_sum = 0;
  v_sum = v_sum
    + v0
    + ((u128)v1 << 26)
    + ((u128)v2 << 52)
    + ((u128)v3 << 78)
    + ((u128)v4 << 104);

  x1 += x0 >> 52; x0 %= 1ul <<52;
  x2 += x1 >> 52; x1 %= 1ul <<52;
  x0 += 5 * (x2 >> 26); x2 %= 1 <<26;
  x1 += x0 >> 52; x0 %= 1ul <<52;

  u128 x_sum = 0;
  x_sum = x_sum
    + x0
    + ((u128)x1 << 52)
    + ((u128)x2 << 104);

  return x_sum == v_sum && (x2 >> 24) == (v4 >> 24);
}


#define is_token_break(ch) (isspace(ch) || (ch) == ',')

static const char* last_file_name = NULL;
static int         last_line_no   = -1;

// assert/guarantee/... may happen very early during VM initialization.
// Don't rely on anything that is initialized by Threads::create_vm(). For
// example, don't use tty.
bool error_is_suppressed(const char* file_name, int line_no) {
  // The following 1-element cache requires that passed-in
  // file names are always only constant literals.
  if (file_name == last_file_name && line_no == last_line_no)  return true;

  int file_name_len = (int)strlen(file_name);
  char separator = os::file_separator()[0];
  const char* base_name = strrchr(file_name, separator);
  if (base_name == NULL)
    base_name = file_name;

  // scan the SuppressErrorAt option
  const char* cp = SuppressErrorAt;
  for (;;) {
    const char* sfile;
    int sfile_len;
    int sline;
    bool noisy;
    while ((*cp) != '\0' && is_token_break(*cp))  cp++;
    if ((*cp) == '\0')  break;
    sfile = cp;
    while ((*cp) != '\0' && !is_token_break(*cp) && (*cp) != ':')  cp++;
    sfile_len = cp - sfile;
    if ((*cp) == ':')  cp++;
    sline = 0;
    while ((*cp) != '\0' && isdigit(*cp)) {
      sline *= 10;
      sline += (*cp) - '0';
      cp++;
    }
    // "file:line!" means the assert suppression is not silent
    noisy = ((*cp) == '!');
    while ((*cp) != '\0' && !is_token_break(*cp))  cp++;
    // match the line
    if (sline != 0) {
      if (sline != line_no)  continue;
    }
    // match the file
    if (sfile_len > 0) {
      const char* look = file_name;
      const char* look_max = file_name + file_name_len - sfile_len;
      const char* foundp;
      bool match = false;
      while (!match
             && (foundp = strchr(look, sfile[0])) != NULL
             && foundp <= look_max) {
        match = true;
        for (int i = 1; i < sfile_len; i++) {
          if (sfile[i] != foundp[i]) {
            match = false;
            break;
          }
        }
        look = foundp + 1;
      }
      if (!match)  continue;
    }
    // got a match!
    if (noisy) {
      fdStream out(defaultStream::output_fd());
      out.print_raw("[error suppressed at ");
      out.print_raw(base_name);
      char buf[16];
      jio_snprintf(buf, sizeof(buf), ":%d]", line_no);
      out.print_raw_cr(buf);
    } else {
      // update 1-element cache for fast silent matches
      last_file_name = file_name;
      last_line_no   = line_no;
    }
    return true;
  }

  if (!VMError::is_error_reported() && !SuppressFatalErrorMessage) {
    // print a friendly hint:
    fdStream out(defaultStream::output_fd());
    out.print_raw_cr("# To suppress the following error report, specify this argument");
    out.print_raw   ("# after -XX: or in .hotspotrc:  SuppressErrorAt=");
    out.print_raw   (base_name);
    char buf[16];
    jio_snprintf(buf, sizeof(buf), ":%d", line_no);
    out.print_raw_cr(buf);
  }
  return false;
}

#undef is_token_break

#else

// Place-holder for non-existent suppression check:
#define error_is_suppressed(file_name, line_no) (false)

#endif // !PRODUCT

=======
>>>>>>> e97fe081
void report_vm_error(const char* file, int line, const char* error_msg)
{
  report_vm_error(file, line, error_msg, "%s", "");
}


static void print_error_for_unit_test(const char* message, const char* detail_fmt, va_list detail_args) {
  if (ExecutingUnitTests) {
    char detail_msg[256];
    if (detail_fmt != nullptr) {
      // Special handling for the sake of gtest death tests which expect the assert
      // message to be printed in one short line to stderr (see TEST_VM_ASSERT_MSG) and
      // cannot be tweaked to accept our normal assert message.
      va_list detail_args_copy;
      va_copy(detail_args_copy, detail_args);
      jio_vsnprintf(detail_msg, sizeof(detail_msg), detail_fmt, detail_args_copy);

      // the VM assert tests look for "assert failed: "
      if (message == nullptr) {
        fprintf(stderr, "assert failed: %s", detail_msg);
      } else {
        if (strlen(detail_msg) > 0) {
          fprintf(stderr, "assert failed: %s: %s", message, detail_msg);
        } else {
          fprintf(stderr, "assert failed: Error: %s", message);
        }
      }
      ::fflush(stderr);
      va_end(detail_args_copy);
    }
  }
}

void report_vm_error(const char* file, int line, const char* error_msg, const char* detail_fmt, ...)
{
  va_list detail_args;
  va_start(detail_args, detail_fmt);
  void* context = nullptr;
#ifdef CAN_SHOW_REGISTERS_ON_ASSERT
  if (g_assertion_context != nullptr && os::current_thread_id() == g_asserting_thread) {
    context = g_assertion_context;
  }
#endif // CAN_SHOW_REGISTERS_ON_ASSERT

  print_error_for_unit_test(error_msg, detail_fmt, detail_args);

  VMError::report_and_die(Thread::current_or_null(), context, file, line, error_msg, detail_fmt, detail_args);
  va_end(detail_args);
}

void report_vm_status_error(const char* file, int line, const char* error_msg,
                            int status, const char* detail) {
  report_vm_error(file, line, error_msg, "error %s(%d), %s", os::errno_name(status), status, detail);
}

void report_fatal(VMErrorType error_type, const char* file, int line, const char* detail_fmt, ...) {
  va_list detail_args;
  va_start(detail_args, detail_fmt);
  void* context = nullptr;
#ifdef CAN_SHOW_REGISTERS_ON_ASSERT
  if (g_assertion_context != nullptr && os::current_thread_id() == g_asserting_thread) {
    context = g_assertion_context;
  }
#endif // CAN_SHOW_REGISTERS_ON_ASSERT

  print_error_for_unit_test("fatal error", detail_fmt, detail_args);

  VMError::report_and_die(error_type, "fatal error", detail_fmt, detail_args,
                          Thread::current_or_null(), nullptr, nullptr, context,
                          file, line, 0);
  va_end(detail_args);
}

void report_vm_out_of_memory(const char* file, int line, size_t size,
                             VMErrorType vm_err_type, const char* detail_fmt, ...) {
  va_list detail_args;
  va_start(detail_args, detail_fmt);

  print_error_for_unit_test(nullptr, detail_fmt, detail_args);

  VMError::report_and_die(Thread::current_or_null(), file, line, size, vm_err_type, detail_fmt, detail_args);
  va_end(detail_args);

  // The UseOSErrorReporting option in report_and_die() may allow a return
  // to here. If so then we'll have to figure out how to handle it.
  guarantee(false, "report_and_die() should not return here");
}

void report_should_not_call(const char* file, int line) {
  report_vm_error(file, line, "ShouldNotCall()");
}

void report_should_not_reach_here(const char* file, int line) {
  report_vm_error(file, line, "ShouldNotReachHere()");
}

void report_unimplemented(const char* file, int line) {
  report_vm_error(file, line, "Unimplemented()");
}

void report_untested(const char* file, int line, const char* message) {
#ifndef PRODUCT
  warning("Untested: %s in %s: %d\n", message, file, line);
#endif // !PRODUCT
}

void report_java_out_of_memory(const char* message) {
  static int out_of_memory_reported = 0;

  // A number of threads may attempt to report OutOfMemoryError at around the
  // same time. To avoid dumping the heap or executing the data collection
  // commands multiple times we just do it once when the first threads reports
  // the error.
  if (Atomic::cmpxchg(&out_of_memory_reported, 0, 1) == 0) {
    // create heap dump before OnOutOfMemoryError commands are executed
    if (HeapDumpOnOutOfMemoryError) {
      tty->print_cr("java.lang.OutOfMemoryError: %s", message);
      HeapDumper::dump_heap_from_oome();
    }

    if (OnOutOfMemoryError && OnOutOfMemoryError[0]) {
      VMError::report_java_out_of_memory(message);
    }

    if (CrashOnOutOfMemoryError) {
      tty->print_cr("Aborting due to java.lang.OutOfMemoryError: %s", message);
      report_fatal(OOM_JAVA_HEAP_FATAL, __FILE__, __LINE__, "OutOfMemory encountered: %s", message);
    }

    if (ExitOnOutOfMemoryError) {
      tty->print_cr("Terminating due to java.lang.OutOfMemoryError: %s", message);
      os::_exit(3); // quick exit with no cleanup hooks run
    }
  }
}

// ------ helper functions for debugging go here ------------

// All debug entries should be wrapped with a stack allocated
// Command object. It makes sure a resource mark is set and
// flushes the logfile to prevent file sharing problems.

class Command : public StackObj {
 private:
  ResourceMark _rm;
  DebuggingContext _debugging;
 public:
  static int level;
  Command(const char* str) {
    if (level++ > 0)  return;
    tty->cr();
    tty->print_cr("\"Executing %s\"", str);
  }

  ~Command() {
    tty->flush();
    level--;
  }
};

int Command::level = 0;

extern "C" JNIEXPORT void blob(CodeBlob* cb) {
  Command c("blob");
  cb->print();
}


extern "C" JNIEXPORT void dump_vtable(address p) {
  Command c("dump_vtable");
  Klass* k = (Klass*)p;
  k->vtable().print();
}


extern "C" JNIEXPORT void nm(intptr_t p) {
  // Actually we look through all CodeBlobs (the nm name has been kept for backwards compatibility)
  Command c("nm");
  CodeBlob* cb = CodeCache::find_blob((address)p);
  if (cb == nullptr) {
    tty->print_cr("null");
  } else {
    cb->print();
  }
}


extern "C" JNIEXPORT void disnm(intptr_t p) {
  Command c("disnm");
  CodeBlob* cb = CodeCache::find_blob((address) p);
  if (cb != nullptr) {
    nmethod* nm = cb->as_nmethod_or_null();
    if (nm != nullptr) {
      nm->print();
    } else {
      cb->print();
    }
    Disassembler::decode(cb);
  }
}


extern "C" JNIEXPORT void printnm(intptr_t p) {
  char buffer[256];
  os::snprintf_checked(buffer, sizeof(buffer), "printnm: " INTPTR_FORMAT, p);
  Command c(buffer);
  CodeBlob* cb = CodeCache::find_blob((address) p);
  if (cb != nullptr && cb->is_nmethod()) {
    nmethod* nm = (nmethod*)cb;
    nm->print_nmethod(true);
  } else {
    tty->print_cr("Invalid address");
  }
}


extern "C" JNIEXPORT void universe() {
  Command c("universe");
  Universe::print_on(tty);
}


extern "C" JNIEXPORT void verify() {
  // try to run a verify on the entire system
  // note: this may not be safe if we're not at a safepoint; for debugging,
  // this manipulates the safepoint settings to avoid assertion failures
  Command c("universe verify");
  bool safe = SafepointSynchronize::is_at_safepoint();
  if (!safe) {
    tty->print_cr("warning: not at safepoint -- verify may fail");
    SafepointSynchronize::set_is_at_safepoint();
  }
  // Ensure Eden top is correct before verification
  Universe::heap()->prepare_for_verify();
  Universe::verify();
  if (!safe) SafepointSynchronize::set_is_not_at_safepoint();
}


extern "C" JNIEXPORT void pp(void* p) {
  Command c("pp");
  FlagSetting fl(DisplayVMOutput, true);
  if (p == nullptr) {
    tty->print_cr("null");
    return;
  }
  if (Universe::heap()->is_in(p)) {
    oop obj = cast_to_oop(p);
    obj->print();
  } else {
    // Ask NMT about this pointer.
    // GDB note: We will be using SafeFetch to access the supposed malloc header. If the address is
    // not readable, this will generate a signal. That signal will trip up the debugger: gdb will
    // catch the signal and disable the pp() command for further use.
    // In order to avoid that, switch off SIGSEGV handling with "handle SIGSEGV nostop" before
    // invoking pp()
    if (MemTracker::print_containing_region(p, tty)) {
      return;
    }
    tty->print_cr(PTR_FORMAT, p2i(p));
  }
}


extern "C" JNIEXPORT void findpc(intptr_t x);

extern "C" JNIEXPORT void ps() { // print stack
  if (Thread::current_or_null() == nullptr) return;
  Command c("ps");

  // Prints the stack of the current Java thread
  JavaThread* p = JavaThread::active();
  tty->print(" for thread: ");
  p->print();
  tty->cr();

  if (p->has_last_Java_frame()) {
    // If the last_Java_fp is set we are in C land and
    // can call the standard stack_trace function.
    p->print_stack();
#ifndef PRODUCT
    if (Verbose) p->trace_stack();
  } else {
    frame f = os::current_frame();
    RegisterMap reg_map(p,
                        RegisterMap::UpdateMap::include,
                        RegisterMap::ProcessFrames::include,
                        RegisterMap::WalkContinuation::skip);
    f = f.sender(&reg_map);
    tty->print("(guessing starting frame id=" PTR_FORMAT " based on current fp)\n", p2i(f.id()));
    p->trace_stack_from(vframe::new_vframe(&f, &reg_map, p));
#endif
  }
}

extern "C" JNIEXPORT void pfl() {
  // print frame layout
  Command c("pfl");
  JavaThread* p = JavaThread::active();
  tty->print(" for thread: ");
  p->print();
  tty->cr();
  if (p->has_last_Java_frame()) {
    p->print_frame_layout();
  }
}

extern "C" JNIEXPORT void psf() { // print stack frames
  {
    Command c("psf");
    JavaThread* p = JavaThread::active();
    tty->print(" for thread: ");
    p->print();
    tty->cr();
    if (p->has_last_Java_frame()) {
      p->trace_frames();
    }
  }
}


extern "C" JNIEXPORT void threads() {
  Command c("threads");
  Threads::print(false, true);
}


extern "C" JNIEXPORT void psd() {
  Command c("psd");
  SystemDictionary::print();
}


extern "C" JNIEXPORT void pss() { // print all stacks
  if (Thread::current_or_null() == nullptr) return;
  Command c("pss");
  Threads::print(true, PRODUCT_ONLY(false) NOT_PRODUCT(true));
}

// #ifndef PRODUCT

extern "C" JNIEXPORT void debug() {               // to set things up for compiler debugging
  Command c("debug");
  NOT_PRODUCT(WizardMode = true;)
  PrintCompilation = true;
  PrintInlining = PrintAssembly = true;
  tty->flush();
}


extern "C" JNIEXPORT void ndebug() {              // undo debug()
  Command c("ndebug");
  PrintCompilation = false;
  PrintInlining = PrintAssembly = false;
  tty->flush();
}


extern "C" JNIEXPORT void flush()  {
  Command c("flush");
  tty->flush();
}

extern "C" JNIEXPORT void events() {
  Command c("events");
  Events::print();
}

extern "C" JNIEXPORT Method* findm(intptr_t pc) {
  Command c("findm");
  nmethod* nm = CodeCache::find_nmethod((address)pc);
  return (nm == nullptr) ? (Method*)nullptr : nm->method();
}


extern "C" JNIEXPORT nmethod* findnm(intptr_t addr) {
  Command c("findnm");
  return  CodeCache::find_nmethod((address)addr);
}

extern "C" JNIEXPORT void find(intptr_t x) {
  Command c("find");
  os::print_location(tty, x, false);
}


extern "C" JNIEXPORT void findpc(intptr_t x) {
  Command c("findpc");
  os::print_location(tty, x, true);
}

// For findmethod() and findclass():
// - The patterns are matched by StringUtils::is_star_match()
// - class_name_pattern matches Klass::external_name(). E.g., "java/lang/Object" or "*ang/Object"
// - method_pattern may optionally the signature. E.g., "wait", "wait:()V" or "*ai*t:(*)V"
// - flags must be OR'ed from ClassPrinter::Mode for findclass/findmethod
// Examples (in gdb):
//   call findclass("java/lang/Object", 0x3)             -> find j.l.Object and disasm all of its methods
//   call findmethod("*ang/Object*", "wait", 0xff)       -> detailed disasm of all "wait" methods in j.l.Object
//   call findmethod("*ang/Object*", "wait:(*J*)V", 0x1) -> list all "wait" methods in j.l.Object that have a long parameter
extern "C" JNIEXPORT void findclass(const char* class_name_pattern, int flags) {
  Command c("findclass");
  ClassPrinter::print_flags_help(tty);
  ClassPrinter::print_classes(class_name_pattern, flags, tty);
}

extern "C" JNIEXPORT void findmethod(const char* class_name_pattern,
                                     const char* method_pattern, int flags) {
  Command c("findmethod");
  ClassPrinter::print_flags_help(tty);
  ClassPrinter::print_methods(class_name_pattern, method_pattern, flags, tty);
}

// Need method pointer to find bcp
extern "C" JNIEXPORT void findbcp(intptr_t method, intptr_t bcp) {
  Command c("findbcp");
  Method* mh = (Method*)method;
  if (!mh->is_native()) {
    tty->print_cr("bci_from(%p) = %d; print_codes():",
                        mh, mh->bci_from(address(bcp)));
    mh->print_codes_on(tty);
  }
}

// check and decode a single u5 value
extern "C" JNIEXPORT u4 u5decode(intptr_t addr) {
  Command c("u5decode");
  u1* arr = (u1*)addr;
  size_t off = 0, lim = 5;
  if (!UNSIGNED5::check_length(arr, off, lim)) {
    return 0;
  }
  return UNSIGNED5::read_uint(arr, off, lim);
}

// Sets up a Reader from addr/limit and prints count items.
// A limit of zero means no set limit; stop at the first null
// or after count items are printed.
// A count of zero or less is converted to -1, which means
// there is no limit on the count of items printed; the
// printing stops when an null is printed or at limit.
// See documentation for UNSIGNED5::Reader::print(count).
extern "C" JNIEXPORT intptr_t u5p(intptr_t addr,
                                  intptr_t limit,
                                  int count) {
  Command c("u5p");
  u1* arr = (u1*)addr;
  if (limit && limit < addr)  limit = addr;
  size_t lim = !limit ? 0 : (limit - addr);
  size_t endpos = UNSIGNED5::print_count(count > 0 ? count : -1,
                                         arr, (size_t)0, lim);
  return addr + endpos;
}


// int versions of all methods to avoid having to type type casts in the debugger

void pp(intptr_t p)          { pp((void*)p); }
void pp(oop p)               { pp((void*)p); }

void help() {
  Command c("help");
  tty->print_cr("basic");
  tty->print_cr("  pp(void* p)   - try to make sense of p");
  tty->print_cr("  ps()          - print current thread stack");
  tty->print_cr("  pss()         - print all thread stacks");
  tty->print_cr("  pm(int pc)    - print Method* given compiled PC");
  tty->print_cr("  findm(intptr_t pc) - finds Method*");
  tty->print_cr("  find(intptr_t x)   - finds & prints nmethod/stub/bytecode/oop based on pointer into it");
  tty->print_cr("  pns(void* sp, void* fp, void* pc)  - print native (i.e. mixed) stack trace. E.g.");
  tty->print_cr("                   pns($sp, $rbp, $pc) on Linux/amd64 or");
  tty->print_cr("                   pns($sp, $ebp, $pc) on Linux/x86 or");
  tty->print_cr("                   pns($sp, $fp, $pc)  on Linux/AArch64 or");
  tty->print_cr("                   pns($sp, 0, $pc)    on Linux/ppc64 or");
  tty->print_cr("                   pns($sp, $s8, $pc)  on Linux/mips or");
  tty->print_cr("                 - in gdb do 'set overload-resolution off' before calling pns()");
  tty->print_cr("                 - in dbx do 'frame 1' before calling pns()");
  tty->print_cr("class metadata.");
  tty->print_cr("  findclass(name_pattern, flags)");
  tty->print_cr("  findmethod(class_name_pattern, method_pattern, flags)");

  tty->print_cr("misc.");
  tty->print_cr("  flush()       - flushes the log file");
  tty->print_cr("  events()      - dump events from ring buffers");


  tty->print_cr("compiler debugging");
  tty->print_cr("  debug()       - to set things up for compiler debugging");
  tty->print_cr("  ndebug()      - undo debug");
}

#ifndef PRODUCT
extern "C" JNIEXPORT void pns(void* sp, void* fp, void* pc) { // print native stack
  Command c("pns");
  static char buf[O_BUFLEN];
  Thread* t = Thread::current_or_null();
  // Call generic frame constructor (certain arguments may be ignored)
  frame fr(sp, fp, pc);
  VMError::print_native_stack(tty, fr, t, false, -1, buf, sizeof(buf));
}

//
// This version of pns() will not work when called from the debugger, but is
// useful when called from within hotspot code. The advantages over pns()
// are not having to pass in any arguments, and it will work on Windows/x64.
//
// WARNING: Only intended for use when debugging. Do not leave calls to
// pns2() in committed source (product or debug).
//
extern "C" JNIEXPORT void pns2() { // print native stack
  Command c("pns2");
  static char buf[O_BUFLEN];
  if (os::platform_print_native_stack(tty, nullptr, buf, sizeof(buf))) {
    // We have printed the native stack in platform-specific code,
    // so nothing else to do in this case.
  } else {
    Thread* t = Thread::current_or_null();
    frame fr = os::current_frame();
    VMError::print_native_stack(tty, fr, t, false, -1, buf, sizeof(buf));
  }
}
#endif


// Returns true iff the address p is readable and *(intptr_t*)p != errvalue
extern "C" bool dbg_is_safe(const void* p, intptr_t errvalue) {
  return p != nullptr && SafeFetchN((intptr_t*)const_cast<void*>(p), errvalue) != errvalue;
}

extern "C" bool dbg_is_good_oop(oopDesc* o) {
  return dbg_is_safe(o, -1) && dbg_is_safe(o->klass(), -1) && oopDesc::is_oop(o) && o->klass()->is_klass();
}

//////////////////////////////////////////////////////////////////////////////
// Test multiple STATIC_ASSERT forms in various scopes.

#ifndef PRODUCT

// namespace scope
STATIC_ASSERT(true);
STATIC_ASSERT(true);
STATIC_ASSERT(1 == 1);
STATIC_ASSERT(0 == 0);

void test_multiple_static_assert_forms_in_function_scope() {
  STATIC_ASSERT(true);
  STATIC_ASSERT(true);
  STATIC_ASSERT(0 == 0);
  STATIC_ASSERT(1 == 1);
}

// class scope
struct TestMultipleStaticAssertFormsInClassScope {
  STATIC_ASSERT(true);
  STATIC_ASSERT(true);
  STATIC_ASSERT(0 == 0);
  STATIC_ASSERT(1 == 1);
};

#endif // !PRODUCT

// Support for showing register content on asserts/guarantees.
#ifdef CAN_SHOW_REGISTERS_ON_ASSERT

static ucontext_t g_stored_assertion_context;

void initialize_assert_poison() {
  char* page = os::reserve_memory(os::vm_page_size());
  if (page) {
    MemTracker::record_virtual_memory_type(page, mtInternal);
    if (os::commit_memory(page, os::vm_page_size(), false) &&
        os::protect_memory(page, os::vm_page_size(), os::MEM_PROT_NONE)) {
      g_assert_poison = page;
    }
  }
}

void disarm_assert_poison() {
  g_assert_poison = &g_dummy;
}

static void store_context(const void* context) {
  memcpy(&g_stored_assertion_context, context, sizeof(ucontext_t));
#if defined(LINUX) && defined(PPC64)
  // on Linux ppc64, ucontext_t contains pointers into itself which have to be patched up
  //  after copying the context (see comment in sys/ucontext.h):
  *((void**) &g_stored_assertion_context.uc_mcontext.regs) = &(g_stored_assertion_context.uc_mcontext.gp_regs);
#endif
}

bool handle_assert_poison_fault(const void* ucVoid, const void* faulting_address) {
  if (faulting_address == g_assert_poison) {
    // Disarm poison page.
    if (os::protect_memory((char*)g_assert_poison, os::vm_page_size(), os::MEM_PROT_RWX) == false) {
#ifdef ASSERT
      fprintf(stderr, "Assertion poison page cannot be unprotected - mprotect failed with %d (%s)",
              errno, os::strerror(errno));
      fflush(stderr);
#endif
      return false; // unprotecting memory may fail in OOM situations, as surprising as this sounds.
    }
    // Store Context away.
    if (ucVoid) {
      const intx my_tid = os::current_thread_id();
      if (Atomic::cmpxchg(&g_asserting_thread, (intx)0, my_tid) == 0) {
        store_context(ucVoid);
        g_assertion_context = &g_stored_assertion_context;
      }
    }
    return true;
  }
  return false;
}
#endif // CAN_SHOW_REGISTERS_ON_ASSERT<|MERGE_RESOLUTION|>--- conflicted
+++ resolved
@@ -142,7 +142,6 @@
   }
 }
 
-<<<<<<< HEAD
 #ifndef PRODUCT
 
 typedef __uint128_t u128;
@@ -347,8 +346,6 @@
 
 #endif // !PRODUCT
 
-=======
->>>>>>> e97fe081
 void report_vm_error(const char* file, int line, const char* error_msg)
 {
   report_vm_error(file, line, error_msg, "%s", "");
