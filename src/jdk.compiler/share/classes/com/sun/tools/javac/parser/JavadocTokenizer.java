/*
 * Copyright (c) 2004, 2021, Oracle and/or its affiliates. All rights reserved.
 * DO NOT ALTER OR REMOVE COPYRIGHT NOTICES OR THIS FILE HEADER.
 *
 * This code is free software; you can redistribute it and/or modify it
 * under the terms of the GNU General Public License version 2 only, as
 * published by the Free Software Foundation.  Oracle designates this
 * particular file as subject to the "Classpath" exception as provided
 * by Oracle in the LICENSE file that accompanied this code.
 *
 * This code is distributed in the hope that it will be useful, but WITHOUT
 * ANY WARRANTY; without even the implied warranty of MERCHANTABILITY or
 * FITNESS FOR A PARTICULAR PURPOSE.  See the GNU General Public License
 * version 2 for more details (a copy is included in the LICENSE file that
 * accompanied this code).
 *
 * You should have received a copy of the GNU General Public License version
 * 2 along with this work; if not, write to the Free Software Foundation,
 * Inc., 51 Franklin St, Fifth Floor, Boston, MA 02110-1301 USA.
 *
 * Please contact Oracle, 500 Oracle Parkway, Redwood Shores, CA 94065 USA
 * or visit www.oracle.com if you need additional information or have any
 * questions.
 */

package com.sun.tools.javac.parser;

import com.sun.tools.javac.parser.Tokens.Comment;
import com.sun.tools.javac.parser.Tokens.Comment.CommentStyle;
import com.sun.tools.javac.util.*;

import java.nio.CharBuffer;
import java.util.Arrays;
import java.util.regex.Pattern;

/**
 * An extension to the base lexical analyzer (JavaTokenizer) that
 * captures and processes the contents of doc comments. It does
 * so by stripping the leading whitespace and comment stars from
 * each line of the Javadoc comment.
 *
 *  <p><b>This is NOT part of any supported API.
 *  If you write code that depends on this, you do so at your own risk.
 *  This code and its internal interfaces are subject to change or
 *  deletion without notice.</b>
 */
public class JavadocTokenizer extends JavaTokenizer {
    /**
     * The factory that created this Scanner.
     */
    final ScannerFactory fac;

    /**
     * Create a tokenizer from the input character buffer. The input buffer
     * content would typically be a Javadoc comment extracted by
     * JavaTokenizer.
     *
     * @param fac  the factory which created this Scanner.
     * @param cb   the input character buffer.
     */
    protected JavadocTokenizer(ScannerFactory fac, CharBuffer cb) {
        super(fac, cb);
        this.fac = fac;
    }

    /**
     * Create a tokenizer from the input array. The input buffer
     * content would typically be a Javadoc comment extracted by
     * JavaTokenizer.
     *
     * @param fac     factory which created this Scanner
     * @param array   input character array.
     * @param length  length of the meaningful content in the array.
     */
    protected JavadocTokenizer(ScannerFactory fac, char[] array, int length) {
        super(fac, array, length);
        this.fac = fac;
    }

    @Override
    protected Comment processComment(int pos, int endPos, CommentStyle style) {
        return new JavadocComment(style, this, pos, endPos);
    }

    /**
     * An extension of BasicComment used to extract the relevant portion
     * of a Javadoc comment.
     */
    protected static class JavadocComment extends BasicComment {
        /**
         * The relevant portion of the comment that is of interest to Javadoc.
         * Produced by invoking scanDocComment.
         */
        private String docComment = null;

        /**
         * StringBuilder used to extract the relevant portion of the Javadoc comment.
         */
        private final StringBuilder sb;

        /**
         * Map used to map the extracted Javadoc comment's character positions back to
         * the original source.
         */
        OffsetMap offsetMap = new OffsetMap();

        JavadocComment(CommentStyle cs, UnicodeReader reader, int pos, int endPos) {
<<<<<<< HEAD
            super(cs,  reader, pos, endPos);
=======
            super(cs, reader, pos, endPos);
>>>>>>> 1fc218c5
            this.sb = new StringBuilder();
        }

        /**
         * Add current character or code point from line to the extraction buffer.
         *
         * @param line line reader
         */
        protected void putLine(UnicodeReader line) {
            while (line.isAvailable()) {
                offsetMap.add(sb.length(), line.position());

                if (line.isSurrogate()) {
                    sb.appendCodePoint(line.getCodepoint());
                } else {
                    sb.append(line.get());
                }

                line.next();
            }
            offsetMap.add(sb.length(), line.position());
            sb.append('\n');
        }

        @Override
        public String getText() {
            if (!scanned) {
                scanDocComment();
            }
            return docComment;
        }

        @Override
        public int getSourcePos(int pos) {
            if (pos == Position.NOPOS) {
                return Position.NOPOS;
            }

            if (pos < 0 || pos > docComment.length()) {
                throw new StringIndexOutOfBoundsException(String.valueOf(pos));
            }

            return offsetMap.getSourcePos(pos);
        }

        @Override
        protected void scanDocComment() {
            try {
                super.scanDocComment();
            } finally {
                docComment = sb.toString();
            }
        }
    }

    /**
     * Build a map for translating between line numbers and positions in the input.
     * Overridden to expand tabs.
     *
     * @return a LineMap
     */
    @Override
    public Position.LineMap getLineMap() {
        char[] buf = getRawCharacters();
        return Position.makeLineMap(buf, buf.length, true);
    }

    /**
     * Build an int table to mapping positions in extracted Javadoc comment
     * to positions in the JavaTokenizer source buffer.
     *
     * The array is organized as a series of pairs of integers: the first
     * number in each pair specifies a position in the comment text,
     * the second number in each pair specifies the corresponding position
     * in the source buffer. The pairs are sorted in ascending order.
     *
     * Since the mapping function is generally continuous, with successive
     * positions in the string corresponding to successive positions in the
     * source buffer, the table only needs to record discontinuities in
     * the mapping. The values of intermediate positions can be inferred.
     *
     * Discontinuities may occur in a number of places: when a newline
     * is followed by whitespace and asterisks (which are ignored),
     * when a tab is expanded into spaces, and when unicode escapes
     * are used in the source buffer.
     *
     * Thus, to find the source position of any position, p, in the comment
     * string, find the index, i, of the pair whose string offset
     * ({@code map[i * NOFFSETS + SB_OFFSET] }) is closest to but not greater
     * than p. Then, {@code sourcePos(p) = map[i * NOFFSETS + POS_OFFSET] +
     *                                (p - map[i * NOFFSETS + SB_OFFSET]) }.
     */
    static class OffsetMap {
        /**
         * map entry offset for comment offset member of pair.
         */
        private static final int SB_OFFSET = 0;

        /**
         * map entry offset of input offset member of pair.
         */
        private static final int POS_OFFSET = 1;

        /**
         * Number of elements in each entry.
         */
        private static final int NOFFSETS = 2;

        /**
         * Array storing entries in map.
         */
        private int[] map;

        /**
         * Logical size of map.
         * This is the number of occupied positions in {@code map},
         * and equals {@code NOFFSETS} multiplied by the number of entries.
         */
        private int size;

        /**
         * Constructor.
         */
        OffsetMap() {
            this.map = new int[128];
            this.size = 0;
        }

        /**
         * Returns true if it is worthwhile adding the entry pair to the map. That is
         * if there is a change in relative offset.
         *
         * @param sbOffset  comment offset member of pair.
         * @param posOffset  input offset member of pair.
         *
         * @return true if it is worthwhile adding the entry pair.
         */
        boolean shouldAdd(int sbOffset, int posOffset) {
            return sbOffset - lastSBOffset() != posOffset - lastPosOffset();
        }

        /**
         * Adds entry pair if worthwhile.
         *
         * @param sbOffset  comment offset member of pair.
         * @param posOffset  input offset member of pair.
         */
        void add(int sbOffset, int posOffset) {
            if (size == 0 || shouldAdd(sbOffset, posOffset)) {
                ensure(NOFFSETS);
                map[size + SB_OFFSET] = sbOffset;
                map[size + POS_OFFSET] = posOffset;
                size += NOFFSETS;
            }
        }

        /**
         * Returns the previous comment offset.
         *
         * @return the previous comment offset.
         */
        private int lastSBOffset() {
            return size == 0 ? 0 : map[size - NOFFSETS + SB_OFFSET];
        }

        /**
         * Returns the previous input offset.
         *
         * @return the previous input offset.
         */
        private int lastPosOffset() {
            return size == 0 ? 0 : map[size - NOFFSETS + POS_OFFSET];
        }

        /**
         * Ensures there is enough space for a new entry.
         *
         * @param need  number of array slots needed.
         */
        private void ensure(int need) {
            need += size;
            int grow = map.length;

            while (need > grow) {
                grow <<= 1;
            }

            // Handle overflow.
            if (grow < map.length) {
                throw new IndexOutOfBoundsException();
            } else if (grow != map.length) {
                map = Arrays.copyOf(map, grow);
            }
        }

        /**
         * Binary search to find the entry for which the string index is less
         * than pos. Since the map is a list of pairs of integers we must make
         * sure the index is always NOFFSETS scaled. If we find an exact match
         * for pos, the other item in the pair gives the source pos; otherwise,
         * compute the source position relative to the best match found in the
         * array.
         */
        int getSourcePos(int pos) {
            if (size == 0) {
                return Position.NOPOS;
            }

            int start = 0;
            int end = size / NOFFSETS;

            while (start < end - 1) {
                // find an index midway between start and end
                int index = (start + end) / 2;
                int indexScaled = index * NOFFSETS;

                if (map[indexScaled + SB_OFFSET] < pos) {
                    start = index;
                } else if (map[indexScaled + SB_OFFSET] == pos) {
                    return map[indexScaled + POS_OFFSET];
                } else {
                    end = index;
                }
            }

            int startScaled = start * NOFFSETS;

            return map[startScaled + POS_OFFSET] + (pos - map[startScaled + SB_OFFSET]);
        }
    }
}<|MERGE_RESOLUTION|>--- conflicted
+++ resolved
@@ -105,11 +105,7 @@
         OffsetMap offsetMap = new OffsetMap();
 
         JavadocComment(CommentStyle cs, UnicodeReader reader, int pos, int endPos) {
-<<<<<<< HEAD
-            super(cs,  reader, pos, endPos);
-=======
             super(cs, reader, pos, endPos);
->>>>>>> 1fc218c5
             this.sb = new StringBuilder();
         }
 
