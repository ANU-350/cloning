/*
 * Copyright (c) 2003, 2023, Oracle and/or its affiliates. All rights reserved.
 * DO NOT ALTER OR REMOVE COPYRIGHT NOTICES OR THIS FILE HEADER.
 *
 * This code is free software; you can redistribute it and/or modify it
 * under the terms of the GNU General Public License version 2 only, as
 * published by the Free Software Foundation.  Oracle designates this
 * particular file as subject to the "Classpath" exception as provided
 * by Oracle in the LICENSE file that accompanied this code.
 *
 * This code is distributed in the hope that it will be useful, but WITHOUT
 * ANY WARRANTY; without even the implied warranty of MERCHANTABILITY or
 * FITNESS FOR A PARTICULAR PURPOSE.  See the GNU General Public License
 * version 2 for more details (a copy is included in the LICENSE file that
 * accompanied this code).
 *
 * You should have received a copy of the GNU General Public License version
 * 2 along with this work; if not, write to the Free Software Foundation,
 * Inc., 51 Franklin St, Fifth Floor, Boston, MA 02110-1301 USA.
 *
 * Please contact Oracle, 500 Oracle Parkway, Redwood Shores, CA 94065 USA
 * or visit www.oracle.com if you need additional information or have any
 * questions.
 */

package com.sun.tools.javac.code;

import java.lang.ref.SoftReference;
import java.util.HashSet;
import java.util.HashMap;
import java.util.Locale;
import java.util.Map;
import java.util.Optional;
import java.util.Set;
import java.util.WeakHashMap;
import java.util.function.BiPredicate;
import java.util.function.Function;
import java.util.function.Predicate;
import java.util.stream.Collector;

import javax.tools.JavaFileObject;

import com.sun.tools.javac.code.Attribute.RetentionPolicy;
import com.sun.tools.javac.code.Lint.LintCategory;
import com.sun.tools.javac.code.Source.Feature;
import com.sun.tools.javac.code.Type.UndetVar.InferenceBound;
import com.sun.tools.javac.code.TypeMetadata.Entry.Kind;
import com.sun.tools.javac.comp.AttrContext;
import com.sun.tools.javac.comp.Check;
import com.sun.tools.javac.comp.Enter;
import com.sun.tools.javac.comp.Env;
import com.sun.tools.javac.comp.LambdaToMethod;
import com.sun.tools.javac.jvm.ClassFile;
import com.sun.tools.javac.util.*;

import static com.sun.tools.javac.code.BoundKind.*;
import static com.sun.tools.javac.code.Flags.*;
import static com.sun.tools.javac.code.Kinds.Kind.*;
import static com.sun.tools.javac.code.Scope.*;
import static com.sun.tools.javac.code.Scope.LookupKind.NON_RECURSIVE;
import static com.sun.tools.javac.code.Symbol.*;
import static com.sun.tools.javac.code.Type.*;
import static com.sun.tools.javac.code.TypeTag.*;
import static com.sun.tools.javac.jvm.ClassFile.externalize;
import com.sun.tools.javac.resources.CompilerProperties.Fragments;

/**
 * Utility class containing various operations on types.
 *
 * <p>Unless other names are more illustrative, the following naming
 * conventions should be observed in this file:
 *
 * <dl>
 * <dt>t</dt>
 * <dd>If the first argument to an operation is a type, it should be named t.</dd>
 * <dt>s</dt>
 * <dd>Similarly, if the second argument to an operation is a type, it should be named s.</dd>
 * <dt>ts</dt>
 * <dd>If an operations takes a list of types, the first should be named ts.</dd>
 * <dt>ss</dt>
 * <dd>A second list of types should be named ss.</dd>
 * </dl>
 *
 * <p><b>This is NOT part of any supported API.
 * If you write code that depends on this, you do so at your own risk.
 * This code and its internal interfaces are subject to change or
 * deletion without notice.</b>
 */
public class Types {
    protected static final Context.Key<Types> typesKey = new Context.Key<>();

    final Symtab syms;
    final JavacMessages messages;
    final Names names;
    final Check chk;
    final Enter enter;
    JCDiagnostic.Factory diags;
    List<Warner> warnStack = List.nil();
    final Name capturedName;

    public final Warner noWarnings;

    // <editor-fold defaultstate="collapsed" desc="Instantiating">
    public static Types instance(Context context) {
        Types instance = context.get(typesKey);
        if (instance == null)
            instance = new Types(context);
        return instance;
    }

    protected Types(Context context) {
        context.put(typesKey, this);
        syms = Symtab.instance(context);
        names = Names.instance(context);
        Source source = Source.instance(context);
        chk = Check.instance(context);
        enter = Enter.instance(context);
        capturedName = names.fromString("<captured wildcard>");
        messages = JavacMessages.instance(context);
        diags = JCDiagnostic.Factory.instance(context);
        noWarnings = new Warner(null);
    }
    // </editor-fold>

    // <editor-fold defaultstate="collapsed" desc="bounds">
    /**
     * Get a wildcard's upper bound, returning non-wildcards unchanged.
     * @param t a type argument, either a wildcard or a type
     */
    public Type wildUpperBound(Type t) {
        if (t.hasTag(WILDCARD)) {
            WildcardType w = (WildcardType) t;
            if (w.isSuperBound())
                return w.bound == null ? syms.objectType : w.bound.getUpperBound();
            else
                return wildUpperBound(w.type);
        }
        else return t;
    }

    /**
     * Get a capture variable's upper bound, returning other types unchanged.
     * @param t a type
     */
    public Type cvarUpperBound(Type t) {
        if (t.hasTag(TYPEVAR)) {
            TypeVar v = (TypeVar) t;
            return v.isCaptured() ? cvarUpperBound(v.getUpperBound()) : v;
        }
        else return t;
    }

    /**
     * Get a wildcard's lower bound, returning non-wildcards unchanged.
     * @param t a type argument, either a wildcard or a type
     */
    public Type wildLowerBound(Type t) {
        if (t.hasTag(WILDCARD)) {
            WildcardType w = (WildcardType) t;
            return w.isExtendsBound() ? syms.botType : wildLowerBound(w.type);
        }
        else return t;
    }

    /**
     * Get a capture variable's lower bound, returning other types unchanged.
     * @param t a type
     */
    public Type cvarLowerBound(Type t) {
        if (t.hasTag(TYPEVAR) && ((TypeVar) t).isCaptured()) {
            return cvarLowerBound(t.getLowerBound());
        }
        else return t;
    }

    /**
     * Recursively skip type-variables until a class/array type is found; capture conversion is then
     * (optionally) applied to the resulting type. This is useful for i.e. computing a site that is
     * suitable for a method lookup.
     */
    public Type skipTypeVars(Type site, boolean capture) {
        while (site.hasTag(TYPEVAR)) {
            site = site.getUpperBound();
        }
        return capture ? capture(site) : site;
    }
    // </editor-fold>

    // <editor-fold defaultstate="collapsed" desc="projections">

    /**
     * A projection kind. See {@link TypeProjection}
     */
    enum ProjectionKind {
        UPWARDS() {
            @Override
            ProjectionKind complement() {
                return DOWNWARDS;
            }
        },
        DOWNWARDS() {
            @Override
            ProjectionKind complement() {
                return UPWARDS;
            }
        };

        abstract ProjectionKind complement();
    }

    /**
     * This visitor performs upwards and downwards projections on types.
     *
     * A projection is defined as a function that takes a type T, a set of type variables V and that
     * produces another type S.
     *
     * An upwards projection maps a type T into a type S such that (i) T has no variables in V,
     * and (ii) S is an upper bound of T.
     *
     * A downwards projection maps a type T into a type S such that (i) T has no variables in V,
     * and (ii) S is a lower bound of T.
     *
     * Note that projections are only allowed to touch variables in V. Therefore, it is possible for
     * a projection to leave its input type unchanged if it does not contain any variables in V.
     *
     * Moreover, note that while an upwards projection is always defined (every type as an upper bound),
     * a downwards projection is not always defined.
     *
     * Examples:
     *
     * {@code upwards(List<#CAP1>, [#CAP1]) = List<? extends String>, where #CAP1 <: String }
     * {@code downwards(List<#CAP2>, [#CAP2]) = List<? super String>, where #CAP2 :> String }
     * {@code upwards(List<#CAP1>, [#CAP2]) = List<#CAP1> }
     * {@code downwards(List<#CAP1>, [#CAP1]) = not defined }
     */
    class TypeProjection extends TypeMapping<ProjectionKind> {

        List<Type> vars;
        Set<Type> seen = new HashSet<>();

        public TypeProjection(List<Type> vars) {
            this.vars = vars;
        }

        @Override
        public Type visitClassType(ClassType t, ProjectionKind pkind) {
            if (t.isCompound()) {
                List<Type> components = directSupertypes(t);
                List<Type> components1 = components.map(c -> c.map(this, pkind));
                if (components == components1) return t;
                else return makeIntersectionType(components1);
            } else {
                Type outer = t.getEnclosingType();
                Type outer1 = visit(outer, pkind);
                List<Type> typarams = t.getTypeArguments();
                List<Type> formals = t.tsym.type.getTypeArguments();
                ListBuffer<Type> typarams1 = new ListBuffer<>();
                boolean changed = false;
                for (Type actual : typarams) {
                    Type t2 = mapTypeArgument(t, formals.head.getUpperBound(), actual, pkind);
                    if (t2.hasTag(BOT)) {
                        //not defined
                        return syms.botType;
                    }
                    typarams1.add(t2);
                    changed |= actual != t2;
                    formals = formals.tail;
                }
                if (outer1 == outer && !changed) return t;
                else return new ClassType(outer1, typarams1.toList(), t.tsym, t.getMetadata()) {
                    @Override
                    protected boolean needsStripping() {
                        return true;
                    }
                };
            }
        }

        @Override
        public Type visitArrayType(ArrayType t, ProjectionKind s) {
            Type elemtype = t.elemtype;
            Type elemtype1 = visit(elemtype, s);
            if (elemtype1 == elemtype) {
                return t;
            } else if (elemtype1.hasTag(BOT)) {
                //undefined
                return syms.botType;
            } else {
                return new ArrayType(elemtype1, t.tsym, t.metadata) {
                    @Override
                    protected boolean needsStripping() {
                        return true;
                    }
                };
            }
        }

        @Override
        public Type visitTypeVar(TypeVar t, ProjectionKind pkind) {
            if (vars.contains(t)) {
                if (seen.add(t)) {
                    try {
                        final Type bound;
                        switch (pkind) {
                            case UPWARDS:
                                bound = t.getUpperBound();
                                break;
                            case DOWNWARDS:
                                bound = (t.getLowerBound() == null) ?
                                        syms.botType :
                                        t.getLowerBound();
                                break;
                            default:
                                Assert.error();
                                return null;
                        }
                        return bound.map(this, pkind);
                    } finally {
                        seen.remove(t);
                    }
                } else {
                    //cycle
                    return pkind == ProjectionKind.UPWARDS ?
                            syms.objectType : syms.botType;
                }
            } else {
                return t;
            }
        }

        private Type mapTypeArgument(Type site, Type declaredBound, Type t, ProjectionKind pkind) {
            return t.containsAny(vars) ?
                    t.map(new TypeArgumentProjection(site, declaredBound), pkind) :
                    t;
        }

        class TypeArgumentProjection extends TypeMapping<ProjectionKind> {

            Type site;
            Type declaredBound;

            TypeArgumentProjection(Type site, Type declaredBound) {
                this.site = site;
                this.declaredBound = declaredBound;
            }

            @Override
            public Type visitType(Type t, ProjectionKind pkind) {
                //type argument is some type containing restricted vars
                if (pkind == ProjectionKind.DOWNWARDS) {
                    //not defined
                    return syms.botType;
                }
                Type upper = t.map(TypeProjection.this, ProjectionKind.UPWARDS);
                Type lower = t.map(TypeProjection.this, ProjectionKind.DOWNWARDS);
                List<Type> formals = site.tsym.type.getTypeArguments();
                BoundKind bk;
                Type bound;
                if (!isSameType(upper, syms.objectType) &&
                        (declaredBound.containsAny(formals) ||
                         !isSubtype(declaredBound, upper))) {
                    bound = upper;
                    bk = EXTENDS;
                } else if (!lower.hasTag(BOT)) {
                    bound = lower;
                    bk = SUPER;
                } else {
                    bound = syms.objectType;
                    bk = UNBOUND;
                }
                return makeWildcard(bound, bk);
            }

            @Override
            public Type visitWildcardType(WildcardType wt, ProjectionKind pkind) {
                //type argument is some wildcard whose bound contains restricted vars
                Type bound = syms.botType;
                BoundKind bk = wt.kind;
                switch (wt.kind) {
                    case EXTENDS:
                        bound = wt.type.map(TypeProjection.this, pkind);
                        if (bound.hasTag(BOT)) {
                            return syms.botType;
                        }
                        break;
                    case SUPER:
                        bound = wt.type.map(TypeProjection.this, pkind.complement());
                        if (bound.hasTag(BOT)) {
                            bound = syms.objectType;
                            bk = UNBOUND;
                        }
                        break;
                }
                return makeWildcard(bound, bk);
            }

            private Type makeWildcard(Type bound, BoundKind bk) {
                return new WildcardType(bound, bk, syms.boundClass) {
                    @Override
                    protected boolean needsStripping() {
                        return true;
                    }
                };
            }
        }
    }

    /**
     * Computes an upward projection of given type, and vars. See {@link TypeProjection}.
     *
     * @param t the type to be projected
     * @param vars the set of type variables to be mapped
     * @return the type obtained as result of the projection
     */
    public Type upward(Type t, List<Type> vars) {
        return t.map(new TypeProjection(vars), ProjectionKind.UPWARDS);
    }

    /**
     * Computes the set of captured variables mentioned in a given type. See {@link CaptureScanner}.
     * This routine is typically used to computed the input set of variables to be used during
     * an upwards projection (see {@link Types#upward(Type, List)}).
     *
     * @param t the type where occurrences of captured variables have to be found
     * @return the set of captured variables found in t
     */
    public List<Type> captures(Type t) {
        CaptureScanner cs = new CaptureScanner();
        Set<Type> captures = new HashSet<>();
        cs.visit(t, captures);
        return List.from(captures);
    }

    /**
     * This visitor scans a type recursively looking for occurrences of captured type variables.
     */
    class CaptureScanner extends SimpleVisitor<Void, Set<Type>> {

        @Override
        public Void visitType(Type t, Set<Type> types) {
            return null;
        }

        @Override
        public Void visitClassType(ClassType t, Set<Type> seen) {
            if (t.isCompound()) {
                directSupertypes(t).forEach(s -> visit(s, seen));
            } else {
                t.allparams().forEach(ta -> visit(ta, seen));
            }
            return null;
        }

        @Override
        public Void visitArrayType(ArrayType t, Set<Type> seen) {
            return visit(t.elemtype, seen);
        }

        @Override
        public Void visitWildcardType(WildcardType t, Set<Type> seen) {
            visit(t.type, seen);
            return null;
        }

        @Override
        public Void visitTypeVar(TypeVar t, Set<Type> seen) {
            if ((t.tsym.flags() & Flags.SYNTHETIC) != 0 && seen.add(t)) {
                visit(t.getUpperBound(), seen);
            }
            return null;
        }

        @Override
        public Void visitCapturedType(CapturedType t, Set<Type> seen) {
            if (seen.add(t)) {
                visit(t.getUpperBound(), seen);
                visit(t.getLowerBound(), seen);
            }
            return null;
        }
    }

    // </editor-fold>

    // <editor-fold defaultstate="collapsed" desc="isUnbounded">
    /**
     * Checks that all the arguments to a class are unbounded
     * wildcards or something else that doesn't make any restrictions
     * on the arguments. If a class isUnbounded, a raw super- or
     * subclass can be cast to it without a warning.
     * @param t a type
     * @return true iff the given type is unbounded or raw
     */
    public boolean isUnbounded(Type t) {
        return isUnbounded.visit(t);
    }
    // where
        private final UnaryVisitor<Boolean> isUnbounded = new UnaryVisitor<Boolean>() {

            public Boolean visitType(Type t, Void ignored) {
                return true;
            }

            @Override
            public Boolean visitClassType(ClassType t, Void ignored) {
                List<Type> parms = t.tsym.type.allparams();
                List<Type> args = t.allparams();
                while (parms.nonEmpty()) {
                    WildcardType unb = new WildcardType(syms.objectType,
                                                        BoundKind.UNBOUND,
                                                        syms.boundClass,
                                                        (TypeVar)parms.head);
                    if (!containsType(args.head, unb))
                        return false;
                    parms = parms.tail;
                    args = args.tail;
                }
                return true;
            }
        };
    // </editor-fold>

    // <editor-fold defaultstate="collapsed" desc="asSub">
    /**
     * Return the least specific subtype of t that starts with symbol
     * sym.  If none exists, return null.  The least specific subtype
     * is determined as follows:
     *
     * <p>If there is exactly one parameterized instance of sym that is a
     * subtype of t, that parameterized instance is returned.<br>
     * Otherwise, if the plain type or raw type `sym' is a subtype of
     * type t, the type `sym' itself is returned.  Otherwise, null is
     * returned.
     */
    public Type asSub(Type t, Symbol sym) {
        return asSub.visit(t, sym);
    }
    // where
        private final SimpleVisitor<Type,Symbol> asSub = new SimpleVisitor<Type,Symbol>() {

            public Type visitType(Type t, Symbol sym) {
                return null;
            }

            @Override
            public Type visitClassType(ClassType t, Symbol sym) {
                if (t.tsym == sym)
                    return t;
                Type base = asSuper(sym.type, t.tsym);
                if (base == null)
                    return null;
                ListBuffer<Type> from = new ListBuffer<>();
                ListBuffer<Type> to = new ListBuffer<>();
                try {
                    adapt(base, t, from, to);
                } catch (AdaptFailure ex) {
                    return null;
                }
                Type res = subst(sym.type, from.toList(), to.toList());
                if (!isSubtype(res, t))
                    return null;
                ListBuffer<Type> openVars = new ListBuffer<>();
                for (List<Type> l = sym.type.allparams();
                     l.nonEmpty(); l = l.tail)
                    if (res.contains(l.head) && !t.contains(l.head))
                        openVars.append(l.head);
                if (openVars.nonEmpty()) {
                    if (t.isRaw()) {
                        // The subtype of a raw type is raw
                        res = erasure(res);
                    } else {
                        // Unbound type arguments default to ?
                        List<Type> opens = openVars.toList();
                        ListBuffer<Type> qs = new ListBuffer<>();
                        for (List<Type> iter = opens; iter.nonEmpty(); iter = iter.tail) {
                            qs.append(new WildcardType(syms.objectType, BoundKind.UNBOUND,
                                                       syms.boundClass, (TypeVar) iter.head));
                        }
                        res = subst(res, opens, qs.toList());
                    }
                }
                return res;
            }

            @Override
            public Type visitErrorType(ErrorType t, Symbol sym) {
                return t;
            }
        };
    // </editor-fold>

    // <editor-fold defaultstate="collapsed" desc="isConvertible">
    /**
     * Is t a subtype of or convertible via boxing/unboxing
     * conversion to s?
     */
    public boolean isConvertible(Type t, Type s, Warner warn) {
        if (t.hasTag(ERROR)) {
            return true;
        }
        boolean tPrimitive = t.isPrimitive();
        boolean sPrimitive = s.isPrimitive();
        if (tPrimitive == sPrimitive) {
            return isSubtypeUnchecked(t, s, warn);
        }
        boolean tUndet = t.hasTag(UNDETVAR);
        boolean sUndet = s.hasTag(UNDETVAR);

        if (tUndet || sUndet) {
            return tUndet ?
                    isSubtype(t, boxedTypeOrType(s)) :
                    isSubtype(boxedTypeOrType(t), s);
        }

        return tPrimitive
            ? isSubtype(boxedClass(t).type, s)
            : isSubtype(unboxedType(t), s);
    }

    /**
     * Is t a subtype of or convertible via boxing/unboxing
     * conversions to s?
     */
    public boolean isConvertible(Type t, Type s) {
        return isConvertible(t, s, noWarnings);
    }
    // </editor-fold>

    // <editor-fold defaultstate="collapsed" desc="findSam">

    /**
     * Exception used to report a function descriptor lookup failure. The exception
     * wraps a diagnostic that can be used to generate more details error
     * messages.
     */
    public static class FunctionDescriptorLookupError extends RuntimeException {
        private static final long serialVersionUID = 0;

        transient JCDiagnostic diagnostic;

        FunctionDescriptorLookupError() {
            this.diagnostic = null;
        }

        FunctionDescriptorLookupError setMessage(JCDiagnostic diag) {
            this.diagnostic = diag;
            return this;
        }

        public JCDiagnostic getDiagnostic() {
            return diagnostic;
        }

        @Override
        public Throwable fillInStackTrace() {
            // This is an internal exception; the stack trace is irrelevant.
            return this;
        }
    }

    /**
     * A cache that keeps track of function descriptors associated with given
     * functional interfaces.
     */
    class DescriptorCache {

        private WeakHashMap<TypeSymbol, Entry> _map = new WeakHashMap<>();

        class FunctionDescriptor {
            Symbol descSym;

            FunctionDescriptor(Symbol descSym) {
                this.descSym = descSym;
            }

            public Symbol getSymbol() {
                return descSym;
            }

            public Type getType(Type site) {
                site = removeWildcards(site);
                if (site.isIntersection()) {
                    IntersectionClassType ict = (IntersectionClassType)site;
                    for (Type component : ict.getExplicitComponents()) {
                        if (!chk.checkValidGenericType(component)) {
                            //if the inferred functional interface type is not well-formed,
                            //or if it's not a subtype of the original target, issue an error
                            throw failure(diags.fragment(Fragments.NoSuitableFunctionalIntfInst(site)));
                        }
                    }
                } else {
                    if (!chk.checkValidGenericType(site)) {
                        //if the inferred functional interface type is not well-formed,
                        //or if it's not a subtype of the original target, issue an error
                        throw failure(diags.fragment(Fragments.NoSuitableFunctionalIntfInst(site)));
                    }
                }
                return memberType(site, descSym);
            }
        }

        class Entry {
            final FunctionDescriptor cachedDescRes;
            final int prevMark;

            public Entry(FunctionDescriptor cachedDescRes,
                    int prevMark) {
                this.cachedDescRes = cachedDescRes;
                this.prevMark = prevMark;
            }

            boolean matches(int mark) {
                return  this.prevMark == mark;
            }
        }

        FunctionDescriptor get(TypeSymbol origin) throws FunctionDescriptorLookupError {
            Entry e = _map.get(origin);
            CompoundScope members = membersClosure(origin.type, false);
            if (e == null ||
                    !e.matches(members.getMark())) {
                FunctionDescriptor descRes = findDescriptorInternal(origin, members);
                _map.put(origin, new Entry(descRes, members.getMark()));
                return descRes;
            }
            else {
                return e.cachedDescRes;
            }
        }

        /**
         * Compute the function descriptor associated with a given functional interface
         */
        public FunctionDescriptor findDescriptorInternal(TypeSymbol origin,
                CompoundScope membersCache) throws FunctionDescriptorLookupError {
            if (!origin.isInterface() || (origin.flags() & ANNOTATION) != 0 || origin.isSealed()) {
                //t must be an interface
                throw failure("not.a.functional.intf", origin);
            }

            final ListBuffer<Symbol> abstracts = new ListBuffer<>();
            for (Symbol sym : membersCache.getSymbols(new DescriptorFilter(origin))) {
                Type mtype = memberType(origin.type, sym);
                if (abstracts.isEmpty()) {
                    abstracts.append(sym);
                } else if ((sym.name == abstracts.first().name &&
                        overrideEquivalent(mtype, memberType(origin.type, abstracts.first())))) {
                    if (!abstracts.stream().filter(msym -> msym.owner.isSubClass(sym.enclClass(), Types.this))
                            .map(msym -> memberType(origin.type, msym))
                            .anyMatch(abstractMType -> isSubSignature(abstractMType, mtype))) {
                        abstracts.append(sym);
                    }
                } else {
                    //the target method(s) should be the only abstract members of t
                    throw failure("not.a.functional.intf.1",  origin,
                            diags.fragment(Fragments.IncompatibleAbstracts(Kinds.kindName(origin), origin)));
                }
            }
            if (abstracts.isEmpty()) {
                //t must define a suitable non-generic method
                throw failure("not.a.functional.intf.1", origin,
                            diags.fragment(Fragments.NoAbstracts(Kinds.kindName(origin), origin)));
            } else if (abstracts.size() == 1) {
                return new FunctionDescriptor(abstracts.first());
            } else { // size > 1
                FunctionDescriptor descRes = mergeDescriptors(origin, abstracts.toList());
                if (descRes == null) {
                    //we can get here if the functional interface is ill-formed
                    ListBuffer<JCDiagnostic> descriptors = new ListBuffer<>();
                    for (Symbol desc : abstracts) {
                        String key = desc.type.getThrownTypes().nonEmpty() ?
                                "descriptor.throws" : "descriptor";
                        descriptors.append(diags.fragment(key, desc.name,
                                desc.type.getParameterTypes(),
                                desc.type.getReturnType(),
                                desc.type.getThrownTypes()));
                    }
                    JCDiagnostic msg =
                            diags.fragment(Fragments.IncompatibleDescsInFunctionalIntf(Kinds.kindName(origin),
                                                                                       origin));
                    JCDiagnostic.MultilineDiagnostic incompatibleDescriptors =
                            new JCDiagnostic.MultilineDiagnostic(msg, descriptors.toList());
                    throw failure(incompatibleDescriptors);
                }
                return descRes;
            }
        }

        /**
         * Compute a synthetic type for the target descriptor given a list
         * of override-equivalent methods in the functional interface type.
         * The resulting method type is a method type that is override-equivalent
         * and return-type substitutable with each method in the original list.
         */
        private FunctionDescriptor mergeDescriptors(TypeSymbol origin, List<Symbol> methodSyms) {
            return mergeAbstracts(methodSyms, origin.type, false)
                    .map(bestSoFar -> new FunctionDescriptor(bestSoFar.baseSymbol()) {
                        @Override
                        public Type getType(Type origin) {
                            Type mt = memberType(origin, getSymbol());
                            return createMethodTypeWithThrown(mt, bestSoFar.type.getThrownTypes());
                        }
                    }).orElse(null);
        }

        FunctionDescriptorLookupError failure(String msg, Object... args) {
            return failure(diags.fragment(msg, args));
        }

        FunctionDescriptorLookupError failure(JCDiagnostic diag) {
            return new FunctionDescriptorLookupError().setMessage(diag);
        }
    }

    private DescriptorCache descCache = new DescriptorCache();

    /**
     * Find the method descriptor associated to this class symbol - if the
     * symbol 'origin' is not a functional interface, an exception is thrown.
     */
    public Symbol findDescriptorSymbol(TypeSymbol origin) throws FunctionDescriptorLookupError {
        return descCache.get(origin).getSymbol();
    }

    /**
     * Find the type of the method descriptor associated to this class symbol -
     * if the symbol 'origin' is not a functional interface, an exception is thrown.
     */
    public Type findDescriptorType(Type origin) throws FunctionDescriptorLookupError {
        return descCache.get(origin.tsym).getType(origin);
    }

    /**
     * Is given type a functional interface?
     */
    public boolean isFunctionalInterface(TypeSymbol tsym) {
        try {
            findDescriptorSymbol(tsym);
            return true;
        } catch (FunctionDescriptorLookupError ex) {
            return false;
        }
    }

    public boolean isFunctionalInterface(Type site) {
        try {
            findDescriptorType(site);
            return true;
        } catch (FunctionDescriptorLookupError ex) {
            return false;
        }
    }

    public Type removeWildcards(Type site) {
        if (site.getTypeArguments().stream().anyMatch(t -> t.hasTag(WILDCARD))) {
            //compute non-wildcard parameterization - JLS 9.9
            List<Type> actuals = site.getTypeArguments();
            List<Type> formals = site.tsym.type.getTypeArguments();
            ListBuffer<Type> targs = new ListBuffer<>();
            for (Type formal : formals) {
                Type actual = actuals.head;
                Type bound = formal.getUpperBound();
                if (actuals.head.hasTag(WILDCARD)) {
                    WildcardType wt = (WildcardType)actual;
                    //check that bound does not contain other formals
                    if (bound.containsAny(formals)) {
                        targs.add(wt.type);
                    } else {
                        //compute new type-argument based on declared bound and wildcard bound
                        switch (wt.kind) {
                            case UNBOUND:
                                targs.add(bound);
                                break;
                            case EXTENDS:
                                targs.add(glb(bound, wt.type));
                                break;
                            case SUPER:
                                targs.add(wt.type);
                                break;
                            default:
                                Assert.error("Cannot get here!");
                        }
                    }
                } else {
                    //not a wildcard - the new type argument remains unchanged
                    targs.add(actual);
                }
                actuals = actuals.tail;
            }
            return subst(site.tsym.type, formals, targs.toList());
        } else {
            return site;
        }
    }

    /**
     * Create a symbol for a class that implements a given functional interface
     * and overrides its functional descriptor. This routine is used for two
     * main purposes: (i) checking well-formedness of a functional interface;
     * (ii) perform functional interface bridge calculation.
     */
    public ClassSymbol makeFunctionalInterfaceClass(Env<AttrContext> env, Name name, Type target, long cflags) {
        if (target == null || target == syms.unknownType) {
            return null;
        }
        Symbol descSym = findDescriptorSymbol(target.tsym);
        Type descType = findDescriptorType(target);
        ClassSymbol csym = new ClassSymbol(cflags, name, env.enclClass.sym.outermostClass());
        csym.completer = Completer.NULL_COMPLETER;
        csym.members_field = WriteableScope.create(csym);
        MethodSymbol instDescSym = new MethodSymbol(descSym.flags(), descSym.name, descType, csym);
        csym.members_field.enter(instDescSym);
        Type.ClassType ctype = new Type.ClassType(Type.noType, List.nil(), csym);
        ctype.supertype_field = syms.objectType;
        ctype.interfaces_field = target.isIntersection() ?
                directSupertypes(target) :
                List.of(target);
        csym.type = ctype;
        csym.sourcefile = ((ClassSymbol)csym.owner).sourcefile;
        return csym;
    }

    /**
     * Find the minimal set of methods that are overridden by the functional
     * descriptor in 'origin'. All returned methods are assumed to have different
     * erased signatures.
     */
    public List<Symbol> functionalInterfaceBridges(TypeSymbol origin) {
        Assert.check(isFunctionalInterface(origin));
        Symbol descSym = findDescriptorSymbol(origin);
        CompoundScope members = membersClosure(origin.type, false);
        ListBuffer<Symbol> overridden = new ListBuffer<>();
        outer: for (Symbol m2 : members.getSymbolsByName(descSym.name, bridgeFilter)) {
            if (m2 == descSym) continue;
            else if (descSym.overrides(m2, origin, Types.this, false)) {
                for (Symbol m3 : overridden) {
                    if (isSameType(m3.erasure(Types.this), m2.erasure(Types.this)) ||
                            (m3.overrides(m2, origin, Types.this, false) &&
                            (pendingBridges((ClassSymbol)origin, m3.enclClass()) ||
                            (((MethodSymbol)m2).binaryImplementation((ClassSymbol)m3.owner, Types.this) != null)))) {
                        continue outer;
                    }
                }
                overridden.add(m2);
            }
        }
        return overridden.toList();
    }
    //where
        // Use anonymous class instead of lambda expression intentionally,
        // because the variable `names` has modifier: final.
        private Predicate<Symbol> bridgeFilter = new Predicate<Symbol>() {
            public boolean test(Symbol t) {
                return t.kind == MTH &&
                        t.name != names.init &&
                        t.name != names.clinit &&
                        (t.flags() & SYNTHETIC) == 0;
            }
        };

        private boolean pendingBridges(ClassSymbol origin, TypeSymbol s) {
            //a symbol will be completed from a classfile if (a) symbol has
            //an associated file object with CLASS kind and (b) the symbol has
            //not been entered
            if (origin.classfile != null &&
                    origin.classfile.getKind() == JavaFileObject.Kind.CLASS &&
                    enter.getEnv(origin) == null) {
                return false;
            }
            if (origin == s) {
                return true;
            }
            for (Type t : interfaces(origin.type)) {
                if (pendingBridges((ClassSymbol)t.tsym, s)) {
                    return true;
                }
            }
            return false;
        }
    // </editor-fold>

   /**
    * Scope filter used to skip methods that should be ignored (such as methods
    * overridden by j.l.Object) during function interface conversion interface check
    */
    class DescriptorFilter implements Predicate<Symbol> {

       TypeSymbol origin;

       DescriptorFilter(TypeSymbol origin) {
           this.origin = origin;
       }

       @Override
       public boolean test(Symbol sym) {
           return sym.kind == MTH &&
                   (sym.flags() & (ABSTRACT | DEFAULT)) == ABSTRACT &&
                   !overridesObjectMethod(origin, sym) &&
                   (interfaceCandidates(origin.type, (MethodSymbol)sym).head.flags() & DEFAULT) == 0;
       }
    }

    // <editor-fold defaultstate="collapsed" desc="isSubtype">
    /**
     * Is t an unchecked subtype of s?
     */
    public boolean isSubtypeUnchecked(Type t, Type s) {
        return isSubtypeUnchecked(t, s, noWarnings);
    }
    /**
     * Is t an unchecked subtype of s?
     */
    public boolean isSubtypeUnchecked(Type t, Type s, Warner warn) {
        boolean result = isSubtypeUncheckedInternal(t, s, true, warn);
        if (result) {
            checkUnsafeVarargsConversion(t, s, warn);
        }
        return result;
    }
    //where
        private boolean isSubtypeUncheckedInternal(Type t, Type s, boolean capture, Warner warn) {
            if (t.hasTag(ARRAY) && s.hasTag(ARRAY)) {
                if (((ArrayType)t).elemtype.isPrimitive()) {
                    return isSameType(elemtype(t), elemtype(s));
                } else {
                    return isSubtypeUncheckedInternal(elemtype(t), elemtype(s), false, warn);
                }
            } else if (isSubtype(t, s, capture)) {
                return true;
            } else if (t.hasTag(TYPEVAR)) {
                return isSubtypeUncheckedInternal(t.getUpperBound(), s, false, warn);
            } else if (!s.isRaw()) {
                Type t2 = asSuper(t, s.tsym);
                if (t2 != null && t2.isRaw()) {
                    if (isReifiable(s)) {
                        warn.silentWarn(LintCategory.UNCHECKED);
                    } else {
                        warn.warn(LintCategory.UNCHECKED);
                    }
                    return true;
                }
            }
            return false;
        }

        private void checkUnsafeVarargsConversion(Type t, Type s, Warner warn) {
            if (!t.hasTag(ARRAY) || isReifiable(t)) {
                return;
            }
            ArrayType from = (ArrayType)t;
            boolean shouldWarn = false;
            switch (s.getTag()) {
                case ARRAY:
                    ArrayType to = (ArrayType)s;
                    shouldWarn = from.isVarargs() &&
                            !to.isVarargs() &&
                            !isReifiable(from);
                    break;
                case CLASS:
                    shouldWarn = from.isVarargs();
                    break;
            }
            if (shouldWarn) {
                warn.warn(LintCategory.VARARGS);
            }
        }

    /**
     * Is t a subtype of s?<br>
     * (not defined for Method and ForAll types)
     */
    public final boolean isSubtype(Type t, Type s) {
        return isSubtype(t, s, true);
    }
    public final boolean isSubtypeNoCapture(Type t, Type s) {
        return isSubtype(t, s, false);
    }
    public boolean isSubtype(Type t, Type s, boolean capture) {
        if (t.equalsIgnoreMetadata(s))
            return true;
        if (s.isPartial())
            return isSuperType(s, t);

        if (s.isCompound()) {
            for (Type s2 : interfaces(s).prepend(supertype(s))) {
                if (!isSubtype(t, s2, capture))
                    return false;
            }
            return true;
        }

        // Generally, if 's' is a lower-bounded type variable, recur on lower bound; but
        // for inference variables and intersections, we need to keep 's'
        // (see JLS 4.10.2 for intersections and 18.2.3 for inference vars)
        if (!t.hasTag(UNDETVAR) && !t.isCompound()) {
            // TODO: JDK-8039198, bounds checking sometimes passes in a wildcard as s
            Type lower = cvarLowerBound(wildLowerBound(s));
            if (s != lower && !lower.hasTag(BOT))
                return isSubtype(capture ? capture(t) : t, lower, false);
        }

        return isSubtype.visit(capture ? capture(t) : t, s);
    }
    // where
        private TypeRelation isSubtype = new TypeRelation()
        {
            @Override
            public Boolean visitType(Type t, Type s) {
                switch (t.getTag()) {
                 case BYTE:
                     return (!s.hasTag(CHAR) && t.getTag().isSubRangeOf(s.getTag()));
                 case CHAR:
                     return (!s.hasTag(SHORT) && t.getTag().isSubRangeOf(s.getTag()));
                 case SHORT: case INT: case LONG:
                 case FLOAT: case DOUBLE:
                     return t.getTag().isSubRangeOf(s.getTag());
                 case BOOLEAN: case VOID:
                     return t.hasTag(s.getTag());
                 case TYPEVAR:
                     return isSubtypeNoCapture(t.getUpperBound(), s);
                 case BOT:
                     return
                         s.hasTag(BOT) || s.hasTag(CLASS) ||
                         s.hasTag(ARRAY) || s.hasTag(TYPEVAR);
                 case WILDCARD: //we shouldn't be here - avoids crash (see 7034495)
                 case NONE:
                     return false;
                 default:
                     throw new AssertionError("isSubtype " + t.getTag());
                 }
            }

            private Set<TypePair> cache = new HashSet<>();

            private boolean containsTypeRecursive(Type t, Type s) {
                TypePair pair = new TypePair(t, s);
                if (cache.add(pair)) {
                    try {
                        return containsType(t.getTypeArguments(),
                                            s.getTypeArguments());
                    } finally {
                        cache.remove(pair);
                    }
                } else {
                    return containsType(t.getTypeArguments(),
                                        rewriteSupers(s).getTypeArguments());
                }
            }

            private Type rewriteSupers(Type t) {
                if (!t.isParameterized())
                    return t;
                ListBuffer<Type> from = new ListBuffer<>();
                ListBuffer<Type> to = new ListBuffer<>();
                adaptSelf(t, from, to);
                if (from.isEmpty())
                    return t;
                ListBuffer<Type> rewrite = new ListBuffer<>();
                boolean changed = false;
                for (Type orig : to.toList()) {
                    Type s = rewriteSupers(orig);
                    if (s.isSuperBound() && !s.isExtendsBound()) {
                        s = new WildcardType(syms.objectType,
                                             BoundKind.UNBOUND,
                                             syms.boundClass,
                                             s.getMetadata());
                        changed = true;
                    } else if (s != orig) {
                        s = new WildcardType(wildUpperBound(s),
                                             BoundKind.EXTENDS,
                                             syms.boundClass,
                                             s.getMetadata());
                        changed = true;
                    }
                    rewrite.append(s);
                }
                if (changed)
                    return subst(t.tsym.type, from.toList(), rewrite.toList());
                else
                    return t;
            }

            @Override
            public Boolean visitClassType(ClassType t, Type s) {
                Type sup = asSuper(t, s.tsym);
                if (sup == null) return false;
                // If t is an intersection, sup might not be a class type
                if (!sup.hasTag(CLASS)) return isSubtypeNoCapture(sup, s);
                return sup.tsym == s.tsym
                     // Check type variable containment
                    && (!s.isParameterized() || containsTypeRecursive(s, sup))
                    && isSubtypeNoCapture(sup.getEnclosingType(),
                                          s.getEnclosingType());
            }

            @Override
            public Boolean visitArrayType(ArrayType t, Type s) {
                if (s.hasTag(ARRAY)) {
                    if (t.elemtype.isPrimitive())
                        return isSameType(t.elemtype, elemtype(s));
                    else
                        return isSubtypeNoCapture(t.elemtype, elemtype(s));
                }

                if (s.hasTag(CLASS)) {
                    Name sname = s.tsym.getQualifiedName();
                    return sname == names.java_lang_Object
                        || sname == names.java_lang_Cloneable
                        || sname == names.java_io_Serializable;
                }

                return false;
            }

            @Override
            public Boolean visitUndetVar(UndetVar t, Type s) {
                //todo: test against origin needed? or replace with substitution?
                if (t == s || t.qtype == s || s.hasTag(ERROR) || s.hasTag(UNKNOWN)) {
                    return true;
                } else if (s.hasTag(BOT)) {
                    //if 's' is 'null' there's no instantiated type U for which
                    //U <: s (but 'null' itself, which is not a valid type)
                    return false;
                }

                t.addBound(InferenceBound.UPPER, s, Types.this);
                return true;
            }

            @Override
            public Boolean visitErrorType(ErrorType t, Type s) {
                return true;
            }
        };

    /**
     * Is t a subtype of every type in given list `ts'?<br>
     * (not defined for Method and ForAll types)<br>
     * Allows unchecked conversions.
     */
    public boolean isSubtypeUnchecked(Type t, List<Type> ts, Warner warn) {
        for (List<Type> l = ts; l.nonEmpty(); l = l.tail)
            if (!isSubtypeUnchecked(t, l.head, warn))
                return false;
        return true;
    }

    /**
     * Are corresponding elements of ts subtypes of ss?  If lists are
     * of different length, return false.
     */
    public boolean isSubtypes(List<Type> ts, List<Type> ss) {
        while (ts.tail != null && ss.tail != null
               /*inlined: ts.nonEmpty() && ss.nonEmpty()*/ &&
               isSubtype(ts.head, ss.head)) {
            ts = ts.tail;
            ss = ss.tail;
        }
        return ts.tail == null && ss.tail == null;
        /*inlined: ts.isEmpty() && ss.isEmpty();*/
    }

    /**
     * Are corresponding elements of ts subtypes of ss, allowing
     * unchecked conversions?  If lists are of different length,
     * return false.
     **/
    public boolean isSubtypesUnchecked(List<Type> ts, List<Type> ss, Warner warn) {
        while (ts.tail != null && ss.tail != null
               /*inlined: ts.nonEmpty() && ss.nonEmpty()*/ &&
               isSubtypeUnchecked(ts.head, ss.head, warn)) {
            ts = ts.tail;
            ss = ss.tail;
        }
        return ts.tail == null && ss.tail == null;
        /*inlined: ts.isEmpty() && ss.isEmpty();*/
    }
    // </editor-fold>

    // <editor-fold defaultstate="collapsed" desc="isSuperType">
    /**
     * Is t a supertype of s?
     */
    public boolean isSuperType(Type t, Type s) {
        switch (t.getTag()) {
        case ERROR:
            return true;
        case UNDETVAR: {
            UndetVar undet = (UndetVar)t;
            if (t == s ||
                undet.qtype == s ||
                s.hasTag(ERROR) ||
                s.hasTag(BOT)) {
                return true;
            }
            undet.addBound(InferenceBound.LOWER, s, this);
            return true;
        }
        default:
            return isSubtype(s, t);
        }
    }
    // </editor-fold>

    // <editor-fold defaultstate="collapsed" desc="isSameType">
    /**
     * Are corresponding elements of the lists the same type?  If
     * lists are of different length, return false.
     */
    public boolean isSameTypes(List<Type> ts, List<Type> ss) {
        while (ts.tail != null && ss.tail != null
               /*inlined: ts.nonEmpty() && ss.nonEmpty()*/ &&
               isSameType(ts.head, ss.head)) {
            ts = ts.tail;
            ss = ss.tail;
        }
        return ts.tail == null && ss.tail == null;
        /*inlined: ts.isEmpty() && ss.isEmpty();*/
    }

    /**
     * A polymorphic signature method (JLS 15.12.3) is a method that
     *   (i) is declared in the java.lang.invoke.MethodHandle/VarHandle classes;
     *  (ii) takes a single variable arity parameter;
     * (iii) whose declared type is Object[];
     *  (iv) has any return type, Object signifying a polymorphic return type; and
     *   (v) is native.
    */
   public boolean isSignaturePolymorphic(MethodSymbol msym) {
       List<Type> argtypes = msym.type.getParameterTypes();
       return (msym.flags_field & NATIVE) != 0 &&
              (msym.owner == syms.methodHandleType.tsym || msym.owner == syms.varHandleType.tsym) &&
               argtypes.length() == 1 &&
               argtypes.head.hasTag(TypeTag.ARRAY) &&
               ((ArrayType)argtypes.head).elemtype.tsym == syms.objectType.tsym;
   }

    /**
     * Is t the same type as s?
     */
    public boolean isSameType(Type t, Type s) {
        return isSameTypeVisitor.visit(t, s);
    }
    // where

        /**
         * Type-equality relation - type variables are considered
         * equals if they share the same object identity.
         */
        TypeRelation isSameTypeVisitor = new TypeRelation() {

            public Boolean visitType(Type t, Type s) {
                if (t.equalsIgnoreMetadata(s))
                    return true;

                if (s.isPartial())
                    return visit(s, t);

                switch (t.getTag()) {
                case BYTE: case CHAR: case SHORT: case INT: case LONG: case FLOAT:
                case DOUBLE: case BOOLEAN: case VOID: case BOT: case NONE:
                    return t.hasTag(s.getTag());
                case TYPEVAR: {
                    if (s.hasTag(TYPEVAR)) {
                        //type-substitution does not preserve type-var types
                        //check that type var symbols and bounds are indeed the same
                        return t == s;
                    }
                    else {
                        //special case for s == ? super X, where upper(s) = u
                        //check that u == t, where u has been set by Type.withTypeVar
                        return s.isSuperBound() &&
                                !s.isExtendsBound() &&
                                visit(t, wildUpperBound(s));
                    }
                }
                default:
                    throw new AssertionError("isSameType " + t.getTag());
                }
            }

            @Override
            public Boolean visitWildcardType(WildcardType t, Type s) {
                if (!s.hasTag(WILDCARD)) {
                    return false;
                } else {
                    WildcardType t2 = (WildcardType)s;
                    return (t.kind == t2.kind || (t.isExtendsBound() && s.isExtendsBound())) &&
                            isSameType(t.type, t2.type);
                }
            }

            @Override
            public Boolean visitClassType(ClassType t, Type s) {
                if (t == s)
                    return true;

                if (s.isPartial())
                    return visit(s, t);

                if (s.isSuperBound() && !s.isExtendsBound())
                    return visit(t, wildUpperBound(s)) && visit(t, wildLowerBound(s));

                if (t.isCompound() && s.isCompound()) {
                    if (!visit(supertype(t), supertype(s)))
                        return false;

                    Map<Symbol,Type> tMap = new HashMap<>();
                    for (Type ti : interfaces(t)) {
                        tMap.put(ti.tsym, ti);
                    }
                    for (Type si : interfaces(s)) {
                        if (!tMap.containsKey(si.tsym))
                            return false;
                        Type ti = tMap.remove(si.tsym);
                        if (!visit(ti, si))
                            return false;
                    }
                    return tMap.isEmpty();
                }
                return t.tsym == s.tsym
                    && visit(t.getEnclosingType(), s.getEnclosingType())
                    && containsTypeEquivalent(t.getTypeArguments(), s.getTypeArguments());
            }

            @Override
            public Boolean visitArrayType(ArrayType t, Type s) {
                if (t == s)
                    return true;

                if (s.isPartial())
                    return visit(s, t);

                return s.hasTag(ARRAY)
                    && containsTypeEquivalent(t.elemtype, elemtype(s));
            }

            @Override
            public Boolean visitMethodType(MethodType t, Type s) {
                // isSameType for methods does not take thrown
                // exceptions into account!
                return hasSameArgs(t, s) && visit(t.getReturnType(), s.getReturnType());
            }

            @Override
            public Boolean visitPackageType(PackageType t, Type s) {
                return t == s;
            }

            @Override
            public Boolean visitForAll(ForAll t, Type s) {
                if (!s.hasTag(FORALL)) {
                    return false;
                }

                ForAll forAll = (ForAll)s;
                return hasSameBounds(t, forAll)
                    && visit(t.qtype, subst(forAll.qtype, forAll.tvars, t.tvars));
            }

            @Override
            public Boolean visitUndetVar(UndetVar t, Type s) {
                if (s.hasTag(WILDCARD)) {
                    // FIXME, this might be leftovers from before capture conversion
                    return false;
                }

                if (t == s || t.qtype == s || s.hasTag(ERROR) || s.hasTag(UNKNOWN)) {
                    return true;
                }

                t.addBound(InferenceBound.EQ, s, Types.this);

                return true;
            }

            @Override
            public Boolean visitErrorType(ErrorType t, Type s) {
                return true;
            }
        };

    // </editor-fold>

    // <editor-fold defaultstate="collapsed" desc="Contains Type">
    public boolean containedBy(Type t, Type s) {
        switch (t.getTag()) {
        case UNDETVAR:
            if (s.hasTag(WILDCARD)) {
                UndetVar undetvar = (UndetVar)t;
                WildcardType wt = (WildcardType)s;
                switch(wt.kind) {
                    case UNBOUND:
                        break;
                    case EXTENDS: {
                        Type bound = wildUpperBound(s);
                        undetvar.addBound(InferenceBound.UPPER, bound, this);
                        break;
                    }
                    case SUPER: {
                        Type bound = wildLowerBound(s);
                        undetvar.addBound(InferenceBound.LOWER, bound, this);
                        break;
                    }
                }
                return true;
            } else {
                return isSameType(t, s);
            }
        case ERROR:
            return true;
        default:
            return containsType(s, t);
        }
    }

    boolean containsType(List<Type> ts, List<Type> ss) {
        while (ts.nonEmpty() && ss.nonEmpty()
               && containsType(ts.head, ss.head)) {
            ts = ts.tail;
            ss = ss.tail;
        }
        return ts.isEmpty() && ss.isEmpty();
    }

    /**
     * Check if t contains s.
     *
     * <p>T contains S if:
     *
     * <p>{@code L(T) <: L(S) && U(S) <: U(T)}
     *
     * <p>This relation is only used by ClassType.isSubtype(), that
     * is,
     *
     * <p>{@code C<S> <: C<T> if T contains S.}
     *
     * <p>Because of F-bounds, this relation can lead to infinite
     * recursion.  Thus we must somehow break that recursion.  Notice
     * that containsType() is only called from ClassType.isSubtype().
     * Since the arguments have already been checked against their
     * bounds, we know:
     *
     * <p>{@code U(S) <: U(T) if T is "super" bound (U(T) *is* the bound)}
     *
     * <p>{@code L(T) <: L(S) if T is "extends" bound (L(T) is bottom)}
     *
     * @param t a type
     * @param s a type
     */
    public boolean containsType(Type t, Type s) {
        return containsType.visit(t, s);
    }
    // where
        private TypeRelation containsType = new TypeRelation() {

            public Boolean visitType(Type t, Type s) {
                if (s.isPartial())
                    return containedBy(s, t);
                else
                    return isSameType(t, s);
            }

//            void debugContainsType(WildcardType t, Type s) {
//                System.err.println();
//                System.err.format(" does %s contain %s?%n", t, s);
//                System.err.format(" %s U(%s) <: U(%s) %s = %s%n",
//                                  wildUpperBound(s), s, t, wildUpperBound(t),
//                                  t.isSuperBound()
//                                  || isSubtypeNoCapture(wildUpperBound(s), wildUpperBound(t)));
//                System.err.format(" %s L(%s) <: L(%s) %s = %s%n",
//                                  wildLowerBound(t), t, s, wildLowerBound(s),
//                                  t.isExtendsBound()
//                                  || isSubtypeNoCapture(wildLowerBound(t), wildLowerBound(s)));
//                System.err.println();
//            }

            @Override
            public Boolean visitWildcardType(WildcardType t, Type s) {
                if (s.isPartial())
                    return containedBy(s, t);
                else {
//                    debugContainsType(t, s);
                    return isSameWildcard(t, s)
                        || isCaptureOf(s, t)
                        || ((t.isExtendsBound() || isSubtypeNoCapture(wildLowerBound(t), wildLowerBound(s))) &&
                            (t.isSuperBound() || isSubtypeNoCapture(wildUpperBound(s), wildUpperBound(t))));
                }
            }

            @Override
            public Boolean visitUndetVar(UndetVar t, Type s) {
                if (!s.hasTag(WILDCARD)) {
                    return isSameType(t, s);
                } else {
                    return false;
                }
            }

            @Override
            public Boolean visitErrorType(ErrorType t, Type s) {
                return true;
            }
        };

    public boolean isCaptureOf(Type s, WildcardType t) {
        if (!s.hasTag(TYPEVAR) || !((TypeVar)s).isCaptured())
            return false;
        return isSameWildcard(t, ((CapturedType)s).wildcard);
    }

    public boolean isSameWildcard(WildcardType t, Type s) {
        if (!s.hasTag(WILDCARD))
            return false;
        WildcardType w = (WildcardType)s;
        return w.kind == t.kind && w.type == t.type;
    }

    public boolean containsTypeEquivalent(List<Type> ts, List<Type> ss) {
        while (ts.nonEmpty() && ss.nonEmpty()
               && containsTypeEquivalent(ts.head, ss.head)) {
            ts = ts.tail;
            ss = ss.tail;
        }
        return ts.isEmpty() && ss.isEmpty();
    }
    // </editor-fold>

    // <editor-fold defaultstate="collapsed" desc="isCastable">
    public boolean isCastable(Type t, Type s) {
        return isCastable(t, s, noWarnings);
    }

    /**
     * Is t castable to s?<br>
     * s is assumed to be an erased type.<br>
     * (not defined for Method and ForAll types).
     */
    public boolean isCastable(Type t, Type s, Warner warn) {
        // if same type
        if (t == s)
            return true;
        // if one of the types is primitive
        if (t.isPrimitive() != s.isPrimitive()) {
            t = skipTypeVars(t, false);
            return (isConvertible(t, s, warn)
                    || (s.isPrimitive() &&
                        isSubtype(boxedClass(s).type, t)));
        }
        boolean result;
        if (warn != warnStack.head) {
            try {
                warnStack = warnStack.prepend(warn);
                checkUnsafeVarargsConversion(t, s, warn);
                result = isCastable.visit(t,s);
            } finally {
                warnStack = warnStack.tail;
            }
        } else {
            result = isCastable.visit(t,s);
        }
        if (result && t.hasTag(CLASS) && t.tsym.kind.matches(Kinds.KindSelector.TYP)
                && s.hasTag(CLASS) && s.tsym.kind.matches(Kinds.KindSelector.TYP)
                && (t.tsym.isSealed() || s.tsym.isSealed())) {
            return (t.isCompound() || s.isCompound()) ?
                    true :
                    !areDisjoint((ClassSymbol)t.tsym, (ClassSymbol)s.tsym);
        }
        return result;
    }
    // where
        private boolean areDisjoint(ClassSymbol ts, ClassSymbol ss) {
            if (isSubtype(erasure(ts.type), erasure(ss.type))) {
                return false;
            }
            // if both are classes or both are interfaces, shortcut
            if (ts.isInterface() == ss.isInterface() && isSubtype(erasure(ss.type), erasure(ts.type))) {
                return false;
            }
            if (ts.isInterface() && !ss.isInterface()) {
                /* so ts is interface but ss is a class
                 * an interface is disjoint from a class if the class is disjoint form the interface
                 */
                return areDisjoint(ss, ts);
            }
            // a final class that is not subtype of ss is disjoint
            if (!ts.isInterface() && ts.isFinal()) {
                return true;
            }
            // if at least one is sealed
            if (ts.isSealed() || ss.isSealed()) {
                // permitted subtypes have to be disjoint with the other symbol
                ClassSymbol sealedOne = ts.isSealed() ? ts : ss;
                ClassSymbol other = sealedOne == ts ? ss : ts;
                return sealedOne.permitted.stream().allMatch(sym -> areDisjoint((ClassSymbol)sym, other));
            }
            return false;
        }

        private TypeRelation isCastable = new TypeRelation() {

            public Boolean visitType(Type t, Type s) {
                if (s.hasTag(ERROR) || t.hasTag(NONE))
                    return true;

                switch (t.getTag()) {
                case BYTE: case CHAR: case SHORT: case INT: case LONG: case FLOAT:
                case DOUBLE:
                    return s.isNumeric();
                case BOOLEAN:
                    return s.hasTag(BOOLEAN);
                case VOID:
                    return false;
                case BOT:
                    return isSubtype(t, s);
                default:
                    throw new AssertionError();
                }
            }

            @Override
            public Boolean visitWildcardType(WildcardType t, Type s) {
                return isCastable(wildUpperBound(t), s, warnStack.head);
            }

            @Override
            public Boolean visitClassType(ClassType t, Type s) {
                if (s.hasTag(ERROR) || s.hasTag(BOT))
                    return true;

                if (s.hasTag(TYPEVAR)) {
                    if (isCastable(t, s.getUpperBound(), noWarnings)) {
                        warnStack.head.warn(LintCategory.UNCHECKED);
                        return true;
                    } else {
                        return false;
                    }
                }

                if (t.isCompound() || s.isCompound()) {
                    return !t.isCompound() ?
                            visitCompoundType((ClassType)s, t, true) :
                            visitCompoundType(t, s, false);
                }

                if (s.hasTag(CLASS) || s.hasTag(ARRAY)) {
                    boolean upcast;
                    if ((upcast = isSubtype(erasure(t), erasure(s)))
                        || isSubtype(erasure(s), erasure(t))) {
                        if (!upcast && s.hasTag(ARRAY)) {
                            if (!isReifiable(s))
                                warnStack.head.warn(LintCategory.UNCHECKED);
                            return true;
                        } else if (s.isRaw()) {
                            return true;
                        } else if (t.isRaw()) {
                            if (!isUnbounded(s))
                                warnStack.head.warn(LintCategory.UNCHECKED);
                            return true;
                        }
                        // Assume |a| <: |b|
                        final Type a = upcast ? t : s;
                        final Type b = upcast ? s : t;
                        final boolean HIGH = true;
                        final boolean LOW = false;
                        final boolean DONT_REWRITE_TYPEVARS = false;
                        Type aHigh = rewriteQuantifiers(a, HIGH, DONT_REWRITE_TYPEVARS);
                        Type aLow  = rewriteQuantifiers(a, LOW,  DONT_REWRITE_TYPEVARS);
                        Type bHigh = rewriteQuantifiers(b, HIGH, DONT_REWRITE_TYPEVARS);
                        Type bLow  = rewriteQuantifiers(b, LOW,  DONT_REWRITE_TYPEVARS);
                        Type lowSub = asSub(bLow, aLow.tsym);
                        Type highSub = (lowSub == null) ? null : asSub(bHigh, aHigh.tsym);
                        if (highSub == null) {
                            final boolean REWRITE_TYPEVARS = true;
                            aHigh = rewriteQuantifiers(a, HIGH, REWRITE_TYPEVARS);
                            aLow  = rewriteQuantifiers(a, LOW,  REWRITE_TYPEVARS);
                            bHigh = rewriteQuantifiers(b, HIGH, REWRITE_TYPEVARS);
                            bLow  = rewriteQuantifiers(b, LOW,  REWRITE_TYPEVARS);
                            lowSub = asSub(bLow, aLow.tsym);
                            highSub = (lowSub == null) ? null : asSub(bHigh, aHigh.tsym);
                        }
                        if (highSub != null) {
                            if (!(a.tsym == highSub.tsym && a.tsym == lowSub.tsym)) {
                                Assert.error(a.tsym + " != " + highSub.tsym + " != " + lowSub.tsym);
                            }
                            if (!disjointTypes(aHigh.allparams(), highSub.allparams())
                                && !disjointTypes(aHigh.allparams(), lowSub.allparams())
                                && !disjointTypes(aLow.allparams(), highSub.allparams())
                                && !disjointTypes(aLow.allparams(), lowSub.allparams())) {
                                if (upcast ? giveWarning(a, b) :
                                    giveWarning(b, a))
                                    warnStack.head.warn(LintCategory.UNCHECKED);
                                return true;
                            }
                        }
                        if (isReifiable(s))
                            return isSubtypeUnchecked(a, b);
                        else
                            return isSubtypeUnchecked(a, b, warnStack.head);
                    }

                    // Sidecast
                    if (s.hasTag(CLASS)) {
                        if ((s.tsym.flags() & INTERFACE) != 0) {
                            return ((t.tsym.flags() & FINAL) == 0)
                                ? sideCast(t, s, warnStack.head)
                                : sideCastFinal(t, s, warnStack.head);
                        } else if ((t.tsym.flags() & INTERFACE) != 0) {
                            return ((s.tsym.flags() & FINAL) == 0)
                                ? sideCast(t, s, warnStack.head)
                                : sideCastFinal(t, s, warnStack.head);
                        } else {
                            // unrelated class types
                            return false;
                        }
                    }
                }
                return false;
            }

            boolean visitCompoundType(ClassType ct, Type s, boolean reverse) {
                Warner warn = noWarnings;
                for (Type c : directSupertypes(ct)) {
                    warn.clear();
                    if (reverse ? !isCastable(s, c, warn) : !isCastable(c, s, warn))
                        return false;
                }
                if (warn.hasLint(LintCategory.UNCHECKED))
                    warnStack.head.warn(LintCategory.UNCHECKED);
                return true;
            }

            @Override
            public Boolean visitArrayType(ArrayType t, Type s) {
                switch (s.getTag()) {
                case ERROR:
                case BOT:
                    return true;
                case TYPEVAR:
                    if (isCastable(s, t, noWarnings)) {
                        warnStack.head.warn(LintCategory.UNCHECKED);
                        return true;
                    } else {
                        return false;
                    }
                case CLASS:
                    return isSubtype(t, s);
                case ARRAY:
                    if (elemtype(t).isPrimitive() || elemtype(s).isPrimitive()) {
                        return elemtype(t).hasTag(elemtype(s).getTag());
                    } else {
                        return isCastable(elemtype(t), elemtype(s), warnStack.head);
                    }
                default:
                    return false;
                }
            }

            @Override
            public Boolean visitTypeVar(TypeVar t, Type s) {
                switch (s.getTag()) {
                case ERROR:
                case BOT:
                    return true;
                case TYPEVAR:
                    if (isSubtype(t, s)) {
                        return true;
                    } else if (isCastable(t.getUpperBound(), s, noWarnings)) {
                        warnStack.head.warn(LintCategory.UNCHECKED);
                        return true;
                    } else {
                        return false;
                    }
                default:
                    return isCastable(t.getUpperBound(), s, warnStack.head);
                }
            }

            @Override
            public Boolean visitErrorType(ErrorType t, Type s) {
                return true;
            }
        };
    // </editor-fold>

    // <editor-fold defaultstate="collapsed" desc="disjointTypes">
    public boolean disjointTypes(List<Type> ts, List<Type> ss) {
        while (ts.tail != null && ss.tail != null) {
            if (disjointType(ts.head, ss.head)) return true;
            ts = ts.tail;
            ss = ss.tail;
        }
        return false;
    }

    /**
     * Two types or wildcards are considered disjoint if it can be
     * proven that no type can be contained in both. It is
     * conservative in that it is allowed to say that two types are
     * not disjoint, even though they actually are.
     *
     * The type {@code C<X>} is castable to {@code C<Y>} exactly if
     * {@code X} and {@code Y} are not disjoint.
     */
    public boolean disjointType(Type t, Type s) {
        return disjointType.visit(t, s);
    }
    // where
        private TypeRelation disjointType = new TypeRelation() {

            private Set<TypePair> cache = new HashSet<>();

            @Override
            public Boolean visitType(Type t, Type s) {
                if (s.hasTag(WILDCARD))
                    return visit(s, t);
                else
                    return notSoftSubtypeRecursive(t, s) || notSoftSubtypeRecursive(s, t);
            }

            private boolean isCastableRecursive(Type t, Type s) {
                TypePair pair = new TypePair(t, s);
                if (cache.add(pair)) {
                    try {
                        return Types.this.isCastable(t, s);
                    } finally {
                        cache.remove(pair);
                    }
                } else {
                    return true;
                }
            }

            private boolean notSoftSubtypeRecursive(Type t, Type s) {
                TypePair pair = new TypePair(t, s);
                if (cache.add(pair)) {
                    try {
                        return Types.this.notSoftSubtype(t, s);
                    } finally {
                        cache.remove(pair);
                    }
                } else {
                    return false;
                }
            }

            @Override
            public Boolean visitWildcardType(WildcardType t, Type s) {
                if (t.isUnbound())
                    return false;

                if (!s.hasTag(WILDCARD)) {
                    if (t.isExtendsBound())
                        return notSoftSubtypeRecursive(s, t.type);
                    else
                        return notSoftSubtypeRecursive(t.type, s);
                }

                if (s.isUnbound())
                    return false;

                if (t.isExtendsBound()) {
                    if (s.isExtendsBound())
                        return !isCastableRecursive(t.type, wildUpperBound(s));
                    else if (s.isSuperBound())
                        return notSoftSubtypeRecursive(wildLowerBound(s), t.type);
                } else if (t.isSuperBound()) {
                    if (s.isExtendsBound())
                        return notSoftSubtypeRecursive(t.type, wildUpperBound(s));
                }
                return false;
            }
        };
    // </editor-fold>

    // <editor-fold defaultstate="collapsed" desc="cvarLowerBounds">
    public List<Type> cvarLowerBounds(List<Type> ts) {
        return ts.map(cvarLowerBoundMapping);
    }
        private final TypeMapping<Void> cvarLowerBoundMapping = new TypeMapping<Void>() {
            @Override
            public Type visitCapturedType(CapturedType t, Void _unused) {
                return cvarLowerBound(t);
            }
        };
    // </editor-fold>

    // <editor-fold defaultstate="collapsed" desc="notSoftSubtype">
    /**
     * This relation answers the question: is impossible that
     * something of type `t' can be a subtype of `s'? This is
     * different from the question "is `t' not a subtype of `s'?"
     * when type variables are involved: Integer is not a subtype of T
     * where {@code <T extends Number>} but it is not true that Integer cannot
     * possibly be a subtype of T.
     */
    public boolean notSoftSubtype(Type t, Type s) {
        if (t == s) return false;
        if (t.hasTag(TYPEVAR)) {
            TypeVar tv = (TypeVar) t;
            return !isCastable(tv.getUpperBound(),
                               relaxBound(s),
                               noWarnings);
        }
        if (!s.hasTag(WILDCARD))
            s = cvarUpperBound(s);

        return !isSubtype(t, relaxBound(s));
    }

    private Type relaxBound(Type t) {
        return (t.hasTag(TYPEVAR)) ?
                rewriteQuantifiers(skipTypeVars(t, false), true, true) :
                t;
    }
    // </editor-fold>

    // <editor-fold defaultstate="collapsed" desc="isReifiable">
    public boolean isReifiable(Type t) {
        return isReifiable.visit(t);
    }
    // where
        private UnaryVisitor<Boolean> isReifiable = new UnaryVisitor<Boolean>() {

            public Boolean visitType(Type t, Void ignored) {
                return true;
            }

            @Override
            public Boolean visitClassType(ClassType t, Void ignored) {
                if (t.isCompound())
                    return false;
                else {
                    if (!t.isParameterized())
                        return true;

                    for (Type param : t.allparams()) {
                        if (!param.isUnbound())
                            return false;
                    }
                    return true;
                }
            }

            @Override
            public Boolean visitArrayType(ArrayType t, Void ignored) {
                return visit(t.elemtype);
            }

            @Override
            public Boolean visitTypeVar(TypeVar t, Void ignored) {
                return false;
            }
        };
    // </editor-fold>

    // <editor-fold defaultstate="collapsed" desc="Array Utils">
    public boolean isArray(Type t) {
        while (t.hasTag(WILDCARD))
            t = wildUpperBound(t);
        return t.hasTag(ARRAY);
    }

    /**
     * The element type of an array.
     */
    public Type elemtype(Type t) {
        switch (t.getTag()) {
        case WILDCARD:
            return elemtype(wildUpperBound(t));
        case ARRAY:
            return ((ArrayType)t).elemtype;
        case FORALL:
            return elemtype(((ForAll)t).qtype);
        case ERROR:
            return t;
        default:
            return null;
        }
    }

    public Type elemtypeOrType(Type t) {
        Type elemtype = elemtype(t);
        return elemtype != null ?
            elemtype :
            t;
    }

    /**
     * Mapping to take element type of an arraytype
     */
    private TypeMapping<Void> elemTypeFun = new TypeMapping<Void>() {
        @Override
        public Type visitArrayType(ArrayType t, Void _unused) {
            return t.elemtype;
        }

        @Override
        public Type visitTypeVar(TypeVar t, Void _unused) {
            return visit(skipTypeVars(t, false));
        }
    };

    /**
     * The number of dimensions of an array type.
     */
    public int dimensions(Type t) {
        int result = 0;
        while (t.hasTag(ARRAY)) {
            result++;
            t = elemtype(t);
        }
        return result;
    }

    /**
     * Returns an ArrayType with the component type t
     *
     * @param t The component type of the ArrayType
     * @return the ArrayType for the given component
     */
    public ArrayType makeArrayType(Type t) {
        if (t.hasTag(VOID) || t.hasTag(PACKAGE)) {
            Assert.error("Type t must not be a VOID or PACKAGE type, " + t.toString());
        }
        return new ArrayType(t, syms.arrayClass);
    }
    // </editor-fold>

    // <editor-fold defaultstate="collapsed" desc="asSuper">
    /**
     * Return the (most specific) base type of t that starts with the
     * given symbol.  If none exists, return null.
     *
     * Caveat Emptor: Since javac represents the class of all arrays with a singleton
     * symbol Symtab.arrayClass, which by being a singleton cannot hold any discriminant,
     * this method could yield surprising answers when invoked on arrays. For example when
     * invoked with t being byte [] and sym being t.sym itself, asSuper would answer null.
     *
     * @param t a type
     * @param sym a symbol
     */
    public Type asSuper(Type t, Symbol sym) {
        /* Some examples:
         *
         * (Enum<E>, Comparable) => Comparable<E>
         * (c.s.s.d.AttributeTree.ValueKind, Enum) => Enum<c.s.s.d.AttributeTree.ValueKind>
         * (c.s.s.t.ExpressionTree, c.s.s.t.Tree) => c.s.s.t.Tree
         * (j.u.List<capture#160 of ? extends c.s.s.d.DocTree>, Iterable) =>
         *     Iterable<capture#160 of ? extends c.s.s.d.DocTree>
         */
        if (sym.type == syms.objectType) { //optimization
            return syms.objectType;
        }
        return asSuper.visit(t, sym);
    }
    // where
        private SimpleVisitor<Type,Symbol> asSuper = new SimpleVisitor<Type,Symbol>() {

            private Set<Symbol> seenTypes = new HashSet<>();

            public Type visitType(Type t, Symbol sym) {
                return null;
            }

            @Override
            public Type visitClassType(ClassType t, Symbol sym) {
                if (t.tsym == sym)
                    return t;

                Symbol c = t.tsym;
                if (!seenTypes.add(c)) {
                    return null;
                }
                try {
                    Type st = supertype(t);
                    if (st.hasTag(CLASS) || st.hasTag(TYPEVAR)) {
                        Type x = asSuper(st, sym);
                        if (x != null)
                            return x;
                    }
                    if ((sym.flags() & INTERFACE) != 0) {
                        for (List<Type> l = interfaces(t); l.nonEmpty(); l = l.tail) {
                            if (!l.head.hasTag(ERROR)) {
                                Type x = asSuper(l.head, sym);
                                if (x != null)
                                    return x;
                            }
                        }
                    }
                    return null;
                } finally {
                    seenTypes.remove(c);
                }
            }

            @Override
            public Type visitArrayType(ArrayType t, Symbol sym) {
                return isSubtype(t, sym.type) ? sym.type : null;
            }

            @Override
            public Type visitTypeVar(TypeVar t, Symbol sym) {
                if (t.tsym == sym)
                    return t;
                else
                    return asSuper(t.getUpperBound(), sym);
            }

            @Override
            public Type visitErrorType(ErrorType t, Symbol sym) {
                return t;
            }
        };

    /**
     * Return the base type of t or any of its outer types that starts
     * with the given symbol.  If none exists, return null.
     *
     * @param t a type
     * @param sym a symbol
     */
    public Type asOuterSuper(Type t, Symbol sym) {
        switch (t.getTag()) {
        case CLASS:
            do {
                Type s = asSuper(t, sym);
                if (s != null) return s;
                t = t.getEnclosingType();
            } while (t.hasTag(CLASS));
            return null;
        case ARRAY:
            return isSubtype(t, sym.type) ? sym.type : null;
        case TYPEVAR:
            return asSuper(t, sym);
        case ERROR:
            return t;
        default:
            return null;
        }
    }

    /**
     * Return the base type of t or any of its enclosing types that
     * starts with the given symbol.  If none exists, return null.
     *
     * @param t a type
     * @param sym a symbol
     */
    public Type asEnclosingSuper(Type t, Symbol sym) {
        switch (t.getTag()) {
        case CLASS:
            do {
                Type s = asSuper(t, sym);
                if (s != null) return s;
                Type outer = t.getEnclosingType();
                t = (outer.hasTag(CLASS)) ? outer :
                    (t.tsym.owner.enclClass() != null) ? t.tsym.owner.enclClass().type :
                    Type.noType;
            } while (t.hasTag(CLASS));
            return null;
        case ARRAY:
            return isSubtype(t, sym.type) ? sym.type : null;
        case TYPEVAR:
            return asSuper(t, sym);
        case ERROR:
            return t;
        default:
            return null;
        }
    }
    // </editor-fold>

    // <editor-fold defaultstate="collapsed" desc="memberType">
    /**
     * The type of given symbol, seen as a member of t.
     *
     * @param t a type
     * @param sym a symbol
     */
    public Type memberType(Type t, Symbol sym) {
        return (sym.flags() & STATIC) != 0
            ? sym.type
            : memberType.visit(t, sym);
        }
    // where
        private SimpleVisitor<Type,Symbol> memberType = new SimpleVisitor<Type,Symbol>() {

            public Type visitType(Type t, Symbol sym) {
                return sym.type;
            }

            @Override
            public Type visitWildcardType(WildcardType t, Symbol sym) {
                return memberType(wildUpperBound(t), sym);
            }

            @Override
            public Type visitClassType(ClassType t, Symbol sym) {
                Symbol owner = sym.owner;
                long flags = sym.flags();
                if (((flags & STATIC) == 0) && owner.type.isParameterized()) {
                    Type base = asOuterSuper(t, owner);
                    //if t is an intersection type T = CT & I1 & I2 ... & In
                    //its supertypes CT, I1, ... In might contain wildcards
                    //so we need to go through capture conversion
                    base = t.isCompound() ? capture(base) : base;
                    if (base != null) {
                        List<Type> ownerParams = owner.type.allparams();
                        List<Type> baseParams = base.allparams();
                        if (ownerParams.nonEmpty()) {
                            if (baseParams.isEmpty()) {
                                // then base is a raw type
                                return erasure(sym.type);
                            } else {
                                return subst(sym.type, ownerParams, baseParams);
                            }
                        }
                    }
                }
                return sym.type;
            }

            @Override
            public Type visitTypeVar(TypeVar t, Symbol sym) {
                return memberType(t.getUpperBound(), sym);
            }

            @Override
            public Type visitErrorType(ErrorType t, Symbol sym) {
                return t;
            }
        };
    // </editor-fold>

    // <editor-fold defaultstate="collapsed" desc="isAssignable">
    public boolean isAssignable(Type t, Type s) {
        return isAssignable(t, s, noWarnings);
    }

    /**
     * Is t assignable to s?<br>
     * Equivalent to subtype except for constant values and raw
     * types.<br>
     * (not defined for Method and ForAll types)
     */
    public boolean isAssignable(Type t, Type s, Warner warn) {
        if (t.hasTag(ERROR))
            return true;
        if (t.getTag().isSubRangeOf(INT) && t.constValue() != null) {
            int value = ((Number)t.constValue()).intValue();
            switch (s.getTag()) {
            case BYTE:
            case CHAR:
            case SHORT:
            case INT:
                if (s.getTag().checkRange(value))
                    return true;
                break;
            case CLASS:
                switch (unboxedType(s).getTag()) {
                case BYTE:
                case CHAR:
                case SHORT:
                    return isAssignable(t, unboxedType(s), warn);
                }
                break;
            }
        }
        return isConvertible(t, s, warn);
    }
    // </editor-fold>

    // <editor-fold defaultstate="collapsed" desc="erasure">
    /**
     * The erasure of t {@code |t|} -- the type that results when all
     * type parameters in t are deleted.
     */
    public Type erasure(Type t) {
        return eraseNotNeeded(t) ? t : erasure(t, false);
    }
    //where
    private boolean eraseNotNeeded(Type t) {
        // We don't want to erase primitive types and String type as that
        // operation is idempotent. Also, erasing these could result in loss
        // of information such as constant values attached to such types.
        return (t.isPrimitive()) || (syms.stringType.tsym == t.tsym);
    }

    private Type erasure(Type t, boolean recurse) {
        if (t.isPrimitive()) {
            return t; /* fast special case */
        } else {
            Type out = erasure.visit(t, recurse);
            return out;
        }
    }
    // where
        private TypeMapping<Boolean> erasure = new StructuralTypeMapping<Boolean>() {
            private Type combineMetadata(final Type s,
                                         final Type t) {
                if (t.getMetadata() != TypeMetadata.EMPTY) {
                    switch (s.getKind()) {
                        case OTHER:
                        case UNION:
                        case INTERSECTION:
                        case PACKAGE:
                        case EXECUTABLE:
                        case NONE:
                        case VOID:
                        case ERROR:
                            return s;
                        default: return s.cloneWithMetadata(s.getMetadata().without(Kind.ANNOTATIONS));
                    }
                } else {
                    return s;
                }
            }

            public Type visitType(Type t, Boolean recurse) {
                if (t.isPrimitive())
                    return t; /*fast special case*/
                else {
                    //other cases already handled
                    return combineMetadata(t, t);
                }
            }

            @Override
            public Type visitWildcardType(WildcardType t, Boolean recurse) {
                Type erased = erasure(wildUpperBound(t), recurse);
                return combineMetadata(erased, t);
            }

            @Override
            public Type visitClassType(ClassType t, Boolean recurse) {
                Type erased = t.tsym.erasure(Types.this);
                if (recurse) {
                    erased = new ErasedClassType(erased.getEnclosingType(),erased.tsym,
                            t.getMetadata().without(Kind.ANNOTATIONS));
                    return erased;
                } else {
                    return combineMetadata(erased, t);
                }
            }

            @Override
            public Type visitTypeVar(TypeVar t, Boolean recurse) {
                Type erased = erasure(t.getUpperBound(), recurse);
                return combineMetadata(erased, t);
            }
        };

    public List<Type> erasure(List<Type> ts) {
        return erasure.visit(ts, false);
    }

    public Type erasureRecursive(Type t) {
        return erasure(t, true);
    }

    public List<Type> erasureRecursive(List<Type> ts) {
        return erasure.visit(ts, true);
    }
    // </editor-fold>

    // <editor-fold defaultstate="collapsed" desc="makeIntersectionType">
    /**
     * Make an intersection type from non-empty list of types.  The list should be ordered according to
     * {@link TypeSymbol#precedes(TypeSymbol, Types)}. Note that this might cause a symbol completion.
     * Hence, this version of makeIntersectionType may not be called during a classfile read.
     *
     * @param bounds    the types from which the intersection type is formed
     */
    public IntersectionClassType makeIntersectionType(List<Type> bounds) {
        return makeIntersectionType(bounds, bounds.head.tsym.isInterface());
    }

    /**
     * Make an intersection type from non-empty list of types.  The list should be ordered according to
     * {@link TypeSymbol#precedes(TypeSymbol, Types)}. This does not cause symbol completion as
     * an extra parameter indicates as to whether all bounds are interfaces - in which case the
     * supertype is implicitly assumed to be 'Object'.
     *
     * @param bounds        the types from which the intersection type is formed
     * @param allInterfaces are all bounds interface types?
     */
    public IntersectionClassType makeIntersectionType(List<Type> bounds, boolean allInterfaces) {
        Assert.check(bounds.nonEmpty());
        Type firstExplicitBound = bounds.head;
        if (allInterfaces) {
            bounds = bounds.prepend(syms.objectType);
        }
        ClassSymbol bc =
            new ClassSymbol(ABSTRACT|PUBLIC|SYNTHETIC|COMPOUND|ACYCLIC,
                            Type.moreInfo
                                ? names.fromString(bounds.toString())
                                : names.empty,
                            null,
                            syms.noSymbol);
        IntersectionClassType intersectionType = new IntersectionClassType(bounds, bc, allInterfaces);
        bc.type = intersectionType;
        bc.erasure_field = (bounds.head.hasTag(TYPEVAR)) ?
                syms.objectType : // error condition, recover
                erasure(firstExplicitBound);
        bc.members_field = WriteableScope.create(bc);
        return intersectionType;
    }
    // </editor-fold>

    // <editor-fold defaultstate="collapsed" desc="supertype">
    public Type supertype(Type t) {
        return supertype.visit(t);
    }
    // where
        private UnaryVisitor<Type> supertype = new UnaryVisitor<Type>() {

            public Type visitType(Type t, Void ignored) {
                // A note on wildcards: there is no good way to
                // determine a supertype for a lower-bounded wildcard.
                return Type.noType;
            }

            @Override
            public Type visitClassType(ClassType t, Void ignored) {
                if (t.supertype_field == null) {
                    Type supertype = ((ClassSymbol)t.tsym).getSuperclass();
                    // An interface has no superclass; its supertype is Object.
                    if (t.isInterface())
                        supertype = ((ClassType)t.tsym.type).supertype_field;
                    if (t.supertype_field == null) {
                        List<Type> actuals = classBound(t).allparams();
                        List<Type> formals = t.tsym.type.allparams();
                        if (t.hasErasedSupertypes()) {
                            t.supertype_field = erasureRecursive(supertype);
                        } else if (formals.nonEmpty()) {
                            t.supertype_field = subst(supertype, formals, actuals);
                        }
                        else {
                            t.supertype_field = supertype;
                        }
                    }
                }
                return t.supertype_field;
            }

            /**
             * The supertype is always a class type. If the type
             * variable's bounds start with a class type, this is also
             * the supertype.  Otherwise, the supertype is
             * java.lang.Object.
             */
            @Override
            public Type visitTypeVar(TypeVar t, Void ignored) {
                if (t.getUpperBound().hasTag(TYPEVAR) ||
                    (!t.getUpperBound().isCompound() && !t.getUpperBound().isInterface())) {
                    return t.getUpperBound();
                } else {
                    return supertype(t.getUpperBound());
                }
            }

            @Override
            public Type visitArrayType(ArrayType t, Void ignored) {
                if (t.elemtype.isPrimitive() || isSameType(t.elemtype, syms.objectType))
                    return arraySuperType();
                else
                    return new ArrayType(supertype(t.elemtype), t.tsym);
            }

            @Override
            public Type visitErrorType(ErrorType t, Void ignored) {
                return Type.noType;
            }
        };
    // </editor-fold>

    // <editor-fold defaultstate="collapsed" desc="interfaces">
    /**
     * Return the interfaces implemented by this class.
     */
    public List<Type> interfaces(Type t) {
        return interfaces.visit(t);
    }
    // where
        private UnaryVisitor<List<Type>> interfaces = new UnaryVisitor<List<Type>>() {

            public List<Type> visitType(Type t, Void ignored) {
                return List.nil();
            }

            @Override
            public List<Type> visitClassType(ClassType t, Void ignored) {
                if (t.interfaces_field == null) {
                    List<Type> interfaces = ((ClassSymbol)t.tsym).getInterfaces();
                    if (t.interfaces_field == null) {
                        // If t.interfaces_field is null, then t must
                        // be a parameterized type (not to be confused
                        // with a generic type declaration).
                        // Terminology:
                        //    Parameterized type: List<String>
                        //    Generic type declaration: class List<E> { ... }
                        // So t corresponds to List<String> and
                        // t.tsym.type corresponds to List<E>.
                        // The reason t must be parameterized type is
                        // that completion will happen as a side
                        // effect of calling
                        // ClassSymbol.getInterfaces.  Since
                        // t.interfaces_field is null after
                        // completion, we can assume that t is not the
                        // type of a class/interface declaration.
                        Assert.check(t != t.tsym.type, t);
                        List<Type> actuals = t.allparams();
                        List<Type> formals = t.tsym.type.allparams();
                        if (t.hasErasedSupertypes()) {
                            t.interfaces_field = erasureRecursive(interfaces);
                        } else if (formals.nonEmpty()) {
                            t.interfaces_field = subst(interfaces, formals, actuals);
                        }
                        else {
                            t.interfaces_field = interfaces;
                        }
                    }
                }
                return t.interfaces_field;
            }

            @Override
            public List<Type> visitTypeVar(TypeVar t, Void ignored) {
                if (t.getUpperBound().isCompound())
                    return interfaces(t.getUpperBound());

                if (t.getUpperBound().isInterface())
                    return List.of(t.getUpperBound());

                return List.nil();
            }
        };

    public List<Type> directSupertypes(Type t) {
        return directSupertypes.visit(t);
    }
    // where
        private final UnaryVisitor<List<Type>> directSupertypes = new UnaryVisitor<List<Type>>() {

            public List<Type> visitType(final Type type, final Void ignored) {
                if (!type.isIntersection()) {
                    final Type sup = supertype(type);
                    return (sup == Type.noType || sup == type || sup == null)
                        ? interfaces(type)
                        : interfaces(type).prepend(sup);
                } else {
                    return ((IntersectionClassType)type).getExplicitComponents();
                }
            }
        };

    public boolean isDirectSuperInterface(TypeSymbol isym, TypeSymbol origin) {
        for (Type i2 : interfaces(origin.type)) {
            if (isym == i2.tsym) return true;
        }
        return false;
    }
    // </editor-fold>

    // <editor-fold defaultstate="collapsed" desc="isDerivedRaw">
    Map<Type,Boolean> isDerivedRawCache = new HashMap<>();

    public boolean isDerivedRaw(Type t) {
        Boolean result = isDerivedRawCache.get(t);
        if (result == null) {
            result = isDerivedRawInternal(t);
            isDerivedRawCache.put(t, result);
        }
        return result;
    }

    public boolean isDerivedRawInternal(Type t) {
        if (t.isErroneous())
            return false;
        return
            t.isRaw() ||
            supertype(t) != Type.noType && isDerivedRaw(supertype(t)) ||
            isDerivedRaw(interfaces(t));
    }

    public boolean isDerivedRaw(List<Type> ts) {
        List<Type> l = ts;
        while (l.nonEmpty() && !isDerivedRaw(l.head)) l = l.tail;
        return l.nonEmpty();
    }
    // </editor-fold>

    // <editor-fold defaultstate="collapsed" desc="setBounds">
    /**
     * Same as {@link Types#setBounds(TypeVar, List, boolean)}, except that third parameter is computed directly,
     * as follows: if all all bounds are interface types, the computed supertype is Object,otherwise
     * the supertype is simply left null (in this case, the supertype is assumed to be the head of
     * the bound list passed as second argument). Note that this check might cause a symbol completion.
     * Hence, this version of setBounds may not be called during a classfile read.
     *
     * @param t         a type variable
     * @param bounds    the bounds, must be nonempty
     */
    public void setBounds(TypeVar t, List<Type> bounds) {
        setBounds(t, bounds, bounds.head.tsym.isInterface());
    }

    /**
     * Set the bounds field of the given type variable to reflect a (possibly multiple) list of bounds.
     * This does not cause symbol completion as an extra parameter indicates as to whether all bounds
     * are interfaces - in which case the supertype is implicitly assumed to be 'Object'.
     *
     * @param t             a type variable
     * @param bounds        the bounds, must be nonempty
     * @param allInterfaces are all bounds interface types?
     */
    public void setBounds(TypeVar t, List<Type> bounds, boolean allInterfaces) {
        t.setUpperBound( bounds.tail.isEmpty() ?
                bounds.head :
                makeIntersectionType(bounds, allInterfaces) );
        t.rank_field = -1;
    }
    // </editor-fold>

    // <editor-fold defaultstate="collapsed" desc="getBounds">
    /**
     * Return list of bounds of the given type variable.
     */
    public List<Type> getBounds(TypeVar t) {
        if (t.getUpperBound().hasTag(NONE))
            return List.nil();
        else if (t.getUpperBound().isErroneous() || !t.getUpperBound().isCompound())
            return List.of(t.getUpperBound());
        else if ((erasure(t).tsym.flags() & INTERFACE) == 0)
            return interfaces(t).prepend(supertype(t));
        else
            // No superclass was given in bounds.
            // In this case, supertype is Object, erasure is first interface.
            return interfaces(t);
    }
    // </editor-fold>

    // <editor-fold defaultstate="collapsed" desc="classBound">
    /**
     * If the given type is a (possibly selected) type variable,
     * return the bounding class of this type, otherwise return the
     * type itself.
     */
    public Type classBound(Type t) {
        return classBound.visit(t);
    }
    // where
        private UnaryVisitor<Type> classBound = new UnaryVisitor<Type>() {

            public Type visitType(Type t, Void ignored) {
                return t;
            }

            @Override
            public Type visitClassType(ClassType t, Void ignored) {
                Type outer1 = classBound(t.getEnclosingType());
                if (outer1 != t.getEnclosingType())
                    return new ClassType(outer1, t.getTypeArguments(), t.tsym,
                                         t.getMetadata());
                else
                    return t;
            }

            @Override
            public Type visitTypeVar(TypeVar t, Void ignored) {
                return classBound(supertype(t));
            }

            @Override
            public Type visitErrorType(ErrorType t, Void ignored) {
                return t;
            }
        };
    // </editor-fold>

    // <editor-fold defaultstate="collapsed" desc="subsignature / override equivalence">
    /**
     * Returns true iff the first signature is a <em>subsignature</em>
     * of the other.  This is <b>not</b> an equivalence
     * relation.
     *
     * @jls 8.4.2 Method Signature
     * @see #overrideEquivalent(Type t, Type s)
     * @param t first signature (possibly raw).
     * @param s second signature (could be subjected to erasure).
     * @return true if t is a subsignature of s.
     */
    public boolean isSubSignature(Type t, Type s) {
        return hasSameArgs(t, s, true) || hasSameArgs(t, erasure(s), true);
    }

    /**
     * Returns true iff these signatures are related by <em>override
     * equivalence</em>.  This is the natural extension of
     * isSubSignature to an equivalence relation.
     *
     * @jls 8.4.2 Method Signature
     * @see #isSubSignature(Type t, Type s)
     * @param t a signature (possible raw, could be subjected to
     * erasure).
     * @param s a signature (possible raw, could be subjected to
     * erasure).
     * @return true if either argument is a subsignature of the other.
     */
    public boolean overrideEquivalent(Type t, Type s) {
        return hasSameArgs(t, s) ||
            hasSameArgs(t, erasure(s)) || hasSameArgs(erasure(t), s);
    }

    public boolean overridesObjectMethod(TypeSymbol origin, Symbol msym) {
        for (Symbol sym : syms.objectType.tsym.members().getSymbolsByName(msym.name)) {
            if (msym.overrides(sym, origin, Types.this, true)) {
                return true;
            }
        }
        return false;
    }

    /**
     * This enum defines the strategy for implementing most specific return type check
     * during the most specific and functional interface checks.
     */
    public enum MostSpecificReturnCheck {
        /**
         * Return r1 is more specific than r2 if {@code r1 <: r2}. Extra care required for (i) handling
         * method type variables (if either method is generic) and (ii) subtyping should be replaced
         * by type-equivalence for primitives. This is essentially an inlined version of
         * {@link Types#resultSubtype(Type, Type, Warner)}, where the assignability check has been
         * replaced with a strict subtyping check.
         */
        BASIC() {
            @Override
            public boolean test(Type mt1, Type mt2, Types types) {
                List<Type> tvars = mt1.getTypeArguments();
                List<Type> svars = mt2.getTypeArguments();
                Type t = mt1.getReturnType();
                Type s = types.subst(mt2.getReturnType(), svars, tvars);
                return types.isSameType(t, s) ||
                    !t.isPrimitive() &&
                    !s.isPrimitive() &&
                    types.isSubtype(t, s);
            }
        },
        /**
         * Return r1 is more specific than r2 if r1 is return-type-substitutable for r2.
         */
        RTS() {
            @Override
            public boolean test(Type mt1, Type mt2, Types types) {
                return types.returnTypeSubstitutable(mt1, mt2);
            }
        };

        public abstract boolean test(Type mt1, Type mt2, Types types);
    }

    /**
     * Merge multiple abstract methods. The preferred method is a method that is a subsignature
<<<<<<< HEAD
     * of all the other signatures and whose return type is more specific {@see MostSpecificReturnCheck}.
     * The resulting preferred method has a throws clause that is the intersection of the merged
=======
     * of all the other signatures and whose return type is more specific {@link MostSpecificReturnCheck}.
     * The resulting preferred method has a thrown clause that is the intersection of the merged
>>>>>>> 45a616a8
     * methods' clauses.
     */
    public Optional<Symbol> mergeAbstracts(List<Symbol> ambiguousInOrder, Type site, boolean sigCheck) {
        //first check for preconditions
        boolean shouldErase = false;
        List<Type> erasedParams = ambiguousInOrder.head.erasure(this).getParameterTypes();
        for (Symbol s : ambiguousInOrder) {
            if ((s.flags() & ABSTRACT) == 0 ||
                    (sigCheck && !isSameTypes(erasedParams, s.erasure(this).getParameterTypes()))) {
                return Optional.empty();
            } else if (s.type.hasTag(FORALL)) {
                shouldErase = true;
            }
        }
        //then merge abstracts
        for (MostSpecificReturnCheck mostSpecificReturnCheck : MostSpecificReturnCheck.values()) {
            outer: for (Symbol s : ambiguousInOrder) {
                Type mt = memberType(site, s);
                List<Type> allThrown = mt.getThrownTypes();
                for (Symbol s2 : ambiguousInOrder) {
                    if (s != s2) {
                        Type mt2 = memberType(site, s2);
                        if (!isSubSignature(mt, mt2) ||
                                !mostSpecificReturnCheck.test(mt, mt2, this)) {
                            //ambiguity cannot be resolved
                            continue outer;
                        } else {
                            List<Type> thrownTypes2 = mt2.getThrownTypes();
                            if (!mt.hasTag(FORALL) && shouldErase) {
                                thrownTypes2 = erasure(thrownTypes2);
                            } else if (mt.hasTag(FORALL)) {
                                //subsignature implies that if most specific is generic, then all other
                                //methods are too
                                Assert.check(mt2.hasTag(FORALL));
                                // if both are generic methods, adjust thrown types ahead of intersection computation
                                thrownTypes2 = subst(thrownTypes2, mt2.getTypeArguments(), mt.getTypeArguments());
                            }
                            allThrown = chk.intersect(allThrown, thrownTypes2);
                        }
                    }
                }
                return (allThrown == mt.getThrownTypes()) ?
                        Optional.of(s) :
                        Optional.of(new MethodSymbol(
                                s.flags(),
                                s.name,
                                createMethodTypeWithThrown(s.type, allThrown),
                                s.owner) {
                            @Override
                            public Symbol baseSymbol() {
                                return s;
                            }
                        });
            }
        }
        return Optional.empty();
    }

    // <editor-fold defaultstate="collapsed" desc="Determining method implementation in given site">
    class ImplementationCache {

        private WeakHashMap<MethodSymbol, SoftReference<Map<TypeSymbol, Entry>>> _map = new WeakHashMap<>();

        class Entry {
            final MethodSymbol cachedImpl;
            final Predicate<Symbol> implFilter;
            final boolean checkResult;
            final int prevMark;

            public Entry(MethodSymbol cachedImpl,
                    Predicate<Symbol> scopeFilter,
                    boolean checkResult,
                    int prevMark) {
                this.cachedImpl = cachedImpl;
                this.implFilter = scopeFilter;
                this.checkResult = checkResult;
                this.prevMark = prevMark;
            }

            boolean matches(Predicate<Symbol> scopeFilter, boolean checkResult, int mark) {
                return this.implFilter == scopeFilter &&
                        this.checkResult == checkResult &&
                        this.prevMark == mark;
            }
        }

        MethodSymbol get(MethodSymbol ms, TypeSymbol origin, boolean checkResult, Predicate<Symbol> implFilter) {
            SoftReference<Map<TypeSymbol, Entry>> ref_cache = _map.get(ms);
            Map<TypeSymbol, Entry> cache = ref_cache != null ? ref_cache.get() : null;
            if (cache == null) {
                cache = new HashMap<>();
                _map.put(ms, new SoftReference<>(cache));
            }
            Entry e = cache.get(origin);
            CompoundScope members = membersClosure(origin.type, true);
            if (e == null ||
                    !e.matches(implFilter, checkResult, members.getMark())) {
                MethodSymbol impl = implementationInternal(ms, origin, checkResult, implFilter);
                cache.put(origin, new Entry(impl, implFilter, checkResult, members.getMark()));
                return impl;
            }
            else {
                return e.cachedImpl;
            }
        }

        private MethodSymbol implementationInternal(MethodSymbol ms, TypeSymbol origin, boolean checkResult, Predicate<Symbol> implFilter) {
            for (Type t = origin.type; t.hasTag(CLASS) || t.hasTag(TYPEVAR); t = supertype(t)) {
                t = skipTypeVars(t, false);
                TypeSymbol c = t.tsym;
                Symbol bestSoFar = null;
                for (Symbol sym : c.members().getSymbolsByName(ms.name, implFilter)) {
                    if (sym != null && sym.overrides(ms, origin, Types.this, checkResult)) {
                        bestSoFar = sym;
                        if ((sym.flags() & ABSTRACT) == 0) {
                            //if concrete impl is found, exit immediately
                            break;
                        }
                    }
                }
                if (bestSoFar != null) {
                    //return either the (only) concrete implementation or the first abstract one
                    return (MethodSymbol)bestSoFar;
                }
            }
            return null;
        }
    }

    private ImplementationCache implCache = new ImplementationCache();

    public MethodSymbol implementation(MethodSymbol ms, TypeSymbol origin, boolean checkResult, Predicate<Symbol> implFilter) {
        return implCache.get(ms, origin, checkResult, implFilter);
    }
    // </editor-fold>

    // <editor-fold defaultstate="collapsed" desc="compute transitive closure of all members in given site">
    class MembersClosureCache extends SimpleVisitor<Scope.CompoundScope, Void> {

        private Map<TypeSymbol, CompoundScope> _map = new HashMap<>();

        Set<TypeSymbol> seenTypes = new HashSet<>();

        class MembersScope extends CompoundScope {

            CompoundScope scope;

            public MembersScope(CompoundScope scope) {
                super(scope.owner);
                this.scope = scope;
            }

            Predicate<Symbol> combine(Predicate<Symbol> sf) {
                return s -> !s.owner.isInterface() && (sf == null || sf.test(s));
            }

            @Override
            public Iterable<Symbol> getSymbols(Predicate<Symbol> sf, LookupKind lookupKind) {
                return scope.getSymbols(combine(sf), lookupKind);
            }

            @Override
            public Iterable<Symbol> getSymbolsByName(Name name, Predicate<Symbol> sf, LookupKind lookupKind) {
                return scope.getSymbolsByName(name, combine(sf), lookupKind);
            }

            @Override
            public int getMark() {
                return scope.getMark();
            }
        }

        CompoundScope nilScope;

        /** members closure visitor methods **/

        public CompoundScope visitType(Type t, Void _unused) {
            if (nilScope == null) {
                nilScope = new CompoundScope(syms.noSymbol);
            }
            return nilScope;
        }

        @Override
        public CompoundScope visitClassType(ClassType t, Void _unused) {
            if (!seenTypes.add(t.tsym)) {
                //this is possible when an interface is implemented in multiple
                //superclasses, or when a class hierarchy is circular - in such
                //cases we don't need to recurse (empty scope is returned)
                return new CompoundScope(t.tsym);
            }
            try {
                seenTypes.add(t.tsym);
                ClassSymbol csym = (ClassSymbol)t.tsym;
                CompoundScope membersClosure = _map.get(csym);
                if (membersClosure == null) {
                    membersClosure = new CompoundScope(csym);
                    for (Type i : interfaces(t)) {
                        membersClosure.prependSubScope(visit(i, null));
                    }
                    membersClosure.prependSubScope(visit(supertype(t), null));
                    membersClosure.prependSubScope(csym.members());
                    _map.put(csym, membersClosure);
                }
                return membersClosure;
            }
            finally {
                seenTypes.remove(t.tsym);
            }
        }

        @Override
        public CompoundScope visitTypeVar(TypeVar t, Void _unused) {
            return visit(t.getUpperBound(), null);
        }
    }

    private MembersClosureCache membersCache = new MembersClosureCache();

    public CompoundScope membersClosure(Type site, boolean skipInterface) {
        CompoundScope cs = membersCache.visit(site, null);
        Assert.checkNonNull(cs, () -> "type " + site);
        return skipInterface ? membersCache.new MembersScope(cs) : cs;
    }
    // </editor-fold>


    /** Return first abstract member of class `sym'.
     */
    public MethodSymbol firstUnimplementedAbstract(ClassSymbol sym) {
        try {
            return firstUnimplementedAbstractImpl(sym, sym);
        } catch (CompletionFailure ex) {
            chk.completionError(enter.getEnv(sym).tree.pos(), ex);
            return null;
        }
    }
        //where:
        private MethodSymbol firstUnimplementedAbstractImpl(ClassSymbol impl, ClassSymbol c) {
            MethodSymbol undef = null;
            // Do not bother to search in classes that are not abstract,
            // since they cannot have abstract members.
            if (c == impl || (c.flags() & (ABSTRACT | INTERFACE)) != 0) {
                Scope s = c.members();
                for (Symbol sym : s.getSymbols(NON_RECURSIVE)) {
                    if (sym.kind == MTH &&
                        (sym.flags() & (ABSTRACT|DEFAULT|PRIVATE)) == ABSTRACT) {
                        MethodSymbol absmeth = (MethodSymbol)sym;
                        MethodSymbol implmeth = absmeth.implementation(impl, this, true);
                        if (implmeth == null || implmeth == absmeth) {
                            //look for default implementations
                            MethodSymbol prov = interfaceCandidates(impl.type, absmeth).head;
                            if (prov != null && prov.overrides(absmeth, impl, this, true)) {
                                implmeth = prov;
                            }
                        }
                        if (implmeth == null || implmeth == absmeth) {
                            undef = absmeth;
                            break;
                        }
                    }
                }
                if (undef == null) {
                    Type st = supertype(c.type);
                    if (st.hasTag(CLASS))
                        undef = firstUnimplementedAbstractImpl(impl, (ClassSymbol)st.tsym);
                }
                for (List<Type> l = interfaces(c.type);
                     undef == null && l.nonEmpty();
                     l = l.tail) {
                    undef = firstUnimplementedAbstractImpl(impl, (ClassSymbol)l.head.tsym);
                }
            }
            return undef;
        }

    public class CandidatesCache {
        public Map<Entry, List<MethodSymbol>> cache = new WeakHashMap<>();

        class Entry {
            Type site;
            MethodSymbol msym;

            Entry(Type site, MethodSymbol msym) {
                this.site = site;
                this.msym = msym;
            }

            @Override
            public boolean equals(Object obj) {
                return (obj instanceof Entry entry)
                        && entry.msym == msym
                        && isSameType(site, entry.site);
            }

            @Override
            public int hashCode() {
                return Types.this.hashCode(site) & ~msym.hashCode();
            }
        }

        public List<MethodSymbol> get(Entry e) {
            return cache.get(e);
        }

        public void put(Entry e, List<MethodSymbol> msymbols) {
            cache.put(e, msymbols);
        }
    }

    public CandidatesCache candidatesCache = new CandidatesCache();

    //where
    public List<MethodSymbol> interfaceCandidates(Type site, MethodSymbol ms) {
        CandidatesCache.Entry e = candidatesCache.new Entry(site, ms);
        List<MethodSymbol> candidates = candidatesCache.get(e);
        if (candidates == null) {
            Predicate<Symbol> filter = new MethodFilter(ms, site);
            List<MethodSymbol> candidates2 = List.nil();
            for (Symbol s : membersClosure(site, false).getSymbols(filter)) {
                if (!site.tsym.isInterface() && !s.owner.isInterface()) {
                    return List.of((MethodSymbol)s);
                } else if (!candidates2.contains(s)) {
                    candidates2 = candidates2.prepend((MethodSymbol)s);
                }
            }
            candidates = prune(candidates2);
            candidatesCache.put(e, candidates);
        }
        return candidates;
    }

    public List<MethodSymbol> prune(List<MethodSymbol> methods) {
        ListBuffer<MethodSymbol> methodsMin = new ListBuffer<>();
        for (MethodSymbol m1 : methods) {
            boolean isMin_m1 = true;
            for (MethodSymbol m2 : methods) {
                if (m1 == m2) continue;
                if (m2.owner != m1.owner &&
                        asSuper(m2.owner.type, m1.owner) != null) {
                    isMin_m1 = false;
                    break;
                }
            }
            if (isMin_m1)
                methodsMin.append(m1);
        }
        return methodsMin.toList();
    }
    // where
            private class MethodFilter implements Predicate<Symbol> {

                Symbol msym;
                Type site;

                MethodFilter(Symbol msym, Type site) {
                    this.msym = msym;
                    this.site = site;
                }

                @Override
                public boolean test(Symbol s) {
                    return s.kind == MTH &&
                            s.name == msym.name &&
                            (s.flags() & SYNTHETIC) == 0 &&
                            s.isInheritedIn(site.tsym, Types.this) &&
                            overrideEquivalent(memberType(site, s), memberType(site, msym));
                }
            }
    // </editor-fold>

    /**
     * Does t have the same arguments as s?  It is assumed that both
     * types are (possibly polymorphic) method types.  Monomorphic
     * method types "have the same arguments", if their argument lists
     * are equal.  Polymorphic method types "have the same arguments",
     * if they have the same arguments after renaming all type
     * variables of one to corresponding type variables in the other,
     * where correspondence is by position in the type parameter list.
     */
    public boolean hasSameArgs(Type t, Type s) {
        return hasSameArgs(t, s, true);
    }

    public boolean hasSameArgs(Type t, Type s, boolean strict) {
        return hasSameArgs(t, s, strict ? hasSameArgs_strict : hasSameArgs_nonstrict);
    }

    private boolean hasSameArgs(Type t, Type s, TypeRelation hasSameArgs) {
        return hasSameArgs.visit(t, s);
    }
    // where
        private class HasSameArgs extends TypeRelation {

            boolean strict;

            public HasSameArgs(boolean strict) {
                this.strict = strict;
            }

            public Boolean visitType(Type t, Type s) {
                throw new AssertionError();
            }

            @Override
            public Boolean visitMethodType(MethodType t, Type s) {
                return s.hasTag(METHOD)
                    && containsTypeEquivalent(t.argtypes, s.getParameterTypes());
            }

            @Override
            public Boolean visitForAll(ForAll t, Type s) {
                if (!s.hasTag(FORALL))
                    return strict ? false : visitMethodType(t.asMethodType(), s);

                ForAll forAll = (ForAll)s;
                return hasSameBounds(t, forAll)
                    && visit(t.qtype, subst(forAll.qtype, forAll.tvars, t.tvars));
            }

            @Override
            public Boolean visitErrorType(ErrorType t, Type s) {
                return false;
            }
        }

    TypeRelation hasSameArgs_strict = new HasSameArgs(true);
        TypeRelation hasSameArgs_nonstrict = new HasSameArgs(false);

    // </editor-fold>

    // <editor-fold defaultstate="collapsed" desc="subst">
    public List<Type> subst(List<Type> ts,
                            List<Type> from,
                            List<Type> to) {
        return ts.map(new Subst(from, to));
    }

    /**
     * Substitute all occurrences of a type in `from' with the
     * corresponding type in `to' in 't'. Match lists `from' and `to'
     * from the right: If lists have different length, discard leading
     * elements of the longer list.
     */
    public Type subst(Type t, List<Type> from, List<Type> to) {
        return t.map(new Subst(from, to));
    }

    private class Subst extends StructuralTypeMapping<Void> {
        List<Type> from;
        List<Type> to;

        public Subst(List<Type> from, List<Type> to) {
            int fromLength = from.length();
            int toLength = to.length();
            while (fromLength > toLength) {
                fromLength--;
                from = from.tail;
            }
            while (fromLength < toLength) {
                toLength--;
                to = to.tail;
            }
            this.from = from;
            this.to = to;
        }

        @Override
        public Type visitTypeVar(TypeVar t, Void ignored) {
            for (List<Type> from = this.from, to = this.to;
                 from.nonEmpty();
                 from = from.tail, to = to.tail) {
                if (t.equalsIgnoreMetadata(from.head)) {
                    return to.head.withTypeVar(t);
                }
            }
            return t;
        }

        @Override
        public Type visitClassType(ClassType t, Void ignored) {
            if (!t.isCompound()) {
                return super.visitClassType(t, ignored);
            } else {
                Type st = visit(supertype(t));
                List<Type> is = visit(interfaces(t), ignored);
                if (st == supertype(t) && is == interfaces(t))
                    return t;
                else
                    return makeIntersectionType(is.prepend(st));
            }
        }

        @Override
        public Type visitWildcardType(WildcardType t, Void ignored) {
            WildcardType t2 = (WildcardType)super.visitWildcardType(t, ignored);
            if (t2 != t && t.isExtendsBound() && t2.type.isExtendsBound()) {
                t2.type = wildUpperBound(t2.type);
            }
            return t2;
        }

        @Override
        public Type visitForAll(ForAll t, Void ignored) {
            if (Type.containsAny(to, t.tvars)) {
                //perform alpha-renaming of free-variables in 't'
                //if 'to' types contain variables that are free in 't'
                List<Type> freevars = newInstances(t.tvars);
                t = new ForAll(freevars,
                               Types.this.subst(t.qtype, t.tvars, freevars));
            }
            List<Type> tvars1 = substBounds(t.tvars, from, to);
            Type qtype1 = visit(t.qtype);
            if (tvars1 == t.tvars && qtype1 == t.qtype) {
                return t;
            } else if (tvars1 == t.tvars) {
                return new ForAll(tvars1, qtype1) {
                    @Override
                    public boolean needsStripping() {
                        return true;
                    }
                };
            } else {
                return new ForAll(tvars1, Types.this.subst(qtype1, t.tvars, tvars1)) {
                    @Override
                    public boolean needsStripping() {
                        return true;
                    }
                };
            }
        }
    }

    public List<Type> substBounds(List<Type> tvars,
                                  List<Type> from,
                                  List<Type> to) {
        if (tvars.isEmpty())
            return tvars;
        ListBuffer<Type> newBoundsBuf = new ListBuffer<>();
        boolean changed = false;
        // calculate new bounds
        for (Type t : tvars) {
            TypeVar tv = (TypeVar) t;
            Type bound = subst(tv.getUpperBound(), from, to);
            if (bound != tv.getUpperBound())
                changed = true;
            newBoundsBuf.append(bound);
        }
        if (!changed)
            return tvars;
        ListBuffer<Type> newTvars = new ListBuffer<>();
        // create new type variables without bounds
        for (Type t : tvars) {
            newTvars.append(new TypeVar(t.tsym, null, syms.botType,
                                        t.getMetadata()));
        }
        // the new bounds should use the new type variables in place
        // of the old
        List<Type> newBounds = newBoundsBuf.toList();
        from = tvars;
        to = newTvars.toList();
        for (; !newBounds.isEmpty(); newBounds = newBounds.tail) {
            newBounds.head = subst(newBounds.head, from, to);
        }
        newBounds = newBoundsBuf.toList();
        // set the bounds of new type variables to the new bounds
        for (Type t : newTvars.toList()) {
            TypeVar tv = (TypeVar) t;
            tv.setUpperBound( newBounds.head );
            newBounds = newBounds.tail;
        }
        return newTvars.toList();
    }

    public TypeVar substBound(TypeVar t, List<Type> from, List<Type> to) {
        Type bound1 = subst(t.getUpperBound(), from, to);
        if (bound1 == t.getUpperBound())
            return t;
        else {
            // create new type variable without bounds
            TypeVar tv = new TypeVar(t.tsym, null, syms.botType,
                                     t.getMetadata());
            // the new bound should use the new type variable in place
            // of the old
            tv.setUpperBound( subst(bound1, List.of(t), List.of(tv)) );
            return tv;
        }
    }
    // </editor-fold>

    // <editor-fold defaultstate="collapsed" desc="hasSameBounds">
    /**
     * Does t have the same bounds for quantified variables as s?
     */
    public boolean hasSameBounds(ForAll t, ForAll s) {
        List<Type> l1 = t.tvars;
        List<Type> l2 = s.tvars;
        while (l1.nonEmpty() && l2.nonEmpty() &&
               isSameType(l1.head.getUpperBound(),
                          subst(l2.head.getUpperBound(),
                                s.tvars,
                                t.tvars))) {
            l1 = l1.tail;
            l2 = l2.tail;
        }
        return l1.isEmpty() && l2.isEmpty();
    }
    // </editor-fold>

    // <editor-fold defaultstate="collapsed" desc="newInstances">
    /** Create new vector of type variables from list of variables
     *  changing all recursive bounds from old to new list.
     */
    public List<Type> newInstances(List<Type> tvars) {
        List<Type> tvars1 = tvars.map(newInstanceFun);
        for (List<Type> l = tvars1; l.nonEmpty(); l = l.tail) {
            TypeVar tv = (TypeVar) l.head;
            tv.setUpperBound( subst(tv.getUpperBound(), tvars, tvars1) );
        }
        return tvars1;
    }
        private static final TypeMapping<Void> newInstanceFun = new TypeMapping<Void>() {
            @Override
            public TypeVar visitTypeVar(TypeVar t, Void _unused) {
                return new TypeVar(t.tsym, t.getUpperBound(), t.getLowerBound(), t.getMetadata());
            }
        };
    // </editor-fold>

    public Type createMethodTypeWithParameters(Type original, List<Type> newParams) {
        return original.accept(methodWithParameters, newParams);
    }
    // where
        private final MapVisitor<List<Type>> methodWithParameters = new MapVisitor<List<Type>>() {
            public Type visitType(Type t, List<Type> newParams) {
                throw new IllegalArgumentException("Not a method type: " + t);
            }
            public Type visitMethodType(MethodType t, List<Type> newParams) {
                return new MethodType(newParams, t.restype, t.thrown, t.tsym);
            }
            public Type visitForAll(ForAll t, List<Type> newParams) {
                return new ForAll(t.tvars, t.qtype.accept(this, newParams));
            }
        };

    public Type createMethodTypeWithThrown(Type original, List<Type> newThrown) {
        return original.accept(methodWithThrown, newThrown);
    }
    // where
        private final MapVisitor<List<Type>> methodWithThrown = new MapVisitor<List<Type>>() {
            public Type visitType(Type t, List<Type> newThrown) {
                throw new IllegalArgumentException("Not a method type: " + t);
            }
            public Type visitMethodType(MethodType t, List<Type> newThrown) {
                return new MethodType(t.argtypes, t.restype, newThrown, t.tsym);
            }
            public Type visitForAll(ForAll t, List<Type> newThrown) {
                return new ForAll(t.tvars, t.qtype.accept(this, newThrown));
            }
        };

    public Type createMethodTypeWithReturn(Type original, Type newReturn) {
        return original.accept(methodWithReturn, newReturn);
    }
    // where
        private final MapVisitor<Type> methodWithReturn = new MapVisitor<Type>() {
            public Type visitType(Type t, Type newReturn) {
                throw new IllegalArgumentException("Not a method type: " + t);
            }
            public Type visitMethodType(MethodType t, Type newReturn) {
                return new MethodType(t.argtypes, newReturn, t.thrown, t.tsym) {
                    @Override
                    public Type baseType() {
                        return t;
                    }
                };
            }
            public Type visitForAll(ForAll t, Type newReturn) {
                return new ForAll(t.tvars, t.qtype.accept(this, newReturn)) {
                    @Override
                    public Type baseType() {
                        return t;
                    }
                };
            }
        };

    // <editor-fold defaultstate="collapsed" desc="createErrorType">
    public Type createErrorType(Type originalType) {
        return new ErrorType(originalType, syms.errSymbol);
    }

    public Type createErrorType(ClassSymbol c, Type originalType) {
        return new ErrorType(c, originalType);
    }

    public Type createErrorType(Name name, TypeSymbol container, Type originalType) {
        return new ErrorType(name, container, originalType);
    }
    // </editor-fold>

    // <editor-fold defaultstate="collapsed" desc="rank">
    /**
     * The rank of a class is the length of the longest path between
     * the class and java.lang.Object in the class inheritance
     * graph. Undefined for all but reference types.
     */
    public int rank(Type t) {
        switch(t.getTag()) {
        case CLASS: {
            ClassType cls = (ClassType)t;
            if (cls.rank_field < 0) {
                Name fullname = cls.tsym.getQualifiedName();
                if (fullname == names.java_lang_Object)
                    cls.rank_field = 0;
                else {
                    int r = rank(supertype(cls));
                    for (List<Type> l = interfaces(cls);
                         l.nonEmpty();
                         l = l.tail) {
                        if (rank(l.head) > r)
                            r = rank(l.head);
                    }
                    cls.rank_field = r + 1;
                }
            }
            return cls.rank_field;
        }
        case TYPEVAR: {
            TypeVar tvar = (TypeVar)t;
            if (tvar.rank_field < 0) {
                int r = rank(supertype(tvar));
                for (List<Type> l = interfaces(tvar);
                     l.nonEmpty();
                     l = l.tail) {
                    if (rank(l.head) > r) r = rank(l.head);
                }
                tvar.rank_field = r + 1;
            }
            return tvar.rank_field;
        }
        case ERROR:
        case NONE:
            return 0;
        default:
            throw new AssertionError();
        }
    }
    // </editor-fold>

    /**
     * Helper method for generating a string representation of a given type
     * accordingly to a given locale
     */
    public String toString(Type t, Locale locale) {
        return Printer.createStandardPrinter(messages).visit(t, locale);
    }

    /**
     * Helper method for generating a string representation of a given type
     * accordingly to a given locale
     */
    public String toString(Symbol t, Locale locale) {
        return Printer.createStandardPrinter(messages).visit(t, locale);
    }

    // <editor-fold defaultstate="collapsed" desc="toString">
    /**
     * This toString is slightly more descriptive than the one on Type.
     *
     * @deprecated Types.toString(Type t, Locale l) provides better support
     * for localization
     */
    @Deprecated
    public String toString(Type t) {
        if (t.hasTag(FORALL)) {
            ForAll forAll = (ForAll)t;
            return typaramsString(forAll.tvars) + forAll.qtype;
        }
        return "" + t;
    }
    // where
        private String typaramsString(List<Type> tvars) {
            StringBuilder s = new StringBuilder();
            s.append('<');
            boolean first = true;
            for (Type t : tvars) {
                if (!first) s.append(", ");
                first = false;
                appendTyparamString(((TypeVar)t), s);
            }
            s.append('>');
            return s.toString();
        }
        private void appendTyparamString(TypeVar t, StringBuilder buf) {
            buf.append(t);
            if (t.getUpperBound() == null ||
                t.getUpperBound().tsym.getQualifiedName() == names.java_lang_Object)
                return;
            buf.append(" extends "); // Java syntax; no need for i18n
            Type bound = t.getUpperBound();
            if (!bound.isCompound()) {
                buf.append(bound);
            } else if ((erasure(t).tsym.flags() & INTERFACE) == 0) {
                buf.append(supertype(t));
                for (Type intf : interfaces(t)) {
                    buf.append('&');
                    buf.append(intf);
                }
            } else {
                // No superclass was given in bounds.
                // In this case, supertype is Object, erasure is first interface.
                boolean first = true;
                for (Type intf : interfaces(t)) {
                    if (!first) buf.append('&');
                    first = false;
                    buf.append(intf);
                }
            }
        }
    // </editor-fold>

    // <editor-fold defaultstate="collapsed" desc="Determining least upper bounds of types">
    /**
     * A cache for closures.
     *
     * <p>A closure is a list of all the supertypes and interfaces of
     * a class or interface type, ordered by ClassSymbol.precedes
     * (that is, subclasses come first, arbitrarily but fixed
     * otherwise).
     */
    private Map<Type,List<Type>> closureCache = new HashMap<>();

    /**
     * Returns the closure of a class or interface type.
     */
    public List<Type> closure(Type t) {
        List<Type> cl = closureCache.get(t);
        if (cl == null) {
            Type st = supertype(t);
            if (!t.isCompound()) {
                if (st.hasTag(CLASS)) {
                    cl = insert(closure(st), t);
                } else if (st.hasTag(TYPEVAR)) {
                    cl = closure(st).prepend(t);
                } else {
                    cl = List.of(t);
                }
            } else {
                cl = closure(st);
            }
            for (List<Type> l = interfaces(t); l.nonEmpty(); l = l.tail)
                cl = union(cl, closure(l.head));
            closureCache.put(t, cl);
        }
        return cl;
    }

    /**
     * Collect types into a new closure (using a {@code ClosureHolder})
     */
    public Collector<Type, ClosureHolder, List<Type>> closureCollector(boolean minClosure, BiPredicate<Type, Type> shouldSkip) {
        return Collector.of(() -> new ClosureHolder(minClosure, shouldSkip),
                ClosureHolder::add,
                ClosureHolder::merge,
                ClosureHolder::closure);
    }
    //where
        class ClosureHolder {
            List<Type> closure;
            final boolean minClosure;
            final BiPredicate<Type, Type> shouldSkip;

            ClosureHolder(boolean minClosure, BiPredicate<Type, Type> shouldSkip) {
                this.closure = List.nil();
                this.minClosure = minClosure;
                this.shouldSkip = shouldSkip;
            }

            void add(Type type) {
                closure = insert(closure, type, shouldSkip);
            }

            ClosureHolder merge(ClosureHolder other) {
                closure = union(closure, other.closure, shouldSkip);
                return this;
            }

            List<Type> closure() {
                return minClosure ? closureMin(closure) : closure;
            }
        }

    BiPredicate<Type, Type> basicClosureSkip = (t1, t2) -> t1.tsym == t2.tsym;

    /**
     * Insert a type in a closure
     */
    public List<Type> insert(List<Type> cl, Type t, BiPredicate<Type, Type> shouldSkip) {
        if (cl.isEmpty()) {
            return cl.prepend(t);
        } else if (shouldSkip.test(t, cl.head)) {
            return cl;
        } else if (t.tsym.precedes(cl.head.tsym, this)) {
            return cl.prepend(t);
        } else {
            // t comes after head, or the two are unrelated
            return insert(cl.tail, t, shouldSkip).prepend(cl.head);
        }
    }

    public List<Type> insert(List<Type> cl, Type t) {
        return insert(cl, t, basicClosureSkip);
    }

    /**
     * Form the union of two closures
     */
    public List<Type> union(List<Type> cl1, List<Type> cl2, BiPredicate<Type, Type> shouldSkip) {
        if (cl1.isEmpty()) {
            return cl2;
        } else if (cl2.isEmpty()) {
            return cl1;
        } else if (shouldSkip.test(cl1.head, cl2.head)) {
            return union(cl1.tail, cl2.tail, shouldSkip).prepend(cl1.head);
        } else if (cl2.head.tsym.precedes(cl1.head.tsym, this)) {
            return union(cl1, cl2.tail, shouldSkip).prepend(cl2.head);
        } else {
            return union(cl1.tail, cl2, shouldSkip).prepend(cl1.head);
        }
    }

    public List<Type> union(List<Type> cl1, List<Type> cl2) {
        return union(cl1, cl2, basicClosureSkip);
    }

    /**
     * Intersect two closures
     */
    public List<Type> intersect(List<Type> cl1, List<Type> cl2) {
        if (cl1 == cl2)
            return cl1;
        if (cl1.isEmpty() || cl2.isEmpty())
            return List.nil();
        if (cl1.head.tsym.precedes(cl2.head.tsym, this))
            return intersect(cl1.tail, cl2);
        if (cl2.head.tsym.precedes(cl1.head.tsym, this))
            return intersect(cl1, cl2.tail);
        if (isSameType(cl1.head, cl2.head))
            return intersect(cl1.tail, cl2.tail).prepend(cl1.head);
        if (cl1.head.tsym == cl2.head.tsym &&
            cl1.head.hasTag(CLASS) && cl2.head.hasTag(CLASS)) {
            if (cl1.head.isParameterized() && cl2.head.isParameterized()) {
                Type merge = merge(cl1.head,cl2.head);
                return intersect(cl1.tail, cl2.tail).prepend(merge);
            }
            if (cl1.head.isRaw() || cl2.head.isRaw())
                return intersect(cl1.tail, cl2.tail).prepend(erasure(cl1.head));
        }
        return intersect(cl1.tail, cl2.tail);
    }
    // where
        class TypePair {
            final Type t1;
            final Type t2;;

            TypePair(Type t1, Type t2) {
                this.t1 = t1;
                this.t2 = t2;
            }
            @Override
            public int hashCode() {
                return 127 * Types.this.hashCode(t1) + Types.this.hashCode(t2);
            }
            @Override
            public boolean equals(Object obj) {
                return (obj instanceof TypePair typePair)
                        && isSameType(t1, typePair.t1)
                        && isSameType(t2, typePair.t2);
            }
        }
        Set<TypePair> mergeCache = new HashSet<>();
        private Type merge(Type c1, Type c2) {
            ClassType class1 = (ClassType) c1;
            List<Type> act1 = class1.getTypeArguments();
            ClassType class2 = (ClassType) c2;
            List<Type> act2 = class2.getTypeArguments();
            ListBuffer<Type> merged = new ListBuffer<>();
            List<Type> typarams = class1.tsym.type.getTypeArguments();

            while (act1.nonEmpty() && act2.nonEmpty() && typarams.nonEmpty()) {
                if (containsType(act1.head, act2.head)) {
                    merged.append(act1.head);
                } else if (containsType(act2.head, act1.head)) {
                    merged.append(act2.head);
                } else {
                    TypePair pair = new TypePair(c1, c2);
                    Type m;
                    if (mergeCache.add(pair)) {
                        m = new WildcardType(lub(wildUpperBound(act1.head),
                                                 wildUpperBound(act2.head)),
                                             BoundKind.EXTENDS,
                                             syms.boundClass);
                        mergeCache.remove(pair);
                    } else {
                        m = new WildcardType(syms.objectType,
                                             BoundKind.UNBOUND,
                                             syms.boundClass);
                    }
                    merged.append(m.withTypeVar(typarams.head));
                }
                act1 = act1.tail;
                act2 = act2.tail;
                typarams = typarams.tail;
            }
            Assert.check(act1.isEmpty() && act2.isEmpty() && typarams.isEmpty());
            // There is no spec detailing how type annotations are to
            // be inherited.  So set it to noAnnotations for now
            return new ClassType(class1.getEnclosingType(), merged.toList(),
                                 class1.tsym);
        }

    /**
     * Return the minimum type of a closure, a compound type if no
     * unique minimum exists.
     */
    private Type compoundMin(List<Type> cl) {
        if (cl.isEmpty()) return syms.objectType;
        List<Type> compound = closureMin(cl);
        if (compound.isEmpty())
            return null;
        else if (compound.tail.isEmpty())
            return compound.head;
        else
            return makeIntersectionType(compound);
    }

    /**
     * Return the minimum types of a closure, suitable for computing
     * compoundMin or glb.
     */
    private List<Type> closureMin(List<Type> cl) {
        ListBuffer<Type> classes = new ListBuffer<>();
        ListBuffer<Type> interfaces = new ListBuffer<>();
        Set<Type> toSkip = new HashSet<>();
        while (!cl.isEmpty()) {
            Type current = cl.head;
            boolean keep = !toSkip.contains(current);
            if (keep && current.hasTag(TYPEVAR)) {
                // skip lower-bounded variables with a subtype in cl.tail
                for (Type t : cl.tail) {
                    if (isSubtypeNoCapture(t, current)) {
                        keep = false;
                        break;
                    }
                }
            }
            if (keep) {
                if (current.isInterface())
                    interfaces.append(current);
                else
                    classes.append(current);
                for (Type t : cl.tail) {
                    // skip supertypes of 'current' in cl.tail
                    if (isSubtypeNoCapture(current, t))
                        toSkip.add(t);
                }
            }
            cl = cl.tail;
        }
        return classes.appendList(interfaces).toList();
    }

    /**
     * Return the least upper bound of list of types.  if the lub does
     * not exist return null.
     */
    public Type lub(List<Type> ts) {
        return lub(ts.toArray(new Type[ts.length()]));
    }

    /**
     * Return the least upper bound (lub) of set of types.  If the lub
     * does not exist return the type of null (bottom).
     */
    public Type lub(Type... ts) {
        final int UNKNOWN_BOUND = 0;
        final int ARRAY_BOUND = 1;
        final int CLASS_BOUND = 2;

        int[] kinds = new int[ts.length];

        int boundkind = UNKNOWN_BOUND;
        for (int i = 0 ; i < ts.length ; i++) {
            Type t = ts[i];
            switch (t.getTag()) {
            case CLASS:
                boundkind |= kinds[i] = CLASS_BOUND;
                break;
            case ARRAY:
                boundkind |= kinds[i] = ARRAY_BOUND;
                break;
            case  TYPEVAR:
                do {
                    t = t.getUpperBound();
                } while (t.hasTag(TYPEVAR));
                if (t.hasTag(ARRAY)) {
                    boundkind |= kinds[i] = ARRAY_BOUND;
                } else {
                    boundkind |= kinds[i] = CLASS_BOUND;
                }
                break;
            default:
                kinds[i] = UNKNOWN_BOUND;
                if (t.isPrimitive())
                    return syms.errType;
            }
        }
        switch (boundkind) {
        case 0:
            return syms.botType;

        case ARRAY_BOUND:
            // calculate lub(A[], B[])
            Type[] elements = new Type[ts.length];
            for (int i = 0 ; i < ts.length ; i++) {
                Type elem = elements[i] = elemTypeFun.apply(ts[i]);
                if (elem.isPrimitive()) {
                    // if a primitive type is found, then return
                    // arraySuperType unless all the types are the
                    // same
                    Type first = ts[0];
                    for (int j = 1 ; j < ts.length ; j++) {
                        if (!isSameType(first, ts[j])) {
                             // lub(int[], B[]) is Cloneable & Serializable
                            return arraySuperType();
                        }
                    }
                    // all the array types are the same, return one
                    // lub(int[], int[]) is int[]
                    return first;
                }
            }
            // lub(A[], B[]) is lub(A, B)[]
            return new ArrayType(lub(elements), syms.arrayClass);

        case CLASS_BOUND:
            // calculate lub(A, B)
            int startIdx = 0;
            for (int i = 0; i < ts.length ; i++) {
                Type t = ts[i];
                if (t.hasTag(CLASS) || t.hasTag(TYPEVAR)) {
                    break;
                } else {
                    startIdx++;
                }
            }
            Assert.check(startIdx < ts.length);
            //step 1 - compute erased candidate set (EC)
            List<Type> cl = erasedSupertypes(ts[startIdx]);
            for (int i = startIdx + 1 ; i < ts.length ; i++) {
                Type t = ts[i];
                if (t.hasTag(CLASS) || t.hasTag(TYPEVAR))
                    cl = intersect(cl, erasedSupertypes(t));
            }
            //step 2 - compute minimal erased candidate set (MEC)
            List<Type> mec = closureMin(cl);
            //step 3 - for each element G in MEC, compute lci(Inv(G))
            List<Type> candidates = List.nil();
            for (Type erasedSupertype : mec) {
                List<Type> lci = List.of(asSuper(ts[startIdx], erasedSupertype.tsym));
                for (int i = startIdx + 1 ; i < ts.length ; i++) {
                    Type superType = asSuper(ts[i], erasedSupertype.tsym);
                    lci = intersect(lci, superType != null ? List.of(superType) : List.nil());
                }
                candidates = candidates.appendList(lci);
            }
            //step 4 - let MEC be { G1, G2 ... Gn }, then we have that
            //lub = lci(Inv(G1)) & lci(Inv(G2)) & ... & lci(Inv(Gn))
            return compoundMin(candidates);

        default:
            // calculate lub(A, B[])
            List<Type> classes = List.of(arraySuperType());
            for (int i = 0 ; i < ts.length ; i++) {
                if (kinds[i] != ARRAY_BOUND) // Filter out any arrays
                    classes = classes.prepend(ts[i]);
            }
            // lub(A, B[]) is lub(A, arraySuperType)
            return lub(classes);
        }
    }
    // where
        List<Type> erasedSupertypes(Type t) {
            ListBuffer<Type> buf = new ListBuffer<>();
            for (Type sup : closure(t)) {
                if (sup.hasTag(TYPEVAR)) {
                    buf.append(sup);
                } else {
                    buf.append(erasure(sup));
                }
            }
            return buf.toList();
        }

        private Type arraySuperType;
        private Type arraySuperType() {
            // initialized lazily to avoid problems during compiler startup
            if (arraySuperType == null) {
                // JLS 10.8: all arrays implement Cloneable and Serializable.
                arraySuperType = makeIntersectionType(List.of(syms.serializableType,
                        syms.cloneableType), true);
            }
            return arraySuperType;
        }
    // </editor-fold>

    // <editor-fold defaultstate="collapsed" desc="Greatest lower bound">
    public Type glb(List<Type> ts) {
        Type t1 = ts.head;
        for (Type t2 : ts.tail) {
            if (t1.isErroneous())
                return t1;
            t1 = glb(t1, t2);
        }
        return t1;
    }
    //where
    public Type glb(Type t, Type s) {
        if (s == null)
            return t;
        else if (t.isPrimitive() || s.isPrimitive())
            return syms.errType;
        else if (isSubtypeNoCapture(t, s))
            return t;
        else if (isSubtypeNoCapture(s, t))
            return s;

        List<Type> closure = union(closure(t), closure(s));
        return glbFlattened(closure, t);
    }
    //where
    /**
     * Perform glb for a list of non-primitive, non-error, non-compound types;
     * redundant elements are removed.  Bounds should be ordered according to
     * {@link Symbol#precedes(TypeSymbol,Types)}.
     *
     * @param flatBounds List of type to glb
     * @param errT Original type to use if the result is an error type
     */
    private Type glbFlattened(List<Type> flatBounds, Type errT) {
        List<Type> bounds = closureMin(flatBounds);

        if (bounds.isEmpty()) {             // length == 0
            return syms.objectType;
        } else if (bounds.tail.isEmpty()) { // length == 1
            return bounds.head;
        } else {                            // length > 1
            int classCount = 0;
            List<Type> cvars = List.nil();
            List<Type> lowers = List.nil();
            for (Type bound : bounds) {
                if (!bound.isInterface()) {
                    classCount++;
                    Type lower = cvarLowerBound(bound);
                    if (bound != lower && !lower.hasTag(BOT)) {
                        cvars = cvars.append(bound);
                        lowers = lowers.append(lower);
                    }
                }
            }
            if (classCount > 1) {
                if (lowers.isEmpty()) {
                    return createErrorType(errT);
                } else {
                    // try again with lower bounds included instead of capture variables
                    List<Type> newBounds = bounds.diff(cvars).appendList(lowers);
                    return glb(newBounds);
                }
            }
        }
        return makeIntersectionType(bounds);
    }
    // </editor-fold>

    // <editor-fold defaultstate="collapsed" desc="hashCode">
    /**
     * Compute a hash code on a type.
     */
    public int hashCode(Type t) {
        return hashCode(t, false);
    }

    public int hashCode(Type t, boolean strict) {
        return strict ?
                hashCodeStrictVisitor.visit(t) :
                hashCodeVisitor.visit(t);
    }
    // where
        private static final HashCodeVisitor hashCodeVisitor = new HashCodeVisitor();
        private static final HashCodeVisitor hashCodeStrictVisitor = new HashCodeVisitor() {
            @Override
            public Integer visitTypeVar(TypeVar t, Void ignored) {
                return System.identityHashCode(t);
            }
        };

        private static class HashCodeVisitor extends UnaryVisitor<Integer> {
            public Integer visitType(Type t, Void ignored) {
                return t.getTag().ordinal();
            }

            @Override
            public Integer visitClassType(ClassType t, Void ignored) {
                int result = visit(t.getEnclosingType());
                result *= 127;
                result += t.tsym.flatName().hashCode();
                for (Type s : t.getTypeArguments()) {
                    result *= 127;
                    result += visit(s);
                }
                return result;
            }

            @Override
            public Integer visitMethodType(MethodType t, Void ignored) {
                int h = METHOD.ordinal();
                for (List<Type> thisargs = t.argtypes;
                     thisargs.tail != null;
                     thisargs = thisargs.tail)
                    h = (h << 5) + visit(thisargs.head);
                return (h << 5) + visit(t.restype);
            }

            @Override
            public Integer visitWildcardType(WildcardType t, Void ignored) {
                int result = t.kind.hashCode();
                if (t.type != null) {
                    result *= 127;
                    result += visit(t.type);
                }
                return result;
            }

            @Override
            public Integer visitArrayType(ArrayType t, Void ignored) {
                return visit(t.elemtype) + 12;
            }

            @Override
            public Integer visitTypeVar(TypeVar t, Void ignored) {
                return System.identityHashCode(t);
            }

            @Override
            public Integer visitUndetVar(UndetVar t, Void ignored) {
                return System.identityHashCode(t);
            }

            @Override
            public Integer visitErrorType(ErrorType t, Void ignored) {
                return 0;
            }
        }
    // </editor-fold>

    // <editor-fold defaultstate="collapsed" desc="Return-Type-Substitutable">
    /**
     * Does t have a result that is a subtype of the result type of s,
     * suitable for covariant returns?  It is assumed that both types
     * are (possibly polymorphic) method types.  Monomorphic method
     * types are handled in the obvious way.  Polymorphic method types
     * require renaming all type variables of one to corresponding
     * type variables in the other, where correspondence is by
     * position in the type parameter list. */
    public boolean resultSubtype(Type t, Type s, Warner warner) {
        List<Type> tvars = t.getTypeArguments();
        List<Type> svars = s.getTypeArguments();
        Type tres = t.getReturnType();
        Type sres = subst(s.getReturnType(), svars, tvars);
        return covariantReturnType(tres, sres, warner);
    }

    /**
     * Return-Type-Substitutable.
     * @jls 8.4.5 Method Result
     */
    public boolean returnTypeSubstitutable(Type r1, Type r2) {
        if (hasSameArgs(r1, r2))
            return resultSubtype(r1, r2, noWarnings);
        else
            return covariantReturnType(r1.getReturnType(),
                                       erasure(r2.getReturnType()),
                                       noWarnings);
    }

    public boolean returnTypeSubstitutable(Type r1,
                                           Type r2, Type r2res,
                                           Warner warner) {
        if (isSameType(r1.getReturnType(), r2res))
            return true;
        if (r1.getReturnType().isPrimitive() || r2res.isPrimitive())
            return false;

        if (hasSameArgs(r1, r2))
            return covariantReturnType(r1.getReturnType(), r2res, warner);
        if (isSubtypeUnchecked(r1.getReturnType(), r2res, warner))
            return true;
        if (!isSubtype(r1.getReturnType(), erasure(r2res)))
            return false;
        warner.warn(LintCategory.UNCHECKED);
        return true;
    }

    /**
     * Is t an appropriate return type in an overrider for a
     * method that returns s?
     */
    public boolean covariantReturnType(Type t, Type s, Warner warner) {
        return
            isSameType(t, s) ||
            !t.isPrimitive() &&
            !s.isPrimitive() &&
            isAssignable(t, s, warner);
    }
    // </editor-fold>

    // <editor-fold defaultstate="collapsed" desc="Box/unbox support">
    /**
     * Return the class that boxes the given primitive.
     */
    public ClassSymbol boxedClass(Type t) {
        return syms.enterClass(syms.java_base, syms.boxedName[t.getTag().ordinal()]);
    }

    /**
     * Return the boxed type if 't' is primitive, otherwise return 't' itself.
     */
    public Type boxedTypeOrType(Type t) {
        return t.isPrimitive() ?
            boxedClass(t).type :
            t;
    }

    /**
     * Return the primitive type corresponding to a boxed type.
     */
    public Type unboxedType(Type t) {
        if (t.hasTag(ERROR))
            return Type.noType;
        for (int i=0; i<syms.boxedName.length; i++) {
            Name box = syms.boxedName[i];
            if (box != null &&
                asSuper(t, syms.enterClass(syms.java_base, box)) != null)
                return syms.typeOfTag[i];
        }
        return Type.noType;
    }

    /**
     * Return the unboxed type if 't' is a boxed class, otherwise return 't' itself.
     */
    public Type unboxedTypeOrType(Type t) {
        Type unboxedType = unboxedType(t);
        return unboxedType.hasTag(NONE) ? t : unboxedType;
    }
    // </editor-fold>

    // <editor-fold defaultstate="collapsed" desc="Capture conversion">
    /*
     * JLS 5.1.10 Capture Conversion:
     *
     * Let G name a generic type declaration with n formal type
     * parameters A1 ... An with corresponding bounds U1 ... Un. There
     * exists a capture conversion from G<T1 ... Tn> to G<S1 ... Sn>,
     * where, for 1 <= i <= n:
     *
     * + If Ti is a wildcard type argument (4.5.1) of the form ? then
     *   Si is a fresh type variable whose upper bound is
     *   Ui[A1 := S1, ..., An := Sn] and whose lower bound is the null
     *   type.
     *
     * + If Ti is a wildcard type argument of the form ? extends Bi,
     *   then Si is a fresh type variable whose upper bound is
     *   glb(Bi, Ui[A1 := S1, ..., An := Sn]) and whose lower bound is
     *   the null type, where glb(V1,... ,Vm) is V1 & ... & Vm. It is
     *   a compile-time error if for any two classes (not interfaces)
     *   Vi and Vj,Vi is not a subclass of Vj or vice versa.
     *
     * + If Ti is a wildcard type argument of the form ? super Bi,
     *   then Si is a fresh type variable whose upper bound is
     *   Ui[A1 := S1, ..., An := Sn] and whose lower bound is Bi.
     *
     * + Otherwise, Si = Ti.
     *
     * Capture conversion on any type other than a parameterized type
     * (4.5) acts as an identity conversion (5.1.1). Capture
     * conversions never require a special action at run time and
     * therefore never throw an exception at run time.
     *
     * Capture conversion is not applied recursively.
     */
    /**
     * Capture conversion as specified by the JLS.
     */

    public List<Type> capture(List<Type> ts) {
        List<Type> buf = List.nil();
        for (Type t : ts) {
            buf = buf.prepend(capture(t));
        }
        return buf.reverse();
    }

    public Type capture(Type t) {
        if (!t.hasTag(CLASS)) {
            return t;
        }
        if (t.getEnclosingType() != Type.noType) {
            Type capturedEncl = capture(t.getEnclosingType());
            if (capturedEncl != t.getEnclosingType()) {
                Type type1 = memberType(capturedEncl, t.tsym);
                t = subst(type1, t.tsym.type.getTypeArguments(), t.getTypeArguments());
            }
        }
        ClassType cls = (ClassType)t;
        if (cls.isRaw() || !cls.isParameterized())
            return cls;

        ClassType G = (ClassType)cls.asElement().asType();
        List<Type> A = G.getTypeArguments();
        List<Type> T = cls.getTypeArguments();
        List<Type> S = freshTypeVariables(T);

        List<Type> currentA = A;
        List<Type> currentT = T;
        List<Type> currentS = S;
        boolean captured = false;
        while (!currentA.isEmpty() &&
               !currentT.isEmpty() &&
               !currentS.isEmpty()) {
            if (currentS.head != currentT.head) {
                captured = true;
                WildcardType Ti = (WildcardType)currentT.head;
                Type Ui = currentA.head.getUpperBound();
                CapturedType Si = (CapturedType)currentS.head;
                if (Ui == null)
                    Ui = syms.objectType;
                switch (Ti.kind) {
                case UNBOUND:
                    Si.setUpperBound( subst(Ui, A, S) );
                    Si.lower = syms.botType;
                    break;
                case EXTENDS:
                    Si.setUpperBound( glb(Ti.getExtendsBound(), subst(Ui, A, S)) );
                    Si.lower = syms.botType;
                    break;
                case SUPER:
                    Si.setUpperBound( subst(Ui, A, S) );
                    Si.lower = Ti.getSuperBound();
                    break;
                }
                Type tmpBound = Si.getUpperBound().hasTag(UNDETVAR) ? ((UndetVar)Si.getUpperBound()).qtype : Si.getUpperBound();
                Type tmpLower = Si.lower.hasTag(UNDETVAR) ? ((UndetVar)Si.lower).qtype : Si.lower;
                if (!Si.getUpperBound().hasTag(ERROR) &&
                    !Si.lower.hasTag(ERROR) &&
                    isSameType(tmpBound, tmpLower)) {
                    currentS.head = Si.getUpperBound();
                }
            }
            currentA = currentA.tail;
            currentT = currentT.tail;
            currentS = currentS.tail;
        }
        if (!currentA.isEmpty() || !currentT.isEmpty() || !currentS.isEmpty())
            return erasure(t); // some "rare" type involved

        if (captured)
            return new ClassType(cls.getEnclosingType(), S, cls.tsym,
                                 cls.getMetadata());
        else
            return t;
    }
    // where
        public List<Type> freshTypeVariables(List<Type> types) {
            ListBuffer<Type> result = new ListBuffer<>();
            for (Type t : types) {
                if (t.hasTag(WILDCARD)) {
                    Type bound = ((WildcardType)t).getExtendsBound();
                    if (bound == null)
                        bound = syms.objectType;
                    result.append(new CapturedType(capturedName,
                                                   syms.noSymbol,
                                                   bound,
                                                   syms.botType,
                                                   (WildcardType)t));
                } else {
                    result.append(t);
                }
            }
            return result.toList();
        }
    // </editor-fold>

    // <editor-fold defaultstate="collapsed" desc="Internal utility methods">
    private boolean sideCast(Type from, Type to, Warner warn) {
        // We are casting from type $from$ to type $to$, which are
        // non-final unrelated types.  This method
        // tries to reject a cast by transferring type parameters
        // from $to$ to $from$ by common superinterfaces.
        boolean reverse = false;
        Type target = to;
        if ((to.tsym.flags() & INTERFACE) == 0) {
            Assert.check((from.tsym.flags() & INTERFACE) != 0);
            reverse = true;
            to = from;
            from = target;
        }
        List<Type> commonSupers = superClosure(to, erasure(from));
        boolean giveWarning = commonSupers.isEmpty();
        // The arguments to the supers could be unified here to
        // get a more accurate analysis
        while (commonSupers.nonEmpty()) {
            Type t1 = asSuper(from, commonSupers.head.tsym);
            Type t2 = commonSupers.head; // same as asSuper(to, commonSupers.head.tsym);
            if (disjointTypes(t1.getTypeArguments(), t2.getTypeArguments()))
                return false;
            giveWarning = giveWarning || (reverse ? giveWarning(t2, t1) : giveWarning(t1, t2));
            commonSupers = commonSupers.tail;
        }
        if (giveWarning && !isReifiable(reverse ? from : to))
            warn.warn(LintCategory.UNCHECKED);
        return true;
    }

    private boolean sideCastFinal(Type from, Type to, Warner warn) {
        // We are casting from type $from$ to type $to$, which are
        // unrelated types one of which is final and the other of
        // which is an interface.  This method
        // tries to reject a cast by transferring type parameters
        // from the final class to the interface.
        boolean reverse = false;
        Type target = to;
        if ((to.tsym.flags() & INTERFACE) == 0) {
            Assert.check((from.tsym.flags() & INTERFACE) != 0);
            reverse = true;
            to = from;
            from = target;
        }
        Assert.check((from.tsym.flags() & FINAL) != 0);
        Type t1 = asSuper(from, to.tsym);
        if (t1 == null) return false;
        Type t2 = to;
        if (disjointTypes(t1.getTypeArguments(), t2.getTypeArguments()))
            return false;
        if (!isReifiable(target) &&
            (reverse ? giveWarning(t2, t1) : giveWarning(t1, t2)))
            warn.warn(LintCategory.UNCHECKED);
        return true;
    }

    private boolean giveWarning(Type from, Type to) {
        List<Type> bounds = to.isCompound() ?
                directSupertypes(to) : List.of(to);
        for (Type b : bounds) {
            Type subFrom = asSub(from, b.tsym);
            if (b.isParameterized() &&
                    (!(isUnbounded(b) ||
                    isSubtype(from, b) ||
                    ((subFrom != null) && containsType(b.allparams(), subFrom.allparams()))))) {
                return true;
            }
        }
        return false;
    }

    private List<Type> superClosure(Type t, Type s) {
        List<Type> cl = List.nil();
        for (List<Type> l = interfaces(t); l.nonEmpty(); l = l.tail) {
            if (isSubtype(s, erasure(l.head))) {
                cl = insert(cl, l.head);
            } else {
                cl = union(cl, superClosure(l.head, s));
            }
        }
        return cl;
    }

    private boolean containsTypeEquivalent(Type t, Type s) {
        return isSameType(t, s) || // shortcut
            containsType(t, s) && containsType(s, t);
    }

    // <editor-fold defaultstate="collapsed" desc="adapt">
    /**
     * Adapt a type by computing a substitution which maps a source
     * type to a target type.
     *
     * @param source    the source type
     * @param target    the target type
     * @param from      the type variables of the computed substitution
     * @param to        the types of the computed substitution.
     */
    public void adapt(Type source,
                       Type target,
                       ListBuffer<Type> from,
                       ListBuffer<Type> to) throws AdaptFailure {
        new Adapter(from, to).adapt(source, target);
    }

    class Adapter extends SimpleVisitor<Void, Type> {

        ListBuffer<Type> from;
        ListBuffer<Type> to;
        Map<Symbol,Type> mapping;

        Adapter(ListBuffer<Type> from, ListBuffer<Type> to) {
            this.from = from;
            this.to = to;
            mapping = new HashMap<>();
        }

        public void adapt(Type source, Type target) throws AdaptFailure {
            visit(source, target);
            List<Type> fromList = from.toList();
            List<Type> toList = to.toList();
            while (!fromList.isEmpty()) {
                Type val = mapping.get(fromList.head.tsym);
                if (toList.head != val)
                    toList.head = val;
                fromList = fromList.tail;
                toList = toList.tail;
            }
        }

        @Override
        public Void visitClassType(ClassType source, Type target) throws AdaptFailure {
            if (target.hasTag(CLASS))
                adaptRecursive(source.allparams(), target.allparams());
            return null;
        }

        @Override
        public Void visitArrayType(ArrayType source, Type target) throws AdaptFailure {
            if (target.hasTag(ARRAY))
                adaptRecursive(elemtype(source), elemtype(target));
            return null;
        }

        @Override
        public Void visitWildcardType(WildcardType source, Type target) throws AdaptFailure {
            if (source.isExtendsBound())
                adaptRecursive(wildUpperBound(source), wildUpperBound(target));
            else if (source.isSuperBound())
                adaptRecursive(wildLowerBound(source), wildLowerBound(target));
            return null;
        }

        @Override
        public Void visitTypeVar(TypeVar source, Type target) throws AdaptFailure {
            // Check to see if there is
            // already a mapping for $source$, in which case
            // the old mapping will be merged with the new
            Type val = mapping.get(source.tsym);
            if (val != null) {
                if (val.isSuperBound() && target.isSuperBound()) {
                    val = isSubtype(wildLowerBound(val), wildLowerBound(target))
                        ? target : val;
                } else if (val.isExtendsBound() && target.isExtendsBound()) {
                    val = isSubtype(wildUpperBound(val), wildUpperBound(target))
                        ? val : target;
                } else if (!isSameType(val, target)) {
                    throw new AdaptFailure();
                }
            } else {
                val = target;
                from.append(source);
                to.append(target);
            }
            mapping.put(source.tsym, val);
            return null;
        }

        @Override
        public Void visitType(Type source, Type target) {
            return null;
        }

        private Set<TypePair> cache = new HashSet<>();

        private void adaptRecursive(Type source, Type target) {
            TypePair pair = new TypePair(source, target);
            if (cache.add(pair)) {
                try {
                    visit(source, target);
                } finally {
                    cache.remove(pair);
                }
            }
        }

        private void adaptRecursive(List<Type> source, List<Type> target) {
            if (source.length() == target.length()) {
                while (source.nonEmpty()) {
                    adaptRecursive(source.head, target.head);
                    source = source.tail;
                    target = target.tail;
                }
            }
        }
    }

    public static class AdaptFailure extends RuntimeException {
        static final long serialVersionUID = -7490231548272701566L;
    }

    private void adaptSelf(Type t,
                           ListBuffer<Type> from,
                           ListBuffer<Type> to) {
        try {
            //if (t.tsym.type != t)
                adapt(t.tsym.type, t, from, to);
        } catch (AdaptFailure ex) {
            // Adapt should never fail calculating a mapping from
            // t.tsym.type to t as there can be no merge problem.
            throw new AssertionError(ex);
        }
    }
    // </editor-fold>

    /**
     * Rewrite all type variables (universal quantifiers) in the given
     * type to wildcards (existential quantifiers).  This is used to
     * determine if a cast is allowed.  For example, if high is true
     * and {@code T <: Number}, then {@code List<T>} is rewritten to
     * {@code List<?  extends Number>}.  Since {@code List<Integer> <:
     * List<? extends Number>} a {@code List<T>} can be cast to {@code
     * List<Integer>} with a warning.
     * @param t a type
     * @param high if true return an upper bound; otherwise a lower
     * bound
     * @param rewriteTypeVars only rewrite captured wildcards if false;
     * otherwise rewrite all type variables
     * @return the type rewritten with wildcards (existential
     * quantifiers) only
     */
    private Type rewriteQuantifiers(Type t, boolean high, boolean rewriteTypeVars) {
        return new Rewriter(high, rewriteTypeVars).visit(t);
    }

    class Rewriter extends UnaryVisitor<Type> {

        boolean high;
        boolean rewriteTypeVars;

        Rewriter(boolean high, boolean rewriteTypeVars) {
            this.high = high;
            this.rewriteTypeVars = rewriteTypeVars;
        }

        @Override
        public Type visitClassType(ClassType t, Void s) {
            ListBuffer<Type> rewritten = new ListBuffer<>();
            boolean changed = false;
            for (Type arg : t.allparams()) {
                Type bound = visit(arg);
                if (arg != bound) {
                    changed = true;
                }
                rewritten.append(bound);
            }
            if (changed)
                return subst(t.tsym.type,
                        t.tsym.type.allparams(),
                        rewritten.toList());
            else
                return t;
        }

        public Type visitType(Type t, Void s) {
            return t;
        }

        @Override
        public Type visitCapturedType(CapturedType t, Void s) {
            Type w_bound = t.wildcard.type;
            Type bound = w_bound.contains(t) ?
                        erasure(w_bound) :
                        visit(w_bound);
            return rewriteAsWildcardType(visit(bound), t.wildcard.bound, t.wildcard.kind);
        }

        @Override
        public Type visitTypeVar(TypeVar t, Void s) {
            if (rewriteTypeVars) {
                Type bound = t.getUpperBound().contains(t) ?
                        erasure(t.getUpperBound()) :
                        visit(t.getUpperBound());
                return rewriteAsWildcardType(bound, t, EXTENDS);
            } else {
                return t;
            }
        }

        @Override
        public Type visitWildcardType(WildcardType t, Void s) {
            Type bound2 = visit(t.type);
            return t.type == bound2 ? t : rewriteAsWildcardType(bound2, t.bound, t.kind);
        }

        private Type rewriteAsWildcardType(Type bound, TypeVar formal, BoundKind bk) {
            switch (bk) {
               case EXTENDS: return high ?
                       makeExtendsWildcard(B(bound), formal) :
                       makeExtendsWildcard(syms.objectType, formal);
               case SUPER: return high ?
                       makeSuperWildcard(syms.botType, formal) :
                       makeSuperWildcard(B(bound), formal);
               case UNBOUND: return makeExtendsWildcard(syms.objectType, formal);
               default:
                   Assert.error("Invalid bound kind " + bk);
                   return null;
            }
        }

        Type B(Type t) {
            while (t.hasTag(WILDCARD)) {
                WildcardType w = (WildcardType)t;
                t = high ?
                    w.getExtendsBound() :
                    w.getSuperBound();
                if (t == null) {
                    t = high ? syms.objectType : syms.botType;
                }
            }
            return t;
        }
    }


    /**
     * Create a wildcard with the given upper (extends) bound; create
     * an unbounded wildcard if bound is Object.
     *
     * @param bound the upper bound
     * @param formal the formal type parameter that will be
     * substituted by the wildcard
     */
    private WildcardType makeExtendsWildcard(Type bound, TypeVar formal) {
        if (bound == syms.objectType) {
            return new WildcardType(syms.objectType,
                                    BoundKind.UNBOUND,
                                    syms.boundClass,
                                    formal);
        } else {
            return new WildcardType(bound,
                                    BoundKind.EXTENDS,
                                    syms.boundClass,
                                    formal);
        }
    }

    /**
     * Create a wildcard with the given lower (super) bound; create an
     * unbounded wildcard if bound is bottom (type of {@code null}).
     *
     * @param bound the lower bound
     * @param formal the formal type parameter that will be
     * substituted by the wildcard
     */
    private WildcardType makeSuperWildcard(Type bound, TypeVar formal) {
        if (bound.hasTag(BOT)) {
            return new WildcardType(syms.objectType,
                                    BoundKind.UNBOUND,
                                    syms.boundClass,
                                    formal);
        } else {
            return new WildcardType(bound,
                                    BoundKind.SUPER,
                                    syms.boundClass,
                                    formal);
        }
    }

    /**
     * A wrapper for a type that allows use in sets.
     */
    public static class UniqueType {
        public final Type type;
        final Types types;

        public UniqueType(Type type, Types types) {
            this.type = type;
            this.types = types;
        }

        public int hashCode() {
            return types.hashCode(type);
        }

        public boolean equals(Object obj) {
            return (obj instanceof UniqueType uniqueType) &&
                    types.isSameType(type, uniqueType.type);
        }

        public String toString() {
            return type.toString();
        }

    }
    // </editor-fold>

    // <editor-fold defaultstate="collapsed" desc="Visitors">
    /**
     * A default visitor for types.  All visitor methods except
     * visitType are implemented by delegating to visitType.  Concrete
     * subclasses must provide an implementation of visitType and can
     * override other methods as needed.
     *
     * @param <R> the return type of the operation implemented by this
     * visitor; use Void if no return type is needed.
     * @param <S> the type of the second argument (the first being the
     * type itself) of the operation implemented by this visitor; use
     * Void if a second argument is not needed.
     */
    public abstract static class DefaultTypeVisitor<R,S> implements Type.Visitor<R,S> {
        public final R visit(Type t, S s)               { return t.accept(this, s); }
        public R visitClassType(ClassType t, S s)       { return visitType(t, s); }
        public R visitWildcardType(WildcardType t, S s) { return visitType(t, s); }
        public R visitArrayType(ArrayType t, S s)       { return visitType(t, s); }
        public R visitMethodType(MethodType t, S s)     { return visitType(t, s); }
        public R visitPackageType(PackageType t, S s)   { return visitType(t, s); }
        public R visitModuleType(ModuleType t, S s)     { return visitType(t, s); }
        public R visitTypeVar(TypeVar t, S s)           { return visitType(t, s); }
        public R visitCapturedType(CapturedType t, S s) { return visitType(t, s); }
        public R visitForAll(ForAll t, S s)             { return visitType(t, s); }
        public R visitUndetVar(UndetVar t, S s)         { return visitType(t, s); }
        public R visitErrorType(ErrorType t, S s)       { return visitType(t, s); }
    }

    /**
     * A default visitor for symbols.  All visitor methods except
     * visitSymbol are implemented by delegating to visitSymbol.  Concrete
     * subclasses must provide an implementation of visitSymbol and can
     * override other methods as needed.
     *
     * @param <R> the return type of the operation implemented by this
     * visitor; use Void if no return type is needed.
     * @param <S> the type of the second argument (the first being the
     * symbol itself) of the operation implemented by this visitor; use
     * Void if a second argument is not needed.
     */
    public abstract static class DefaultSymbolVisitor<R,S> implements Symbol.Visitor<R,S> {
        public final R visit(Symbol s, S arg)                   { return s.accept(this, arg); }
        public R visitClassSymbol(ClassSymbol s, S arg)         { return visitSymbol(s, arg); }
        public R visitMethodSymbol(MethodSymbol s, S arg)       { return visitSymbol(s, arg); }
        public R visitOperatorSymbol(OperatorSymbol s, S arg)   { return visitSymbol(s, arg); }
        public R visitPackageSymbol(PackageSymbol s, S arg)     { return visitSymbol(s, arg); }
        public R visitTypeSymbol(TypeSymbol s, S arg)           { return visitSymbol(s, arg); }
        public R visitVarSymbol(VarSymbol s, S arg)             { return visitSymbol(s, arg); }
    }

    /**
     * A <em>simple</em> visitor for types.  This visitor is simple as
     * captured wildcards, for-all types (generic methods), and
     * undetermined type variables (part of inference) are hidden.
     * Captured wildcards are hidden by treating them as type
     * variables and the rest are hidden by visiting their qtypes.
     *
     * @param <R> the return type of the operation implemented by this
     * visitor; use Void if no return type is needed.
     * @param <S> the type of the second argument (the first being the
     * type itself) of the operation implemented by this visitor; use
     * Void if a second argument is not needed.
     */
    public abstract static class SimpleVisitor<R,S> extends DefaultTypeVisitor<R,S> {
        @Override
        public R visitCapturedType(CapturedType t, S s) {
            return visitTypeVar(t, s);
        }
        @Override
        public R visitForAll(ForAll t, S s) {
            return visit(t.qtype, s);
        }
        @Override
        public R visitUndetVar(UndetVar t, S s) {
            return visit(t.qtype, s);
        }
    }

    /**
     * A plain relation on types.  That is a 2-ary function on the
     * form Type&nbsp;&times;&nbsp;Type&nbsp;&rarr;&nbsp;Boolean.
     * <!-- In plain text: Type x Type -> Boolean -->
     */
    public abstract static class TypeRelation extends SimpleVisitor<Boolean,Type> {}

    /**
     * A convenience visitor for implementing operations that only
     * require one argument (the type itself), that is, unary
     * operations.
     *
     * @param <R> the return type of the operation implemented by this
     * visitor; use Void if no return type is needed.
     */
    public abstract static class UnaryVisitor<R> extends SimpleVisitor<R,Void> {
        public final R visit(Type t) { return t.accept(this, null); }
    }

    /**
     * A visitor for implementing a mapping from types to types.  The
     * default behavior of this class is to implement the identity
     * mapping (mapping a type to itself).  This can be overridden in
     * subclasses.
     *
     * @param <S> the type of the second argument (the first being the
     * type itself) of this mapping; use Void if a second argument is
     * not needed.
     */
    public static class MapVisitor<S> extends DefaultTypeVisitor<Type,S> {
        public final Type visit(Type t) { return t.accept(this, null); }
        public Type visitType(Type t, S s) { return t; }
    }

    /**
     * An abstract class for mappings from types to types (see {@link Type#map(TypeMapping)}.
     * This class implements the functional interface {@code Function}, that allows it to be used
     * fluently in stream-like processing.
     */
    public static class TypeMapping<S> extends MapVisitor<S> implements Function<Type, Type> {
        @Override
        public Type apply(Type type) { return visit(type); }

        List<Type> visit(List<Type> ts, S s) {
            return ts.map(t -> visit(t, s));
        }

        @Override
        public Type visitCapturedType(CapturedType t, S s) {
            return visitTypeVar(t, s);
        }
    }
    // </editor-fold>


    // <editor-fold defaultstate="collapsed" desc="Annotation support">

    public RetentionPolicy getRetention(Attribute.Compound a) {
        return getRetention(a.type.tsym);
    }

    public RetentionPolicy getRetention(TypeSymbol sym) {
        RetentionPolicy vis = RetentionPolicy.CLASS; // the default
        Attribute.Compound c = sym.attribute(syms.retentionType.tsym);
        if (c != null) {
            Attribute value = c.member(names.value);
            if (value != null && value instanceof Attribute.Enum attributeEnum) {
                Name levelName = attributeEnum.value.name;
                if (levelName == names.SOURCE) vis = RetentionPolicy.SOURCE;
                else if (levelName == names.CLASS) vis = RetentionPolicy.CLASS;
                else if (levelName == names.RUNTIME) vis = RetentionPolicy.RUNTIME;
                else ;// /* fail soft */ throw new AssertionError(levelName);
            }
        }
        return vis;
    }
    // </editor-fold>

    // <editor-fold defaultstate="collapsed" desc="Signature Generation">

    public abstract static class SignatureGenerator {

        public static class InvalidSignatureException extends RuntimeException {
            private static final long serialVersionUID = 0;

            private final transient Type type;

            InvalidSignatureException(Type type) {
                this.type = type;
            }

            public Type type() {
                return type;
            }

            @Override
            public Throwable fillInStackTrace() {
                // This is an internal exception; the stack trace is irrelevant.
                return this;
            }
        }

        private final Types types;

        protected abstract void append(char ch);
        protected abstract void append(byte[] ba);
        protected abstract void append(Name name);
        protected void classReference(ClassSymbol c) { /* by default: no-op */ }

        protected SignatureGenerator(Types types) {
            this.types = types;
        }

        protected void reportIllegalSignature(Type t) {
            throw new InvalidSignatureException(t);
        }

        /**
         * Assemble signature of given type in string buffer.
         */
        public void assembleSig(Type type) {
            switch (type.getTag()) {
                case BYTE:
                    append('B');
                    break;
                case SHORT:
                    append('S');
                    break;
                case CHAR:
                    append('C');
                    break;
                case INT:
                    append('I');
                    break;
                case LONG:
                    append('J');
                    break;
                case FLOAT:
                    append('F');
                    break;
                case DOUBLE:
                    append('D');
                    break;
                case BOOLEAN:
                    append('Z');
                    break;
                case VOID:
                    append('V');
                    break;
                case CLASS:
                    if (type.isCompound()) {
                        reportIllegalSignature(type);
                    }
                    append('L');
                    assembleClassSig(type);
                    append(';');
                    break;
                case ARRAY:
                    ArrayType at = (ArrayType) type;
                    append('[');
                    assembleSig(at.elemtype);
                    break;
                case METHOD:
                    MethodType mt = (MethodType) type;
                    append('(');
                    assembleSig(mt.argtypes);
                    append(')');
                    assembleSig(mt.restype);
                    if (hasTypeVar(mt.thrown)) {
                        for (List<Type> l = mt.thrown; l.nonEmpty(); l = l.tail) {
                            append('^');
                            assembleSig(l.head);
                        }
                    }
                    break;
                case WILDCARD: {
                    Type.WildcardType ta = (Type.WildcardType) type;
                    switch (ta.kind) {
                        case SUPER:
                            append('-');
                            assembleSig(ta.type);
                            break;
                        case EXTENDS:
                            append('+');
                            assembleSig(ta.type);
                            break;
                        case UNBOUND:
                            append('*');
                            break;
                        default:
                            throw new AssertionError(ta.kind);
                    }
                    break;
                }
                case TYPEVAR:
                    if (((TypeVar)type).isCaptured()) {
                        reportIllegalSignature(type);
                    }
                    append('T');
                    append(type.tsym.name);
                    append(';');
                    break;
                case FORALL:
                    Type.ForAll ft = (Type.ForAll) type;
                    assembleParamsSig(ft.tvars);
                    assembleSig(ft.qtype);
                    break;
                default:
                    throw new AssertionError("typeSig " + type.getTag());
            }
        }

        public boolean hasTypeVar(List<Type> l) {
            while (l.nonEmpty()) {
                if (l.head.hasTag(TypeTag.TYPEVAR)) {
                    return true;
                }
                l = l.tail;
            }
            return false;
        }

        public void assembleClassSig(Type type) {
            ClassType ct = (ClassType) type;
            ClassSymbol c = (ClassSymbol) ct.tsym;
            classReference(c);
            Type outer = ct.getEnclosingType();
            if (outer.allparams().nonEmpty()) {
                boolean rawOuter =
                        c.owner.kind == MTH || // either a local class
                        c.name == types.names.empty; // or anonymous
                assembleClassSig(rawOuter
                        ? types.erasure(outer)
                        : outer);
                append(rawOuter ? '$' : '.');
                Assert.check(c.flatname.startsWith(c.owner.enclClass().flatname));
                append(rawOuter
                        ? c.flatname.subName(c.owner.enclClass().flatname.getByteLength() + 1, c.flatname.getByteLength())
                        : c.name);
            } else {
                append(externalize(c.flatname));
            }
            if (ct.getTypeArguments().nonEmpty()) {
                append('<');
                assembleSig(ct.getTypeArguments());
                append('>');
            }
        }

        public void assembleParamsSig(List<Type> typarams) {
            append('<');
            for (List<Type> ts = typarams; ts.nonEmpty(); ts = ts.tail) {
                Type.TypeVar tvar = (Type.TypeVar) ts.head;
                append(tvar.tsym.name);
                List<Type> bounds = types.getBounds(tvar);
                if ((bounds.head.tsym.flags() & INTERFACE) != 0) {
                    append(':');
                }
                for (List<Type> l = bounds; l.nonEmpty(); l = l.tail) {
                    append(':');
                    assembleSig(l.head);
                }
            }
            append('>');
        }

        public void assembleSig(List<Type> types) {
            for (List<Type> ts = types; ts.nonEmpty(); ts = ts.tail) {
                assembleSig(ts.head);
            }
        }
    }

    public Type constantType(LoadableConstant c) {
        switch (c.poolTag()) {
            case ClassFile.CONSTANT_Class:
                return syms.classType;
            case ClassFile.CONSTANT_String:
                return syms.stringType;
            case ClassFile.CONSTANT_Integer:
                return syms.intType;
            case ClassFile.CONSTANT_Float:
                return syms.floatType;
            case ClassFile.CONSTANT_Long:
                return syms.longType;
            case ClassFile.CONSTANT_Double:
                return syms.doubleType;
            case ClassFile.CONSTANT_MethodHandle:
                return syms.methodHandleType;
            case ClassFile.CONSTANT_MethodType:
                return syms.methodTypeType;
            case ClassFile.CONSTANT_Dynamic:
                return ((DynamicVarSymbol)c).type;
            default:
                throw new AssertionError("Not a loadable constant: " + c.poolTag());
        }
    }
    // </editor-fold>

    public void newRound() {
        descCache._map.clear();
        isDerivedRawCache.clear();
        implCache._map.clear();
        membersCache._map.clear();
        closureCache.clear();
    }
}<|MERGE_RESOLUTION|>--- conflicted
+++ resolved
@@ -2862,13 +2862,8 @@
 
     /**
      * Merge multiple abstract methods. The preferred method is a method that is a subsignature
-<<<<<<< HEAD
-     * of all the other signatures and whose return type is more specific {@see MostSpecificReturnCheck}.
+     * of all the other signatures and whose return type is more specific {@link MostSpecificReturnCheck}.
      * The resulting preferred method has a throws clause that is the intersection of the merged
-=======
-     * of all the other signatures and whose return type is more specific {@link MostSpecificReturnCheck}.
-     * The resulting preferred method has a thrown clause that is the intersection of the merged
->>>>>>> 45a616a8
      * methods' clauses.
      */
     public Optional<Symbol> mergeAbstracts(List<Symbol> ambiguousInOrder, Type site, boolean sigCheck) {
@@ -3697,7 +3692,7 @@
      *
      * <p>A closure is a list of all the supertypes and interfaces of
      * a class or interface type, ordered by ClassSymbol.precedes
-     * (that is, subclasses come first, arbitrarily but fixed
+     * (that is, subclasses come first, arbitrary but fixed
      * otherwise).
      */
     private Map<Type,List<Type>> closureCache = new HashMap<>();
@@ -3718,7 +3713,7 @@
                     cl = List.of(t);
                 }
             } else {
-                cl = closure(st);
+                cl = closure(supertype(t));
             }
             for (List<Type> l = interfaces(t); l.nonEmpty(); l = l.tail)
                 cl = union(cl, closure(l.head));
