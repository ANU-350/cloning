/*
 * Copyright (c) 2008, 2021, Oracle and/or its affiliates. All rights reserved.
 * DO NOT ALTER OR REMOVE COPYRIGHT NOTICES OR THIS FILE HEADER.
 *
 * This code is free software; you can redistribute it and/or modify it
 * under the terms of the GNU General Public License version 2 only, as
 * published by the Free Software Foundation.  Oracle designates this
 * particular file as subject to the "Classpath" exception as provided
 * by Oracle in the LICENSE file that accompanied this code.
 *
 * This code is distributed in the hope that it will be useful, but WITHOUT
 * ANY WARRANTY; without even the implied warranty of MERCHANTABILITY or
 * FITNESS FOR A PARTICULAR PURPOSE.  See the GNU General Public License
 * version 2 for more details (a copy is included in the LICENSE file that
 * accompanied this code).
 *
 * You should have received a copy of the GNU General Public License version
 * 2 along with this work; if not, write to the Free Software Foundation,
 * Inc., 51 Franklin St, Fifth Floor, Boston, MA 02110-1301 USA.
 *
 * Please contact Oracle, 500 Oracle Parkway, Redwood Shores, CA 94065 USA
 * or visit www.oracle.com if you need additional information or have any
 * questions.
 */

package com.sun.tools.javac.util;

import java.util.Collection;
import java.util.EnumSet;
import java.util.Locale;
import java.util.Set;
import javax.tools.JavaFileObject;

import com.sun.tools.javac.api.DiagnosticFormatter.Configuration.*;
import com.sun.tools.javac.api.Formattable;
import com.sun.tools.javac.code.Source;
import com.sun.tools.javac.file.PathFileObject;
import com.sun.tools.javac.tree.JCTree.*;

import static com.sun.tools.javac.api.DiagnosticFormatter.PositionKind.*;

/**
 * A raw formatter for diagnostic messages.
 * The raw formatter will format a diagnostic according to one of two format patterns, depending on whether
 * or not the source name and position are set. This formatter provides a standardized, localize-independent
 * implementation of a diagnostic formatter; as such, this formatter is best suited for testing purposes.
 *
 * <p><b>This is NOT part of any supported API.
 * If you write code that depends on this, you do so at your own risk.
 * This code and its internal interfaces are subject to change or
 * deletion without notice.</b>
 */
public final class RawDiagnosticFormatter extends AbstractDiagnosticFormatter {

    /**
     * The raw diagnostic helper.
     */
    RawDiagnosticPosHelper rawDiagnosticPosHelper;

    /**
     * Helper class to generate stable positions for AST nodes occurring in diagnostic arguments.
<<<<<<< HEAD
     * If the AST node appears in the same line number as the main diagnostic, the line is information is omitted.
     * Otherwise both line and column information is included, using the format {@code line:col}".
=======
     * If the AST node appears in the same line number as the main diagnostic, the line information is omitted.
     * Otherwise, both line and column information is included, using the format {@code line:col}.
>>>>>>> 09522db5
     *
     * Note: since subdiagnostics can be created without a diagnostic source, a position helper
     * should always refer to the toplevel diagnostic source.
     */
    static class RawDiagnosticPosHelper {
        private final JCDiagnostic diag;

        RawDiagnosticPosHelper(JCDiagnostic diag) {
            this.diag = diag;
        }

        String getPosition(JCExpression exp) {
            DiagnosticSource diagSource = diag.getDiagnosticSource();
            long diagLine = diag.getLineNumber();
            long expLine = diagSource.getLineNumber(exp.pos);
            long expCol = diagSource.getColumnNumber(exp.pos, false);
            return (expLine == diagLine) ?
                    String.valueOf(expCol) :
                    expLine + ":" + expCol;
        }
    }

    /**
     * Create a formatter based on the supplied options.
     * @param options the compiler options
     */
    public RawDiagnosticFormatter(Options options) {
        super(null, new SimpleConfiguration(options,
                EnumSet.of(DiagnosticPart.SUMMARY,
                        DiagnosticPart.DETAILS,
                        DiagnosticPart.SUBDIAGNOSTICS)));
    }

    //provide common default formats
    public String formatDiagnostic(JCDiagnostic d, Locale l) {
        try {
            rawDiagnosticPosHelper = new RawDiagnosticPosHelper(d);
            StringBuilder buf = new StringBuilder();
            if (d.getPosition() != Position.NOPOS) {
                buf.append(formatSource(d, false, null));
                buf.append(':');
                buf.append(formatPosition(d, LINE, null));
                buf.append(':');
                buf.append(formatPosition(d, COLUMN, null));
                buf.append(':');
            }
            else if (d.getSource() != null && d.getSource().getKind() == JavaFileObject.Kind.CLASS) {
                buf.append(formatSource(d, false, null));
                buf.append(":-:-:");
            }
            else
                buf.append('-');
            buf.append(' ');
            buf.append(formatMessage(d, null));
            if (displaySource(d)) {
                buf.append("\n");
                buf.append(formatSourceLine(d, 0));
            }
            return buf.toString();
        }
        catch (Exception e) {
            return null;
        } finally {
            rawDiagnosticPosHelper = null;
        }
    }

    public String formatMessage(JCDiagnostic d, Locale l) {
        StringBuilder buf = new StringBuilder();
        Collection<String> args = formatArguments(d, l);
        buf.append(localize(null, d.getCode(), args.toArray()));
        if (d.isMultiline() && getConfiguration().getVisible().contains(DiagnosticPart.SUBDIAGNOSTICS)) {
            List<String> subDiags = formatSubdiagnostics(d, null);
            if (subDiags.nonEmpty()) {
                String sep = "";
                buf.append(",{");
                for (String sub : formatSubdiagnostics(d, null)) {
                    buf.append(sep);
                    buf.append("(");
                    buf.append(sub);
                    buf.append(")");
                    sep = ",";
                }
                buf.append('}');
            }
        }
        return buf.toString();
    }

    @Override
    protected String formatArgument(JCDiagnostic diag, Object arg, Locale l) {
        String s;
        if (arg instanceof Formattable) {
            s = arg.toString();
        } else if (arg instanceof JCExpression expression) {
            Assert.checkNonNull(rawDiagnosticPosHelper);
            s = "@" + rawDiagnosticPosHelper.getPosition(expression);
        } else if (arg instanceof PathFileObject pathFileObject) {
            s = pathFileObject.getShortName();
        } else if (arg instanceof Tag tag) {
            s = "compiler.misc.tree.tag." + StringUtils.toLowerCase(tag.name());
        } else if (arg instanceof Source && arg == Source.DEFAULT &&
                CODES_NEEDING_SOURCE_NORMALIZATION.contains(diag.getCode())) {
            s = "DEFAULT";
        } else {
            s = super.formatArgument(diag, arg, null);
        }
        return (arg instanceof JCDiagnostic) ? "(" + s + ")" : s;
    }
    //where:
        private static final Set<String> CODES_NEEDING_SOURCE_NORMALIZATION = Set.of(
                "compiler.note.preview.filename", "compiler.note.preview.plural");

    @Override
    protected String localize(Locale l, String key, Object... args) {
        StringBuilder buf = new StringBuilder();
        buf.append(key);
        String sep = ": ";
        for (Object o : args) {
            buf.append(sep);
            buf.append(o);
            sep = ", ";
        }
        return buf.toString();
    }

    @Override
    public boolean isRaw() {
        return true;
    }
}<|MERGE_RESOLUTION|>--- conflicted
+++ resolved
@@ -59,13 +59,8 @@
 
     /**
      * Helper class to generate stable positions for AST nodes occurring in diagnostic arguments.
-<<<<<<< HEAD
-     * If the AST node appears in the same line number as the main diagnostic, the line is information is omitted.
-     * Otherwise both line and column information is included, using the format {@code line:col}".
-=======
      * If the AST node appears in the same line number as the main diagnostic, the line information is omitted.
      * Otherwise, both line and column information is included, using the format {@code line:col}.
->>>>>>> 09522db5
      *
      * Note: since subdiagnostics can be created without a diagnostic source, a position helper
      * should always refer to the toplevel diagnostic source.
