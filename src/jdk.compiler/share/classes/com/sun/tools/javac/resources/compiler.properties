#
# Copyright (c) 1999, 2021, Oracle and/or its affiliates. All rights reserved.
# DO NOT ALTER OR REMOVE COPYRIGHT NOTICES OR THIS FILE HEADER.
#
# This code is free software; you can redistribute it and/or modify it
# under the terms of the GNU General Public License version 2 only, as
# published by the Free Software Foundation.  Oracle designates this
# particular file as subject to the "Classpath" exception as provided
# by Oracle in the LICENSE file that accompanied this code.
#
# This code is distributed in the hope that it will be useful, but WITHOUT
# ANY WARRANTY; without even the implied warranty of MERCHANTABILITY or
# FITNESS FOR A PARTICULAR PURPOSE.  See the GNU General Public License
# version 2 for more details (a copy is included in the LICENSE file that
# accompanied this code).
#
# You should have received a copy of the GNU General Public License version
# 2 along with this work; if not, write to the Free Software Foundation,
# Inc., 51 Franklin St, Fifth Floor, Boston, MA 02110-1301 USA.
#
# Please contact Oracle, 500 Oracle Parkway, Redwood Shores, CA 94065 USA
# or visit www.oracle.com if you need additional information or have any
# questions.
#

# Messages in this file which use "placeholders" for values (e.g. {0}, {1})
# are preceded by a stylized comment describing the type of the corresponding
# values.
# The simple types currently in use are:
#
# annotation        annotation compound
# boolean           true or false
# diagnostic        a sub-message; see compiler.misc.*
# fragment          similar to 'message segment', but with more specific type
# modifier          a Java modifier; e.g. public, private, protected
# file              a file URL
# file object       a file URL - similar to 'file' but typically used for source/class files, hence more specific
# flag              a Flags.Flag instance
# name              a name, typically a Java identifier
# number            an integer
# option name       the name of a command line option
# path              a path
# profile           a profile name
# source            a source version number, such as 1.5, 1.6, 1.7, taken from a com.sun.tools.javac.code.Source
# source version    a source version number, such as 1.5, 1.6, 1.7, taken from a javax.lang.model.SourceVersion
# string            a general string
# symbol            the name of a declared type
# symbol kind       the kind of a symbol (i.e. method, variable)
# kind name         an informative description of the kind of a declaration; see compiler.misc.kindname.*
# target            a target version number, such as 1.5, 1.6, 1.7, taken from a com.sun.tools.javac.jvm.Target
# token             the name of a non-terminal in source code; see compiler.misc.token.*
# tree tag          the name of a non-terminal in source code; see compiler.misc.token.*
# type              a Java type; e.g. int, X, X<T>
# url               a URL
# object            a Java object (unspecified)
# unused            the value is not used in this message
#
# The following compound types are also used:
#
# collection of X   a comma-separated collection of items; e.g. collection of type
# list of X         a comma-separated list of items; e.g. list of type
# set of X          a comma-separated set of items; e.g. set of modifier
#
# These may be composed:
#
# list of type or message segment
#
# The following type aliases are supported:
#
# message segment --> diagnostic or fragment
# file name --> file, path or file object
#
# Custom comments are supported in parenthesis i.e.
#
# number (classfile major version)
#
# These comments are used internally in order to generate an enum-like class declaration containing
# a method/field for each of the diagnostic keys listed here. Those methods/fields can then be used
# by javac code to build diagnostics in a type-safe fashion.
#
# In addition, these comments are verified by the jtreg test test/tools/javac/diags/MessageInfo,
# using info derived from the collected set of examples in test/tools/javac/diags/examples.
# MessageInfo can also be run as a standalone utility providing more facilities
# for manipulating this file. For more details, see MessageInfo.java.

##
## errors
##

# 0: symbol
compiler.err.abstract.cant.be.instantiated=\
    {0} is abstract; cannot be instantiated

compiler.err.abstract.meth.cant.have.body=\
    abstract methods cannot have a body

# 0: kind name, 1: symbol
compiler.err.already.annotated=\
    {0} {1} has already been annotated

# 0: kind name, 1: symbol, 2: kind name, 3: symbol
compiler.err.already.defined=\
    {0} {1} is already defined in {2} {3}

# 0: kind name, 1: symbol, 2: kind name, 3: kind name, 4: symbol
compiler.err.already.defined.in.clinit=\
    {0} {1} is already defined in {2} of {3} {4}

# 0: symbol
compiler.err.already.defined.single.import=\
    a type with the same simple name is already defined by the single-type-import of {0}

# 0: symbol
compiler.err.already.defined.static.single.import=\
    a type with the same simple name is already defined by the static single-type-import of {0}

# 0: symbol
compiler.err.already.defined.this.unit=\
    {0} is already defined in this compilation unit

# 0: type, 1: list of name
compiler.err.annotation.missing.default.value=\
    annotation @{0} is missing a default value for the element ''{1}''

# 0: type, 1: list of name
compiler.err.annotation.missing.default.value.1=\
    annotation @{0} is missing default values for elements {1}

# 0: type
compiler.err.annotation.not.valid.for.type=\
    annotation not valid for an element of type {0}

compiler.err.annotation.type.not.applicable=\
    annotation type not applicable to this kind of declaration

# 0: type
compiler.err.annotation.type.not.applicable.to.type=\
    annotation @{0} not applicable in this type context

compiler.err.annotation.value.must.be.annotation=\
    annotation value must be an annotation

compiler.err.annotation.value.must.be.class.literal=\
    annotation value must be a class literal

compiler.err.annotation.value.must.be.name.value=\
    annotation values must be of the form ''name=value''

compiler.err.annotation.value.not.allowable.type=\
    annotation value not of an allowable type

compiler.err.expression.not.allowable.as.annotation.value=\
    expression not allowed as annotation value

compiler.err.anon.class.impl.intf.no.args=\
    anonymous class implements interface; cannot have arguments

compiler.err.anon.class.impl.intf.no.typeargs=\
    anonymous class implements interface; cannot have type arguments

compiler.err.anon.class.impl.intf.no.qual.for.new=\
    anonymous class implements interface; cannot have qualifier for new

compiler.err.cant.inherit.from.anon=\
    cannot inherit from anonymous class

# 0: symbol, 1: symbol, 2: symbol
compiler.err.array.and.varargs=\
    cannot declare both {0} and {1} in {2}

compiler.err.array.dimension.missing=\
    array dimension missing

compiler.err.illegal.array.creation.both.dimension.and.initialization=\
    array creation with both dimension expression and initialization is illegal

# 0: type
compiler.err.array.req.but.found=\
    array required, but {0} found

compiler.err.attribute.value.must.be.constant=\
    element value must be a constant expression

# 0: string (statement type)
compiler.err.bad.initializer=\
    bad initializer for {0}

compiler.err.break.outside.switch.loop=\
    break outside switch or loop

compiler.err.break.outside.switch.expression=\
    attempt to break out of a switch expression

compiler.err.continue.outside.switch.expression=\
    attempt to continue out of a switch expression

compiler.err.return.outside.switch.expression=\
    attempt to return out of a switch expression

compiler.err.rule.completes.normally=\
    switch rule completes without providing a value\n\
    (switch rules in switch expressions must either provide a value or throw)

compiler.err.switch.expression.completes.normally=\
    switch expression completes without providing a value\n\
    (switch expressions must either provide a value or throw for all possible input values)

compiler.err.no.switch.expression =\
    yield outside of switch expression

compiler.err.no.switch.expression.qualify=\
    yield outside of switch expression\n\
    (to invoke a method called yield, qualify the yield with a receiver or type name)

compiler.err.invalid.yield=\
    invalid use of a restricted identifier ''yield''\n\
    (to invoke a method called yield, qualify the yield with a receiver or type name)

compiler.warn.invalid.yield=\
    ''yield'' may become a restricted identifier in a future release\n\
    (to invoke a method called yield, qualify the yield with a receiver or type name)

compiler.err.switch.expression.empty=\
    switch expression does not have any case clauses

compiler.err.switch.expression.no.result.expressions=\
    switch expression does not have any result expressions

# 0: name
compiler.err.call.must.be.first.stmt.in.ctor=\
    call to {0} must be first statement in constructor

# 0: symbol kind, 1: name, 2: list of type or message segment, 3: list of type or message segment, 4: symbol kind, 5: type, 6: message segment
compiler.err.cant.apply.symbol=\
    {0} {1} in {4} {5} cannot be applied to given types;\n\
    required: {2}\n\
    found:    {3}\n\
    reason: {6}

# 0: symbol kind, 1: name, 2: list of type
compiler.err.cant.apply.symbols=\
    no suitable {0} found for {1}({2})

# 0: symbol kind, 1: name, 2: list of type or message segment, 3: list of type or message segment, 4: symbol kind, 5: type, 6: message segment
compiler.misc.cant.apply.symbol=\
    {0} {1} in {4} {5} cannot be applied to given types\n\
    required: {2}\n\
    found:    {3}\n\
    reason: {6}

# 0: symbol kind, 1: name, 2: list of type
compiler.misc.cant.apply.symbols=\
    no suitable {0} found for {1}({2})

# 0: kind name, 1: symbol
compiler.misc.no.abstracts=\
    no abstract method found in {0} {1}

# 0: kind name, 1: symbol
compiler.misc.incompatible.abstracts=\
    multiple non-overriding abstract methods found in {0} {1}

compiler.err.bad.functional.intf.anno=\
    Unexpected @FunctionalInterface annotation

# 0: message segment
compiler.err.bad.functional.intf.anno.1=\
    Unexpected @FunctionalInterface annotation\n\
    {0}

# 0: message segment
compiler.err.anonymous.diamond.method.does.not.override.superclass=\
    method does not override or implement a method from a supertype\n\
    {0}

# 0: symbol
compiler.misc.not.a.functional.intf=\
    {0} is not a functional interface

# 0: symbol, 1: message segment
compiler.misc.not.a.functional.intf.1=\
    {0} is not a functional interface\n\
    {1}

# 0: type, 1: kind name, 2: symbol
compiler.misc.invalid.generic.lambda.target=\
    invalid functional descriptor for lambda expression\n\
    method {0} in {1} {2} is generic

# 0: kind name, 1: symbol
compiler.misc.incompatible.descs.in.functional.intf=\
    incompatible function descriptors found in {0} {1}

# 0: name, 1: list of type, 2: type, 3: list of type
compiler.misc.descriptor=\
    descriptor: {2} {0}({1})

# 0: name, 1: list of type, 2: type, 3: list of type
compiler.misc.descriptor.throws=\
    descriptor: {2} {0}({1}) throws {3}

# 0: type
compiler.misc.no.suitable.functional.intf.inst=\
    cannot infer functional interface descriptor for {0}

# 0: message segment
compiler.misc.bad.intersection.target.for.functional.expr=\
    bad intersection type target for lambda or method reference\n\
    {0}

# 0: symbol or type
compiler.misc.not.an.intf.component=\
    component type {0} is not an interface

# 0: kind name, 1: message segment
compiler.err.invalid.mref=\
    invalid {0} reference\n\
    {1}

# 0: kind name, 1: message segment
compiler.misc.invalid.mref=\
    invalid {0} reference\n\
    {1}

compiler.misc.static.mref.with.targs=\
    parameterized qualifier on static method reference

# 0: symbol
compiler.err.cant.assign.val.to.final.var=\
    cannot assign a value to final variable {0}

compiler.err.cant.assign.val.to.this=\
    cannot assign to ''this''

# 0: symbol, 1: message segment
compiler.err.cant.ref.non.effectively.final.var=\
    local variables referenced from {1} must be final or effectively final

compiler.err.try.with.resources.expr.needs.var=\
    the try-with-resources resource must either be a variable declaration or an expression denoting \
a reference to a final or effectively final variable

# 0: symbol
compiler.err.try.with.resources.expr.effectively.final.var=\
    variable {0} used as a try-with-resources resource neither final nor effectively final


compiler.misc.lambda=\
    a lambda expression

compiler.misc.inner.cls=\
    an inner class

compiler.misc.guard=\
    a guard

# 0: type
compiler.err.cant.deref=\
    {0} cannot be dereferenced

compiler.err.cant.extend.intf.annotation=\
    ''extends'' not allowed for @interfaces

compiler.err.annotation.decl.not.allowed.here=\
    annotation type declaration not allowed here

# 0: symbol
compiler.err.cant.inherit.from.final=\
    cannot inherit from final {0}

# 0: symbol or string
compiler.err.cant.ref.before.ctor.called=\
    cannot reference {0} before supertype constructor has been called

compiler.err.cant.select.static.class.from.param.type=\
    cannot select a static class from a parameterized type

# 0: symbol, 1: string, 2: string
compiler.err.cant.inherit.diff.arg=\
    {0} cannot be inherited with different arguments: <{1}> and <{2}>

compiler.err.catch.without.try=\
    ''catch'' without ''try''

# 0: kind name, 1: symbol
compiler.err.clash.with.pkg.of.same.name=\
    {0} {1} clashes with package of same name

compiler.err.class.not.allowed=\
    class, interface or enum declaration not allowed here

compiler.err.const.expr.req=\
    constant expression required

compiler.err.cont.outside.loop=\
    continue outside of loop

# 0: symbol or type
compiler.err.cyclic.inheritance=\
    cyclic inheritance involving {0}

# 0: symbol
compiler.err.cyclic.annotation.element=\
    type of element {0} is cyclic

# 0: symbol
compiler.err.call.to.super.not.allowed.in.enum.ctor=\
    call to super not allowed in enum constructor

# 0: type
compiler.err.no.superclass=\
    {0} has no superclass.

# 0: symbol, 1: type, 2: symbol, 3: type, 4: type
compiler.err.concrete.inheritance.conflict=\
    methods {0} from {1} and {2} from {3} are inherited with the same signature

compiler.err.default.allowed.in.intf.annotation.member=\
    default value only allowed in an annotation type declaration

# 0: symbol
compiler.err.doesnt.exist=\
    package {0} does not exist

# 0: type
compiler.err.duplicate.annotation.invalid.repeated=\
    annotation {0} is not a valid repeatable annotation

# 0: name, 1: type
compiler.err.duplicate.annotation.member.value=\
    duplicate element ''{0}'' in annotation @{1}.

# 0: type
compiler.err.duplicate.annotation.missing.container=\
    {0} is not a repeatable annotation type

# 0: symbol
compiler.err.invalid.repeatable.annotation=\
    duplicate annotation: {0} is annotated with an invalid @Repeatable annotation

# 0: symbol or type
compiler.err.invalid.repeatable.annotation.no.value=\
    {0} is not a valid @Repeatable, no value element method declared

# 0: type, 1: number
compiler.err.invalid.repeatable.annotation.multiple.values=\
    {0} is not a valid @Repeatable, {1} element methods named ''value'' declared

# 0: type
compiler.err.invalid.repeatable.annotation.invalid.value=\
    {0} is not a valid @Repeatable: invalid value element

# 0: symbol or type, 1: type, 2: type
compiler.err.invalid.repeatable.annotation.value.return=\
    containing annotation type ({0}) must declare an element named ''value'' of type {2}

# 0: symbol or type, 1: symbol
compiler.err.invalid.repeatable.annotation.elem.nondefault=\
    containing annotation type ({0}) does not have a default value for element {1}

# 0: symbol, 1: string, 2: symbol, 3: string
compiler.err.invalid.repeatable.annotation.retention=\
    retention of containing annotation type ({0}) is shorter than the retention of repeatable annotation type ({2})

# 0: symbol, 1: symbol
compiler.err.invalid.repeatable.annotation.not.documented=\
    repeatable annotation type ({1}) is @Documented while containing annotation type ({0}) is not

# 0: symbol, 1: symbol
compiler.err.invalid.repeatable.annotation.not.inherited=\
    repeatable annotation type ({1}) is @Inherited while containing annotation type ({0}) is not

# 0: symbol, 1: symbol
compiler.err.invalid.repeatable.annotation.incompatible.target=\
    containing annotation type ({0}) is applicable to more targets than repeatable annotation type ({1})

# 0: symbol
compiler.err.invalid.repeatable.annotation.repeated.and.container.present=\
    container {0} must not be present at the same time as the element it contains

# 0: type, 1: symbol
compiler.err.invalid.repeatable.annotation.not.applicable=\
    container {0} is not applicable to element {1}

# 0: type
compiler.err.invalid.repeatable.annotation.not.applicable.in.context=\
    container {0} is not applicable in this type context

# 0: name
compiler.err.duplicate.class=\
    duplicate class: {0}

# 0: name, 1: name
compiler.err.same.binary.name=\
    classes: {0} and {1} have the same binary name

compiler.err.duplicate.case.label=\
    duplicate case label

compiler.err.pattern.dominated=\
    this case label is dominated by a preceding case label

compiler.err.duplicate.default.label=\
    duplicate default label

compiler.err.duplicate.total.pattern=\
    duplicate total pattern

compiler.err.total.pattern.and.default=\
    switch has both a total pattern and a default label

# 0: type, 1: type
compiler.err.constant.label.not.compatible=\
    constant label of type {0} is not compatible with switch selector type {1}

compiler.err.flows.through.to.pattern=\
    illegal fall-through to a pattern

<<<<<<< HEAD
=======
compiler.err.flows.through.from.pattern=\
    illegal fall-through from a pattern

>>>>>>> 908aca29
compiler.err.else.without.if=\
    ''else'' without ''if''

compiler.err.empty.char.lit=\
    empty character literal

# 0: symbol
compiler.err.encl.class.required=\
    an enclosing instance that contains {0} is required

compiler.err.enum.annotation.must.be.enum.constant=\
    an enum annotation value must be an enum constant

compiler.err.enum.cant.be.instantiated=\
    enum types may not be instantiated

compiler.err.enum.label.must.be.unqualified.enum=\
    an enum switch case label must be the unqualified name of an enumeration constant

compiler.err.enum.no.subclassing=\
    classes cannot directly extend java.lang.Enum

compiler.err.enum.types.not.extensible=\
    enum types are not extensible

compiler.err.enum.no.finalize=\
    enums cannot have finalize methods

# 0: file name, 1: string
compiler.err.error.reading.file=\
    error reading {0}; {1}

# 0: type
compiler.err.except.already.caught=\
    exception {0} has already been caught

# 0: type
compiler.err.except.never.thrown.in.try=\
    exception {0} is never thrown in body of corresponding try statement

# 0: symbol
compiler.err.final.parameter.may.not.be.assigned=\
    final parameter {0} may not be assigned

# 0: symbol
compiler.err.try.resource.may.not.be.assigned=\
    auto-closeable resource {0} may not be assigned

# 0: symbol
compiler.err.multicatch.parameter.may.not.be.assigned=\
    multi-catch parameter {0} may not be assigned

# 0: type, 1: type
compiler.err.multicatch.types.must.be.disjoint=\
    Alternatives in a multi-catch statement cannot be related by subclassing\n\
    Alternative {0} is a subclass of alternative {1}

compiler.err.finally.without.try=\
    ''finally'' without ''try''

# 0: type, 1: message segment
compiler.err.foreach.not.applicable.to.type=\
    for-each not applicable to expression type\n\
    required: {1}\n\
    found:    {0}

compiler.err.fp.number.too.large=\
    floating-point number too large

compiler.err.fp.number.too.small=\
    floating-point number too small

compiler.err.generic.array.creation=\
    generic array creation

compiler.err.generic.throwable=\
    a generic class may not extend java.lang.Throwable

# 0: symbol
compiler.err.icls.cant.have.static.decl=\
    Illegal static declaration in inner class {0}\n\
    modifier \''static\'' is only allowed in constant variable declarations

# 0: string
compiler.err.illegal.char=\
    illegal character: ''{0}''

# 0: string, 1: string
compiler.err.illegal.char.for.encoding=\
    unmappable character (0x{0}) for encoding {1}

# 0: set of flag, 1: set of flag
compiler.err.illegal.combination.of.modifiers=\
    illegal combination of modifiers: {0} and {1}

compiler.err.illegal.enum.static.ref=\
    illegal reference to static field from initializer

compiler.err.illegal.esc.char=\
    illegal escape character

compiler.err.illegal.forward.ref=\
    illegal forward reference

# 0: symbol, 1: object
compiler.err.not.in.profile=\
    {0} is not available in profile ''{1}''

# 0: symbol
compiler.warn.forward.ref=\
    reference to variable ''{0}'' before it has been initialized

compiler.err.illegal.self.ref=\
    self-reference in initializer

# 0: symbol
compiler.warn.self.ref=\
    self-reference in initializer of variable ''{0}''

# 0: type
compiler.err.illegal.initializer.for.type=\
    illegal initializer for {0}

compiler.err.illegal.line.end.in.char.lit=\
    illegal line end in character literal

compiler.err.illegal.text.block.open=\
    illegal text block open delimiter sequence, missing line terminator

compiler.warn.inconsistent.white.space.indentation=\
    inconsistent white space indentation

compiler.warn.trailing.white.space.will.be.removed=\
    trailing white space will be removed

compiler.err.illegal.nonascii.digit=\
    illegal non-ASCII digit

compiler.err.illegal.underscore=\
    illegal underscore

compiler.err.illegal.dot=\
    illegal ''.''

# 0: symbol
compiler.err.illegal.qual.not.icls=\
    illegal qualifier; {0} is not an inner class

compiler.err.illegal.start.of.expr=\
    illegal start of expression

compiler.err.illegal.start.of.stmt=\
    illegal start of statement

compiler.err.illegal.start.of.type=\
    illegal start of type

compiler.err.illegal.parenthesized.expression=\
    illegal parenthesized expression

compiler.err.illegal.unicode.esc=\
    illegal unicode escape

# 0: symbol
compiler.err.import.requires.canonical=\
    import requires canonical name for {0}

compiler.err.improperly.formed.type.param.missing=\
    improperly formed type, some parameters are missing

compiler.err.improperly.formed.type.inner.raw.param=\
    improperly formed type, type arguments given on a raw type

# 0: type, 1: type
compiler.err.incomparable.types=\
    incomparable types: {0} and {1}

# 0: string
compiler.err.int.number.too.large=\
    integer number too large

compiler.err.intf.annotation.members.cant.have.params=\
    elements in annotation type declarations cannot declare formal parameters

# 0: symbol
compiler.err.intf.annotation.cant.have.type.params=\
    annotation type {0} cannot be generic

compiler.err.intf.annotation.members.cant.have.type.params=\
    elements in annotation type declarations cannot be generic methods

# 0: symbol, 1: type
compiler.err.intf.annotation.member.clash=\
    annotation type {1} declares an element with the same name as method {0}

compiler.err.intf.expected.here=\
    interface expected here

compiler.err.intf.meth.cant.have.body=\
    interface abstract methods cannot have body

compiler.err.invalid.annotation.member.type=\
    invalid type for annotation type element

compiler.err.invalid.binary.number=\
    binary numbers must contain at least one binary digit

compiler.err.invalid.hex.number=\
    hexadecimal numbers must contain at least one hexadecimal digit

compiler.err.invalid.meth.decl.ret.type.req=\
    invalid method declaration; return type required

compiler.err.varargs.and.old.array.syntax=\
    legacy array notation not allowed on variable-arity parameter

compiler.err.varargs.and.receiver =\
    varargs notation not allowed on receiver parameter

compiler.err.varargs.must.be.last =\
    varargs parameter must be the last parameter

compiler.err.array.and.receiver =\
    legacy array notation not allowed on receiver parameter

compiler.err.wrong.receiver =\
    wrong receiver parameter name

compiler.err.variable.not.allowed=\
    variable declaration not allowed here

# 0: name
compiler.err.label.already.in.use=\
    label {0} already in use

# 0: symbol
compiler.err.local.var.accessed.from.icls.needs.final=\
    local variable {0} is accessed from within inner class; needs to be declared final

compiler.err.local.enum=\
    enum types must not be local

compiler.err.cannot.create.array.with.type.arguments=\
    cannot create array with type arguments

compiler.err.cannot.create.array.with.diamond=\
    cannot create array with ''<>''

compiler.err.invalid.module.directive=\
  module directive keyword or ''}'' expected

#
# limits.  We don't give the limits in the diagnostic because we expect
# them to change, yet we want to use the same diagnostic.  These are all
# detected during code generation.
#
compiler.err.limit.code=\
    code too large

compiler.err.limit.code.too.large.for.try.stmt=\
    code too large for try statement

compiler.err.limit.dimensions=\
    array type has too many dimensions

compiler.err.limit.locals=\
    too many local variables

compiler.err.limit.parameters=\
    too many parameters

compiler.err.limit.pool=\
    too many constants

compiler.err.limit.pool.in.class=\
    too many constants in class {0}

compiler.err.limit.stack=\
    code requires too much stack

compiler.err.limit.string=\
    constant string too long

# 0: string
compiler.err.limit.string.overflow=\
    UTF8 representation for string \"{0}...\" is too long for the constant pool

compiler.err.malformed.fp.lit=\
    malformed floating-point literal

compiler.err.method.does.not.override.superclass=\
    method does not override or implement a method from a supertype

compiler.err.static.methods.cannot.be.annotated.with.override=\
    static methods cannot be annotated with @Override

compiler.err.missing.meth.body.or.decl.abstract=\
    missing method body, or declare abstract

compiler.err.missing.ret.stmt=\
    missing return statement

# 0: type
compiler.misc.missing.ret.val=\
    missing return value

compiler.misc.unexpected.ret.val=\
    unexpected return value

# 0: set of flag
compiler.err.mod.not.allowed.here=\
    modifier {0} not allowed here

# 0: name
compiler.err.modifier.not.allowed.here=\
    modifier {0} not allowed here

compiler.err.intf.not.allowed.here=\
    interface not allowed here

# 0: symbol, 1: symbol
compiler.err.name.clash.same.erasure=\
    name clash: {0} and {1} have the same erasure

# 0: name, 1: list of type, 2: symbol, 3: name, 4: list of type, 5: symbol
compiler.err.name.clash.same.erasure.no.override=\
    name clash: {0}({1}) in {2} and {3}({4}) in {5} have the same erasure, yet neither overrides the other

# 0: string, 1: name, 2: name, 3: list of type, 4: symbol, 5: name, 6: list of type, 7: symbol
compiler.err.name.clash.same.erasure.no.override.1=\
    name clash: {0} {1} has two methods with the same erasure, yet neither overrides the other\n\
    first method:  {2}({3}) in {4}\n\
    second method: {5}({6}) in {7}

# 0: symbol, 1: symbol, 2: symbol, 3: symbol
compiler.err.name.clash.same.erasure.no.hide=\
    name clash: {0} in {1} and {2} in {3} have the same erasure, yet neither hides the other

compiler.err.name.reserved.for.internal.use=\
    {0} is reserved for internal use

compiler.err.native.meth.cant.have.body=\
    native methods cannot have a body


# 0: message segment
compiler.misc.incompatible.type.in.conditional=\
    bad type in conditional expression\n\
    {0}

compiler.misc.conditional.target.cant.be.void=\
    target-type for conditional expression cannot be void

compiler.misc.switch.expression.target.cant.be.void=\
    target-type for switch expression cannot be void

# 0: message segment
compiler.misc.incompatible.type.in.switch.expression=\
    bad type in switch expression\n\
    {0}

# 0: message segment
compiler.misc.incompatible.ret.type.in.lambda=\
    bad return type in lambda expression\n\
    {0}

compiler.misc.stat.expr.expected=\
    lambda body is not compatible with a void functional interface\n\
    (consider using a block lambda body, or use a statement expression instead)

# 0: message segment
compiler.misc.incompatible.ret.type.in.mref=\
    bad return type in method reference\n\
    {0}

compiler.err.lambda.body.neither.value.nor.void.compatible=\
    lambda body is neither value nor void compatible

# 0: list of type
compiler.err.incompatible.thrown.types.in.mref=\
    incompatible thrown types {0} in functional expression

compiler.misc.incompatible.arg.types.in.lambda=\
    incompatible parameter types in lambda expression

compiler.misc.incompatible.arg.types.in.mref=\
    incompatible parameter types in method reference

compiler.err.new.not.allowed.in.annotation=\
    ''new'' not allowed in an annotation

# 0: name, 1: type
compiler.err.no.annotation.member=\
    no annotation member {0} in {1}

# 0: symbol
compiler.err.no.encl.instance.of.type.in.scope=\
    no enclosing instance of type {0} is in scope

compiler.err.no.intf.expected.here=\
    no interface expected here

compiler.err.no.match.entry=\
    {0} has no match in entry in {1}; required {2}

# 0: type
compiler.err.not.annotation.type=\
    {0} is not an annotation type

# 0: symbol, 1: symbol, 2: message segment
compiler.err.not.def.access.package.cant.access=\
    {0} is not visible\n\
    ({2})

# 0: symbol, 1: symbol, 2: message segment
compiler.misc.not.def.access.package.cant.access=\
    {0} is not visible\n\
    ({2})

# 0: symbol, 1: message segment
compiler.err.package.not.visible=\
    package {0} is not visible\n\
    ({1})

# 0: symbol, 1: message segment
compiler.misc.package.not.visible=\
    package {0} is not visible\n\
    ({1})

# {0} - current module
# {1} - package in which the invisible class is declared
# {2} - module in which {1} is declared
# 0: symbol, 1: symbol, 2: symbol
compiler.misc.not.def.access.does.not.read=\
    package {1} is declared in module {2}, but module {0} does not read it

# {0} - package in which the invisible class is declared
# {1} - module in which {0} is declared
# 0: symbol, 1: symbol
compiler.misc.not.def.access.does.not.read.from.unnamed=\
    package {0} is declared in module {1}, which is not in the module graph

# {0} - package in which the invisible class is declared
# {1} - current module
# 0: symbol, 1: symbol
compiler.misc.not.def.access.does.not.read.unnamed=\
    package {0} is declared in the unnamed module, but module {1} does not read it

# {0} - package in which the invisible class is declared
# {1} - module in which {0} is declared
# 0: symbol, 1: symbol
compiler.misc.not.def.access.not.exported=\
    package {0} is declared in module {1}, which does not export it

# {0} - package in which the invisible class is declared
# {1} - module in which {0} is declared
# 0: symbol, 1: symbol
compiler.misc.not.def.access.not.exported.from.unnamed=\
    package {0} is declared in module {1}, which does not export it

# {0} - package in which the invisible class is declared
# {1} - module in which {0} is declared
# {2} - current module
# 0: symbol, 1: symbol, 2: symbol
compiler.misc.not.def.access.not.exported.to.module=\
    package {0} is declared in module {1}, which does not export it to module {2}

# {0} - package in which the invisible class is declared
# {1} - module in which {0} is declared
# 0: symbol, 1: symbol
compiler.misc.not.def.access.not.exported.to.module.from.unnamed=\
    package {0} is declared in module {1}, which does not export it to the unnamed module

# 0: symbol, 1: symbol
compiler.err.not.def.access.class.intf.cant.access=\
    {1}.{0} is defined in an inaccessible class or interface

# 0: symbol, 1: symbol
compiler.misc.not.def.access.class.intf.cant.access=\
    {1}.{0} is defined in an inaccessible class or interface

# 0: symbol, 1: symbol, 2: symbol, 3: message segment
compiler.err.not.def.access.class.intf.cant.access.reason=\
    {1}.{0} in package {2} is not accessible\n\
    ({3})

# 0: symbol, 1: symbol, 2: symbol, 3: message segment
compiler.misc.not.def.access.class.intf.cant.access.reason=\
    {1}.{0} in package {2} is not accessible\n\
    ({3})

# 0: symbol, 1: list of type, 2: type
compiler.misc.cant.access.inner.cls.constr=\
    cannot access constructor {0}({1})\n\
    an enclosing instance of type {2} is not in scope

# 0: symbol, 1: symbol
compiler.err.not.def.public.cant.access=\
    {0} is not public in {1}; cannot be accessed from outside package

# 0: symbol, 1: symbol
compiler.err.not.def.public=\
    {0} is not public in {1}

# 0: symbol, 1: symbol
compiler.misc.not.def.public.cant.access=\
    {0} is not public in {1}; cannot be accessed from outside package

# 0: name
compiler.err.not.loop.label=\
    not a loop label: {0}

compiler.err.not.stmt=\
    not a statement

# 0: symbol
compiler.err.not.encl.class=\
    not an enclosing class: {0}

# 0: name, 1: type
compiler.err.operator.cant.be.applied=\
    bad operand type {1} for unary operator ''{0}''

# 0: name, 1: type, 2: type
compiler.err.operator.cant.be.applied.1=\
    bad operand types for binary operator ''{0}''\n\
    first type:  {1}\n\
    second type: {2}

compiler.err.pkg.annotations.sb.in.package-info.java=\
    package annotations should be in file package-info.java

compiler.err.no.pkg.in.module-info.java=\
    package declarations not allowed in file module-info.java

# 0: symbol
compiler.err.pkg.clashes.with.class.of.same.name=\
    package {0} clashes with class of same name

compiler.err.warnings.and.werror=\
    warnings found and -Werror specified

# Errors related to annotation processing

# 0: symbol, 1: message segment, 2: string (stack-trace)
compiler.err.proc.cant.access=\
    cannot access {0}\n\
    {1}\n\
    Consult the following stack trace for details.\n\
    {2}

# 0: symbol, 1: message segment
compiler.err.proc.cant.access.1=\
    cannot access {0}\n\
    {1}

# 0: string
compiler.err.proc.cant.find.class=\
    Could not find class file for ''{0}''.

# 0: string
compiler.err.proc.cant.load.class=\
    Could not load processor class file due to ''{0}''.

# Print a client-generated error message; assumed to be localized, no translation required
# 0: string
compiler.err.proc.messager=\
    {0}

# 0: string
compiler.misc.exception.message=\
    {0}

compiler.misc.user.selected.completion.failure=\
    user-selected completion failure by class name

# 0: collection of string
compiler.err.proc.no.explicit.annotation.processing.requested=\
    Class names, ''{0}'', are only accepted if annotation processing is explicitly requested

compiler.err.proc.no.service=\
    A ServiceLoader was not usable and is required for annotation processing.

# 0: string, 1: string
compiler.err.proc.processor.bad.option.name=\
    Bad option name ''{0}'' provided by processor ''{1}''

# 0: string
compiler.err.proc.processor.cant.instantiate=\
    Could not instantiate an instance of processor ''{0}''

# 0: string
compiler.err.proc.processor.not.found=\
    Annotation processor ''{0}'' not found

# 0: string
compiler.err.proc.processor.wrong.type=\
    Annotation processor ''{0}'' does not implement javax.annotation.processing.Processor

compiler.err.proc.service.problem=\
    Error creating a service loader to load Processors.

# 0: string
compiler.err.proc.bad.config.file=\
    Bad service configuration file, or exception thrown while constructing Processor object: {0}

compiler.err.proc.cant.create.loader=\
    Could not create class loader for annotation processors: {0}

# 0: symbol
compiler.err.qualified.new.of.static.class=\
    qualified new of static class

compiler.err.recursive.ctor.invocation=\
    recursive constructor invocation

# 0: name, 1: symbol kind, 2: symbol, 3: symbol, 4: symbol kind, 5: symbol, 6: symbol
compiler.err.ref.ambiguous=\
    reference to {0} is ambiguous\n\
    both {1} {2} in {3} and {4} {5} in {6} match

# 0: name, 1: symbol kind, 2: symbol, 3: symbol, 4: symbol kind, 5: symbol, 6: symbol
compiler.misc.ref.ambiguous=\
    reference to {0} is ambiguous\n\
    both {1} {2} in {3} and {4} {5} in {6} match

compiler.err.repeated.annotation.target=\
    repeated annotation target

compiler.err.repeated.interface=\
    repeated interface

compiler.err.repeated.modifier=\
    repeated modifier

# 0: symbol, 1: set of modifier, 2: symbol
compiler.err.report.access=\
    {0} has {1} access in {2}

# 0: symbol, 1: set of modifier, 2: symbol
compiler.misc.report.access=\
    {0} has {1} access in {2}

compiler.err.ret.outside.meth=\
    return outside method

compiler.err.signature.doesnt.match.supertype=\
    signature does not match {0}; incompatible supertype

compiler.err.signature.doesnt.match.intf=\
    signature does not match {0}; incompatible interfaces

# 0: symbol, 1: symbol, 2: symbol
compiler.err.does.not.override.abstract=\
    {0} is not abstract and does not override abstract method {1} in {2}

# 0: file object
compiler.err.source.cant.overwrite.input.file=\
    error writing source; cannot overwrite input file {0}

# 0: symbol
compiler.err.stack.sim.error=\
    Internal error: stack sim error on {0}

compiler.err.static.imp.only.classes.and.interfaces=\
    static import only from classes and interfaces

compiler.err.string.const.req=\
    constant string expression required

# 0: symbol, 1: fragment
compiler.err.cannot.generate.class=\
    error while generating class {0}\n\
    ({1})

# 0: symbol, 1: symbol
compiler.misc.synthetic.name.conflict=\
    the symbol {0} conflicts with a compiler-synthesized symbol in {1}

# 0: symbol, 1: type
compiler.misc.illegal.signature=\
    illegal signature attribute for type {1}

compiler.err.throws.not.allowed.in.intf.annotation=\
    throws clause not allowed in @interface members

compiler.err.try.without.catch.finally.or.resource.decls=\
    ''try'' without ''catch'', ''finally'' or resource declarations

# 0: symbol
compiler.err.type.doesnt.take.params=\
    type {0} does not take parameters

compiler.err.type.var.cant.be.deref=\
    cannot select from a type variable

compiler.err.type.var.may.not.be.followed.by.other.bounds=\
    a type variable may not be followed by other bounds

compiler.err.type.var.more.than.once=\
    type variable {0} occurs more than once in result type of {1}; cannot be left uninstantiated

compiler.err.type.var.more.than.once.in.result=\
    type variable {0} occurs more than once in type of {1}; cannot be left uninstantiated

# 0: type, 1: type, 2: fragment
compiler.err.types.incompatible=\
    types {0} and {1} are incompatible;\n\
    {2}

# 0: name, 1: list of type
compiler.misc.incompatible.diff.ret=\
    both define {0}({1}), but with unrelated return types

# 0: kind name, 1: type, 2: name, 3: list of type, 4: symbol, 5: symbol
compiler.misc.incompatible.unrelated.defaults=\
    {0} {1} inherits unrelated defaults for {2}({3}) from types {4} and {5}

# 0: kind name, 1: type, 2: name, 3: list of type, 4: symbol, 5: symbol
compiler.misc.incompatible.abstract.default=\
    {0} {1} inherits abstract and default for {2}({3}) from types {4} and {5}

# 0: name, 1: kind name, 2: symbol
compiler.err.default.overrides.object.member=\
    default method {0} in {1} {2} overrides a member of java.lang.Object

# 0: type
compiler.err.illegal.static.intf.meth.call=\
    illegal static interface method call\n\
    the receiver expression should be replaced with the type qualifier ''{0}''

# 0: symbol or type, 1: message segment
compiler.err.illegal.default.super.call=\
    bad type qualifier {0} in default super call\n\
    {1}

# 0: symbol, 1: type
compiler.misc.overridden.default=\
    method {0} is overridden in {1}

# 0: symbol, 1: type or symbol
compiler.misc.redundant.supertype=\
    redundant interface {0} is extended by {1}

compiler.err.unclosed.char.lit=\
    unclosed character literal

compiler.err.unclosed.comment=\
    unclosed comment

compiler.err.unclosed.str.lit=\
    unclosed string literal

compiler.err.unclosed.text.block=\
    unclosed text block

# 0: string
compiler.err.unsupported.encoding=\
    unsupported encoding: {0}

compiler.err.io.exception=\
    error reading source file: {0}

# 0: name
compiler.err.undef.label=\
    undefined label: {0}

# 0: name
compiler.err.illegal.ref.to.restricted.type=\
    illegal reference to restricted type ''{0}''

# 0: name
compiler.warn.illegal.ref.to.restricted.type=\
    illegal reference to restricted type ''{0}''

# 0: name, 1: source
compiler.err.restricted.type.not.allowed=\
    ''{0}'' not allowed here\n\
    as of release {1}, ''{0}'' is a restricted type name and cannot be used for type declarations

# 0: name, 1: source
compiler.warn.restricted.type.not.allowed=\
    as of release {1}, ''{0}'' is a restricted type name and cannot be used for type declarations or as the element type of an array

# 0: name, 1: source
compiler.warn.restricted.type.not.allowed.preview=\
    ''{0}'' may become a restricted type name in a future release and may be unusable for type declarations or as the element type of an array

# 0: name (variable), 1: message segment
compiler.err.cant.infer.local.var.type=\
    cannot infer type for local variable {0}\n\
    ({1})

# 0: name
compiler.err.restricted.type.not.allowed.here=\
    ''{0}'' is not allowed here

# 0: name
compiler.err.restricted.type.not.allowed.array=\
    ''{0}'' is not allowed as an element type of an array

# 0: name
compiler.err.restricted.type.not.allowed.compound=\
    ''{0}'' is not allowed in a compound declaration

# 0: fragment
compiler.err.invalid.lambda.parameter.declaration=\
    invalid lambda parameter declaration\n\
    ({0})

compiler.misc.implicit.and.explicit.not.allowed=\
    cannot mix implicitly-typed and explicitly-typed parameters

compiler.misc.var.and.explicit.not.allowed=\
    cannot mix ''var'' and explicitly-typed parameters

compiler.misc.var.and.implicit.not.allowed=\
    cannot mix ''var'' and implicitly-typed parameters

compiler.misc.local.cant.infer.null=\
    variable initializer is ''null''

compiler.misc.local.cant.infer.void=\
    variable initializer is ''void''

compiler.misc.local.missing.init=\
    cannot use ''var'' on variable without initializer

compiler.misc.local.lambda.missing.target=\
    lambda expression needs an explicit target-type

compiler.misc.local.mref.missing.target=\
    method reference needs an explicit target-type

compiler.misc.local.array.missing.target=\
    array initializer needs an explicit target-type

compiler.misc.local.self.ref=\
    cannot use ''var'' on self-referencing variable

# 0: message segment, 1: unused
compiler.err.cant.apply.diamond=\
    cannot infer type arguments for {0}

# 0: message segment or type, 1: message segment
compiler.err.cant.apply.diamond.1=\
    cannot infer type arguments for {0}\n\
    reason: {1}

# 0: message segment or type, 1: message segment
compiler.misc.cant.apply.diamond.1=\
    cannot infer type arguments for {0}\n\
    reason: {1}

compiler.err.unreachable.stmt=\
    unreachable statement

compiler.err.not.exhaustive=\
    the switch expression does not cover all possible input values

compiler.err.not.exhaustive.statement=\
    the switch statement does not cover all possible input values

compiler.err.initializer.must.be.able.to.complete.normally=\
    initializer must be able to complete normally

compiler.err.initializer.not.allowed=\
    initializers not allowed in interfaces

# 0: type
compiler.err.unreported.exception.need.to.catch.or.throw=\
    unreported exception {0}; must be caught or declared to be thrown

# 0: type
compiler.err.unreported.exception.default.constructor=\
    unreported exception {0} in default constructor

# 0: type, 1: name
compiler.err.unreported.exception.implicit.close=\
    unreported exception {0}; must be caught or declared to be thrown\n\
    exception thrown from implicit call to close() on resource variable ''{1}''

compiler.err.void.not.allowed.here=\
    ''void'' type not allowed here

# 0: string
compiler.err.wrong.number.type.args=\
    wrong number of type arguments; required {0}

# 0: symbol
compiler.err.var.might.already.be.assigned=\
    variable {0} might already have been assigned

# 0: symbol
compiler.err.var.might.not.have.been.initialized=\
    variable {0} might not have been initialized

# 0: symbol
compiler.err.var.not.initialized.in.default.constructor=\
    variable {0} not initialized in the default constructor

# 0: symbol
compiler.err.var.might.be.assigned.in.loop=\
    variable {0} might be assigned in loop

# 0: symbol, 1: message segment
compiler.err.varargs.invalid.trustme.anno=\
    Invalid {0} annotation. {1}

# 0: type
compiler.misc.varargs.trustme.on.reifiable.varargs=\
    Varargs element type {0} is reifiable.

# 0: type, 1: type
compiler.err.instanceof.reifiable.not.safe=\
    {0} cannot be safely cast to {1}

# 0: type, 1: type
compiler.err.instanceof.pattern.no.subtype=\
    expression type {0} is a subtype of pattern type {1}

# 0: symbol
compiler.misc.varargs.trustme.on.non.varargs.meth=\
    Method {0} is not a varargs method.

# 0: symbol
compiler.misc.varargs.trustme.on.non.varargs.accessor=\
    Accessor {0} is not a varargs method.

# 0: symbol
compiler.misc.varargs.trustme.on.virtual.varargs=\
    Instance method {0} is neither final nor private.

# 0: symbol
compiler.misc.varargs.trustme.on.virtual.varargs.final.only=\
    Instance method {0} is not final.

# 0: type, 1: symbol kind, 2: symbol
compiler.misc.inaccessible.varargs.type=\
    formal varargs element type {0} is not accessible from {1} {2}

# In the following string, {1} will always be the detail message from
# java.io.IOException.
# 0: symbol, 1: string
compiler.err.class.cant.write=\
    error while writing {0}: {1}

# In the following string, {0} is the name of the class in the Java source.
# It really should be used two times..
# 0: kind name, 1: name
compiler.err.class.public.should.be.in.file=\
    {0} {1} is public, should be declared in a file named {1}.java

## All errors which do not refer to a particular line in the source code are
## preceded by this string.
compiler.err.error=\
    error:\u0020

# The following error messages do not refer to a line in the source code.
compiler.err.cant.read.file=\
    cannot read: {0}

# 0: string
compiler.err.plugin.not.found=\
    plug-in not found: {0}

# 0: path
compiler.warn.locn.unknown.file.on.module.path=\
    unknown file on module path: {0}


# 0: path
compiler.err.locn.bad.module-info=\
    problem reading module-info.class in {0}

# 0: path
compiler.err.locn.cant.read.directory=\
    cannot read directory {0}

# 0: path
compiler.err.locn.cant.read.file=\
    cannot read file {0}

# 0: path
compiler.err.locn.cant.get.module.name.for.jar=\
    cannot determine module name for {0}

# 0: path
compiler.err.multi-module.outdir.cannot.be.exploded.module=\
    in multi-module mode, the output directory cannot be an exploded module: {0}

# 0: path
compiler.warn.outdir.is.in.exploded.module=\
    the output directory is within an exploded module: {0}

# 0: file object
compiler.err.locn.module-info.not.allowed.on.patch.path=\
    module-info.class not allowed on patch path: {0}

# 0: string
compiler.err.locn.invalid.arg.for.xpatch=\
    invalid argument for --patch-module option: {0}

compiler.err.file.sb.on.source.or.patch.path.for.module=\
    file should be on source path, or on patch path for module

#####

# Fatal Errors

compiler.misc.fatal.err.no.java.lang=\
    Fatal Error: Unable to find package java.lang in classpath or bootclasspath

# 0: name
compiler.misc.fatal.err.cant.locate.meth=\
    Fatal Error: Unable to find method {0}

# 0: name
compiler.misc.fatal.err.cant.locate.field=\
    Fatal Error: Unable to find field {0}

# 0: type
compiler.misc.fatal.err.cant.locate.ctor=\
    Fatal Error: Unable to find constructor for {0}

compiler.misc.fatal.err.cant.close=\
    Fatal Error: Cannot close compiler resources

#####

##
## miscellaneous strings
##

compiler.misc.diamond.anonymous.methods.implicitly.override=\
    (due to <>, every non-private method declared in this anonymous class must override or implement a method from a supertype)

compiler.misc.source.unavailable=\
    (source unavailable)

compiler.misc.base.membership=\
    all your base class are belong to us

# 0: string, 1: string, 2: boolean
compiler.misc.x.print.processor.info=\
    Processor {0} matches {1} and returns {2}.

# 0: number, 1: string, 2: set of symbol, 3: boolean
compiler.misc.x.print.rounds=\
    Round {0}:\n\tinput files: {1}\n\tannotations: {2}\n\tlast round: {3}

# 0: file name
compiler.warn.file.from.future=\
    Modification date is in the future for file {0}

#####

## The following string will appear before all messages keyed as:
## "compiler.note".

compiler.note.compressed.diags=\
    Some messages have been simplified; recompile with -Xdiags:verbose to get full output

# 0: boolean, 1: symbol
compiler.note.lambda.stat=\
    Translating lambda expression\n\
    alternate metafactory = {0}\n\
    synthetic method = {1}

# 0: boolean, 1: unused
compiler.note.mref.stat=\
    Translating method reference\n\
    alternate metafactory = {0}\n\

# 0: boolean, 1: symbol
compiler.note.mref.stat.1=\
    Translating method reference\n\
    alternate metafactory = {0}\n\
    bridge method = {1}

compiler.note.note=\
    Note:\u0020

# 0: file name
compiler.note.deprecated.filename=\
    {0} uses or overrides a deprecated API.

compiler.note.deprecated.plural=\
    Some input files use or override a deprecated API.

# The following string may appear after one of the above deprecation
# messages.
compiler.note.deprecated.recompile=\
    Recompile with -Xlint:deprecation for details.

# 0: file name
compiler.note.deprecated.filename.additional=\
    {0} has additional uses or overrides of a deprecated API.

compiler.note.deprecated.plural.additional=\
    Some input files additionally use or override a deprecated API.

# 0: file name
compiler.note.removal.filename=\
    {0} uses or overrides a deprecated API that is marked for removal.

compiler.note.removal.plural=\
    Some input files use or override a deprecated API that is marked for removal.

# The following string may appear after one of the above removal messages.
compiler.note.removal.recompile=\
    Recompile with -Xlint:removal for details.

# 0: file name
compiler.note.removal.filename.additional=\
    {0} has additional uses or overrides of a deprecated API that is marked for removal.

compiler.note.removal.plural.additional=\
    Some input files additionally use or override a deprecated API that is marked for removal.

# 0: file name
compiler.note.unchecked.filename=\
    {0} uses unchecked or unsafe operations.

compiler.note.unchecked.plural=\
    Some input files use unchecked or unsafe operations.

# The following string may appear after one of the above unchecked messages.
compiler.note.unchecked.recompile=\
    Recompile with -Xlint:unchecked for details.

# 0: file name
compiler.note.unchecked.filename.additional=\
    {0} has additional unchecked or unsafe operations.

compiler.note.unchecked.plural.additional=\
    Some input files additionally use unchecked or unsafe operations.

# 0: file name, 1: source
compiler.note.preview.filename=\
    {0} uses preview features of Java SE {1}.

# 0: source
compiler.note.preview.plural=\
    Some input files use preview features of Java SE {0}.

# The following string may appear after one of the above deprecation
# messages.
compiler.note.preview.recompile=\
    Recompile with -Xlint:preview for details.

# 0: file name, 1: source
compiler.note.preview.filename.additional=\
    {0} has additional uses of preview features of Java SE {1}.

# 0: source
compiler.note.preview.plural.additional=\
    Some input files additionally use preview features of Java SE {0}.

# Notes related to annotation processing

# Print a client-generated note; assumed to be localized, no translation required
# 0: string
compiler.note.proc.messager=\
    {0}

# 0: string, 1: string, 2: string
compiler.note.multiple.elements=\
    Multiple elements named ''{1}'' in modules ''{2}'' were found by javax.lang.model.util.Elements.{0}.

#####

# 0: number
compiler.misc.count.error=\
    {0} error

# 0: number
compiler.misc.count.error.plural=\
    {0} errors

# 0: number, 1: number
compiler.misc.count.error.recompile=\
    only showing the first {0} errors, of {1} total; use -Xmaxerrs if you would like to see more

# 0: number, 1: number
compiler.misc.count.warn.recompile=\
    only showing the first {0} warnings, of {1} total; use -Xmaxwarns if you would like to see more

# 0: number
compiler.misc.count.warn=\
    {0} warning

# 0: number
compiler.misc.count.warn.plural=\
    {0} warnings

compiler.misc.version.not.available=\
    (version info not available)

## extra output when using -verbose (JavaCompiler)

# 0: symbol
compiler.misc.verbose.checking.attribution=\
    [checking {0}]

# 0: string
compiler.misc.verbose.parsing.done=\
    [parsing completed {0}ms]

# 0: file name
compiler.misc.verbose.parsing.started=\
    [parsing started {0}]

# 0: string
compiler.misc.verbose.total=\
    [total {0}ms]

# 0: file name
compiler.misc.verbose.wrote.file=\
    [wrote {0}]

## extra output when using -verbose (code/ClassReader)
# 0: string
compiler.misc.verbose.loading=\
    [loading {0}]

# 0: string
compiler.misc.verbose.sourcepath=\
    [search path for source files: {0}]

# 0: string
compiler.misc.verbose.classpath=\
    [search path for class files: {0}]

## extra output when using -prompt (util/Log)
compiler.misc.resume.abort=\
    R)esume, A)bort>

#####

##
## warnings
##

## All warning messages are preceded by the following string.
compiler.warn.warning=\
    warning:\u0020

## Warning messages may also include the following prefix to identify a
## lint option
# 0: option name
compiler.warn.lintOption=\
    [{0}]\u0020

# 0: symbol
compiler.warn.constant.SVUID=\
    serialVersionUID must be constant in class {0}

# 0: path
compiler.warn.dir.path.element.not.found=\
    bad path element "{0}": no such directory

# 0: file name
compiler.warn.dir.path.element.not.directory=\
    bad path element "{0}": not a directory

# 0: symbol, 1: symbol, 2: symbol
compiler.warn.missing-explicit-ctor=\
    class {0} in exported package {1} declares no explicit constructors, thereby exposing a default constructor to clients of module {2}

compiler.warn.strictfp=\
    as of release 17, all floating-point expressions are evaluated strictly and ''strictfp'' is not required

compiler.warn.finally.cannot.complete=\
    finally clause cannot complete normally

# 0: name
compiler.warn.poor.choice.for.module.name=\
    module name component {0} should avoid terminal digits

# 0: string
compiler.warn.incubating.modules=\
    using incubating module(s): {0}

# 0: symbol, 1: symbol
compiler.warn.has.been.deprecated=\
    {0} in {1} has been deprecated

# 0: symbol, 1: symbol
compiler.warn.has.been.deprecated.for.removal=\
    {0} in {1} has been deprecated and marked for removal

# 0: symbol
compiler.warn.is.preview=\
    {0} is a preview API and may be removed in a future release.

# 0: symbol
compiler.err.is.preview=\
    {0} is a preview API and is disabled by default.\n\
    (use --enable-preview to enable preview APIs)

# 0: symbol
compiler.warn.is.preview.reflective=\
    {0} is a reflective preview API and may be removed in a future release.

# 0: symbol
compiler.warn.has.been.deprecated.module=\
    module {0} has been deprecated

# 0: symbol
compiler.warn.has.been.deprecated.for.removal.module=\
    module {0} has been deprecated and marked for removal

# 0: symbol
compiler.warn.sun.proprietary=\
    {0} is internal proprietary API and may be removed in a future release

compiler.warn.illegal.char.for.encoding=\
    unmappable character for encoding {0}

# 0: symbol
compiler.warn.improper.SVUID=\
    serialVersionUID must be declared static final in class {0}

# 0: type, 1: type
compiler.warn.inexact.non-varargs.call=\
    non-varargs call of varargs method with inexact argument type for last parameter;\n\
    cast to {0} for a varargs call\n\
    cast to {1} for a non-varargs call and to suppress this warning

# 0: list of type
compiler.warn.unreachable.catch=\
    unreachable catch clause\n\
    thrown type {0} has already been caught

# 0: list of type
compiler.warn.unreachable.catch.1=\
    unreachable catch clause\n\
    thrown types {0} have already been caught

# 0: symbol
compiler.warn.long.SVUID=\
    serialVersionUID must be of type long in class {0}

# 0: symbol
compiler.warn.missing.SVUID=\
    serializable class {0} has no definition of serialVersionUID

# 0: symbol, 1: symbol, 2: symbol, 3: symbol
compiler.warn.potentially.ambiguous.overload=\
    {0} in {1} is potentially ambiguous with {2} in {3}

# 0: message segment
compiler.warn.override.varargs.missing=\
    {0}; overridden method has no ''...''

# 0: message segment
compiler.warn.override.varargs.extra=\
    {0}; overriding method is missing ''...''

# 0: message segment
compiler.warn.override.bridge=\
    {0}; overridden method is a bridge method

# 0: symbol
compiler.warn.pkg-info.already.seen=\
    a package-info.java file has already been seen for package {0}

# 0: path
compiler.warn.path.element.not.found=\
    bad path element "{0}": no such file or directory

compiler.warn.possible.fall-through.into.case=\
    possible fall-through into case

# 0: type
compiler.warn.redundant.cast=\
    redundant cast to {0}

# 0: number
compiler.warn.position.overflow=\
    Position encoding overflows at line {0}

# 0: file name, 1: number, 2: number
compiler.warn.big.major.version=\
    {0}: major version {1} is newer than {2}, the highest major version supported by this compiler.\n\
    It is recommended that the compiler be upgraded.

# 0: kind name, 1: symbol
compiler.warn.static.not.qualified.by.type=\
    static {0} should be qualified by type name, {1}, instead of by an expression

# 0: string
compiler.warn.source.no.bootclasspath=\
    bootstrap class path not set in conjunction with -source {0}

# 0: string
compiler.warn.source.no.system.modules.path=\
    system modules path not set in conjunction with -source {0}

# 0: string
compiler.warn.option.obsolete.source=\
    source value {0} is obsolete and will be removed in a future release

# 0: target
compiler.warn.option.obsolete.target=\
    target value {0} is obsolete and will be removed in a future release

# 0: string, 1: string
compiler.err.option.removed.source=\
    Source option {0} is no longer supported. Use {1} or later.

# 0: target, 1: target
compiler.err.option.removed.target=\
    Target option {0} is no longer supported. Use {1} or later.


# 0: target, 1: target
compiler.warn.option.parameters.unsupported=\
    -parameters is not supported for target value {0}. Use {1} or later.

compiler.warn.option.obsolete.suppression=\
    To suppress warnings about obsolete options, use -Xlint:-options.

# 0: name, 1: number, 2: number, 3: number, 4: number
compiler.warn.future.attr=\
    {0} attribute introduced in version {1}.{2} class files is ignored in version {3}.{4} class files

compiler.warn.requires.automatic=\
    requires directive for an automatic module

compiler.warn.requires.transitive.automatic=\
    requires transitive directive for an automatic module

# Warnings related to annotation processing
# 0: string
compiler.warn.proc.package.does.not.exist=\
    package {0} does not exist

# 0: string
compiler.warn.proc.file.reopening=\
    Attempt to create a file for ''{0}'' multiple times

# 0: string
compiler.warn.proc.type.already.exists=\
    A file for type ''{0}'' already exists on the sourcepath or classpath

# 0: string
compiler.warn.proc.type.recreate=\
    Attempt to create a file for type ''{0}'' multiple times

# 0: string
compiler.warn.proc.illegal.file.name=\
    Cannot create file for illegal name ''{0}''.

# 0: string, 1: string
compiler.warn.proc.suspicious.class.name=\
    Creating file for a type whose name ends in {1}: ''{0}''

# 0: string
compiler.warn.proc.file.create.last.round=\
    File for type ''{0}'' created in the last round will not be subject to annotation processing.

# 0: string, 1: string
compiler.warn.proc.malformed.supported.string=\
    Malformed string ''{0}'' for a supported annotation type returned by processor ''{1}''

# 0: set of string
compiler.warn.proc.annotations.without.processors=\
    No processor claimed any of these annotations: {0}

# 0: source version, 1: string, 2: string
compiler.warn.proc.processor.incompatible.source.version=\
    Supported source version ''{0}'' from annotation processor ''{1}'' less than -source ''{2}''

# 0: string, 1: string
compiler.warn.proc.duplicate.option.name=\
    Duplicate supported option ''{0}'' returned by annotation processor ''{1}''

# 0: string, 1: string
compiler.warn.proc.duplicate.supported.annotation=\
    Duplicate supported annotation type ''{0}'' returned by annotation processor ''{1}''

# 0: string
compiler.warn.proc.redundant.types.with.wildcard=\
    Annotation processor ''{0}'' redundantly supports both ''*'' and other annotation types

compiler.warn.proc.proc-only.requested.no.procs=\
    Annotation processing without compilation requested but no processors were found.

compiler.warn.proc.use.implicit=\
    Implicitly compiled files were not subject to annotation processing.\n\
    Use -implicit to specify a policy for implicit compilation.

compiler.warn.proc.use.proc.or.implicit=\
    Implicitly compiled files were not subject to annotation processing.\n\
    Use -proc:none to disable annotation processing or -implicit to specify a policy for implicit compilation.

# Print a client-generated warning; assumed to be localized, no translation required
# 0: string
compiler.warn.proc.messager=\
    {0}

# 0: set of string
compiler.warn.proc.unclosed.type.files=\
    Unclosed files for the types ''{0}''; these types will not undergo annotation processing

# 0: string
compiler.warn.proc.unmatched.processor.options=\
    The following options were not recognized by any processor: ''{0}''

compiler.warn.try.explicit.close.call=\
    explicit call to close() on an auto-closeable resource

# 0: symbol
compiler.warn.try.resource.not.referenced=\
    auto-closeable resource {0} is never referenced in body of corresponding try statement

# 0: type
compiler.warn.try.resource.throws.interrupted.exc=\
    auto-closeable resource {0} has a member method close() that could throw InterruptedException

compiler.warn.unchecked.assign=\
    unchecked assignment: {0} to {1}

# 0: symbol, 1: type
compiler.warn.unchecked.assign.to.var=\
    unchecked assignment to variable {0} as member of raw type {1}

# 0: symbol, 1: type
compiler.warn.unchecked.call.mbr.of.raw.type=\
    unchecked call to {0} as a member of the raw type {1}

compiler.warn.unchecked.cast.to.type=\
    unchecked cast to type {0}

# 0: kind name, 1: name, 2: object, 3: object, 4: kind name, 5: symbol
compiler.warn.unchecked.meth.invocation.applied=\
    unchecked method invocation: {0} {1} in {4} {5} is applied to given types\n\
    required: {2}\n\
    found:    {3}

# 0: type
compiler.warn.unchecked.generic.array.creation=\
    unchecked generic array creation for varargs parameter of type {0}

# 0: type
compiler.warn.unchecked.varargs.non.reifiable.type=\
    Possible heap pollution from parameterized vararg type {0}

# 0: symbol
compiler.warn.varargs.unsafe.use.varargs.param=\
    Varargs method could cause heap pollution from non-reifiable varargs parameter {0}

compiler.warn.missing.deprecated.annotation=\
    deprecated item is not annotated with @Deprecated

# 0: kind name
compiler.warn.deprecated.annotation.has.no.effect=\
    @Deprecated annotation has no effect on this {0} declaration

# 0: string
compiler.warn.invalid.path=\
    Invalid filename: {0}

compiler.warn.doclint.not.available=\
    No service provider for doclint is available

# 0: string
compiler.err.invalid.path=\
    Invalid filename: {0}


# 0: path
compiler.warn.invalid.archive.file=\
    Unexpected file on path: {0}

# 0: path
compiler.warn.unexpected.archive.file=\
    Unexpected extension for archive file: {0}

# 0: path
compiler.err.no.zipfs.for.archive=\
    No file system provider is available to handle this file: {0}

compiler.warn.div.zero=\
    division by zero

compiler.warn.empty.if=\
    empty statement after if

# 0: type, 1: name
compiler.warn.annotation.method.not.found=\
    Cannot find annotation method ''{1}()'' in type ''{0}''

# 0: type, 1: name, 2: message segment
compiler.warn.annotation.method.not.found.reason=\
    Cannot find annotation method ''{1}()'' in type ''{0}'': {2}

# 0: file object, 1: symbol, 2: name
compiler.warn.unknown.enum.constant=\
    unknown enum constant {1}.{2}

# 0: file object, 1: symbol, 2: name, 3: message segment
compiler.warn.unknown.enum.constant.reason=\
    unknown enum constant {1}.{2}\n\
    reason: {3}

# 0: type, 1: type
compiler.warn.raw.class.use=\
    found raw type: {0}\n\
    missing type arguments for generic class {1}

compiler.warn.diamond.redundant.args=\
    Redundant type arguments in new expression (use diamond operator instead).

compiler.warn.local.redundant.type=\
    Redundant type for local variable (replace explicit type with ''var'').

compiler.warn.potential.lambda.found=\
    This anonymous inner class creation can be turned into a lambda expression.

compiler.warn.method.redundant.typeargs=\
    Redundant type arguments in method call.

# 0: symbol, 1: message segment
compiler.warn.varargs.redundant.trustme.anno=\
    Redundant {0} annotation. {1}

# 0: symbol
compiler.warn.access.to.member.from.serializable.element=\
    access to member {0} from serializable element can be publicly accessible to untrusted code

# 0: symbol
compiler.warn.access.to.member.from.serializable.lambda=\
    access to member {0} from serializable lambda can be publicly accessible to untrusted code

#####

## The following are tokens which are non-terminals in the language. They should
## be named as JLS3 calls them when translated to the appropriate language.
compiler.misc.token.identifier=\
    <identifier>

compiler.misc.token.character=\
    <character>

compiler.misc.token.string=\
    <string>

compiler.misc.token.integer=\
    <integer>

compiler.misc.token.long-integer=\
    <long integer>

compiler.misc.token.float=\
    <float>

compiler.misc.token.double=\
    <double>

compiler.misc.token.bad-symbol=\
    <bad symbol>

compiler.misc.token.end-of-input=\
    <end of input>

## The argument to the following string will always be one of the following:
## 1. one of the above non-terminals
## 2. a keyword (JLS1.8)
## 3. a boolean literal (JLS3.10.3)
## 4. the null literal (JLS3.10.7)
## 5. a Java separator (JLS3.11)
## 6. an operator (JLS3.12)
##
## This is the only place these tokens will be used.
# 0: token
compiler.err.expected=\
    {0} expected

# 0: string
compiler.err.expected.str=\
    {0} expected

# 0: token, 1: token
compiler.err.expected2=\
    {0} or {1} expected

# 0: token, 1: token, 2: token
compiler.err.expected3=\
    {0}, {1}, or {2} expected

# 0: token, 1: token, 2: token, 3: string
compiler.err.expected4=\
    {0}, {1}, {2}, or {3} expected

compiler.err.premature.eof=\
    reached end of file while parsing

compiler.err.enum.constant.expected=\
    enum constant expected here

compiler.err.enum.constant.not.expected=\
    enum constant not expected here

## The following are related in form, but do not easily fit the above paradigm.
compiler.err.expected.module.or.open=\
    ''module'' or ''open'' expected

compiler.err.dot.class.expected=\
    ''.class'' expected

## The argument to this string will always be either 'case' or 'default'.
# 0: token
compiler.err.orphaned=\
    orphaned {0}

# 0: name
compiler.misc.anonymous.class=\
    <anonymous {0}>

# 0: name, 1: type
compiler.misc.type.captureof=\
    capture#{0} of {1}

compiler.misc.type.captureof.1=\
    capture#{0}

compiler.misc.type.none=\
    <none>

compiler.misc.unnamed.package=\
    unnamed package

compiler.misc.unnamed.module=\
    unnamed module

#####

# 0: symbol, 1: message segment
compiler.err.cant.access=\
    cannot access {0}\n\
    {1}

# 0: name
compiler.misc.bad.class.file=\
    class file is invalid for class {0}

# 0: file name, 1: string (expected constant pool entry type), 2: number (constant pool index)
compiler.misc.bad.const.pool.entry=\
    bad constant pool entry in {0}\n\
    expected {1} at index {2}

# 0: file name, 1: number (constant pool index), 2: number (constant pool size)
compiler.misc.bad.const.pool.index=\
    bad constant pool index in {0}\n\
    index {1} is not within pool size {2}.

# 0: file name, 1: message segment
compiler.misc.bad.class.file.header=\
    bad class file: {0}\n\
    {1}\n\
    Please remove or make sure it appears in the correct subdirectory of the classpath.

# 0: file name, 1: message segment
compiler.misc.bad.source.file.header=\
    bad source file: {0}\n\
    {1}\n\
    Please remove or make sure it appears in the correct subdirectory of the sourcepath.

## The following are all possible strings for the second argument ({1}) of the
## above strings.
compiler.misc.bad.class.signature=\
    bad class signature: {0}

#0: symbol, 1: symbol
compiler.misc.bad.enclosing.class=\
    bad enclosing class for {0}: {1}

# 0: symbol
compiler.misc.bad.enclosing.method=\
    bad enclosing method attribute for class {0}

compiler.misc.bad.runtime.invisible.param.annotations=\
    bad RuntimeInvisibleParameterAnnotations attribute: {0}

compiler.misc.bad.const.pool.tag=\
    bad constant pool tag: {0}

compiler.misc.bad.const.pool.tag.at=\
    bad constant pool tag: {0} at {1}

compiler.misc.unexpected.const.pool.tag.at=\
    unexpected constant pool tag: {0} at {1}

compiler.misc.bad.signature=\
    bad signature: {0}

compiler.misc.bad.type.annotation.value=\
    bad type annotation target type value: {0}

compiler.misc.bad.module-info.name=\
    bad class name

compiler.misc.class.file.wrong.class=\
    class file contains wrong class: {0}

compiler.misc.module.info.invalid.super.class=\
    module-info with invalid super class

# 0: name
compiler.misc.class.file.not.found=\
    class file for {0} not found

# 0: string (constant value), 1: symbol (constant field), 2: type (field type)
compiler.misc.bad.constant.range=\
    constant value ''{0}'' for {1} is outside the expected range for {2}

# 0: string (constant value), 1: symbol (constant field), 2: string (expected class)
compiler.misc.bad.constant.value=\
    bad constant value ''{0}'' for {1}, expected {2}

# 0: type (field type)
compiler.misc.bad.constant.value.type=\
    variable of type ''{0}'' cannot have a constant value, but has one specified

# 0: string (classfile major version), 1: string (classfile minor version)
compiler.misc.invalid.default.interface=\
    default method found in version {0}.{1} classfile

# 0: string (classfile major version), 1: string (classfile minor version)
compiler.misc.invalid.static.interface=\
    static method found in version {0}.{1} classfile

# 0: string (classfile major version), 1: string (classfile minor version)
compiler.misc.anachronistic.module.info=\
    module declaration found in version {0}.{1} classfile

compiler.misc.module.info.definition.expected=\
    module-info definition expected

# 0: name
compiler.misc.file.doesnt.contain.class=\
    file does not contain class {0}

# 0: symbol
compiler.misc.file.does.not.contain.package=\
    file does not contain package {0}

compiler.misc.file.does.not.contain.module=\
    file does not contain module declaration

compiler.misc.illegal.start.of.class.file=\
    illegal start of class file

# 0: name
compiler.misc.method.descriptor.invalid=\
    method descriptor invalid for {0}

compiler.misc.unable.to.access.file=\
    unable to access file: {0}

compiler.misc.unicode.str.not.supported=\
    unicode string in class file not supported

compiler.misc.undecl.type.var=\
    undeclared type variable: {0}

compiler.misc.malformed.vararg.method=\
    class file contains malformed variable arity method: {0}

compiler.misc.wrong.version=\
    class file has wrong version {0}.{1}, should be {2}.{3}

#####

# 0: type, 1: type or symbol
compiler.err.not.within.bounds=\
    type argument {0} is not within bounds of type-variable {1}

## The following are all possible strings for the second argument ({1}) of the
## above string.

## none yet...

#####

# 0: message segment
compiler.err.prob.found.req=\
    incompatible types: {0}

# 0: message segment
compiler.misc.prob.found.req=\
    incompatible types: {0}

# 0: message segment, 1: type, 2: type
compiler.warn.prob.found.req=\
    {0}\n\
    required: {2}\n\
    found:    {1}

# 0: type, 1: type
compiler.misc.inconvertible.types=\
    {0} cannot be converted to {1}

# 0: type, 1: type
compiler.misc.possible.loss.of.precision=\
    possible lossy conversion from {0} to {1}

compiler.misc.unchecked.assign=\
    unchecked conversion

# compiler.misc.storecheck=\
#     assignment might cause later store checks to fail
# compiler.misc.unchecked=\
#     assigned array cannot dynamically check its stores
compiler.misc.unchecked.cast.to.type=\
    unchecked cast

# compiler.err.star.expected=\
#     ''*'' expected
# compiler.err.no.elem.type=\
#     \[\*\] cannot have a type

# 0: message segment
compiler.misc.try.not.applicable.to.type=\
    try-with-resources not applicable to variable type\n\
    ({0})

#####

# 0: object, 1: message segment
compiler.err.type.found.req=\
    unexpected type\n\
    required: {1}\n\
    found:    {0}

## The following are all possible strings for the first argument ({0}) of the
## above string.
compiler.misc.type.req.class=\
    class

compiler.misc.type.req.class.array=\
    class or array

compiler.misc.type.req.array.or.iterable=\
    array or java.lang.Iterable

compiler.misc.type.req.ref=\
    reference

compiler.misc.type.req.exact=\
    class or interface without bounds

# 0: type
compiler.misc.type.parameter=\
    type parameter {0}

#####

## The following are all possible strings for the last argument of all those
## diagnostics whose key ends in ".1"

# 0: type, 1: list of type
compiler.misc.no.unique.maximal.instance.exists=\
    no unique maximal instance exists for type variable {0} with upper bounds {1}

# 0: type, 1: list of type
compiler.misc.no.unique.minimal.instance.exists=\
    no unique minimal instance exists for type variable {0} with lower bounds {1}

# 0: type, 1: list of type
compiler.misc.incompatible.upper.bounds=\
    inference variable {0} has incompatible upper bounds {1}

# 0: type, 1: list of type
compiler.misc.incompatible.eq.bounds=\
    inference variable {0} has incompatible equality constraints {1}

# 0: type, 1: fragment, 2: fragment
compiler.misc.incompatible.bounds=\
    inference variable {0} has incompatible bounds\n\
    {1}\n\
    {2}

# 0: list of type
compiler.misc.lower.bounds=\
        lower bounds: {0}

# 0: list of type
compiler.misc.eq.bounds=\
        equality constraints: {0}

# 0: list of type
compiler.misc.upper.bounds=\
        lower bounds: {0}

# 0: list of type, 1: type, 2: type
compiler.misc.infer.no.conforming.instance.exists=\
    no instance(s) of type variable(s) {0} exist so that {1} conforms to {2}

# 0: list of type, 1: message segment
compiler.misc.infer.no.conforming.assignment.exists=\
    cannot infer type-variable(s) {0}\n\
    (argument mismatch; {1})

# 0: list of type
compiler.misc.infer.arg.length.mismatch=\
    cannot infer type-variable(s) {0}\n\
    (actual and formal argument lists differ in length)

# 0: list of type, 1: message segment
compiler.misc.infer.varargs.argument.mismatch=\
    cannot infer type-variable(s) {0}\n\
    (varargs mismatch; {1})

# 0: type, 1: list of type
compiler.misc.inferred.do.not.conform.to.upper.bounds=\
    inferred type does not conform to upper bound(s)\n\
    inferred: {0}\n\
    upper bound(s): {1}

# 0: type, 1: list of type
compiler.misc.inferred.do.not.conform.to.lower.bounds=\
    inferred type does not conform to lower bound(s)\n\
    inferred: {0}\n\
    lower bound(s): {1}

# 0: type, 1: list of type
compiler.misc.inferred.do.not.conform.to.eq.bounds=\
    inferred type does not conform to equality constraint(s)\n\
    inferred: {0}\n\
    equality constraints(s): {1}

# 0: symbol
compiler.misc.diamond=\
    {0}<>

# 0: type
compiler.misc.diamond.non.generic=\
    cannot use ''<>'' with non-generic class {0}

# 0: list of type, 1: message segment
compiler.misc.diamond.invalid.arg=\
    type argument {0} inferred for {1} is not allowed in this context\n\
    inferred argument is not expressible in the Signature attribute

# 0: list of type, 1: message segment
compiler.misc.diamond.invalid.args=\
    type arguments {0} inferred for {1} are not allowed in this context\n\
    inferred arguments are not expressible in the Signature attribute

# 0: type
compiler.misc.diamond.and.explicit.params=\
    cannot use ''<>'' with explicit type parameters for constructor

compiler.misc.mref.infer.and.explicit.params=\
    cannot use raw constructor reference with explicit type parameters for constructor

# 0: type, 1: list of type
compiler.misc.explicit.param.do.not.conform.to.bounds=\
    explicit type argument {0} does not conform to declared bound(s) {1}

compiler.misc.arg.length.mismatch=\
    actual and formal argument lists differ in length

# 0: string
compiler.misc.wrong.number.type.args=\
    wrong number of type arguments; required {0}

# 0: message segment
compiler.misc.no.conforming.assignment.exists=\
    argument mismatch; {0}

# 0: message segment
compiler.misc.varargs.argument.mismatch=\
    varargs mismatch; {0}

#####

# 0: symbol or type, 1: file name
compiler.warn.auxiliary.class.accessed.from.outside.of.its.source.file=\
    auxiliary class {0} in {1} should not be accessed from outside its own source file

## The first argument ({0}) is a "kindname".
# 0: kind name, 1: symbol, 2: symbol
compiler.err.abstract.cant.be.accessed.directly=\
    abstract {0} {1} in {2} cannot be accessed directly

## The first argument ({0}) is a "kindname".
# 0: symbol kind, 1: symbol
compiler.err.non-static.cant.be.ref=\
    non-static {0} {1} cannot be referenced from a static context

# 0: symbol kind, 1: symbol
compiler.misc.bad.static.method.in.unbound.lookup=\
    unexpected static {0} {1} found in unbound lookup

# 0: symbol kind, 1: symbol
compiler.misc.bad.instance.method.in.unbound.lookup=\
    unexpected instance {0} {1} found in unbound lookup

# 0: symbol kind, 1: symbol
compiler.misc.bad.static.method.in.bound.lookup=\
    unexpected static {0} {1} found in bound lookup

## Both arguments ({0}, {1}) are "kindname"s.  {0} is a comma-separated list
## of kindnames (the list should be identical to that provided in source.
# 0: set of kind name, 1: set of kind name
compiler.err.unexpected.type=\
    unexpected type\n\
    required: {0}\n\
    found:    {1}

compiler.err.unexpected.lambda=\
   lambda expression not expected here

compiler.err.unexpected.mref=\
   method reference not expected here

## The first argument {0} is a "kindname" (e.g. 'constructor', 'field', etc.)
## The second argument {1} is the non-resolved symbol
## The third argument {2} is a list of type parameters (non-empty if {1} is a method)
## The fourth argument {3} is a list of argument types (non-empty if {1} is a method)
# 0: kind name, 1: name, 2: unused, 3: unused
compiler.err.cant.resolve=\
    cannot find symbol\n\
    symbol: {0} {1}

# 0: kind name, 1: name, 2: unused, 3: list of type
compiler.err.cant.resolve.args=\
    cannot find symbol\n\
    symbol: {0} {1}({3})

# 0: kind name, 1: name, 2: unused, 3: list of type
compiler.misc.cant.resolve.args=\
    cannot find symbol\n\
    symbol: {0} {1}({3})

# 0: kind name, 1: name, 2: list of type, 3: list of type
compiler.err.cant.resolve.args.params=\
    cannot find symbol\n\
    symbol: {0} <{2}>{1}({3})

## arguments from {0} to {3} have the same meaning as above
## The fifth argument {4} is a location subdiagnostic (see below)
# 0: kind name, 1: name, 2: unused, 3: unused, 4: message segment
compiler.err.cant.resolve.location=\
    cannot find symbol\n\
    symbol:   {0} {1}\n\
    location: {4}

# 0: kind name, 1: name, 2: unused, 3: list of type, 4: message segment
compiler.err.cant.resolve.location.args=\
    cannot find symbol\n\
    symbol:   {0} {1}({3})\n\
    location: {4}

# 0: kind name, 1: name, 2: list of type, 3: list, 4: message segment
compiler.err.cant.resolve.location.args.params=\
    cannot find symbol\n\
    symbol:   {0} <{2}>{1}({3})\n\
    location: {4}

### Following are replicated/used for method reference diagnostics

# 0: kind name, 1: name, 2: unused, 3: list of type, 4: message segment
compiler.misc.cant.resolve.location.args=\
    cannot find symbol\n\
    symbol:   {0} {1}({3})\n\
    location: {4}

# 0: kind name, 1: name, 2: list of type, 3: list, 4: message segment
compiler.misc.cant.resolve.location.args.params=\
    cannot find symbol\n\
    symbol:   {0} <{2}>{1}({3})\n\
    location: {4}

##a location subdiagnostic is composed as follows:
## The first argument {0} is the location "kindname" (e.g. 'constructor', 'field', etc.)
## The second argument {1} is the location name
## The third argument {2} is the location type (only when {1} is a variable name)

# 0: kind name, 1: type or symbol, 2: unused
compiler.misc.location=\
    {0} {1}

# 0: kind name, 1: symbol, 2: type
compiler.misc.location.1=\
    {0} {1} of type {2}

## The following are all possible string for "kindname".
## They should be called whatever the JLS calls them after it been translated
## to the appropriate language.
# compiler.misc.kindname.constructor=\
#     static member
compiler.misc.kindname.annotation=\
    @interface

compiler.misc.kindname.constructor=\
    constructor

compiler.misc.kindname.enum=\
    enum

compiler.misc.kindname.interface=\
    interface

compiler.misc.kindname.static=\
    static

compiler.misc.kindname.type.variable=\
    type variable

compiler.misc.kindname.type.variable.bound=\
    bound of type variable

compiler.misc.kindname.variable=\
    variable

compiler.misc.kindname.value=\
    value

compiler.misc.kindname.method=\
    method

compiler.misc.kindname.class=\
    class

compiler.misc.kindname.package=\
    package

compiler.misc.kindname.module=\
    module

compiler.misc.kindname.static.init=\
    static initializer

compiler.misc.kindname.instance.init=\
    instance initializer

compiler.misc.kindname.record.component=\
    record component

compiler.misc.kindname.record=\
    record

#####

compiler.misc.no.args=\
    no arguments

# 0: message segment
compiler.err.override.static=\
    {0}\n\
    overriding method is static

# 0: message segment, 1: set of flag
compiler.err.override.meth=\
    {0}\n\
    overridden method is {1}

# 0: message segment, 1: type
compiler.err.override.meth.doesnt.throw=\
    {0}\n\
    overridden method does not throw {1}

# In the following string {1} is a space separated list of Java Keywords, as
# they would have been declared in the source code
# 0: message segment, 1: set of flag or string
compiler.err.override.weaker.access=\
    {0}\n\
    attempting to assign weaker access privileges; was {1}

# 0: message segment, 1: type, 2: type
compiler.err.override.incompatible.ret=\
    {0}\n\
    return type {1} is not compatible with {2}

# 0: message segment, 1: type, 2: type
compiler.warn.override.unchecked.ret=\
    {0}\n\
    return type requires unchecked conversion from {1} to {2}

# 0: message segment, 1: type
compiler.warn.override.unchecked.thrown=\
    {0}\n\
    overridden method does not throw {1}

# 0: symbol
compiler.warn.override.equals.but.not.hashcode=\
    Class {0} overrides equals, but neither it nor any superclass overrides hashCode method

## The following are all possible strings for the first argument ({0}) of the
## above strings.
# 0: symbol, 1: symbol, 2: symbol, 3: symbol
compiler.misc.cant.override=\
    {0} in {1} cannot override {2} in {3}

# 0: symbol, 1: symbol, 2: symbol, 3: symbol
compiler.misc.cant.hide=\
    {0} in {1} cannot hide {2} in {3}

# 0: symbol, 1: symbol, 2: symbol, 3: symbol
compiler.misc.cant.implement=\
    {0} in {1} cannot implement {2} in {3}

# 0: symbol, 1: symbol, 2: symbol, 3: symbol
compiler.misc.clashes.with=\
    {0} in {1} clashes with {2} in {3}

# 0: symbol, 1: symbol, 2: symbol, 3: symbol
compiler.misc.unchecked.override=\
    {0} in {1} overrides {2} in {3}

# 0: symbol, 1: symbol, 2: symbol, 3: symbol
compiler.misc.unchecked.implement=\
    {0} in {1} implements {2} in {3}

# 0: symbol, 1: symbol, 2: symbol, 3: symbol
compiler.misc.unchecked.clash.with=\
    {0} in {1} overrides {2} in {3}

# 0: symbol, 1: symbol, 2: symbol, 3: symbol
compiler.misc.varargs.override=\
    {0} in {1} overrides {2} in {3}

# 0: symbol, 1: symbol, 2: symbol, 3: symbol
compiler.misc.varargs.implement=\
    {0} in {1} implements {2} in {3}

# 0: symbol, 1: symbol, 2: symbol, 3: symbol
compiler.misc.varargs.clash.with=\
    {0} in {1} overrides {2} in {3}

# 0: kind name, 1: symbol, 2: symbol, 3: message segment
compiler.misc.inapplicable.method=\
    {0} {1}.{2} is not applicable\n\
    ({3})

########################################
# Diagnostics for language feature changes.
# Such diagnostics have a common template which can be customized by using a feature
# diagnostic fragment (one of those given below).
########################################

# 0: message segment (feature), 1: string (found version), 2: string (expected version)
compiler.err.feature.not.supported.in.source=\
   {0} is not supported in -source {1}\n\
    (use -source {2} or higher to enable {0})

# 0: message segment (feature), 1: string (found version), 2: string (expected version)
compiler.err.feature.not.supported.in.source.plural=\
   {0} are not supported in -source {1}\n\
    (use -source {2} or higher to enable {0})

# 0: message segment (feature), 1: string (found version), 2: string (expected version)
compiler.misc.feature.not.supported.in.source=\
   {0} is not supported in -source {1}\n\
    (use -source {2} or higher to enable {0})

# 0: message segment (feature), 1: string (found version), 2: string (expected version)
compiler.misc.feature.not.supported.in.source.plural=\
   {0} are not supported in -source {1}\n\
    (use -source {2} or higher to enable {0})

# 0: message segment (feature)
compiler.err.preview.feature.disabled=\
   {0} is a preview feature and is disabled by default.\n\
   (use --enable-preview to enable {0})

# 0: message segment (feature)
compiler.err.preview.feature.disabled.plural=\
   {0} are a preview feature and are disabled by default.\n\
   (use --enable-preview to enable {0})

# 0: file object (classfile), 1: string (expected version)
compiler.err.preview.feature.disabled.classfile=\
   class file for {0} uses preview features of Java SE {1}.\n\
   (use --enable-preview to allow loading of class files which contain preview features)

# 0: message segment (feature)
compiler.warn.preview.feature.use=\
   {0} is a preview feature and may be removed in a future release.

# 0: message segment (feature)
compiler.warn.preview.feature.use.plural=\
   {0} are a preview feature and may be removed in a future release.

# 0: file object (classfile), 1: string (expected version)
compiler.warn.preview.feature.use.classfile=\
   class file for {0} uses preview features of Java SE {1}.


compiler.misc.feature.modules=\
    modules

compiler.misc.feature.diamond.and.anon.class=\
    ''<>'' with anonymous inner classes

compiler.misc.feature.var.in.try.with.resources=\
    variables in try-with-resources

compiler.misc.feature.type.annotations=\
    type annotations

compiler.misc.feature.annotations.after.type.params=\
    annotations after method type parameters

compiler.misc.feature.repeatable.annotations=\
    repeated annotations

compiler.misc.feature.diamond=\
    diamond operator

compiler.misc.feature.lambda=\
    lambda expressions

compiler.misc.feature.method.references=\
    method references

compiler.misc.feature.default.methods=\
    default methods

compiler.misc.feature.intersection.types.in.cast=\
    intersection types

compiler.misc.feature.static.intf.methods=\
    static interface methods

compiler.misc.feature.static.intf.method.invoke=\
    static interface method invocations

compiler.misc.feature.private.intf.methods=\
    private interface methods

compiler.misc.feature.text.blocks=\
    text blocks

compiler.misc.feature.multiple.case.labels=\
    multiple case labels

compiler.misc.feature.switch.rules=\
    switch rules

compiler.misc.feature.switch.expressions=\
    switch expressions

compiler.misc.feature.var.syntax.in.implicit.lambda=\
    var syntax in implicit lambdas

compiler.misc.feature.pattern.matching.instanceof=\
    pattern matching in instanceof

compiler.misc.feature.reifiable.types.instanceof=\
    reifiable types in instanceof

compiler.misc.feature.records=\
    records

compiler.misc.feature.sealed.classes=\
    sealed classes

compiler.misc.feature.case.null=\
    null in switch cases

compiler.misc.feature.pattern.switch=\
    patterns in switch statements

compiler.warn.underscore.as.identifier=\
    as of release 9, ''_'' is a keyword, and may not be used as an identifier

compiler.err.underscore.as.identifier=\
    as of release 9, ''_'' is a keyword, and may not be used as an identifier

compiler.err.underscore.as.identifier.in.lambda=\
    ''_'' used as an identifier\n\
    (use of ''_'' as an identifier is forbidden for lambda parameters)

compiler.err.enum.as.identifier=\
    as of release 5, ''enum'' is a keyword, and may not be used as an identifier

compiler.err.assert.as.identifier=\
    as of release 1.4, ''assert'' is a keyword, and may not be used as an identifier

# TODO 308: make a better error message
compiler.err.this.as.identifier=\
    as of release 8, ''this'' is allowed as the parameter name for the receiver type only\n\
    which has to be the first parameter, and cannot be a lambda parameter

compiler.err.receiver.parameter.not.applicable.constructor.toplevel.class=\
    receiver parameter not applicable for constructor of top-level class

# TODO 308: make a better error message
# 0: annotation
compiler.err.cant.type.annotate.scoping.1=\
    scoping construct cannot be annotated with type-use annotation: {0}

# TODO 308: make a better error message
# 0: list of annotation
compiler.err.cant.type.annotate.scoping=\
    scoping construct cannot be annotated with type-use annotations: {0}

# 0: type, 1: type
compiler.err.incorrect.receiver.name=\
    the receiver name does not match the enclosing class type\n\
    required: {0}\n\
    found:    {1}

# 0: type, 1: type
compiler.err.incorrect.receiver.type=\
    the receiver type does not match the enclosing class type\n\
    required: {0}\n\
    found:    {1}

# 0: type, 1: type
compiler.err.incorrect.constructor.receiver.type=\
    the receiver type does not match the enclosing outer class type\n\
    required: {0}\n\
    found:    {1}

# 0: type, 1: type
compiler.err.incorrect.constructor.receiver.name=\
    the receiver name does not match the enclosing outer class type\n\
    required: {0}\n\
    found:    {1}

compiler.err.no.annotations.on.dot.class=\
    no annotations are allowed in the type of a class literal

########################################
# Diagnostics for verbose resolution
# used by Resolve (debug only)
########################################

# 0: number, 1: symbol, 2: unused
compiler.misc.applicable.method.found=\
    #{0} applicable method found: {1}

# 0: number, 1: symbol, 2: message segment
compiler.misc.applicable.method.found.1=\
    #{0} applicable method found: {1}\n\
    ({2})

# 0: number, 1: symbol, 2: message segment
compiler.misc.not.applicable.method.found=\
    #{0} not applicable method found: {1}\n\
    ({2})

# 0: type
compiler.misc.partial.inst.sig=\
    partially instantiated to: {0}

# 0: name, 1: symbol, 2: number, 3: string (method resolution phase), 4: list of type or message segment, 5: list of type or message segment
compiler.note.verbose.resolve.multi=\
    resolving method {0} in type {1} to candidate {2}\n\
    phase: {3}\n\
    with actuals: {4}\n\
    with type-args: {5}\n\
    candidates:

# 0: name, 1: symbol, 2: unused, 3: string (method resolution phase), 4: list of type or message segment, 5: list of type or message segment
compiler.note.verbose.resolve.multi.1=\
    erroneous resolution for method {0} in type {1}\n\
    phase: {3}\n\
    with actuals: {4}\n\
    with type-args: {5}\n\
    candidates:

# 0: symbol, 1: type, 2: type
compiler.note.deferred.method.inst=\
    Deferred instantiation of method {0}\n\
    instantiated signature: {1}\n\
    target-type: {2}

########################################
# Diagnostics for lambda deduplication
# used by LambdaToMethod (debug only)
########################################

# 0: symbol
compiler.note.verbose.l2m.deduplicate=\
    deduplicating lambda implementation method {0}

########################################
# Diagnostics for method reference search
# results used by Resolve (debug only)
########################################

# 0: fragment, 1: string, 2: number
compiler.note.method.ref.search.results.multi=\
    {0} search results for {1}, with most specific {2}\n\
    applicable candidates:

# 0: number, 1: fragment, 2: symbol
compiler.misc.applicable.method.found.2=\
    #{0} applicable method found: {1} {2}

# 0: number, 1: fragment, 2: symbol, 3: message segment
compiler.misc.applicable.method.found.3=\
    #{0} applicable method found: {1} {2}\n\
    ({3})

compiler.misc.static=\
    static

compiler.misc.non.static=\
    non-static

compiler.misc.bound=\
    bound

compiler.misc.unbound=\
    unbound

########################################
# Diagnostics for where clause implementation
# used by the RichDiagnosticFormatter.
########################################

compiler.misc.type.null=\
    <null>

# X#n (where n is an int id) is disambiguated tvar name
# 0: name, 1: number
compiler.misc.type.var=\
    {0}#{1}

# CAP#n (where n is an int id) is an abbreviation for 'captured type'
# 0: number
compiler.misc.captured.type=\
    CAP#{0}

# <INT#n> (where n is an int id) is an abbreviation for 'intersection type'
# 0: number
compiler.misc.intersection.type=\
    INT#{0}

# where clause for captured type: contains upper ('extends {1}') and lower
# ('super {2}') bound along with the wildcard that generated this captured type ({3})
# 0: type, 1: type, 2: type, 3: type
compiler.misc.where.captured=\
    {0} extends {1} super: {2} from capture of {3}

# compact where clause for captured type: contains upper ('extends {1}') along
# with the wildcard that generated this captured type ({3})
# 0: type, 1: type, 2: unused, 3: type
compiler.misc.where.captured.1=\
    {0} extends {1} from capture of {3}

# where clause for type variable: contains upper bound(s) ('extends {1}') along with
# the kindname ({2}) and location ({3}) in which the typevar has been declared
# 0: type, 1: list of type, 2: symbol kind, 3: symbol
compiler.misc.where.typevar=\
    {0} extends {1} declared in {2} {3}

# compact where clause for type variable: contains the kindname ({2}) and location ({3})
# in which the typevar has been declared
# 0: type, 1: list of type, 2: symbol kind, 3: symbol
compiler.misc.where.typevar.1=\
    {0} declared in {2} {3}

# where clause for fresh type variable: contains upper bound(s) ('extends {1}').
# Since a fresh type-variable is synthetic - there's no location/kindname here.
# 0: type, 1: list of type
compiler.misc.where.fresh.typevar=\
    {0} extends {1}

# where clause for type variable: contains all the upper bound(s) ('extends {1}')
# of this intersection type
# 0: type, 1: list of type
compiler.misc.where.intersection=\
    {0} extends {1}

### Where clause headers ###
compiler.misc.where.description.captured=\
    where {0} is a fresh type-variable:

# 0: set of type
compiler.misc.where.description.typevar=\
    where {0} is a type-variable:

# 0: set of type
compiler.misc.where.description.intersection=\
    where {0} is an intersection type:

# 0: set of type
compiler.misc.where.description.captured.1=\
    where {0} are fresh type-variables:

# 0: set of type
compiler.misc.where.description.typevar.1=\
    where {0} are type-variables:

# 0: set of type
compiler.misc.where.description.intersection.1=\
    where {0} are intersection types:

###
# errors related to doc comments

compiler.err.dc.bad.entity=\
    bad HTML entity

compiler.err.dc.bad.inline.tag=\
    incorrect use of inline tag

compiler.err.dc.identifier.expected=\
    identifier expected

compiler.err.dc.malformed.html=\
    malformed HTML

compiler.err.dc.missing.semicolon=\
    semicolon missing

compiler.err.dc.no.content=\
    no content

compiler.err.dc.no.tag.name=\
    no tag name after '@'

compiler.err.dc.gt.expected=\
    ''>'' expected

compiler.err.dc.ref.bad.parens=\
    unexpected text after parenthesis

compiler.err.dc.ref.syntax.error=\
    syntax error in reference

compiler.err.dc.ref.unexpected.input=\
    unexpected text

compiler.err.dc.unexpected.content=\
    unexpected content

compiler.err.dc.unterminated.inline.tag=\
    unterminated inline tag

compiler.err.dc.unterminated.signature=\
    unterminated signature

compiler.err.dc.unterminated.string=\
    unterminated string

###
# errors related to modules

compiler.err.expected.module=\
    expected ''module''

# 0: symbol
compiler.err.module.not.found=\
    module not found: {0}

# 0: symbol
compiler.warn.module.not.found=\
    module not found: {0}

compiler.err.too.many.modules=\
    too many module declarations found

compiler.err.module.not.found.on.module.source.path=\
    module not found on module source path

compiler.err.not.in.module.on.module.source.path=\
    not in a module on the module source path

# 0: symbol
compiler.err.duplicate.module=\
    duplicate module: {0}

# 0: symbol
compiler.err.duplicate.requires=\
    duplicate requires: {0}

# 0: symbol
compiler.err.conflicting.exports=\
    duplicate or conflicting exports: {0}

# 0: symbol
compiler.err.conflicting.opens=\
    duplicate or conflicting opens: {0}

# 0: symbol
compiler.err.conflicting.exports.to.module=\
    duplicate or conflicting exports to module: {0}

# 0: symbol
compiler.err.conflicting.opens.to.module=\
    duplicate or conflicting opens to module: {0}

compiler.err.no.opens.unless.strong=\
    ''opens'' only allowed in strong modules

# 0: symbol
compiler.err.repeated.provides.for.service=\
    multiple ''provides'' for service {0}

# 0: symbol, 1: symbol
compiler.err.duplicate.provides=\
    duplicate provides: service {0}, implementation {1}

# 0: symbol
compiler.err.duplicate.uses=\
    duplicate uses: {0}

# 0: symbol
compiler.err.service.implementation.is.abstract=\
    the service implementation is an abstract class: {0}

compiler.err.service.implementation.must.be.subtype.of.service.interface=\
    the service implementation type must be a subtype of the service interface type, or \
    have a public static no-args method named "provider" returning the service implementation

compiler.err.service.implementation.provider.return.must.be.subtype.of.service.interface=\
    the "provider" method return type must be a subtype of the service interface type

# 0: symbol
compiler.err.service.implementation.is.inner=\
    the service implementation is an inner class: {0}

# 0: symbol
compiler.err.service.definition.is.enum=\
    the service definition is an enum: {0}

# 0: symbol
compiler.err.service.implementation.doesnt.have.a.no.args.constructor=\
    the service implementation does not have a default constructor: {0}

# 0: symbol
compiler.err.service.implementation.no.args.constructor.not.public=\
    the no arguments constructor of the service implementation is not public: {0}

# 0: symbol
compiler.err.package.empty.or.not.found=\
    package is empty or does not exist: {0}

# 0: symbol
compiler.warn.package.empty.or.not.found=\
    package is empty or does not exist: {0}

compiler.err.no.output.dir=\
    no class output directory specified

compiler.err.unnamed.pkg.not.allowed.named.modules=\
    unnamed package is not allowed in named modules

# 0: name, 1: name
compiler.err.module.name.mismatch=\
    module name {0} does not match expected name {1}

# 0: name, 1: name
compiler.misc.module.name.mismatch=\
    module name {0} does not match expected name {1}

# 0: name
compiler.err.module.non.zero.opens=\
    open module {0} has non-zero opens_count

# 0: name
compiler.misc.module.non.zero.opens=\
    open module {0} has non-zero opens_count

compiler.err.module.decl.sb.in.module-info.java=\
    module declarations should be in a file named module-info.java

# 0: set of string
compiler.err.too.many.patched.modules=\
    too many patched modules ({0}), use --module-source-path

# 0: name, 1: name
compiler.err.file.patched.and.msp=\
    file accessible from both --patch-module and --module-source-path, \
    but belongs to a different module on each path: {0}, {1}

compiler.err.processorpath.no.processormodulepath=\
    illegal combination of -processorpath and --processor-module-path

# 0: symbol
compiler.err.package.in.other.module=\
    package exists in another module: {0}

# 0: symbol, 1: name, 2: symbol, 3: symbol
compiler.err.package.clash.from.requires=\
    module {0} reads package {1} from both {2} and {3}

# 0: name, 1: symbol, 2: symbol
compiler.err.package.clash.from.requires.in.unnamed=\
    the unnamed module reads package {0} from both {1} and {2}

# 0: string
compiler.err.module.not.found.in.module.source.path=\
    module {0} not found in module source path

compiler.err.output.dir.must.be.specified.with.dash.m.option=\
    class output directory must be specified if -m option is used

compiler.err.modulesourcepath.must.be.specified.with.dash.m.option=\
    module source path must be specified if -m option is used

# 0: symbol
compiler.err.service.implementation.not.in.right.module=\
    service implementation must be defined in the same module as the provides directive

# 0: symbol
compiler.err.cyclic.requires=\
    cyclic dependence involving {0}

# 0: fragment, 1: name
compiler.err.duplicate.module.on.path=\
    duplicate module on {0}\nmodule in {1}

# 0: option name, 1: string
compiler.warn.bad.name.for.option=\
    bad name in value for {0} option: ''{1}''

# 0: option name, 1: string
compiler.err.bad.name.for.option=\
    bad name in value for {0} option: ''{1}''

# 0: option name, 1: symbol
compiler.warn.module.for.option.not.found=\
    module name in {0} option not found: {1}

compiler.err.addmods.all.module.path.invalid=\
    --add-modules ALL-MODULE-PATH can only be used when compiling the unnamed module or \
    when compiling in the context of an automatic module

# 0: symbol
compiler.err.add.exports.with.release=\
    exporting a package from system module {0} is not allowed with --release

# 0: symbol
compiler.err.add.reads.with.release=\
    adding read edges for system module {0} is not allowed with --release

compiler.warn.addopens.ignored=\
    --add-opens has no effect at compile time

compiler.misc.locn.module_source_path=\
    module source path

compiler.misc.locn.upgrade_module_path=\
    upgrade module path

compiler.misc.locn.system_modules=\
    system modules

compiler.misc.locn.module_path=\
    application module path

compiler.misc.cant.resolve.modules=\
    cannot resolve modules

compiler.misc.bad.requires.flag=\
    bad requires flag: {0}

# 0: string
compiler.err.invalid.module.specifier=\
    module specifier not allowed: {0}

# 0: symbol
compiler.warn.service.provided.but.not.exported.or.used=\
    service interface provided but not exported or used

# 0: kind name, 1: symbol, 2: symbol
compiler.warn.leaks.not.accessible=\
    {0} {1} in module {2} is not accessible to clients that require this module
# 0: kind name, 1: symbol, 2: symbol
compiler.warn.leaks.not.accessible.unexported=\
    {0} {1} in module {2} is not exported
# 0: kind name, 1: symbol, 2: symbol
compiler.warn.leaks.not.accessible.not.required.transitive=\
    {0} {1} in module {2} is not indirectly exported using 'requires transitive'
# 0: kind name, 1: symbol, 2: symbol
compiler.warn.leaks.not.accessible.unexported.qualified=\
    {0} {1} in module {2} may not be visible to all clients that require this module

###
# errors related to options

# 0: string, 1: string
compiler.err.illegal.argument.for.option=\
    illegal argument for {0}: {1}

compiler.err.match.binding.exists=\
    illegal attempt to redefine an existing match binding

compiler.err.switch.case.unexpected.statement=\
    unexpected statement in case, expected is an expression, a block or a throw statement

compiler.err.switch.mixing.case.types=\
    different case kinds used in the switch

###
# errors related to sealed classes

# permits clause
# 0: fragment
compiler.err.invalid.permits.clause=\
    invalid permits clause\n\
    ({0})

# 0: string
compiler.misc.class.is.not.sealed=\
    {0} must be sealed

# 0: type
compiler.misc.is.a.type.variable=\
    must not include type variables: {0}

# 0: type
compiler.misc.is.duplicated=\
    must not contain duplicates: {0}

# 0: type
compiler.misc.doesnt.extend.sealed=\
    subclass {0} must extend sealed class

compiler.misc.must.not.be.same.class=\
    illegal self-reference in permits clause

# 0: type
compiler.misc.must.not.be.supertype=\
    illegal reference to supertype {0}

# other sealed types related errors

compiler.err.sealed.class.must.have.subclasses=\
    sealed class must have subclasses

# errors in subclasses of sealed classes
# 0: symbol
compiler.err.cant.inherit.from.sealed=\
    class is not allowed to extend sealed class: {0} \
    (as it is not listed in its 'permits' clause)

# 0: symbol
compiler.err.class.in.unnamed.module.cant.extend.sealed.in.diff.package=\
    class {0} in unnamed module cannot extend a sealed class in a different package

# 0: symbol, 1: symbol
compiler.err.class.in.module.cant.extend.sealed.in.diff.module=\
    class {0} in module {1} cannot extend a sealed class in a different module

# 0: symbol
compiler.err.non.sealed.with.no.sealed.supertype=\
    non-sealed modifier not allowed here\n\
    (class {0} does not have any sealed supertypes)

compiler.err.non.sealed.sealed.or.final.expected=\
    sealed, non-sealed or final modifiers expected

compiler.err.non.sealed.or.sealed.expected=\
    sealed or non-sealed modifiers expected

compiler.err.sealed.or.non.sealed.local.classes.not.allowed=\
    sealed or non-sealed local classes are not allowed

# 0: fragment
compiler.err.local.classes.cant.extend.sealed=\
    {0} classes must not extend sealed classes\

compiler.misc.anonymous=\
    anonymous

compiler.misc.local=\
    local

###
# errors related to records

# record components
compiler.err.record.cant.declare.field.modifiers=\
    record components cannot have modifiers

# 0: symbol
compiler.err.illegal.record.component.name=\
    illegal record component name {0}

compiler.err.record.component.and.old.array.syntax=\
    legacy array notation not allowed on record components

# accessor methods
# 0: symbol, 1: fragment
compiler.err.invalid.accessor.method.in.record=\
    invalid accessor method in record {0}\n\
    ({1})

compiler.misc.method.must.be.public=\
    accessor method must be public

# 0: symbol, 1: symbol
compiler.misc.accessor.return.type.doesnt.match=\
    return type of accessor method {0} must match the type of record component {1}

compiler.misc.accessor.method.cant.throw.exception=\
    throws clause not allowed for accessor method

compiler.misc.accessor.method.must.not.be.generic=\
    accessor method must not be generic

compiler.misc.accessor.method.must.not.be.static=\
    accessor method must not be static

# canonical constructors
# 0: fragment, 1: name, 2: fragment
compiler.err.invalid.canonical.constructor.in.record=\
    invalid {0} constructor in record {1}\n\
    ({2})

compiler.misc.canonical=\
    canonical

compiler.misc.compact=\
    compact

# 0: fragment
compiler.misc.throws.clause.not.allowed.for.canonical.constructor=\
    throws clause not allowed for {0} constructor

compiler.misc.canonical.with.name.mismatch=\
    invalid parameter names in canonical constructor

compiler.misc.canonical.cant.have.return.statement=\
    compact constructor must not have return statements

compiler.misc.canonical.must.not.declare.type.variables=\
    canonical constructor must not declare type variables

compiler.misc.type.must.be.identical.to.corresponding.record.component.type=\
    type and arity must match that of the corresponding record component\

compiler.misc.canonical.must.not.contain.explicit.constructor.invocation=\
    canonical constructor must not contain explicit constructor invocation

# 0: set of flag or string
compiler.misc.canonical.must.not.have.stronger.access=\
    attempting to assign stronger access privileges; was {0}

# other
compiler.err.record.cannot.declare.instance.fields=\
    field declaration must be static\n\
    (consider replacing field with record component)

# 0: symbol
compiler.err.invalid.supertype.record=\
    classes cannot directly extend {0}

# 0: symbol
compiler.err.first.statement.must.be.call.to.another.constructor=\
    constructor is not canonical, so its first statement must invoke another constructor of class {0}

compiler.err.instance.initializer.not.allowed.in.records=\
    instance initializers not allowed in records

compiler.err.static.declaration.not.allowed.in.inner.classes=\
    static declarations not allowed in inner classes

compiler.err.record.header.expected=\
    record header expected

############################################
# messages previously at javac.properties

compiler.err.empty.A.argument=\
    -A requires an argument; use ''-Akey'' or ''-Akey=value''

# 0: string
compiler.err.invalid.A.key=\
    key in annotation processor option ''{0}'' is not a dot-separated sequence of identifiers

# 0: string
compiler.err.invalid.flag=\
    invalid flag: {0}

compiler.err.profile.bootclasspath.conflict=\
    profile and bootclasspath options cannot be used together

# 0: string
compiler.err.invalid.profile=\
    invalid profile: {0}

# 0: string
compiler.err.invalid.target=\
    invalid target release: {0}

# 0: option name, 1: target
compiler.err.option.not.allowed.with.target=\
    option {0} not allowed with target {1}

# 0: string
compiler.err.option.too.many=\
    option {0} can only be specified once

compiler.err.no.source.files=\
    no source files

compiler.err.no.source.files.classes=\
    no source files or class names

# 0: string
compiler.err.req.arg=\
    {0} requires an argument

# 0: string
compiler.err.invalid.source=\
    invalid source release: {0}

# 0: string, 1: string
compiler.err.error.writing.file=\
    error writing {0}; {1}

compiler.err.sourcepath.modulesourcepath.conflict=\
    cannot specify both --source-path and --module-source-path

# 0: string, 1: target
compiler.warn.source.target.conflict=\
    source release {0} requires target release {1}

# 0: string, 1: target
compiler.warn.target.default.source.conflict=\
    target release {0} conflicts with default source release {1}

# 0: profile, 1: target
compiler.warn.profile.target.conflict=\
    profile {0} is not valid for target release {1}

# 0: string
compiler.err.file.not.directory=\
    not a directory: {0}

# 0: object
compiler.err.file.not.file=\
    not a file: {0}

compiler.err.two.class.loaders.1=\
    javac is split between multiple class loaders: check your configuration

# 0: url, 1: url
compiler.err.two.class.loaders.2=\
    javac is split between multiple class loaders:\n\
    one class comes from file: {0}\n\
    while javac comes from {1}

# 0: string, 1: string
compiler.err.bad.value.for.option=\
    bad value for {0} option: ''{1}''

# 0: string
compiler.err.no.value.for.option=\
    no value for {0} option

# 0: string
compiler.err.repeated.value.for.patch.module=\
    --patch-module specified more than once for module {0}

# 0: string
compiler.err.repeated.value.for.module.source.path=\
    --module-source-path specified more than once for module {0}

compiler.err.multiple.values.for.module.source.path=\
    --module-source-path specified more than once with a pattern argument

# 0: string
compiler.err.unmatched.quote=\
    unmatched quote in environment variable {0}

# 0: option name
compiler.err.release.bootclasspath.conflict=\
    option {0} cannot be used together with --release

# 0: string
compiler.err.unsupported.release.version=\
    release version {0} not supported

# 0: string
compiler.err.file.not.found=\
    file not found: {0}

# 0: string, 1: source
compiler.err.preview.not.latest=\
    invalid source release {0} with --enable-preview\n\
    (preview language features are only supported for release {1})

compiler.err.preview.without.source.or.release=\
    --enable-preview must be used with either -source or --release

# 0: kind name, 1: symbol
compiler.warn.declared.using.preview=\
    {0} {1} is declared using a preview feature, which may be removed in a future release.

compiler.warn.attempt.to.synchronize.on.instance.of.value.based.class=\
    attempt to synchronize on an instance of a value-based class<|MERGE_RESOLUTION|>--- conflicted
+++ resolved
@@ -516,12 +516,9 @@
 compiler.err.flows.through.to.pattern=\
     illegal fall-through to a pattern
 
-<<<<<<< HEAD
-=======
 compiler.err.flows.through.from.pattern=\
     illegal fall-through from a pattern
 
->>>>>>> 908aca29
 compiler.err.else.without.if=\
     ''else'' without ''if''
 
