/*
 * Copyright (c) 2018, 2023, Oracle and/or its affiliates. All rights reserved.
 * DO NOT ALTER OR REMOVE COPYRIGHT NOTICES OR THIS FILE HEADER.
 *
 * This code is free software; you can redistribute it and/or modify it
 * under the terms of the GNU General Public License version 2 only, as
 * published by the Free Software Foundation.  Oracle designates this
 * particular file as subject to the "Classpath" exception as provided
 * by Oracle in the LICENSE file that accompanied this code.
 *
 * This code is distributed in the hope that it will be useful, but WITHOUT
 * ANY WARRANTY; without even the implied warranty of MERCHANTABILITY or
 * FITNESS FOR A PARTICULAR PURPOSE.  See the GNU General Public License
 * version 2 for more details (a copy is included in the LICENSE file that
 * accompanied this code).
 *
 * You should have received a copy of the GNU General Public License version
 * 2 along with this work; if not, write to the Free Software Foundation,
 * Inc., 51 Franklin St, Fifth Floor, Boston, MA 02110-1301 USA.
 *
 * Please contact Oracle, 500 Oracle Parkway, Redwood Shores, CA 94065 USA
 * or visit www.oracle.com if you need additional information or have any
 * questions.
 */

package com.sun.tools.javac.code;

import com.sun.tools.javac.code.Lint.LintCategory;
import com.sun.tools.javac.code.Source.Feature;
import com.sun.tools.javac.jvm.Target;
import com.sun.tools.javac.resources.CompilerProperties.Errors;
import com.sun.tools.javac.resources.CompilerProperties.Warnings;
import com.sun.tools.javac.util.Assert;
import com.sun.tools.javac.util.Context;
import com.sun.tools.javac.util.JCDiagnostic.DiagnosticPosition;
import com.sun.tools.javac.util.JCDiagnostic.Error;
import com.sun.tools.javac.util.JCDiagnostic.SimpleDiagnosticPosition;
import com.sun.tools.javac.util.JCDiagnostic.Warning;
import com.sun.tools.javac.util.Log;
import com.sun.tools.javac.util.MandatoryWarningHandler;
import com.sun.tools.javac.util.Names;
import com.sun.tools.javac.util.Options;

import javax.tools.JavaFileObject;
import java.util.HashMap;
import java.util.HashSet;
import java.util.Map;
import java.util.Set;

import static com.sun.tools.javac.main.Option.PREVIEW;
import com.sun.tools.javac.util.JCDiagnostic;

/**
 * Helper class to handle preview language features. This class maps certain language features
 * (see {@link Feature} into 'preview' features; the mapping is completely ad-hoc, so as to allow
 * for maximum flexibility, which allows to migrate preview feature into supported features with ease.
 *
 * This class acts as a centralized point against which usages of preview features are reported by
 * clients (e.g. other javac classes). Internally, this class collects all such usages and generates
 * diagnostics to inform the user of such usages. Such diagnostics can be enabled using the
 * {@link LintCategory#PREVIEW} lint category, and are suppressible by usual means.
 */
public class Preview {

    /** flag: are preview features enabled */
    private final boolean enabled;

    /** the diag handler to manage preview feature usage diagnostics */
    private final MandatoryWarningHandler previewHandler;

    /** test flag: should all features be considered as preview features? */
    private final boolean forcePreview;

    /** a mapping from classfile numbers to Java SE versions */
    private final Map<Integer, Source> majorVersionToSource;

    private final Set<JavaFileObject> sourcesWithPreviewFeatures = new HashSet<>();

    private final Names names;
    private final Lint lint;
    private final Log log;
    private final Source source;

    protected static final Context.Key<Preview> previewKey = new Context.Key<>();

    public static Preview instance(Context context) {
        Preview instance = context.get(previewKey);
        if (instance == null) {
            instance = new Preview(context);
        }
        return instance;
    }

    @SuppressWarnings("this-escape")
    protected Preview(Context context) {
        context.put(previewKey, this);
        Options options = Options.instance(context);
        names = Names.instance(context);
        enabled = options.isSet(PREVIEW);
        log = Log.instance(context);
        lint = Lint.instance(context);
        source = Source.instance(context);
        this.previewHandler =
                new MandatoryWarningHandler(log, source, lint.isEnabled(LintCategory.PREVIEW), true, "preview", LintCategory.PREVIEW);
        forcePreview = options.isSet("forcePreview");
        majorVersionToSource = initMajorVersionToSourceMap();
    }

    private Map<Integer, Source> initMajorVersionToSourceMap() {
        Map<Integer, Source> majorVersionToSource = new HashMap<>();
        for (Target t : Target.values()) {
            int major = t.majorVersion;
            Source source = Source.lookup(t.name);
            if (source != null) {
                majorVersionToSource.put(major, source);
            }
        }
        return majorVersionToSource;
    }

    /**
     * Returns true if {@code s} is deemed to participate in the preview of {@code previewSymbol}, and
     * therefore no warnings or errors will be produced.
     *
     * @param syms the symbol table
     * @param s the symbol depending on the preview symbol
     * @param previewSymbol the preview symbol marked with @Preview
     * @return true if {@code s} is participating in the preview of {@code previewSymbol}
     */
    public boolean participatesInPreview(Symtab syms, Symbol s, Symbol previewSymbol) {
        // All symbols in the same module as the preview symbol participate in the preview API
        if (previewSymbol.packge().modle == s.packge().modle) {
            return true;
        }

        // If java.base's jdk.internal.javac package is exported to s's module then
        // s participates in the preview API
        return syms.java_base.exports.stream()
                .filter(ed -> ed.packge.fullname == names.jdk_internal_javac)
                .anyMatch(ed -> ed.modules.contains(s.packge().modle));
    }

    /**
     * Report usage of a preview feature. Usages reported through this method will affect the
     * set of sourcefiles with dependencies on preview features.
     * @param pos the position at which the preview feature was used.
     * @param feature the preview feature used.
     */
    public void warnPreview(int pos, Feature feature) {
        warnPreview(new SimpleDiagnosticPosition(pos), feature);
    }

    /**
     * Report usage of a preview feature. Usages reported through this method will affect the
     * set of sourcefiles with dependencies on preview features.
     * @param pos the position at which the preview feature was used.
     * @param feature the preview feature used.
     */
    public void warnPreview(DiagnosticPosition pos, Feature feature) {
        Assert.check(isEnabled());
        Assert.check(isPreview(feature));
        if (!lint.isSuppressed(LintCategory.PREVIEW)) {
            sourcesWithPreviewFeatures.add(log.currentSourceFile());
            previewHandler.report(pos, feature.isPlural() ?
                    Warnings.PreviewFeatureUsePlural(feature.nameFragment()) :
                    Warnings.PreviewFeatureUse(feature.nameFragment()));
        }
    }

    /**
     * Report usage of a preview feature in classfile.
     * @param classfile the name of the classfile with preview features enabled
     * @param majorVersion the major version found in the classfile.
     */
    public void warnPreview(JavaFileObject classfile, int majorVersion) {
        Assert.check(isEnabled());
        if (lint.isEnabled(LintCategory.PREVIEW)) {
            log.mandatoryWarning(LintCategory.PREVIEW, null,
                    Warnings.PreviewFeatureUseClassfile(classfile, majorVersionToSource.get(majorVersion).name));
        }
    }

    public void markUsesPreview(DiagnosticPosition pos) {
        sourcesWithPreviewFeatures.add(log.currentSourceFile());
    }

    public void reportPreviewWarning(DiagnosticPosition pos, Warning warnKey) {
        previewHandler.report(pos, warnKey);
    }

    public boolean usesPreview(JavaFileObject file) {
        return sourcesWithPreviewFeatures.contains(file);
    }

    /**
     * Are preview features enabled?
     * @return true, if preview features are enabled.
     */
    public boolean isEnabled() {
        return enabled;
    }

    /**
     * Is given feature a preview feature?
     * @param feature the feature to be tested.
     * @return true, if given feature is a preview feature.
     */
    public boolean isPreview(Feature feature) {
        return switch (feature) {
            case STRING_TEMPLATES -> true;
<<<<<<< HEAD
            case UNNAMED_CLASSES -> true;
            case PRIMITIVE_PATTERNS -> true;
=======
            case IMPLICIT_CLASSES -> true;
            case SUPER_INIT -> true;
>>>>>>> b270f30d
            //Note: this is a backdoor which allows to optionally treat all features as 'preview' (for testing).
            //When real preview features will be added, this method can be implemented to return 'true'
            //for those selected features, and 'false' for all the others.
            default -> forcePreview;
        };
    }

    /**
     * Generate an error key which captures the fact that a given preview feature could not be used
     * due to the preview feature support being disabled.
     * @param feature the feature for which the diagnostic has to be generated.
     * @return the diagnostic.
     */
    public Error disabledError(Feature feature) {
        Assert.check(!isEnabled());
        return feature.isPlural() ?
                Errors.PreviewFeatureDisabledPlural(feature.nameFragment()) :
                Errors.PreviewFeatureDisabled(feature.nameFragment());
    }

    /**
     * Generate an error key which captures the fact that a preview classfile cannot be loaded
     * due to the preview feature support being disabled.
     * @param classfile the name of the classfile with preview features enabled
     * @param majorVersion the major version found in the classfile.
     */
    public Error disabledError(JavaFileObject classfile, int majorVersion) {
        Assert.check(!isEnabled());
        return Errors.PreviewFeatureDisabledClassfile(classfile, majorVersionToSource.get(majorVersion).name);
    }

    /**
     * Check whether the given symbol has been declared using
     * a preview language feature.
     *
     * @param sym Symbol to check
     * @return true iff sym has been declared using a preview language feature
     */
    public boolean declaredUsingPreviewFeature(Symbol sym) {
        return false;
    }

    /**
     * Report any deferred diagnostics.
     */
    public void reportDeferredDiagnostics() {
        previewHandler.reportDeferredDiagnostic();
    }

    public void clear() {
        previewHandler.clear();
    }

    public void checkSourceLevel(DiagnosticPosition pos, Feature feature) {
        if (isPreview(feature) && !isEnabled()) {
            //preview feature without --preview flag, error
            log.error(JCDiagnostic.DiagnosticFlag.SOURCE_LEVEL, pos, disabledError(feature));
        } else {
            if (!feature.allowedInSource(source)) {
                log.error(JCDiagnostic.DiagnosticFlag.SOURCE_LEVEL, pos,
                          feature.error(source.name));
            }
            if (isEnabled() && isPreview(feature)) {
                warnPreview(pos, feature);
            }
        }
    }

}<|MERGE_RESOLUTION|>--- conflicted
+++ resolved
@@ -208,13 +208,9 @@
     public boolean isPreview(Feature feature) {
         return switch (feature) {
             case STRING_TEMPLATES -> true;
-<<<<<<< HEAD
-            case UNNAMED_CLASSES -> true;
-            case PRIMITIVE_PATTERNS -> true;
-=======
             case IMPLICIT_CLASSES -> true;
             case SUPER_INIT -> true;
->>>>>>> b270f30d
+            case PRIMITIVE_PATTERNS -> true;
             //Note: this is a backdoor which allows to optionally treat all features as 'preview' (for testing).
             //When real preview features will be added, this method can be implemented to return 'true'
             //for those selected features, and 'false' for all the others.
