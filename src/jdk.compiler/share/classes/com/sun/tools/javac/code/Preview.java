--- conflicted
+++ resolved
@@ -211,11 +211,7 @@
         return switch (feature) {
             case STRING_TEMPLATES -> true;
             case UNNAMED_CLASSES -> true;
-<<<<<<< HEAD
-            case UNNAMED_VARIABLES -> true;
             case PRIMITIVE_PATTERNS -> true;
-=======
->>>>>>> 1ca2cfaf
             //Note: this is a backdoor which allows to optionally treat all features as 'preview' (for testing).
             //When real preview features will be added, this method can be implemented to return 'true'
             //for those selected features, and 'false' for all the others.
