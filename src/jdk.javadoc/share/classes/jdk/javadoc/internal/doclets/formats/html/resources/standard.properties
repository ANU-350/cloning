--- conflicted
+++ resolved
@@ -493,7 +493,6 @@
     of the given package. Prefix the package specifier with - to\n\
     disable checks for the specified packages.
 
-<<<<<<< HEAD
 doclet.usage.spec-base-uri=\
     <URI>
 doclet.usage.spec-base-uri.description=\
@@ -502,10 +501,7 @@
 doclet.Invalid_URI=\
     invalid URI: {0}
 
-# L10N: do not localize the option names --no-frames
-=======
 # L10N: do not localize the option name --no-frames
->>>>>>> 804bd725
 doclet.NoFrames_specified=\
     The --no-frames option is no longer required and may be removed\n\
     in a future release.
