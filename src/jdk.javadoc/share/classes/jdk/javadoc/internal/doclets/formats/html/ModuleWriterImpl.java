--- conflicted
+++ resolved
@@ -50,12 +50,7 @@
 import jdk.javadoc.internal.doclets.formats.html.markup.TagName;
 import jdk.javadoc.internal.doclets.formats.html.markup.HtmlTree;
 import jdk.javadoc.internal.doclets.formats.html.Navigation.PageMode;
-<<<<<<< HEAD
-import jdk.javadoc.internal.doclets.formats.html.markup.RawHtml;
 import jdk.javadoc.internal.doclets.formats.html.markup.Text;
-=======
-import jdk.javadoc.internal.doclets.formats.html.markup.StringContent;
->>>>>>> c30a90bb
 import jdk.javadoc.internal.doclets.toolkit.Content;
 import jdk.javadoc.internal.doclets.toolkit.ModuleSummaryWriter;
 import jdk.javadoc.internal.doclets.toolkit.util.CommentHelper;
@@ -608,11 +603,7 @@
             PackageElement pkg = e.getKey();
             PackageEntry entry = e.getValue();
             List<Content> row = new ArrayList<>();
-<<<<<<< HEAD
-            Content pkgLinkContent = getPackageLink(pkg, Text.of(utils.getPackageName(pkg)));
-=======
             Content pkgLinkContent = getPackageLink(pkg, getLocalizedPackageName(pkg));
->>>>>>> c30a90bb
             row.add(pkgLinkContent);
 
             if (showExportedTo) {
@@ -682,11 +673,7 @@
             String sep = "";
             for (PackageElement pkg : pkgList) {
                 list.add(sep);
-<<<<<<< HEAD
-                list.add(getPackageLink(pkg, Text.of(utils.getPackageName(pkg))));
-=======
                 list.add(getPackageLink(pkg, getLocalizedPackageName(pkg)));
->>>>>>> c30a90bb
                 sep = " ";
             }
             table.addRow(moduleLinkContent, list);
