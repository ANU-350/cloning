/*
 * Copyright (c) 1997, 2022, Oracle and/or its affiliates. All rights reserved.
 * DO NOT ALTER OR REMOVE COPYRIGHT NOTICES OR THIS FILE HEADER.
 *
 * This code is free software; you can redistribute it and/or modify it
 * under the terms of the GNU General Public License version 2 only, as
 * published by the Free Software Foundation.  Oracle designates this
 * particular file as subject to the "Classpath" exception as provided
 * by Oracle in the LICENSE file that accompanied this code.
 *
 * This code is distributed in the hope that it will be useful, but WITHOUT
 * ANY WARRANTY; without even the implied warranty of MERCHANTABILITY or
 * FITNESS FOR A PARTICULAR PURPOSE.  See the GNU General Public License
 * version 2 for more details (a copy is included in the LICENSE file that
 * accompanied this code).
 *
 * You should have received a copy of the GNU General Public License version
 * 2 along with this work; if not, write to the Free Software Foundation,
 * Inc., 51 Franklin St, Fifth Floor, Boston, MA 02110-1301 USA.
 *
 * Please contact Oracle, 500 Oracle Parkway, Redwood Shores, CA 94065 USA
 * or visit www.oracle.com if you need additional information or have any
 * questions.
 */

package jdk.javadoc.internal.doclets.formats.html;

import java.util.ArrayList;
import java.util.Arrays;
import java.util.List;
import java.util.SortedSet;
import java.util.function.Predicate;
import java.util.regex.Pattern;
import java.util.stream.Collectors;

import javax.lang.model.element.Element;
import javax.lang.model.element.ModuleElement;
import javax.lang.model.element.PackageElement;
import javax.lang.model.element.TypeElement;

import com.sun.source.doctree.DeprecatedTree;
import com.sun.source.doctree.DocTree;
import jdk.javadoc.internal.doclets.formats.html.markup.BodyContents;
import jdk.javadoc.internal.doclets.formats.html.markup.ContentBuilder;
import jdk.javadoc.internal.doclets.formats.html.markup.Entity;
import jdk.javadoc.internal.doclets.formats.html.markup.HtmlStyle;
import jdk.javadoc.internal.doclets.formats.html.markup.TagName;
import jdk.javadoc.internal.doclets.formats.html.markup.HtmlTree;
import jdk.javadoc.internal.doclets.formats.html.Navigation.PageMode;
import jdk.javadoc.internal.doclets.formats.html.markup.Text;
import jdk.javadoc.internal.doclets.toolkit.Content;
import jdk.javadoc.internal.doclets.toolkit.PackageSummaryWriter;
import jdk.javadoc.internal.doclets.toolkit.util.CommentHelper;
import jdk.javadoc.internal.doclets.toolkit.util.DocFileIOException;
import jdk.javadoc.internal.doclets.toolkit.util.DocPath;
import jdk.javadoc.internal.doclets.toolkit.util.DocPaths;

/**
 * Class to generate file for each package contents in the right-hand
 * frame. This will list all the Class Kinds in the package. A click on any
 * class-kind will update the frame with the clicked class-kind page.
 */
public class PackageWriterImpl extends HtmlDocletWriter
    implements PackageSummaryWriter {

    /**
     * The package being documented.
     */
    protected PackageElement packageElement;

    private List<PackageElement> relatedPackages;
    private SortedSet<TypeElement> allClasses;

    /**
     * The HTML element for the section tag being written.
     */
    private final HtmlTree section = HtmlTree.SECTION(HtmlStyle.packageDescription, new ContentBuilder());

    private final BodyContents bodyContents = new BodyContents();

    // Maximum number of subpackages and sibling packages to list in related packages table
    private static final int MAX_SUBPACKAGES = 20;
    private static final int MAX_SIBLING_PACKAGES = 5;


    /**
     * Constructor to construct PackageWriter object and to generate
     * "package-summary.html" file in the respective package directory.
     * For example for package "java.lang" this will generate file
     * "package-summary.html" file in the "java/lang" directory. It will also
     * create "java/lang" directory in the current or the destination directory
     * if it doesn't exist.
     *
     * @param configuration the configuration of the doclet.
     * @param packageElement    PackageElement under consideration.
     */
    public PackageWriterImpl(HtmlConfiguration configuration, PackageElement packageElement) {
        super(configuration,
                configuration.docPaths.forPackage(packageElement)
                .resolve(DocPaths.PACKAGE_SUMMARY));
        this.packageElement = packageElement;
        computePackageData();
    }

    @Override
    public Content getPackageHeader() {
        String packageName = getLocalizedPackageName(packageElement).toString();
        HtmlTree body = getBody(getWindowTitle(packageName));
        var div = HtmlTree.DIV(HtmlStyle.header);
        if (configuration.showModules) {
            ModuleElement mdle = configuration.docEnv.getElementUtils().getModuleOf(packageElement);
            var classModuleLabel = HtmlTree.SPAN(HtmlStyle.moduleLabelInPackage, contents.moduleLabel);
            var moduleNameDiv = HtmlTree.DIV(HtmlStyle.subTitle, classModuleLabel);
            moduleNameDiv.add(Entity.NO_BREAK_SPACE);
            moduleNameDiv.add(getModuleLink(mdle,
                    Text.of(mdle.getQualifiedName().toString())));
            div.add(moduleNameDiv);
        }
        Content packageHead = new ContentBuilder();
        if (!packageElement.isUnnamed()) {
            packageHead.add(contents.packageLabel).add(" ");
        }
        packageHead.add(packageName);
        var tHeading = HtmlTree.HEADING_TITLE(Headings.PAGE_TITLE_HEADING,
                HtmlStyle.title, packageHead);
        div.add(tHeading);
        bodyContents.setHeader(getHeader(PageMode.PACKAGE, packageElement))
                .addMainContent(div);
        return body;
    }

    @Override
    public Content getContentHeader() {
        return new ContentBuilder();
    }

    private void computePackageData() {
        relatedPackages = findRelatedPackages();
        boolean isSpecified = utils.isSpecified(packageElement);
        allClasses = filterClasses(isSpecified
                ? utils.getAllClasses(packageElement)
                : configuration.typeElementCatalog.allClasses(packageElement));
    }

    private SortedSet<TypeElement> filterClasses(SortedSet<TypeElement> types) {
        List<TypeElement> typeList = types
                .stream()
                .filter(te -> utils.isCoreClass(te) && configuration.isGeneratedDoc(te))
                .collect(Collectors.toList());
        return utils.filterOutPrivateClasses(typeList, options.javafx());
    }

    private List<PackageElement> findRelatedPackages() {
        String pkgName = packageElement.getQualifiedName().toString();

        // always add super package
        int lastdot = pkgName.lastIndexOf('.');
        String pkgPrefix = lastdot > 0 ? pkgName.substring(0, lastdot) : null;
        List<PackageElement> packages = new ArrayList<>(
                filterPackages(p -> p.getQualifiedName().toString().equals(pkgPrefix)));
        boolean hasSuperPackage = !packages.isEmpty();

        // add subpackages unless there are very many of them
        Pattern subPattern = Pattern.compile(pkgName.replace(".", "\\.") + "\\.\\w+");
        List<PackageElement> subpackages = filterPackages(
                p -> subPattern.matcher(p.getQualifiedName().toString()).matches());
        if (subpackages.size() <= MAX_SUBPACKAGES) {
            packages.addAll(subpackages);
        }

        // only add sibling packages if there is a non-empty super package, we are beneath threshold,
        // and number of siblings is beneath threshold as well
        if (hasSuperPackage && pkgPrefix != null && packages.size() <= MAX_SIBLING_PACKAGES) {
            Pattern siblingPattern = Pattern.compile(pkgPrefix.replace(".", "\\.") + "\\.\\w+");

            List<PackageElement> siblings = filterPackages(
                    p -> siblingPattern.matcher(p.getQualifiedName().toString()).matches());
            if (siblings.size() <= MAX_SIBLING_PACKAGES) {
                packages.addAll(siblings);
            }
        }
        return packages;
    }

    @Override
    protected Navigation getNavBar(PageMode pageMode, Element element) {
        Content linkContent = getModuleLink(utils.elementUtils.getModuleOf(packageElement),
                contents.moduleLabel);
        return super.getNavBar(pageMode, element)
                .setNavLinkModule(linkContent)
                .setSubNavLinks(() -> List.of(
                        links.createLink(HtmlIds.PACKAGE_DESCRIPTION, contents.navDescription,
                                !utils.getFullBody(packageElement).isEmpty() && !options.noComment()),
                        links.createLink(HtmlIds.RELATED_PACKAGE_SUMMARY, contents.relatedPackages,
                                relatedPackages != null && !relatedPackages.isEmpty()),
                        links.createLink(HtmlIds.CLASS_SUMMARY, contents.navClassesAndInterfaces,
                                allClasses != null && !allClasses.isEmpty())));
    }

    /**
     * Add the package deprecation information to the documentation tree.
     *
     * @param div the content to which the deprecation information will be added
     */
    public void addDeprecationInfo(Content div) {
        List<? extends DeprecatedTree> deprs = utils.getDeprecatedTrees(packageElement);
        if (utils.isDeprecated(packageElement)) {
            CommentHelper ch = utils.getCommentHelper(packageElement);
            var deprDiv = HtmlTree.DIV(HtmlStyle.deprecationBlock);
            var deprPhrase = HtmlTree.SPAN(HtmlStyle.deprecatedLabel, getDeprecatedPhrase(packageElement));
            deprDiv.add(deprPhrase);
            if (!deprs.isEmpty()) {
                List<? extends DocTree> commentTags = ch.getDescription(deprs.get(0));
                if (!commentTags.isEmpty()) {
                    addInlineDeprecatedComment(packageElement, deprs.get(0), deprDiv);
                }
            }
            div.add(deprDiv);
        }
    }

    @Override
    public Content getSummariesList() {
        return HtmlTree.UL(HtmlStyle.summaryList);
    }

    @Override
    public void addRelatedPackagesSummary(Content summaryContent) {
        boolean showModules = configuration.showModules && hasRelatedPackagesInOtherModules(relatedPackages);
        TableHeader tableHeader= showModules
                ? new TableHeader(contents.moduleLabel, contents.packageLabel, contents.descriptionLabel)
                : new TableHeader(contents.packageLabel, contents.descriptionLabel);
        addPackageSummary(relatedPackages, contents.relatedPackages, tableHeader,
                summaryContent, showModules);
    }


    /**
     * Add all types to the content.
     *
     * @param target the content to which the links will be added
     */
    public void addAllClassesAndInterfacesSummary(Content target) {
        Table table = new Table(HtmlStyle.summaryTable)
                .setHeader(new TableHeader(contents.classLabel, contents.descriptionLabel))
                .setColumnStyles(HtmlStyle.colFirst, HtmlStyle.colLast)
                .setId(HtmlIds.CLASS_SUMMARY)
                .setDefaultTab(contents.allClassesAndInterfacesLabel)
                .addTab(contents.interfaces, utils::isPlainInterface)
                .addTab(contents.classes, e -> utils.isNonThrowableClass((TypeElement)e))
                .addTab(contents.enums, utils::isEnum)
                .addTab(contents.records, e -> utils.isRecord((TypeElement)e))
                .addTab(contents.exceptionClasses, e -> utils.isThrowable((TypeElement)e))
                .addTab(contents.annotationTypes, utils::isAnnotationInterface);
        for (TypeElement typeElement : allClasses) {
            if (typeElement != null && utils.isCoreClass(typeElement)) {
                Content classLink = getLink(new HtmlLinkInfo(
                        configuration, HtmlLinkInfo.Kind.PACKAGE, typeElement));
                ContentBuilder description = new ContentBuilder();
                addPreviewSummary(typeElement, description);
                if (utils.isDeprecated(typeElement)) {
                    description.add(getDeprecatedPhrase(typeElement));
                    List<? extends DeprecatedTree> tags = utils.getDeprecatedTrees(typeElement);
                    if (!tags.isEmpty()) {
                        addSummaryDeprecatedComment(typeElement, tags.get(0), description);
                    }
                } else {
                    addSummaryComment(typeElement, description);
                }
                table.addRow(typeElement, Arrays.asList(classLink, description));
            }
        }
        if (!table.isEmpty()) {
            target.add(HtmlTree.LI(table));
            if (table.needsScript()) {
                getMainBodyScript().append(table.getScript());
            }
        }
    }

    public void addPackageSummary(List<PackageElement> packages, Content label,
                                  TableHeader tableHeader, Content summaryContent,
                                  boolean showModules) {
        if (!packages.isEmpty()) {
            Table table = new Table(HtmlStyle.summaryTable)
                    .setId(HtmlIds.RELATED_PACKAGE_SUMMARY)
                    .setCaption(label)
                    .setHeader(tableHeader);
            if (showModules) {
                table.setColumnStyles(HtmlStyle.colPlain, HtmlStyle.colFirst, HtmlStyle.colLast);
            } else {
                table.setColumnStyles(HtmlStyle.colFirst, HtmlStyle.colLast);
            }

            for (PackageElement pkg : packages) {
                Content packageLink = getPackageLink(pkg, Text.of(pkg.getQualifiedName()));
<<<<<<< HEAD
                Content moduleLink = Text.EMPTY;
=======
                var moduleLink = HtmlTree.EMPTY;
>>>>>>> c3938ec1
                if (showModules) {
                    ModuleElement module = (ModuleElement) pkg.getEnclosingElement();
                    if (module != null && !module.isUnnamed()) {
                        moduleLink = getModuleLink(module, Text.of(module.getQualifiedName()));
                    }
                }
                ContentBuilder description = new ContentBuilder();
                addPreviewSummary(pkg, description);
                if (utils.isDeprecated(pkg)) {
                    description.add(getDeprecatedPhrase(pkg));
                    List<? extends DeprecatedTree> tags = utils.getDeprecatedTrees(pkg);
                    if (!tags.isEmpty()) {
                        addSummaryDeprecatedComment(pkg, tags.get(0), description);
                    }
                } else {
                    addSummaryComment(pkg, description);
                }
                if (showModules) {
                    table.addRow(moduleLink, packageLink, description);
                } else {
                    table.addRow(packageLink, description);
                }
            }
            summaryContent.add(HtmlTree.LI(table));
        }
    }

    @Override
    public void addPackageDescription(Content packageContent) {
        addPreviewInfo(packageElement, packageContent);
        if (!utils.getBody(packageElement).isEmpty()) {
            section.setId(HtmlIds.PACKAGE_DESCRIPTION);
            addDeprecationInfo(section);
            addInlineComment(packageElement, section);
        }
    }

    @Override
    public void addPackageTags(Content packageContent) {
        addTagsInfo(packageElement, section);
        packageContent.add(section);
    }

    @Override
    public void addPackageSignature(Content packageContent) {
        packageContent.add(new HtmlTree(TagName.HR));
        packageContent.add(Signatures.getPackageSignature(packageElement, this));
    }

    @Override
    public void addPackageContent(Content packageContent) {
        bodyContents.addMainContent(packageContent);
    }

    @Override
    public void addPackageFooter() {
        bodyContents.setFooter(getFooter());
    }

    @Override
    public void printDocument(Content content) throws DocFileIOException {
        String description = getDescription("declaration", packageElement);
        List<DocPath> localStylesheets = getLocalStylesheets(packageElement);
        content.add(bodyContents);
        printHtmlDocument(configuration.metakeywords.getMetaKeywords(packageElement),
                description, localStylesheets, content);
    }

    @Override
    public Content getPackageSummary(Content summaryContent) {
        return HtmlTree.SECTION(HtmlStyle.summary, summaryContent);
    }

    private boolean hasRelatedPackagesInOtherModules(List<PackageElement> relatedPackages) {
        final ModuleElement module = (ModuleElement) packageElement.getEnclosingElement();
        return relatedPackages.stream().anyMatch(pkg -> module != pkg.getEnclosingElement());
    }

    private List<PackageElement> filterPackages(Predicate<? super PackageElement> filter) {
        return configuration.packages.stream()
                .filter(p -> p != packageElement && filter.test(p))
                .collect(Collectors.toList());
    }
}<|MERGE_RESOLUTION|>--- conflicted
+++ resolved
@@ -294,11 +294,7 @@
 
             for (PackageElement pkg : packages) {
                 Content packageLink = getPackageLink(pkg, Text.of(pkg.getQualifiedName()));
-<<<<<<< HEAD
                 Content moduleLink = Text.EMPTY;
-=======
-                var moduleLink = HtmlTree.EMPTY;
->>>>>>> c3938ec1
                 if (showModules) {
                     ModuleElement module = (ModuleElement) pkg.getEnclosingElement();
                     if (module != null && !module.isUnnamed()) {
