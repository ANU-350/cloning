--- conflicted
+++ resolved
@@ -222,11 +222,7 @@
         constructorSummaryLabel = getContent("doclet.Constructor_Summary");
         constructors = getContent("doclet.Constructors");
         contentsHeading = getContent("doclet.Contents");
-<<<<<<< HEAD
-        defaultPackageLabel = Text.of(DocletConstants.DEFAULT_PACKAGE_NAME);
-=======
         defaultPackageLabel = getContent("doclet.Unnamed_Package");
->>>>>>> c30a90bb
         default_ = getContent("doclet.Default");
         deprecatedAPI = getContent("doclet.Deprecated_API");
         deprecatedLabel = getContent("doclet.navDeprecated");
