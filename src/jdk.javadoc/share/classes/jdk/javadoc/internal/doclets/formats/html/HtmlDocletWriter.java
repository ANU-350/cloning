--- conflicted
+++ resolved
@@ -1300,7 +1300,6 @@
         }
     }
 
-<<<<<<< HEAD
     /*
      * If a string contains a simple HTML paragraph, beginning with <p>
      * and ending with </p> and optional whitespace, return the content
@@ -1316,20 +1315,6 @@
                 var endSuffixPos = suffixPos + suffix.length();
                 if (isBlank(s, endSuffixPos, s.length())) {
                     return s.substring(prefix.length(), suffixPos);
-=======
-                @Override
-                public Boolean visitEscape(EscapeTree node, Content content) {
-                    result.add(node.getBody());
-                    return false;
-                }
-
-                @Override
-                public Boolean visitInheritDoc(InheritDocTree node, Content content) {
-                    Content output = getInlineTagOutput(element, node, context);
-                    content.add(output);
-                    // if we obtained the first sentence successfully, nothing more to do
-                    return (context.isFirstSentence && !output.isEmpty());
->>>>>>> 873558ee
                 }
             }
         }
@@ -1485,6 +1470,12 @@
                             Optional.of(Text.of(body))));
                 }
             }
+            return false;
+        }
+
+        @Override
+        public Boolean visitEscape(EscapeTree node, Content content) {
+            content.add(node.getBody());
             return false;
         }
 
