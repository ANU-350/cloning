/*
 * Copyright (c) 2018, 2021, Oracle and/or its affiliates. All rights reserved.
 * DO NOT ALTER OR REMOVE COPYRIGHT NOTICES OR THIS FILE HEADER.
 *
 * This code is free software; you can redistribute it and/or modify it
 * under the terms of the GNU General Public License version 2 only, as
 * published by the Free Software Foundation.  Oracle designates this
 * particular file as subject to the "Classpath" exception as provided
 * by Oracle in the LICENSE file that accompanied this code.
 *
 * This code is distributed in the hope that it will be useful, but WITHOUT
 * ANY WARRANTY; without even the implied warranty of MERCHANTABILITY or
 * FITNESS FOR A PARTICULAR PURPOSE.  See the GNU General Public License
 * version 2 for more details (a copy is included in the LICENSE file that
 * accompanied this code).
 *
 * You should have received a copy of the GNU General Public License version
 * 2 along with this work; if not, write to the Free Software Foundation,
 * Inc., 51 Franklin St, Fifth Floor, Boston, MA 02110-1301 USA.
 *
 * Please contact Oracle, 500 Oracle Parkway, Redwood Shores, CA 94065 USA
 * or visit www.oracle.com if you need additional information or have any
 * questions.
 */
package jdk.javadoc.internal.doclets.formats.html;

import java.util.ArrayList;
import java.util.List;
import java.util.Set;
import java.util.SortedSet;

import javax.lang.model.element.Element;
import javax.lang.model.element.ElementKind;
import javax.lang.model.element.ModuleElement;
import javax.lang.model.element.PackageElement;
import javax.lang.model.element.TypeElement;

import jdk.javadoc.internal.doclets.formats.html.markup.Comment;
import jdk.javadoc.internal.doclets.formats.html.markup.ContentBuilder;
import jdk.javadoc.internal.doclets.formats.html.markup.Entity;
import jdk.javadoc.internal.doclets.formats.html.markup.HtmlAttr;
import jdk.javadoc.internal.doclets.formats.html.markup.HtmlStyle;
import jdk.javadoc.internal.doclets.formats.html.markup.TagName;
import jdk.javadoc.internal.doclets.formats.html.markup.HtmlTree;
import jdk.javadoc.internal.doclets.formats.html.markup.Links;
import jdk.javadoc.internal.doclets.toolkit.Content;
import jdk.javadoc.internal.doclets.toolkit.builders.MemberSummaryBuilder;
import jdk.javadoc.internal.doclets.toolkit.util.DocFile;
import jdk.javadoc.internal.doclets.toolkit.util.DocLink;
import jdk.javadoc.internal.doclets.toolkit.util.DocPath;
import jdk.javadoc.internal.doclets.toolkit.util.DocPaths;
import jdk.javadoc.internal.doclets.toolkit.util.VisibleMemberTable;

import static jdk.javadoc.internal.doclets.toolkit.util.VisibleMemberTable.Kind.*;

/**
 * Factory for navigation bar.
 *
 * <p>
 * <b>This is NOT part of any supported API. If you write code that depends on this, you do so at
 * your own risk. This code and its internal interfaces are subject to change or deletion without
 * notice.</b>
 */
public class Navigation {

    private final HtmlConfiguration configuration;
    private final HtmlOptions options;
    private final Element element;
    private final Contents contents;
    private final HtmlIds htmlIds;
    private final DocPath path;
    private final DocPath pathToRoot;
    private final Links links;
    private final PageMode documentedPage;
    private Content navLinkModule;
    private Content navLinkPackage;
    private Content navLinkClass;
    private MemberSummaryBuilder memberSummaryBuilder;
    private boolean displaySummaryModuleDescLink;
    private boolean displaySummaryModulesLink;
    private boolean displaySummaryPackagesLink;
    private boolean displaySummaryServicesLink;
    private Content userHeader;
    private final String rowListTitle;
    private final Content searchLabel;

    public enum PageMode {
        ALL_CLASSES,
        ALL_PACKAGES,
        CLASS,
        CONSTANT_VALUES,
        DEPRECATED,
        DOC_FILE,
        HELP,
        INDEX,
        MODULE,
        OVERVIEW,
        PACKAGE,
        PREVIEW,
        SERIALIZED_FORM,
        SYSTEM_PROPERTIES,
        TREE,
        USE;
    }

    /**
     * Creates a {@code Navigation} object for a specific file, to be written in a specific HTML
     * version.
     *
     * @param element element being documented. null if its not an element documentation page
     * @param configuration the configuration object
     * @param page the kind of page being documented
     * @param path the DocPath object
     */
    public Navigation(Element element, HtmlConfiguration configuration, PageMode page, DocPath path) {
        this.configuration = configuration;
        this.options = configuration.getOptions();
        this.element = element;
        this.contents = configuration.getContents();
        this.htmlIds = configuration.htmlIds;
        this.documentedPage = page;
        this.path = path;
        this.pathToRoot = path.parent().invert();
        this.links = new Links(path);
        this.rowListTitle = configuration.getDocResources().getText("doclet.Navigation");
        this.searchLabel = contents.getContent("doclet.search");
    }

    public Navigation setNavLinkModule(Content navLinkModule) {
        this.navLinkModule = navLinkModule;
        return this;
    }

    public Navigation setNavLinkPackage(Content navLinkPackage) {
        this.navLinkPackage = navLinkPackage;
        return this;
    }

    public Navigation setNavLinkClass(Content navLinkClass) {
        this.navLinkClass = navLinkClass;
        return this;
    }

    public Navigation setMemberSummaryBuilder(MemberSummaryBuilder memberSummaryBuilder) {
        this.memberSummaryBuilder = memberSummaryBuilder;
        return this;
    }

    public Navigation setDisplaySummaryModuleDescLink(boolean displaySummaryModuleDescLink) {
        this.displaySummaryModuleDescLink = displaySummaryModuleDescLink;
        return this;
    }

    public Navigation setDisplaySummaryModulesLink(boolean displaySummaryModulesLink) {
        this.displaySummaryModulesLink = displaySummaryModulesLink;
        return this;
    }

    public Navigation setDisplaySummaryPackagesLink(boolean displaySummaryPackagesLink) {
        this.displaySummaryPackagesLink = displaySummaryPackagesLink;
        return this;
    }

    public Navigation setDisplaySummaryServicesLink(boolean displaySummaryServicesLink) {
        this.displaySummaryServicesLink = displaySummaryServicesLink;
        return this;
    }

    public Navigation setUserHeader(Content userHeader) {
        this.userHeader = userHeader;
        return this;
    }

    /**
     * Adds the links for the main navigation.
     *
     * @param tree the content tree to which the main navigation will added
     */
    private void addMainNavLinks(Content tree) {
        switch (documentedPage) {
            case OVERVIEW:
                addActivePageLink(tree, contents.overviewLabel, options.createOverview());
                addModuleLink(tree);
                addPackageLink(tree);
                addPageLabel(tree, contents.classLabel, true);
                addPageLabel(tree, contents.useLabel, options.classUse());
                addTreeLink(tree);
                addDeprecatedLink(tree);
                addPreviewLink(tree);
                addIndexLink(tree);
                addHelpLink(tree);
                break;
            case MODULE:
                addOverviewLink(tree);
                addActivePageLink(tree, contents.moduleLabel, configuration.showModules);
                addPackageLink(tree);
                addPageLabel(tree, contents.classLabel, true);
                addPageLabel(tree, contents.useLabel, options.classUse());
                addTreeLink(tree);
                addDeprecatedLink(tree);
                addPreviewLink(tree);
                addIndexLink(tree);
                addHelpLink(tree);
                break;
            case PACKAGE:
                addOverviewLink(tree);
                addModuleOfElementLink(tree);
                addActivePageLink(tree, contents.packageLabel, true);
                addPageLabel(tree, contents.classLabel, true);
                if (options.classUse()) {
                    addContentToTree(tree, links.createLink(DocPaths.PACKAGE_USE,
                            contents.useLabel, "", ""));
                }
                if (options.createTree()) {
                    addContentToTree(tree, links.createLink(DocPaths.PACKAGE_TREE,
                            contents.treeLabel, "", ""));
                }
                addDeprecatedLink(tree);
                addPreviewLink(tree);
                addIndexLink(tree);
                addHelpLink(tree);
                break;
            case CLASS:
                addOverviewLink(tree);
                addModuleOfElementLink(tree);
                addPackageSummaryLink(tree);
                addActivePageLink(tree, contents.classLabel, true);
                if (options.classUse()) {
                    addContentToTree(tree, links.createLink(DocPaths.CLASS_USE.resolve(path.basename()),
                            contents.useLabel));
                }
                if (options.createTree()) {
                    addContentToTree(tree, links.createLink(DocPaths.PACKAGE_TREE,
                            contents.treeLabel, "", ""));
                }
                addDeprecatedLink(tree);
                addPreviewLink(tree);
                addIndexLink(tree);
                addHelpLink(tree);
                break;
            case USE:
                addOverviewLink(tree);
                addModuleOfElementLink(tree);
                if (element instanceof PackageElement) {
                    addPackageSummaryLink(tree);
                    addPageLabel(tree, contents.classLabel, true);
                } else {
                    addPackageOfElementLink(tree);
                    addContentToTree(tree, navLinkClass);
                }
                addActivePageLink(tree, contents.useLabel, options.classUse());
                if (element instanceof PackageElement) {
                    addContentToTree(tree, links.createLink(DocPaths.PACKAGE_TREE, contents.treeLabel));
                } else {
                    addContentToTree(tree, configuration.utils.isEnclosingPackageIncluded((TypeElement) element)
                            ? links.createLink(DocPath.parent.resolve(DocPaths.PACKAGE_TREE), contents.treeLabel)
                            : links.createLink(pathToRoot.resolve(DocPaths.OVERVIEW_TREE), contents.treeLabel));
                }
                addDeprecatedLink(tree);
                addPreviewLink(tree);
                addIndexLink(tree);
                addHelpLink(tree);
                break;
            case TREE:
                addOverviewLink(tree);
                if (element == null) {
                    addPageLabel(tree, contents.moduleLabel, configuration.showModules);
                    addPageLabel(tree, contents.packageLabel, true);
                } else {
                    addModuleOfElementLink(tree);
                    addPackageSummaryLink(tree);
                }
                addPageLabel(tree, contents.classLabel, true);
                addPageLabel(tree, contents.useLabel, options.classUse());
                addActivePageLink(tree, contents.treeLabel, options.createTree());
                addDeprecatedLink(tree);
                addPreviewLink(tree);
                addIndexLink(tree);
                addHelpLink(tree);
                break;
            case DEPRECATED:
            case INDEX:
            case HELP:
            case PREVIEW:
                addOverviewLink(tree);
                addModuleLink(tree);
                addPackageLink(tree);
                addPageLabel(tree, contents.classLabel, true);
                addPageLabel(tree, contents.useLabel, options.classUse());
                addTreeLink(tree);
                if (documentedPage == PageMode.DEPRECATED) {
                    addActivePageLink(tree, contents.deprecatedLabel,
                            configuration.conditionalPages.contains(HtmlConfiguration.ConditionalPage.DEPRECATED));
                } else {
                    addDeprecatedLink(tree);
                }
                if (documentedPage == PageMode.PREVIEW) {
                    addActivePageLink(tree, contents.previewLabel,
                            configuration.conditionalPages.contains(HtmlConfiguration.ConditionalPage.PREVIEW));
                } else {
                    addPreviewLink(tree);
                }
                if (documentedPage == PageMode.INDEX) {
                    addActivePageLink(tree, contents.indexLabel, options.createIndex());
                } else {
                    addIndexLink(tree);
                }
                if (documentedPage == PageMode.HELP) {
                    addActivePageLink(tree, contents.helpLabel, !options.noHelp());
                } else {
                    addHelpLink(tree);
                }
                break;
            case ALL_CLASSES:
            case ALL_PACKAGES:
            case CONSTANT_VALUES:
            case SERIALIZED_FORM:
            case SYSTEM_PROPERTIES:
                addOverviewLink(tree);
                addModuleLink(tree);
                addPackageLink(tree);
                addPageLabel(tree, contents.classLabel, true);
                addPageLabel(tree, contents.useLabel, options.classUse());
                addTreeLink(tree);
                addDeprecatedLink(tree);
                addPreviewLink(tree);
                addIndexLink(tree);
                addHelpLink(tree);
                break;
            case DOC_FILE:
                addOverviewLink(tree);
                addModuleOfElementLink(tree);
                addContentToTree(tree, navLinkPackage);
                addPageLabel(tree, contents.classLabel, true);
                addPageLabel(tree, contents.useLabel, options.classUse());
                addTreeLink(tree);
                addDeprecatedLink(tree);
                addPreviewLink(tree);
                addIndexLink(tree);
                addHelpLink(tree);
                break;
            default:
                break;
        }
    }

    /**
     * Adds the summary links to the sub-navigation.
     *
     * @param tree the content tree to which the sub-navigation will added
     */
    private void addSummaryLinks(Content tree) {
        List<Content> listContents = new ArrayList<>();
        switch (documentedPage) {
            case CLASS:
                if (element.getKind() == ElementKind.ANNOTATION_TYPE) {
                    addAnnotationTypeSummaryLink("doclet.navField",
                            FIELDS, listContents);
                    addAnnotationTypeSummaryLink("doclet.navAnnotationTypeRequiredMember",
                            ANNOTATION_TYPE_MEMBER_REQUIRED, listContents);
                    addAnnotationTypeSummaryLink("doclet.navAnnotationTypeOptionalMember",
                            ANNOTATION_TYPE_MEMBER_OPTIONAL, listContents);
                } else {
                    TypeElement typeElement = (TypeElement) element;
                    for (VisibleMemberTable.Kind kind : summarySet) {
                        if (kind == ENUM_CONSTANTS && !configuration.utils.isEnum(typeElement)) {
                            continue;
                        }
                        if (kind == CONSTRUCTORS && configuration.utils.isEnum(typeElement)) {
                            continue;
                        }
                        AbstractMemberWriter writer
                                = ((AbstractMemberWriter) memberSummaryBuilder.getMemberSummaryWriter(kind));
                        if (writer == null) {
                            addContentToList(listContents, contents.getNavLinkLabelContent(kind));
                        } else {
                            addTypeSummaryLink(memberSummaryBuilder.members(kind),
                                    memberSummaryBuilder.getVisibleMemberTable(),
                                    kind, listContents);
                        }
                    }
                }
                if (!listContents.isEmpty()) {
                    Content li = HtmlTree.LI(contents.summaryLabel);
                    li.add(Entity.NO_BREAK_SPACE);
                    tree.add(li);
                    addListToNav(listContents, tree);
                }
                break;
            case MODULE:
                if (displaySummaryModuleDescLink) {
                    addContentToList(listContents,
                            links.createLink(HtmlIds.MODULE_DESCRIPTION, contents.navModuleDescription));
                } else {
                    addContentToList(listContents, contents.navModuleDescription);
                }
                if (displaySummaryModulesLink) {
                    addContentToList(listContents,
                            links.createLink(HtmlIds.MODULES, contents.navModules));
                } else {
                    addContentToList(listContents, contents.navModules);
                }
                if (displaySummaryPackagesLink) {
                    addContentToList(listContents,
                            links.createLink(HtmlIds.PACKAGES, contents.navPackages));
                } else {
                    addContentToList(listContents, contents.navPackages);
                }
                if (displaySummaryServicesLink) {
                    addContentToList(listContents,
                            links.createLink(HtmlIds.SERVICES, contents.navServices));
                } else {
                    addContentToList(listContents, contents.navServices);
                }
                if (!listContents.isEmpty()) {
                    Content li = HtmlTree.LI(contents.moduleSubNavLabel);
                    li.add(Entity.NO_BREAK_SPACE);
                    tree.add(li);
                    addListToNav(listContents, tree);
                }
                break;
            default:
                break;
        }
    }

    /**
     * Adds the navigation summary link.
     *
     * @param members members to be linked
     * @param vmt the visible member table
     * @param kind the visible member kind
     * @param listContents the list of contents
     */
    private void addTypeSummaryLink(SortedSet<? extends Element> members,
            VisibleMemberTable vmt,
            VisibleMemberTable.Kind kind, List<Content> listContents) {
        if (!members.isEmpty()) {
            addTypeSummaryLink(null, kind, true, listContents);
            return;
        }
        Set<TypeElement> visibleClasses = vmt.getVisibleTypeElements();
        for (TypeElement t : visibleClasses) {
            if (configuration.getVisibleMemberTable(t).hasVisibleMembers(kind)) {
                addTypeSummaryLink(null, kind, true, listContents);
                return;
            }
        }
        addTypeSummaryLink(null, kind, false, listContents);
    }

    /**
     * Adds the navigation Type summary link.
     *
     * @param typeElement the Type being documented
     * @param kind the kind of member being documented
     * @param link true if the members are listed and need to be linked
     * @param listContents the list of contents to which the summary will be added
     */
    private void addTypeSummaryLink(TypeElement typeElement, VisibleMemberTable.Kind kind, boolean link,
            List<Content> listContents) {
        switch (kind) {
            case CONSTRUCTORS:
                if (link) {
                    addContentToList(listContents,
                            links.createLink(HtmlIds.CONSTRUCTOR_SUMMARY, contents.navConstructor));
                } else {
                    addContentToList(listContents, contents.navConstructor);
                }
                break;
            case ENUM_CONSTANTS:
                if (link) {
                    if (typeElement == null) {
                        addContentToList(listContents,
                                links.createLink(HtmlIds.ENUM_CONSTANT_SUMMARY, contents.navEnum));
                    } else {
                        addContentToList(listContents,
                                links.createLink( htmlIds.forInheritedEnumConstants(typeElement), contents.navEnum));
                    }
                } else {
                    addContentToList(listContents, contents.navEnum);
                }
                break;
            case FIELDS:
                if (link) {
                    if (typeElement == null) {
                        addContentToList(listContents,
                                links.createLink(HtmlIds.FIELD_SUMMARY, contents.navField));
                    } else {
                        addContentToList(listContents,
                                links.createLink(htmlIds.forInheritedFields(typeElement), contents.navField));
                    }
                } else {
                    addContentToList(listContents, contents.navField);
                }
                break;
            case METHODS:
                if (link) {
                    if (typeElement == null) {
                        addContentToList(listContents,
                                links.createLink(HtmlIds.METHOD_SUMMARY, contents.navMethod));
                    } else {
                        addContentToList(listContents,
                                links.createLink(htmlIds.forInheritedMethods(typeElement), contents.navMethod));
                    }
                } else {
                    addContentToList(listContents, contents.navMethod);
                }
                break;
            case INNER_CLASSES:
                if (link) {
                    if (typeElement == null) {
                        addContentToList(listContents,
                                links.createLink(HtmlIds.NESTED_CLASS_SUMMARY, contents.navNested));
                    } else {
                        addContentToList(listContents,
                                links.createLink(htmlIds.forInheritedClasses(typeElement), contents.navNested));
                    }
                } else {
                    addContentToList(listContents, contents.navNested);
                }
                break;
            case PROPERTIES:
                if (link) {
                    if (typeElement == null) {
                        addContentToList(listContents,
                                links.createLink(HtmlIds.PROPERTY_SUMMARY, contents.navProperty));
                    } else {
                        addContentToList(listContents,
                                links.createLink(htmlIds.forInheritedProperties(typeElement), contents.navProperty));
                    }
                } else {
                    addContentToList(listContents, contents.navProperty);
                }
                break;
            default:
                break;
        }
    }

    /**
     * Adds the navigation Type summary link.
     *
     * @param label the label to be added
     * @param kind the kind of member being documented
     * @param listContents the list of contents to which the summary will be added
     */
    private void addAnnotationTypeSummaryLink(String label, VisibleMemberTable.Kind kind, List<Content> listContents) {
        AbstractMemberWriter writer = ((AbstractMemberWriter) memberSummaryBuilder.
                getMemberSummaryWriter(kind));
        if (writer == null) {
            addContentToList(listContents, contents.getContent(label));
        } else {
            boolean link = memberSummaryBuilder.getVisibleMemberTable().hasVisibleMembers(kind);
            switch (kind) {
                case FIELDS:
                    if (link) {
                        addContentToList(listContents, links.createLink(HtmlIds.FIELD_SUMMARY,
                                contents.navField));
                    } else {
                        addContentToList(listContents, contents.navField);
                    }
                    break;
                case ANNOTATION_TYPE_MEMBER_REQUIRED:
                    if (link) {
                        addContentToList(listContents, links.createLink(
                                HtmlIds.ANNOTATION_TYPE_REQUIRED_ELEMENT_SUMMARY,
                                contents.navAnnotationTypeRequiredMember));
                    } else {
                        addContentToList(listContents, contents.navAnnotationTypeRequiredMember);
                    }
                    break;
                case ANNOTATION_TYPE_MEMBER_OPTIONAL:
                    if (link) {
                        addContentToList(listContents, links.createLink(
                                HtmlIds.ANNOTATION_TYPE_OPTIONAL_ELEMENT_SUMMARY,
                                contents.navAnnotationTypeOptionalMember));
                    } else {
                        addContentToList(listContents, contents.navAnnotationTypeOptionalMember);
                    }
                    break;
                default:
                    break;
            }
        }
    }

    /**
     * Adds the detail links to sub-navigation.
     *
     * @param tree the content tree to which the links will be added
     */
    private void addDetailLinks(Content tree) {
        switch (documentedPage) {
            case CLASS:
                List<Content> listContents = new ArrayList<>();
                if (element.getKind() == ElementKind.ANNOTATION_TYPE) {
                    addAnnotationTypeDetailLink(listContents);
                } else {
                    TypeElement typeElement = (TypeElement) element;
                    for (VisibleMemberTable.Kind kind : detailSet) {
                        AbstractMemberWriter writer
                                = ((AbstractMemberWriter) memberSummaryBuilder.
                                        getMemberSummaryWriter(kind));
                        if (kind == ENUM_CONSTANTS && !configuration.utils.isEnum(typeElement)) {
                            continue;
                        }
                        if (kind == CONSTRUCTORS && configuration.utils.isEnum(typeElement)) {
                            continue;
                        }
                        if (writer == null) {
                            addContentToList(listContents, contents.getNavLinkLabelContent(kind));
                        } else {
                            addTypeDetailLink(kind, memberSummaryBuilder.hasMembers(kind), listContents);
                        }
                    }
                }
                if (!listContents.isEmpty()) {
                    Content li = HtmlTree.LI(contents.detailLabel);
                    li.add(Entity.NO_BREAK_SPACE);
                    tree.add(li);
                    addListToNav(listContents, tree);
                }
                break;
            default:
                break;
        }
    }

    /**
     * Adds the navigation Type detail link.
     *
     * @param kind the kind of member being documented
     * @param link true if the members are listed and need to be linked
     * @param listContents the list of contents to which the detail will be added.
     */
    protected void addTypeDetailLink(VisibleMemberTable.Kind kind, boolean link, List<Content> listContents) {
        switch (kind) {
            case CONSTRUCTORS:
                if (link) {
                    addContentToList(listContents, links.createLink(HtmlIds.CONSTRUCTOR_DETAIL, contents.navConstructor));
                } else {
                    addContentToList(listContents, contents.navConstructor);
                }
                break;
            case ENUM_CONSTANTS:
                if (link) {
                    addContentToList(listContents, links.createLink(HtmlIds.ENUM_CONSTANT_DETAIL, contents.navEnum));
                } else {
                    addContentToList(listContents, contents.navEnum);
                }
                break;
            case FIELDS:
                if (link) {
                    addContentToList(listContents, links.createLink(HtmlIds.FIELD_DETAIL, contents.navField));
                } else {
                    addContentToList(listContents, contents.navField);
                }
                break;
            case METHODS:
                if (link) {
                    addContentToList(listContents, links.createLink(HtmlIds.METHOD_DETAIL, contents.navMethod));
                } else {
                    addContentToList(listContents, contents.navMethod);
                }
                break;
            case PROPERTIES:
                if (link) {
                    addContentToList(listContents, links.createLink(HtmlIds.PROPERTY_DETAIL, contents.navProperty));
                } else {
                    addContentToList(listContents, contents.navProperty);
                }
                break;
            default:
                break;
        }
    }

    /**
     * Adds the navigation Annotation Type detail link.
     *
     * @param listContents the list of contents to which the annotation detail will be added.
     */
    protected void addAnnotationTypeDetailLink(List<Content> listContents) {
        TypeElement annotationType = (TypeElement) element;
        AbstractMemberWriter writerField
                = ((AbstractMemberWriter) memberSummaryBuilder.
                        getMemberSummaryWriter(FIELDS));
        AbstractMemberWriter writerOptional
                = ((AbstractMemberWriter) memberSummaryBuilder.
                        getMemberSummaryWriter(ANNOTATION_TYPE_MEMBER_OPTIONAL));
        AbstractMemberWriter writerRequired
                = ((AbstractMemberWriter) memberSummaryBuilder.
                        getMemberSummaryWriter(ANNOTATION_TYPE_MEMBER_REQUIRED));
        if (writerField != null) {
            addAnnotationTypeDetailLink(FIELDS,
                    !configuration.utils.getFields(annotationType).isEmpty(),
                    listContents);
        } else {
            addContentToList(listContents, contents.navField);
        }
        if (writerOptional != null) {
            addAnnotationTypeDetailLink(ANNOTATION_TYPE_MEMBER_OPTIONAL,
                    !annotationType.getAnnotationMirrors().isEmpty(), listContents);
        } else if (writerRequired != null) {
            addAnnotationTypeDetailLink(ANNOTATION_TYPE_MEMBER_REQUIRED,
                    !annotationType.getAnnotationMirrors().isEmpty(), listContents);
        } else {
            addContentToList(listContents, contents.navAnnotationTypeMember);
        }
    }

    /**
     * Adds the navigation Annotation Type detail link.
     *
     * @param type the kind of member being documented
     * @param link true if the member details need to be linked
     * @param listContents the list of contents to which the annotation detail will be added.
     */
    protected void addAnnotationTypeDetailLink(VisibleMemberTable.Kind type, boolean link, List<Content> listContents) {
        switch (type) {
            case FIELDS:
                if (link) {
                    addContentToList(listContents,
                            links.createLink(HtmlIds.FIELD_DETAIL, contents.navField));
                } else {
                    addContentToList(listContents, contents.navField);
                }
                break;
            case ANNOTATION_TYPE_MEMBER_REQUIRED:
            case ANNOTATION_TYPE_MEMBER_OPTIONAL:
                if (link) {
                    addContentToList(listContents, links.createLink(HtmlIds.ANNOTATION_TYPE_ELEMENT_DETAIL,
                            contents.navAnnotationTypeMember));
                } else {
                    addContentToList(listContents, contents.navAnnotationTypeMember);
                }
                break;
            default:
                break;
        }
    }

    private void addContentToList(List<Content> listContents, Content tree) {
        listContents.add(HtmlTree.LI(tree));
    }

    private void addContentToTree(Content tree, Content content) {
        tree.add(HtmlTree.LI(content));
    }

    private void addListToNav(List<Content> listContents, Content tree) {
        int count = 0;
        for (Content liContent : listContents) {
            if (count < listContents.size() - 1) {
                liContent.add(Entity.NO_BREAK_SPACE);
                liContent.add("|");
                liContent.add(Entity.NO_BREAK_SPACE);
            }
            tree.add(liContent);
            count++;
        }
    }

    private void addActivePageLink(Content tree, Content label, boolean display) {
        if (display) {
            tree.add(HtmlTree.LI(HtmlStyle.navBarCell1Rev, label));
        }
    }

    private void addPageLabel(Content tree, Content label, boolean display) {
        if (display) {
            tree.add(HtmlTree.LI(label));
        }
    }

    private void addOverviewLink(Content tree) {
        if (options.createOverview()) {
            tree.add(HtmlTree.LI(links.createLink(pathToRoot.resolve(DocPaths.INDEX),
                    contents.overviewLabel, "", "")));
        }
    }

    private void addModuleLink(Content tree) {
        if (configuration.showModules) {
            if (configuration.modules.size() == 1) {
                ModuleElement mdle = configuration.modules.first();
                boolean included = configuration.utils.isIncluded(mdle);
                tree.add(HtmlTree.LI((included)
                        ? links.createLink(pathToRoot.resolve(configuration.docPaths.moduleSummary(mdle)), contents.moduleLabel, "", "")
                        : contents.moduleLabel));
            } else if (!configuration.modules.isEmpty()) {
                addPageLabel(tree, contents.moduleLabel, true);
            }
        }
    }

    private void addModuleOfElementLink(Content tree) {
        if (configuration.showModules) {
            tree.add(HtmlTree.LI(navLinkModule));
        }
    }

    private void addPackageLink(Content tree) {
        if (configuration.packages.size() == 1) {
            PackageElement packageElement = configuration.packages.first();
            boolean included = packageElement != null && configuration.utils.isIncluded(packageElement);
            if (!included) {
                for (PackageElement p : configuration.packages) {
                    if (p.equals(packageElement)) {
                        included = true;
                        break;
                    }
                }
            }
            if (included || packageElement == null) {
                tree.add(HtmlTree.LI(links.createLink(
                        pathToRoot.resolve(configuration.docPaths.forPackage(packageElement).resolve(DocPaths.PACKAGE_SUMMARY)),
                        contents.packageLabel)));
            } else {
                DocLink crossPkgLink = configuration.extern.getExternalLink(
                        packageElement, pathToRoot, DocPaths.PACKAGE_SUMMARY.getPath());
                if (crossPkgLink != null) {
                    tree.add(HtmlTree.LI(links.createLink(crossPkgLink, contents.packageLabel)));
                } else {
                    tree.add(HtmlTree.LI(contents.packageLabel));
                }
            }
        } else if (!configuration.packages.isEmpty()) {
            addPageLabel(tree, contents.packageLabel, true);
        }
    }

    private void addPackageOfElementLink(Content tree) {
        tree.add(HtmlTree.LI(links.createLink(DocPath.parent.resolve(DocPaths.PACKAGE_SUMMARY),
                contents.packageLabel)));
    }

    private void addPackageSummaryLink(Content tree) {
        tree.add(HtmlTree.LI(links.createLink(DocPaths.PACKAGE_SUMMARY, contents.packageLabel)));
    }

    private void addTreeLink(Content tree) {
        if (options.createTree()) {
            List<PackageElement> packages = new ArrayList<>(configuration.getSpecifiedPackageElements());
            DocPath docPath = packages.size() == 1 && configuration.getSpecifiedTypeElements().isEmpty()
                    ? pathToRoot.resolve(configuration.docPaths.forPackage(packages.get(0)).resolve(DocPaths.PACKAGE_TREE))
                    : pathToRoot.resolve(DocPaths.OVERVIEW_TREE);
            tree.add(HtmlTree.LI(links.createLink(docPath, contents.treeLabel, "", "")));
        }
    }

    private void addDeprecatedLink(Content tree) {
        if (configuration.conditionalPages.contains(HtmlConfiguration.ConditionalPage.DEPRECATED)) {
            tree.add(HtmlTree.LI(links.createLink(pathToRoot.resolve(DocPaths.DEPRECATED_LIST),
                    contents.deprecatedLabel, "", "")));
        }
    }

    private void addPreviewLink(Content tree) {
        if (configuration.conditionalPages.contains(HtmlConfiguration.ConditionalPage.PREVIEW)) {
            tree.add(HtmlTree.LI(links.createLink(pathToRoot.resolve(DocPaths.PREVIEW_LIST),
                    contents.previewLabel, "", "")));
        }
    }

    private void addIndexLink(Content tree) {
        if (options.createIndex()) {
            tree.add(HtmlTree.LI(links.createLink(pathToRoot.resolve(
                    (options.splitIndex()
                            ? DocPaths.INDEX_FILES.resolve(DocPaths.indexN(1))
                            : DocPaths.INDEX_ALL)),
                    contents.indexLabel, "", "")));
        }
    }

    private void addHelpLink(Content tree) {
        if (!options.noHelp()) {
            String helpfile = options.helpFile();
            DocPath helpfilenm;
            if (helpfile.isEmpty()) {
                helpfilenm = DocPaths.HELP_DOC;
            } else {
                DocFile file = DocFile.createFileForInput(configuration, helpfile);
                helpfilenm = DocPath.create(file.getName());
            }
            tree.add(HtmlTree.LI(links.createLink(pathToRoot.resolve(helpfilenm),
                    contents.helpLabel, "", "")));
        }
    }

    private void addSearch(Content tree) {
        String searchValueId = "search";
        String reset = "reset";
        HtmlTree inputText = HtmlTree.INPUT("text", searchValueId, searchValueId);
        HtmlTree inputReset = HtmlTree.INPUT(reset, reset, reset);
        HtmlTree searchDiv = HtmlTree.DIV(HtmlStyle.navListSearch, HtmlTree.LABEL(searchValueId, searchLabel));
        searchDiv.add(inputText);
        searchDiv.add(inputReset);
        tree.add(searchDiv);
    }

    /**
     * Returns the navigation content.
     *
     * @return the navigation content
     */
    public Content getContent() {
        if (options.noNavbar()) {
            return new ContentBuilder();
        }
        Content tree = HtmlTree.NAV();

        HtmlTree navDiv = new HtmlTree(TagName.DIV);
        Content skipNavLinks = contents.getContent("doclet.Skip_navigation_links");
        tree.add(MarkerComments.START_OF_TOP_NAVBAR);
        navDiv.setStyle(HtmlStyle.topNav)
                .setId(HtmlIds.NAVBAR_TOP)
                .add(HtmlTree.DIV(HtmlStyle.skipNav,
                        links.createLink(HtmlIds.SKIP_NAVBAR_TOP, skipNavLinks,
                                skipNavLinks.toString(), "")));
        Content aboutContent = userHeader;
        boolean addSearch = options.createIndex();

        Content aboutDiv = HtmlTree.DIV(HtmlStyle.aboutLanguage, aboutContent);
        navDiv.add(aboutDiv);
        HtmlTree navList = new HtmlTree(TagName.UL)
                .setId(HtmlIds.NAVBAR_TOP_FIRSTROW)
                .setStyle(HtmlStyle.navList)
                .put(HtmlAttr.TITLE, rowListTitle);
        addMainNavLinks(navList);
        navDiv.add(navList);
        tree.add(navDiv);

        HtmlTree subDiv = new HtmlTree(TagName.DIV).setStyle(HtmlStyle.subNav);

        HtmlTree div = new HtmlTree(TagName.DIV);
        // Add the summary links if present.
        HtmlTree ulNavSummary = new HtmlTree(TagName.UL).setStyle(HtmlStyle.subNavList);
        addSummaryLinks(ulNavSummary);
        div.add(ulNavSummary);
        // Add the detail links if present.
        HtmlTree ulNavDetail = new HtmlTree(TagName.UL).setStyle(HtmlStyle.subNavList);
        addDetailLinks(ulNavDetail);
        div.add(ulNavDetail);
        subDiv.add(div);

        if (addSearch) {
            addSearch(subDiv);
        }
        tree.add(subDiv);

        tree.add(MarkerComments.END_OF_TOP_NAVBAR);
<<<<<<< HEAD
        tree.add(HtmlTree.SPAN(HtmlStyle.skipNav, EMPTY_COMMENT)
                .setId(HtmlIds.SKIP_NAVBAR_TOP));
=======
        tree.add(HtmlTree.SPAN(HtmlStyle.skipNav, HtmlTree.EMPTY)
                .setId(SectionName.SKIP_NAVBAR_TOP.getName()));
>>>>>>> 8dfc77bf

        return tree;
    }
}<|MERGE_RESOLUTION|>--- conflicted
+++ resolved
@@ -951,13 +951,8 @@
         tree.add(subDiv);
 
         tree.add(MarkerComments.END_OF_TOP_NAVBAR);
-<<<<<<< HEAD
-        tree.add(HtmlTree.SPAN(HtmlStyle.skipNav, EMPTY_COMMENT)
+        tree.add(HtmlTree.SPAN(HtmlStyle.skipNav, HtmlTree.EMPTY)
                 .setId(HtmlIds.SKIP_NAVBAR_TOP));
-=======
-        tree.add(HtmlTree.SPAN(HtmlStyle.skipNav, HtmlTree.EMPTY)
-                .setId(SectionName.SKIP_NAVBAR_TOP.getName()));
->>>>>>> 8dfc77bf
 
         return tree;
     }
