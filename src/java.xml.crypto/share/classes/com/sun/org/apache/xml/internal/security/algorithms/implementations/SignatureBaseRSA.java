/*
 * reserved comment block
 * DO NOT REMOVE OR ALTER!
 */
/**
 * Licensed to the Apache Software Foundation (ASF) under one
 * or more contributor license agreements. See the NOTICE file
 * distributed with this work for additional information
 * regarding copyright ownership. The ASF licenses this file
 * to you under the Apache License, Version 2.0 (the
 * "License"); you may not use this file except in compliance
 * with the License. You may obtain a copy of the License at
 *
 * http://www.apache.org/licenses/LICENSE-2.0
 *
 * Unless required by applicable law or agreed to in writing,
 * software distributed under the License is distributed on an
 * "AS IS" BASIS, WITHOUT WARRANTIES OR CONDITIONS OF ANY
 * KIND, either express or implied. See the License for the
 * specific language governing permissions and limitations
 * under the License.
 */
package com.sun.org.apache.xml.internal.security.algorithms.implementations;

import java.security.InvalidAlgorithmParameterException;
import java.security.Key;
import java.security.NoSuchAlgorithmException;
import java.security.NoSuchProviderException;
import java.security.Provider;
import java.security.SecureRandom;
import java.security.Signature;
import java.security.SignatureException;
import java.security.spec.AlgorithmParameterSpec;

import com.sun.org.apache.xml.internal.security.algorithms.JCEMapper;
import com.sun.org.apache.xml.internal.security.algorithms.SignatureAlgorithmSpi;
import com.sun.org.apache.xml.internal.security.signature.XMLSignature;
import com.sun.org.apache.xml.internal.security.signature.XMLSignatureException;
import com.sun.org.apache.xml.internal.security.utils.Constants;
import com.sun.org.apache.xml.internal.security.utils.XMLUtils;
import org.w3c.dom.Document;
import org.w3c.dom.Element;
import org.w3c.dom.Text;

import javax.xml.crypto.dsig.DigestMethod;
import java.security.spec.MGF1ParameterSpec;
import java.security.spec.PSSParameterSpec;

public abstract class SignatureBaseRSA extends SignatureAlgorithmSpi {

    private static final com.sun.org.slf4j.internal.Logger LOG =
        com.sun.org.slf4j.internal.LoggerFactory.getLogger(SignatureBaseRSA.class);

    /** Field algorithm */
    private final Signature signatureAlgorithm;

    /**
     * Constructor SignatureRSA
     *
     * @throws XMLSignatureException
     */
    public SignatureBaseRSA() throws XMLSignatureException {
        this(null);
    }

    public SignatureBaseRSA(Provider provider) throws XMLSignatureException {
        String algorithmID = JCEMapper.translateURItoJCEID(this.engineGetURI());
        LOG.debug("Created SignatureRSA using {}", algorithmID);

        try {
            if (provider == null) {
                String providerId = JCEMapper.getProviderId();
                if (providerId == null) {
                    this.signatureAlgorithm = Signature.getInstance(algorithmID);

                } else {
                    this.signatureAlgorithm = Signature.getInstance(algorithmID, providerId);
                }

            } else {
                this.signatureAlgorithm = Signature.getInstance(algorithmID, provider);
            }

        } catch (NoSuchAlgorithmException | NoSuchProviderException ex) {
            Object[] exArgs = {algorithmID, ex.getLocalizedMessage()};
            throw new XMLSignatureException("algorithms.NoSuchAlgorithm", exArgs);
        }
    }

    /** {@inheritDoc} */
    protected void engineSetParameter(AlgorithmParameterSpec params)
        throws XMLSignatureException {
        try {
            this.signatureAlgorithm.setParameter(params);
        } catch (InvalidAlgorithmParameterException ex) {
            throw new XMLSignatureException(ex);
        }
    }

    /** {@inheritDoc} */
    protected boolean engineVerify(byte[] signature) throws XMLSignatureException {
        try {
            return this.signatureAlgorithm.verify(signature);
        } catch (SignatureException ex) {
            throw new XMLSignatureException(ex);
        }
    }

    /** {@inheritDoc} */
    protected void engineInitVerify(Key publicKey) throws XMLSignatureException {
        engineInitVerify(publicKey, this.signatureAlgorithm);
    }

    /** {@inheritDoc} */
    protected byte[] engineSign() throws XMLSignatureException {
        try {
            return this.signatureAlgorithm.sign();
        } catch (SignatureException ex) {
            throw new XMLSignatureException(ex);
        }
    }

    /** {@inheritDoc} */
    protected void engineInitSign(Key privateKey, SecureRandom secureRandom)
        throws XMLSignatureException {
        engineInitSign(privateKey, secureRandom, this.signatureAlgorithm);
    }

    /** {@inheritDoc} */
    protected void engineInitSign(Key privateKey) throws XMLSignatureException {
        engineInitSign(privateKey, (SecureRandom)null);
    }

    /** {@inheritDoc} */
    protected void engineUpdate(byte[] input) throws XMLSignatureException {
        try {
            this.signatureAlgorithm.update(input);
        } catch (SignatureException ex) {
            throw new XMLSignatureException(ex);
        }
    }

    /** {@inheritDoc} */
    protected void engineUpdate(byte input) throws XMLSignatureException {
        try {
            this.signatureAlgorithm.update(input);
        } catch (SignatureException ex) {
            throw new XMLSignatureException(ex);
        }
    }

    /** {@inheritDoc} */
    protected void engineUpdate(byte[] buf, int offset, int len) throws XMLSignatureException {
        try {
            this.signatureAlgorithm.update(buf, offset, len);
        } catch (SignatureException ex) {
            throw new XMLSignatureException(ex);
        }
    }

    /** {@inheritDoc} */
    protected String engineGetJCEAlgorithmString() {
        return this.signatureAlgorithm.getAlgorithm();
    }

    /** {@inheritDoc} */
    protected String engineGetJCEProviderName() {
        return this.signatureAlgorithm.getProvider().getName();
    }

    /** {@inheritDoc} */
    protected void engineSetHMACOutputLength(int HMACOutputLength)
        throws XMLSignatureException {
        throw new XMLSignatureException("algorithms.HMACOutputLengthOnlyForHMAC");
    }

    /** {@inheritDoc} */
    protected void engineInitSign(
        Key signingKey, AlgorithmParameterSpec algorithmParameterSpec
    ) throws XMLSignatureException {
        throw new XMLSignatureException("algorithms.CannotUseAlgorithmParameterSpecOnRSA");
    }

    /**
     * Class SignatureRSASHA1
     */
    public static class SignatureRSASHA1 extends SignatureBaseRSA {

        /**
         * Constructor SignatureRSASHA1
         *
         * @throws XMLSignatureException
         */
        public SignatureRSASHA1() throws XMLSignatureException {
            super();
        }

        public SignatureRSASHA1(Provider provider) throws XMLSignatureException {
            super(provider);
        }

        /** {@inheritDoc} */
        @Override
        public String engineGetURI() {
            return XMLSignature.ALGO_ID_SIGNATURE_RSA_SHA1;
        }
    }

    /**
     * Class SignatureRSASHA224
     */
    public static class SignatureRSASHA224 extends SignatureBaseRSA {

        /**
         * Constructor SignatureRSASHA224
         *
         * @throws XMLSignatureException
         */
        public SignatureRSASHA224() throws XMLSignatureException {
            super();
        }

        public SignatureRSASHA224(Provider provider) throws XMLSignatureException {
            super(provider);
        }

        /** {@inheritDoc} */
        @Override
        public String engineGetURI() {
            return XMLSignature.ALGO_ID_SIGNATURE_RSA_SHA224;
        }
    }

    /**
     * Class SignatureRSASHA256
     */
    public static class SignatureRSASHA256 extends SignatureBaseRSA {

        /**
         * Constructor SignatureRSASHA256
         *
         * @throws XMLSignatureException
         */
        public SignatureRSASHA256() throws XMLSignatureException {
            super();
        }

        public SignatureRSASHA256(Provider provider) throws XMLSignatureException {
            super(provider);
        }

        /** {@inheritDoc} */
        @Override
        public String engineGetURI() {
            return XMLSignature.ALGO_ID_SIGNATURE_RSA_SHA256;
        }
    }

    /**
     * Class SignatureRSASHA384
     */
    public static class SignatureRSASHA384 extends SignatureBaseRSA {

        /**
         * Constructor SignatureRSASHA384
         *
         * @throws XMLSignatureException
         */
        public SignatureRSASHA384() throws XMLSignatureException {
            super();
        }

        public SignatureRSASHA384(Provider provider) throws XMLSignatureException {
            super(provider);
        }

        /** {@inheritDoc} */
        @Override
        public String engineGetURI() {
            return XMLSignature.ALGO_ID_SIGNATURE_RSA_SHA384;
        }
    }

    /**
     * Class SignatureRSASHA512
     */
    public static class SignatureRSASHA512 extends SignatureBaseRSA {

        /**
         * Constructor SignatureRSASHA512
         *
         * @throws XMLSignatureException
         */
        public SignatureRSASHA512() throws XMLSignatureException {
            super();
        }

        public SignatureRSASHA512(Provider provider) throws XMLSignatureException {
            super(provider);
        }

        /** {@inheritDoc} */
        @Override
        public String engineGetURI() {
            return XMLSignature.ALGO_ID_SIGNATURE_RSA_SHA512;
        }
    }

    /**
     * Class SignatureRSARIPEMD160
     */
    public static class SignatureRSARIPEMD160 extends SignatureBaseRSA {

        /**
         * Constructor SignatureRSARIPEMD160
         *
         * @throws XMLSignatureException
         */
        public SignatureRSARIPEMD160() throws XMLSignatureException {
            super();
        }

        public SignatureRSARIPEMD160(Provider provider) throws XMLSignatureException {
            super(provider);
        }

        /** {@inheritDoc} */
        @Override
        public String engineGetURI() {
            return XMLSignature.ALGO_ID_SIGNATURE_RSA_RIPEMD160;
        }
    }

    /**
     * Class SignatureRSAMD5
     */
    public static class SignatureRSAMD5 extends SignatureBaseRSA {

        /**
         * Constructor SignatureRSAMD5
         *
         * @throws XMLSignatureException
         */
        public SignatureRSAMD5() throws XMLSignatureException {
            super();
        }

        public SignatureRSAMD5(Provider provider) throws XMLSignatureException {
            super(provider);
        }

        /** {@inheritDoc} */
        @Override
        public String engineGetURI() {
            return XMLSignature.ALGO_ID_SIGNATURE_NOT_RECOMMENDED_RSA_MD5;
        }
    }

    /**
     * Class SignatureRSASHA1MGF1
     */
    public static class SignatureRSASHA1MGF1 extends SignatureBaseRSA {

        /**
         * Constructor SignatureRSASHA1MGF1
         *
         * @throws XMLSignatureException
         */
        public SignatureRSASHA1MGF1() throws XMLSignatureException {
            super();
        }

        public SignatureRSASHA1MGF1(Provider provider) throws XMLSignatureException {
            super(provider);
        }

        /** {@inheritDoc} */
        @Override
        public String engineGetURI() {
            return XMLSignature.ALGO_ID_SIGNATURE_RSA_SHA1_MGF1;
        }
    }

    /**
     * Class SignatureRSASHA224MGF1
     */
    public static class SignatureRSASHA224MGF1 extends SignatureBaseRSA {

        /**
         * Constructor SignatureRSASHA224MGF1
         *
         * @throws XMLSignatureException
         */
        public SignatureRSASHA224MGF1() throws XMLSignatureException {
            super();
        }

        public SignatureRSASHA224MGF1(Provider provider) throws XMLSignatureException {
            super(provider);
        }

        /** {@inheritDoc} */
        @Override
        public String engineGetURI() {
            return XMLSignature.ALGO_ID_SIGNATURE_RSA_SHA224_MGF1;
        }
    }

    /**
     * Class SignatureRSASHA256MGF1
     */
    public static class SignatureRSASHA256MGF1 extends SignatureBaseRSA {

        /**
         * Constructor SignatureRSASHA256MGF1
         *
         * @throws XMLSignatureException
         */
        public SignatureRSASHA256MGF1() throws XMLSignatureException {
            super();
        }

        public SignatureRSASHA256MGF1(Provider provider) throws XMLSignatureException {
            super(provider);
        }

        /** {@inheritDoc} */
        @Override
        public String engineGetURI() {
            return XMLSignature.ALGO_ID_SIGNATURE_RSA_SHA256_MGF1;
        }
    }

    /**
     * Class SignatureRSASHA384MGF1
     */
    public static class SignatureRSASHA384MGF1 extends SignatureBaseRSA {

        /**
         * Constructor SignatureRSASHA384MGF1
         *
         * @throws XMLSignatureException
         */
        public SignatureRSASHA384MGF1() throws XMLSignatureException {
            super();
        }

        public SignatureRSASHA384MGF1(Provider provider) throws XMLSignatureException {
            super(provider);
        }

        /** {@inheritDoc} */
        @Override
        public String engineGetURI() {
            return XMLSignature.ALGO_ID_SIGNATURE_RSA_SHA384_MGF1;
        }
    }

    /**
     * Class SignatureRSASHA512MGF1
     */
    public static class SignatureRSASHA512MGF1 extends SignatureBaseRSA {

        /**
         * Constructor SignatureRSASHA512MGF1
         *
         * @throws XMLSignatureException
         */
        public SignatureRSASHA512MGF1() throws XMLSignatureException {
            super();
        }

        public SignatureRSASHA512MGF1(Provider provider) throws XMLSignatureException {
            super(provider);
        }

        /** {@inheritDoc} */
        @Override
        public String engineGetURI() {
            return XMLSignature.ALGO_ID_SIGNATURE_RSA_SHA512_MGF1;
        }
    }

    /**
     * Class SignatureRSA3_SHA224MGF1
     */
    public static class SignatureRSASHA3_224MGF1 extends SignatureBaseRSA {

        /**
         * Constructor SignatureRSASHA3_224MGF1
         *
         * @throws XMLSignatureException
         */
        public SignatureRSASHA3_224MGF1() throws XMLSignatureException {
            super();
        }

        public SignatureRSASHA3_224MGF1(Provider provider) throws XMLSignatureException {
            super(provider);
        }

        /** {@inheritDoc} */
        @Override
        public String engineGetURI() {
            return XMLSignature.ALGO_ID_SIGNATURE_RSA_SHA3_224_MGF1;
        }
    }

    /**
     * Class SignatureRSA3_SHA256MGF1
     */
    public static class SignatureRSASHA3_256MGF1 extends SignatureBaseRSA {

        /**
         * Constructor SignatureRSASHA3_256MGF1
         *
         * @throws XMLSignatureException
         */
        public SignatureRSASHA3_256MGF1() throws XMLSignatureException {
            super();
        }

        public SignatureRSASHA3_256MGF1(Provider provider) throws XMLSignatureException {
            super(provider);
        }

        /** {@inheritDoc} */
        @Override
        public String engineGetURI() {
            return XMLSignature.ALGO_ID_SIGNATURE_RSA_SHA3_256_MGF1;
        }
    }

    /**
     * Class SignatureRSA3_SHA384MGF1
     */
    public static class SignatureRSASHA3_384MGF1 extends SignatureBaseRSA {

        /**
         * Constructor SignatureRSASHA3_384MGF1
         *
         * @throws XMLSignatureException
         */
        public SignatureRSASHA3_384MGF1() throws XMLSignatureException {
            super();
        }

        public SignatureRSASHA3_384MGF1(Provider provider) throws XMLSignatureException {
            super(provider);
        }

        /** {@inheritDoc} */
        @Override
        public String engineGetURI() {
            return XMLSignature.ALGO_ID_SIGNATURE_RSA_SHA3_384_MGF1;
        }
    }

    /**
     * Class SignatureRSASHA3_512MGF1
     */
    public static class SignatureRSASHA3_512MGF1 extends SignatureBaseRSA {

        /**
         * Constructor SignatureRSASHA3_512MGF1
         *
         * @throws XMLSignatureException
         */
        public SignatureRSASHA3_512MGF1() throws XMLSignatureException {
            super();
        }

        public SignatureRSASHA3_512MGF1(Provider provider) throws XMLSignatureException {
            super(provider);
        }

        /** {@inheritDoc} */
        @Override
        public String engineGetURI() {
            return XMLSignature.ALGO_ID_SIGNATURE_RSA_SHA3_512_MGF1;
        }
    }

    public static class SignatureRSASSAPSS extends SignatureBaseRSA {
        PSSParameterSpec pssParameterSpec;

        public enum DigestAlgorithm {
<<<<<<< HEAD
//            SHA1("SHA-1", DigestMethod.SHA1, 20),
            SHA256("SHA-256", DigestMethod.SHA256, 32),
            SHA384("SHA-384", DigestMethod.SHA384, 48),
            SHA512("SHA-512", DigestMethod.SHA512, 64);
=======
            SHA224("SHA-224", DigestMethod.SHA224, 28),
            SHA256("SHA-256", DigestMethod.SHA256, 32),
            SHA384("SHA-384", DigestMethod.SHA384, 48),
            SHA512("SHA-512", DigestMethod.SHA512, 64),
            SHA3_224("SHA3-224", DigestMethod.SHA3_224, 28),
            SHA3_256("SHA3-256", DigestMethod.SHA3_256, 32),
            SHA3_384("SHA3-384", DigestMethod.SHA3_384, 48),
            SHA3_512("SHA3-512", DigestMethod.SHA3_512, 64);
>>>>>>> 8dbf7aa1

            private final String xmlDigestAlgorithm;
            private final String digestAlgorithm;
            private final int saltLength;

            DigestAlgorithm(String digestAlgorithm, String xmlDigestAlgorithm, int saltLength) {
                this.digestAlgorithm = digestAlgorithm;
                this.xmlDigestAlgorithm = xmlDigestAlgorithm;
                this.saltLength = saltLength;
            }

            public String getXmlDigestAlgorithm() {
                return xmlDigestAlgorithm;
            }

            public String getDigestAlgorithm() {
                return digestAlgorithm;
            }

            public int getSaltLength() {
                return saltLength;
            }

            public static DigestAlgorithm fromXmlDigestAlgorithm(String xmlDigestAlgorithm) throws XMLSignatureException {
                for (DigestAlgorithm value : DigestAlgorithm.values()) {
                    if(value.getXmlDigestAlgorithm().equals(xmlDigestAlgorithm)) {
                        return value;
                    }
                }
                throw new XMLSignatureException();
            }

            public static DigestAlgorithm fromDigestAlgorithm(String digestAlgorithm) throws XMLSignatureException {
                for (DigestAlgorithm value : DigestAlgorithm.values()) {
                    if(value.getDigestAlgorithm().equals(digestAlgorithm)) {
                        return value;
                    }
                }
                throw new XMLSignatureException();

            }

        }

        public SignatureRSASSAPSS() throws XMLSignatureException {
            super();
        }

        public SignatureRSASSAPSS(Provider provider) throws XMLSignatureException {
            super(provider);
        }

        @Override
        public String engineGetURI() {
            return XMLSignature.ALGO_ID_SIGNATURE_RSA_PSS;
        }

        @Override
        protected void engineAddContextToElement(Element element) throws XMLSignatureException {
            if (element == null) {
                throw new IllegalArgumentException("null element");
            }

            Document doc = element.getOwnerDocument();
            Element rsaPssParamsElement = doc.createElementNS(Constants.XML_DSIG_NS_MORE_07_05, "pss" + ":" + Constants._TAG_RSAPSSPARAMS);
            rsaPssParamsElement.setAttributeNS(Constants.NamespaceSpecNS, "xmlns:" + "pss", Constants.XML_DSIG_NS_MORE_07_05);

            Element digestMethodElement = XMLUtils.createElementInSignatureSpace(rsaPssParamsElement.getOwnerDocument(), Constants._TAG_DIGESTMETHOD);
            digestMethodElement.setAttributeNS(null, Constants._ATT_ALGORITHM, DigestAlgorithm.fromDigestAlgorithm(pssParameterSpec.getDigestAlgorithm()).getXmlDigestAlgorithm());
            XMLUtils.addReturnToElement(rsaPssParamsElement);
            rsaPssParamsElement.appendChild(digestMethodElement);
            XMLUtils.addReturnToElement(rsaPssParamsElement);

            Element saltLengthElement = rsaPssParamsElement.getOwnerDocument().createElementNS(Constants.XML_DSIG_NS_MORE_07_05, "pss" + ":" + Constants._TAG_SALTLENGTH);
            Text saltLengthText = rsaPssParamsElement.getOwnerDocument().createTextNode(String.valueOf(pssParameterSpec.getSaltLength()));
            saltLengthElement.appendChild(saltLengthText);

            rsaPssParamsElement.appendChild(saltLengthElement);
            XMLUtils.addReturnToElement(rsaPssParamsElement);

            Element trailerFieldElement = rsaPssParamsElement.getOwnerDocument().createElementNS(Constants.XML_DSIG_NS_MORE_07_05, "pss" + ":" + Constants._TAG_TRAILERFIELD);
            Text trailerFieldText = rsaPssParamsElement.getOwnerDocument().createTextNode(String.valueOf(pssParameterSpec.getTrailerField()));
            trailerFieldElement.appendChild(trailerFieldText);

            rsaPssParamsElement.appendChild(trailerFieldElement);
            XMLUtils.addReturnToElement(rsaPssParamsElement);

            XMLUtils.addReturnToElement(element);
            element.appendChild(rsaPssParamsElement);
            XMLUtils.addReturnToElement(element);
        }

        @Override
        protected void engineGetContextFromElement(Element element) throws XMLSignatureException {
            if (pssParameterSpec == null) {
                super.engineGetContextFromElement(element);
                Element rsaPssParams = XMLUtils.selectNode(element.getFirstChild(), Constants.XML_DSIG_NS_MORE_07_05, Constants._TAG_RSAPSSPARAMS, 0);
                if (rsaPssParams == null) {
                    throw new XMLSignatureException("algorithms.MissingRSAPSSParams");
                }

                Element saltLengthNode = XMLUtils.selectNode(rsaPssParams.getFirstChild(), Constants.XML_DSIG_NS_MORE_07_05, Constants._TAG_SALTLENGTH, 0);
                Element trailerFieldNode = XMLUtils.selectNode(rsaPssParams.getFirstChild(), Constants.XML_DSIG_NS_MORE_07_05, Constants._TAG_TRAILERFIELD, 0);
                int trailerField = 1;
                if (trailerFieldNode != null) {
                    try {
                        trailerField = Integer.parseInt(trailerFieldNode.getTextContent());
                    } catch (NumberFormatException ex) {
                        throw new XMLSignatureException("empty", new Object[] {"Invalid trailer field value supplied"});
                    }
                }
                String xmlAlgorithm = XMLUtils.selectDsNode(rsaPssParams.getFirstChild(), Constants._TAG_DIGESTMETHOD, 0).getAttribute(Constants._ATT_ALGORITHM);
                DigestAlgorithm digestAlgorithm = DigestAlgorithm.fromXmlDigestAlgorithm(xmlAlgorithm);
                String digestAlgorithmName = digestAlgorithm.getDigestAlgorithm();
                int saltLength = digestAlgorithm.getSaltLength();
                if (saltLengthNode != null) {
                    try {
                        saltLength = Integer.parseInt(saltLengthNode.getTextContent());
                    } catch (NumberFormatException ex) {
                        throw new XMLSignatureException("empty", new Object[] {"Invalid salt length value supplied"});
                    }
                }
                engineSetParameter(new PSSParameterSpec(digestAlgorithmName, "MGF1", new MGF1ParameterSpec(digestAlgorithmName), saltLength, trailerField));
            }
        }

        @Override
        protected void engineSetParameter(AlgorithmParameterSpec params) throws XMLSignatureException {
            pssParameterSpec = (PSSParameterSpec) params;
            super.engineSetParameter(params);
        }

    }
}<|MERGE_RESOLUTION|>--- conflicted
+++ resolved
@@ -585,12 +585,6 @@
         PSSParameterSpec pssParameterSpec;
 
         public enum DigestAlgorithm {
-<<<<<<< HEAD
-//            SHA1("SHA-1", DigestMethod.SHA1, 20),
-            SHA256("SHA-256", DigestMethod.SHA256, 32),
-            SHA384("SHA-384", DigestMethod.SHA384, 48),
-            SHA512("SHA-512", DigestMethod.SHA512, 64);
-=======
             SHA224("SHA-224", DigestMethod.SHA224, 28),
             SHA256("SHA-256", DigestMethod.SHA256, 32),
             SHA384("SHA-384", DigestMethod.SHA384, 48),
@@ -599,7 +593,6 @@
             SHA3_256("SHA3-256", DigestMethod.SHA3_256, 32),
             SHA3_384("SHA3-384", DigestMethod.SHA3_384, 48),
             SHA3_512("SHA3-512", DigestMethod.SHA3_512, 64);
->>>>>>> 8dbf7aa1
 
             private final String xmlDigestAlgorithm;
             private final String digestAlgorithm;
