--- conflicted
+++ resolved
@@ -24,14 +24,6 @@
 package com.sun.hotspot.igv.view.actions;
 
 import com.sun.hotspot.igv.view.DiagramViewModel;
-<<<<<<< HEAD
-import javax.swing.Action;
-import javax.swing.ImageIcon;
-import org.openide.util.HelpCtx;
-import org.openide.util.ImageUtilities;
-import org.openide.util.Lookup;
-import org.openide.util.NbBundle;
-=======
 import org.openide.awt.ActionID;
 import org.openide.awt.ActionReference;
 import org.openide.awt.ActionReferences;
@@ -39,7 +31,6 @@
 import org.openide.util.NbBundle;
 import org.openide.util.NbBundle.Messages;
 
->>>>>>> 91a23d77
 
 /**
  * @author Thomas Wuerthinger
@@ -82,22 +73,4 @@
     public boolean isEnabled(DiagramViewModel model) {
         return model.getFirstPosition() != 0;
     }
-<<<<<<< HEAD
-
-    @Override
-    public Action createContextAwareInstance(Lookup arg0) {
-        return new PrevDiagramAction();
-    }
-
-    @Override
-    public void changed(DiagramViewModel source) {
-        update(source);
-    }
-
-    @Override
-    protected boolean asynchronous() {
-        return false;
-    }
-=======
->>>>>>> 91a23d77
 }