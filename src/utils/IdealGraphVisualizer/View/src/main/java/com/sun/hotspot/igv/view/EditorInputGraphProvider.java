/*
 * Copyright (c) 1998, 2021, Oracle and/or its affiliates. All rights reserved.
 * DO NOT ALTER OR REMOVE COPYRIGHT NOTICES OR THIS FILE HEADER.
 *
 * This code is free software; you can redistribute it and/or modify it
 * under the terms of the GNU General Public License version 2 only, as
 * published by the Free Software Foundation.  Oracle designates this
 * particular file as subject to the "Classpath" exception as provided
 * by Oracle in the LICENSE file that accompanied this code.
 *
 * This code is distributed in the hope that it will be useful, but WITHOUT
 * ANY WARRANTY; without even the implied warranty of MERCHANTABILITY or
 * FITNESS FOR A PARTICULAR PURPOSE.  See the GNU General Public License
 * version 2 for more details (a copy is included in the LICENSE file that
 * accompanied this code).
 *
 * You should have received a copy of the GNU General Public License version
 * 2 along with this work; if not, write to the Free Software Foundation,
 * Inc., 51 Franklin St, Fifth Floor, Boston, MA 02110-1301 USA.
 *
 * Please contact Oracle, 500 Oracle Parkway, Redwood Shores, CA 94065 USA
 * or visit www.oracle.com if you need additional information or have any
 * questions.
 */
package com.sun.hotspot.igv.view;

import com.sun.hotspot.igv.data.InputGraph;
import com.sun.hotspot.igv.data.InputNode;
import com.sun.hotspot.igv.data.services.InputGraphProvider;
import java.util.Set;
import org.openide.util.lookup.ServiceProvider;

/**
 *
 * @author Thomas Wuerthinger
 */
@ServiceProvider(service=InputGraphProvider.class)
public class EditorInputGraphProvider implements InputGraphProvider {

    private final EditorTopComponent editor;

    public EditorInputGraphProvider() {
        editor = null;
    }

    public EditorInputGraphProvider(EditorTopComponent editor) {
        this.editor = editor;
    }

    @Override
    public InputGraph getGraph() {
<<<<<<< HEAD
        return editor.getModel().getGraph();
=======
        if (editor != null && editor.isOpened()) {
            return editor.getModel().getGraphToView();
        } else {
            return null;
        }
>>>>>>> 91a23d77
    }

    @Override
    public void setSelectedNodes(Set<InputNode> nodes) {
        if (editor != null && editor.isOpened()) {
            editor.setSelectedNodes(nodes);
        }
    }

    @Override
    public Iterable<InputGraph> searchBackward() {
<<<<<<< HEAD
        return editor.getModel().getGraphsBackward();
=======
        if (editor != null && editor.isOpened()) {
            return editor.getModel().getGraphsBackward();
        } else {
            return null;
        }
>>>>>>> 91a23d77
    }

    @Override
    public Iterable<InputGraph> searchForward() {
<<<<<<< HEAD
        return editor.getModel().getGraphsForward();
=======
        if (editor != null && editor.isOpened()) {
            return editor.getModel().getGraphsForward();
        } else {
            return null;
        }
>>>>>>> 91a23d77
    }
}<|MERGE_RESOLUTION|>--- conflicted
+++ resolved
@@ -49,15 +49,11 @@
 
     @Override
     public InputGraph getGraph() {
-<<<<<<< HEAD
-        return editor.getModel().getGraph();
-=======
         if (editor != null && editor.isOpened()) {
             return editor.getModel().getGraphToView();
         } else {
             return null;
         }
->>>>>>> 91a23d77
     }
 
     @Override
@@ -69,27 +65,19 @@
 
     @Override
     public Iterable<InputGraph> searchBackward() {
-<<<<<<< HEAD
-        return editor.getModel().getGraphsBackward();
-=======
         if (editor != null && editor.isOpened()) {
             return editor.getModel().getGraphsBackward();
         } else {
             return null;
         }
->>>>>>> 91a23d77
     }
 
     @Override
     public Iterable<InputGraph> searchForward() {
-<<<<<<< HEAD
-        return editor.getModel().getGraphsForward();
-=======
         if (editor != null && editor.isOpened()) {
             return editor.getModel().getGraphsForward();
         } else {
             return null;
         }
->>>>>>> 91a23d77
     }
 }