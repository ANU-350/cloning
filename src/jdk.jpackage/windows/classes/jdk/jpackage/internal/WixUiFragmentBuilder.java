--- conflicted
+++ resolved
@@ -507,12 +507,8 @@
             this.wxsFileName = wxsFileName;
             this.wixVariables = new WixVariables();
 
-<<<<<<< HEAD
-            addResource(createResource.apply(wxsFileName).setCategory(category), wxsFileName);
-=======
             addResource(createResource(wxsFileName, params).setCategory(category).setPublicName(
                     wxsFileName), wxsFileName);
->>>>>>> 238162a3
         }
 
         void addToWixPipeline(WixPipeline wixPipeline) {
