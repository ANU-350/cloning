/*
 * Copyright (c) 2015, 2023, Oracle and/or its affiliates. All rights reserved.
 * DO NOT ALTER OR REMOVE COPYRIGHT NOTICES OR THIS FILE HEADER.
 *
 * This code is free software; you can redistribute it and/or modify it
 * under the terms of the GNU General Public License version 2 only, as
 * published by the Free Software Foundation.  Oracle designates this
 * particular file as subject to the "Classpath" exception as provided
 * by Oracle in the LICENSE file that accompanied this code.
 *
 * This code is distributed in the hope that it will be useful, but WITHOUT
 * ANY WARRANTY; without even the implied warranty of MERCHANTABILITY or
 * FITNESS FOR A PARTICULAR PURPOSE.  See the GNU General Public License
 * version 2 for more details (a copy is included in the LICENSE file that
 * accompanied this code).
 *
 * You should have received a copy of the GNU General Public License version
 * 2 along with this work; if not, write to the Free Software Foundation,
 * Inc., 51 Franklin St, Fifth Floor, Boston, MA 02110-1301 USA.
 *
 * Please contact Oracle, 500 Oracle Parkway, Redwood Shores, CA 94065 USA
 * or visit www.oracle.com if you need additional information or have any
 * questions.
 */

package jdk.internal.net.http;

import java.io.EOFException;
import java.io.IOException;
import java.io.UncheckedIOException;
import java.net.InetSocketAddress;
import java.net.URI;
import java.util.Base64;
import java.util.HashSet;
import java.util.Map;
import java.util.Set;
import java.util.concurrent.ConcurrentHashMap;
import java.util.concurrent.CompletableFuture;
import java.util.concurrent.locks.ReentrantLock;

import jdk.internal.net.http.common.Log;
import jdk.internal.net.http.common.Logger;
import jdk.internal.net.http.common.MinimalFuture;
import jdk.internal.net.http.common.Utils;
import jdk.internal.net.http.frame.SettingsFrame;
import static jdk.internal.net.http.frame.SettingsFrame.INITIAL_WINDOW_SIZE;
import static jdk.internal.net.http.frame.SettingsFrame.ENABLE_PUSH;
import static jdk.internal.net.http.frame.SettingsFrame.HEADER_TABLE_SIZE;
import static jdk.internal.net.http.frame.SettingsFrame.MAX_CONCURRENT_STREAMS;
import static jdk.internal.net.http.frame.SettingsFrame.MAX_FRAME_SIZE;

/**
 *  Http2 specific aspects of HttpClientImpl
 */
class Http2ClientImpl {

    static final Logger debug =
            Utils.getDebugLogger("Http2ClientImpl"::toString, Utils.DEBUG);

    private final HttpClientImpl client;

    private volatile boolean stopping;

    Http2ClientImpl(HttpClientImpl client) {
        this.client = client;
    }

    /* Map key is "scheme:host:port" */
    private final Map<String,Http2Connection> connections = new ConcurrentHashMap<>();

    // only accessed from within lock protected blocks
    private final Set<String> failures = new HashSet<>();

    private final ReentrantLock lock = new ReentrantLock();

    /**
     * When HTTP/2 requested only. The following describes the aggregate behavior including the
     * calling code. In all cases, the HTTP2 connection cache
     * is checked first for a suitable connection and that is returned if available.
     * If not, a new connection is opened, except in https case when a previous negotiate failed.
     * In that case, we want to continue using http/1.1. When a connection is to be opened and
     * if multiple requests are sent in parallel then each will open a new connection.
     *
     * If negotiation/upgrade succeeds then
     * one connection will be put in the cache and the others will be closed
     * after the initial request completes (not strictly necessary for h2, only for h2c)
     *
     * If negotiate/upgrade fails, then any opened connections remain open (as http/1.1)
     * and will be used and cached in the http/1 cache. Note, this method handles the
     * https failure case only (by completing the CF with an ALPN exception, handled externally)
     * The h2c upgrade is handled externally also.
     *
     * Specific CF behavior of this method.
     * 1. completes with ALPN exception: h2 negotiate failed for first time. failure recorded.
     * 2. completes with other exception: failure not recorded. Caller must handle
     * 3. completes normally with null: no connection in cache for h2c or h2 failed previously
     * 4. completes normally with connection: h2 or h2c connection in cache. Use it.
     */
    CompletableFuture<Http2Connection> getConnectionFor(HttpRequestImpl req,
                                                        Exchange<?> exchange) {
        URI uri = req.uri();
        InetSocketAddress proxy = req.proxy();
        String key = Http2Connection.keyFor(uri, proxy);

        lock();
        try {
            Http2Connection connection = connections.get(key);
            if (connection != null) {
                try {
                    if (!connection.isOpen() || !connection.reserveStream(true)) {
                        if (debug.on())
                            debug.log("removing found closed or closing connection: %s", connection);
                        deleteConnection(connection);
                    } else {
                        // fast path if connection already exists
                        if (debug.on())
                            debug.log("found connection in the pool: %s", connection);
                        return MinimalFuture.completedFuture(connection);
                    }
                } catch (IOException e) {
                    // thrown by connection.reserveStream()
                    return MinimalFuture.failedFuture(e);
                }
            }

            if (!req.secure() || failures.contains(key)) {
                // secure: negotiate failed before. Use http/1.1
                // !secure: no connection available in cache. Attempt upgrade
                if (debug.on()) debug.log("not found in connection pool");
                return MinimalFuture.completedFuture(null);
            }
        } finally {
            unlock();
        }
        return Http2Connection
                .createAsync(req, this, exchange)
                .whenComplete((conn, t) -> {
                    lock();
                    try {
                        if (conn != null) {
                            try {
                                conn.reserveStream(true);
                            } catch (IOException e) {
                                throw new UncheckedIOException(e); // shouldn't happen
                            }
                            offerConnection(conn);
                        } else {
                            Throwable cause = Utils.getCompletionCause(t);
                            if (cause instanceof Http2Connection.ALPNException)
                                failures.add(key);
                        }
                    } finally {
                        unlock();
                    }
                });
    }

    /*
     * Cache the given connection, if no connection to the same
     * destination exists. If one exists, then we let the initial stream
     * complete but allow it to close itself upon completion.
     * This situation should not arise with https because the request
     * has not been sent as part of the initial alpn negotiation
     */
    boolean offerConnection(Http2Connection c) {
        if (debug.on()) debug.log("offering to the connection pool: %s", c);
        if (!c.isOpen() || c.finalStream()) {
            if (debug.on())
                debug.log("skipping offered closed or closing connection: %s", c);
            return false;
        }

        String key = c.key();
        lock();
        try {
            if (stopping) {
                if (debug.on()) debug.log("stopping - closing connection: %s", c);
                close(c);
                return false;
            }
            if (!c.isOpen()) {
                if (debug.on())
                    debug.log("skipping offered closed or closing connection: %s", c);
                return false;
            }
            Http2Connection c1 = connections.putIfAbsent(key, c);
            if (c1 != null) {
                c.setFinalStream();
                if (debug.on())
                    debug.log("existing entry in connection pool for %s", key);
                return false;
            }
            if (debug.on())
                debug.log("put in the connection pool: %s", c);
            return true;
        } finally {
            unlock();
        }
    }

    void deleteConnection(Http2Connection c) {
        if (debug.on())
            debug.log("removing from the connection pool: %s", c);
        lock();
        try {
            if (connections.remove(c.key(), c)) {
                if (debug.on())
                    debug.log("removed from the connection pool: %s", c);
            }
        } finally {
            unlock();
        }
    }

    private EOFException STOPPED;
    void stop() {
        if (debug.on()) debug.log("stopping");
        STOPPED = new EOFException("HTTP/2 client stopped");
        STOPPED.setStackTrace(new StackTraceElement[0]);
        lock();
        try {
            stopping = true;
        } finally {
            unlock();
        }
        do {
            connections.values().forEach(this::close);
        } while (!connections.isEmpty());
    }

    private void close(Http2Connection h2c) {
        // close all streams
        try { h2c.closeAllStreams(); } catch (Throwable t) {}
        // send GOAWAY
        try { h2c.close(); } catch (Throwable t) {}
        // attempt graceful shutdown
        try { h2c.shutdown(STOPPED); } catch (Throwable t) {}
        // double check and close any new streams
        try { h2c.closeAllStreams(); } catch (Throwable t) {}
    }

    HttpClientImpl client() {
        return client;
    }

    /** Returns the client settings as a base64 (url) encoded string */
    String getSettingsString() {
        SettingsFrame sf = getClientSettings();
        byte[] settings = sf.toByteArray(); // without the header
        Base64.Encoder encoder = Base64.getUrlEncoder()
                                       .withoutPadding();
        return encoder.encodeToString(settings);
    }

    private static final int K = 1024;

    private static int getParameter(String property, int min, int max, int defaultValue) {
        int value =  Utils.getIntegerNetProperty(property, defaultValue);
        // use default value if misconfigured
        if (value < min || value > max) {
            Log.logError("Property value for {0}={1} not in [{2}..{3}]: " +
                    "using default={4}", property, value, min, max, defaultValue);
            value = defaultValue;
        }
        return value;
    }

    // used for the connection window, to have a connection window size
    // bigger than the initial stream window size.
    int getConnectionWindowSize(SettingsFrame clientSettings) {
        // Maximum size is 2^31-1. Don't allow window size to be less
        // than the stream window size. HTTP/2 specify a default of 64 * K -1,
        // but we use 2^26 by default for better performance.
        int streamWindow = clientSettings.getParameter(INITIAL_WINDOW_SIZE);

        // The default is the max between the stream window size
        // and the connection window size.
        int defaultValue = Math.max(streamWindow, K*K*32);

        return getParameter(
                "jdk.httpclient.connectionWindowSize",
                streamWindow, Integer.MAX_VALUE, defaultValue);
    }

    SettingsFrame getClientSettings() {
        SettingsFrame frame = new SettingsFrame();
        // default defined for HTTP/2 is 4 K, we use 16 K.
        frame.setParameter(HEADER_TABLE_SIZE, getParameter(
                "jdk.httpclient.hpack.maxheadertablesize",
                0, Integer.MAX_VALUE, 16 * K));
        // O: does not accept push streams. 1: accepts push streams.
        frame.setParameter(ENABLE_PUSH, getParameter(
                "jdk.httpclient.enablepush",
                0, 1, 1));
        // HTTP/2 recommends to set the number of concurrent streams
        // no lower than 100. We use 100. 0 means no stream would be
        // accepted. That would render the client to be non functional,
        // so we won't let 0 be configured for our Http2ClientImpl.
        frame.setParameter(MAX_CONCURRENT_STREAMS, getParameter(
                "jdk.httpclient.maxstreams",
                1, Integer.MAX_VALUE, 100));
        // Maximum size is 2^31-1. Don't allow window size to be less
        // than the minimum frame size as this is likely to be a
        // configuration error. HTTP/2 specify a default of 64 * K -1,
        // but we use 16 M  for better performance.
        frame.setParameter(INITIAL_WINDOW_SIZE, getParameter(
                "jdk.httpclient.windowsize",
                16 * K, Integer.MAX_VALUE, 16*K*K));
        // HTTP/2 specify a minimum size of 16 K, a maximum size of 2^24-1,
        // and a default of 16 K. We use 16 K as default.
        frame.setParameter(MAX_FRAME_SIZE, getParameter(
                "jdk.httpclient.maxframesize",
                16 * K, 16 * K * K -1, 16 * K));
        return frame;
    }

<<<<<<< HEAD
    private void lock() {
        lock.lock();
    }

    private void unlock() {
        lock.unlock();
=======
    public boolean stopping() {
        return stopping;
>>>>>>> c0c4d771
    }
}<|MERGE_RESOLUTION|>--- conflicted
+++ resolved
@@ -314,16 +314,15 @@
         return frame;
     }
 
-<<<<<<< HEAD
     private void lock() {
         lock.lock();
     }
 
     private void unlock() {
         lock.unlock();
-=======
+    }
+
     public boolean stopping() {
         return stopping;
->>>>>>> c0c4d771
     }
 }