/*
 * Copyright (c) 2019, 2020, Oracle and/or its affiliates. All rights reserved.
 * DO NOT ALTER OR REMOVE COPYRIGHT NOTICES OR THIS FILE HEADER.
 *
 * This code is free software; you can redistribute it and/or modify it
 * under the terms of the GNU General Public License version 2 only, as
 * published by the Free Software Foundation.  Oracle designates this
 * particular file as subject to the "Classpath" exception as provided
 * by Oracle in the LICENSE file that accompanied this code.
 *
 * This code is distributed in the hope that it will be useful, but WITHOUT
 * ANY WARRANTY; without even the implied warranty of MERCHANTABILITY or
 * FITNESS FOR A PARTICULAR PURPOSE.  See the GNU General Public License
 * version 2 for more details (a copy is included in the LICENSE file that
 * accompanied this code).
 *
 * You should have received a copy of the GNU General Public License version
 * 2 along with this work; if not, write to the Free Software Foundation,
 * Inc., 51 Franklin St, Fifth Floor, Boston, MA 02110-1301 USA.
 *
 * Please contact Oracle, 500 Oracle Parkway, Redwood Shores, CA 94065 USA
 * or visit www.oracle.com if you need additional information or have any
 * questions.
 */

package javax.lang.model.util;

import java.util.List;
import java.util.ArrayList;
import javax.lang.model.element.*;
import javax.annotation.processing.SupportedSourceVersion;
import javax.lang.model.SourceVersion;
import static javax.lang.model.SourceVersion.*;

/**
 * A scanning visitor of program elements with default behavior
 * appropriate for the {@link SourceVersion#RELEASE_14 RELEASE_14}
 * source version.
 *
 * The <code>visit<i>Xyz</i></code> methods in this
 * class scan their component elements by calling {@code scan} on
 * their {@linkplain Element#getEnclosedElements enclosed elements},
 * {@linkplain ExecutableElement#getParameters parameters}, etc., as
 * indicated in the individual method specifications.  A subclass can
 * control the order elements are visited by overriding the
 * <code>visit<i>Xyz</i></code> methods.  Note that clients of a scanner
 * may get the desired behavior be invoking {@code v.scan(e, p)} rather
 * than {@code v.visit(e, p)} on the root objects of interest.
 *
 * <p>When a subclass overrides a <code>visit<i>Xyz</i></code> method, the
 * new method can cause the enclosed elements to be scanned in the
 * default way by calling <code>super.visit<i>Xyz</i></code>.  In this
 * fashion, the concrete visitor can control the ordering of traversal
 * over the component elements with respect to the additional
 * processing; for example, consistently calling
 * <code>super.visit<i>Xyz</i></code> at the start of the overridden
 * methods will yield a preorder traversal, etc.  If the component
 * elements should be traversed in some other order, instead of
 * calling <code>super.visit<i>Xyz</i></code>, an overriding visit method
 * should call {@code scan} with the elements in the desired order.
 *
 * @apiNote
 * Methods in this class may be overridden subject to their general
 * contract.
 *
 * @param <R> the return type of this visitor's methods.  Use {@link
 *            Void} for visitors that do not need to return results.
 * @param <P> the type of the additional parameter to this visitor's
 *            methods.  Use {@code Void} for visitors that do not need an
 *            additional parameter.
 *
 * @see <a href="ElementScanner6.html#note_for_subclasses"><strong>Compatibility note for subclasses</strong></a>
 * @see ElementScanner6
 * @see ElementScanner7
 * @see ElementScanner8
 * @see ElementScanner9
 * @since 16
 */
<<<<<<< HEAD
@jdk.internal.javac.PreviewFeature(feature=jdk.internal.javac.PreviewFeature.Feature.RECORDS,
                             reflective=true)
=======
>>>>>>> ea26ff11
@SupportedSourceVersion(RELEASE_16)
public class ElementScanner14<R, P> extends ElementScanner9<R, P> {
    /**
     * Constructor for concrete subclasses; uses {@code null} for the
     * default value.
     */
    protected ElementScanner14(){
        super(null);
    }

    /**
     * Constructor for concrete subclasses; uses the argument for the
     * default value.
     *
     * @param defaultValue the default value
     */
    protected ElementScanner14(R defaultValue){
        super(defaultValue);
    }

    /**
     * {@inheritDoc}
     *
     * @implSpec This implementation scans the type parameters, if
     * any, and then the enclosed elements.
     *
     *
     * @param e  {@inheritDoc}
     * @param p  {@inheritDoc}
     * @return the result of scanning
     */
    @Override
    public R visitType(TypeElement e, P p) {
        return scan(createScanningList(e, e.getEnclosedElements()), p);
    }

    /**
     * {@inheritDoc}
     *
     * @implSpec This implementation first scans the type parameters, if any, and then
     * the parameters.
     *
     * @param e  {@inheritDoc}
     * @param p  {@inheritDoc}
     * @return the result of scanning
     */
    public R visitExecutable(ExecutableElement e, P p) {
        return scan(createScanningList(e, e.getParameters()), p);
    }

    private List<? extends Element> createScanningList(Parameterizable element,
                                                       List<? extends Element> toBeScanned) {
        var typeParameters = element.getTypeParameters();
        if (typeParameters.isEmpty()) {
            return toBeScanned;
        } else {
            List<Element> scanningList = new ArrayList<>(typeParameters);
            scanningList.addAll(toBeScanned);
            return scanningList;
        }
    }

    /**
     * {@inheritDoc}
     *
     * @implSpec This implementation scans the enclosed elements.
     *
     * @param e the element to visit
     * @param p a visitor-specified parameter
     * @return  the result of the scan
     */
    @Override
    public R visitRecordComponent(RecordComponentElement e, P p) {
        return scan(e.getEnclosedElements(), p);
    }
}<|MERGE_RESOLUTION|>--- conflicted
+++ resolved
@@ -76,11 +76,6 @@
  * @see ElementScanner9
  * @since 16
  */
-<<<<<<< HEAD
-@jdk.internal.javac.PreviewFeature(feature=jdk.internal.javac.PreviewFeature.Feature.RECORDS,
-                             reflective=true)
-=======
->>>>>>> ea26ff11
 @SupportedSourceVersion(RELEASE_16)
 public class ElementScanner14<R, P> extends ElementScanner9<R, P> {
     /**
