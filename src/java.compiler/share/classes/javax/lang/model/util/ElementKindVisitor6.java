--- conflicted
+++ resolved
@@ -227,11 +227,6 @@
      *
      * @since 16
      */
-<<<<<<< HEAD
-    @jdk.internal.javac.PreviewFeature(feature=jdk.internal.javac.PreviewFeature.Feature.RECORDS,
-                                 reflective=true)
-=======
->>>>>>> ea26ff11
     public R visitTypeAsRecord(TypeElement e, P p) {
         return visitUnknown(e, p);
     }
