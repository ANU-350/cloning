/*
 * Copyright (c) 2004, 2021, Oracle and/or its affiliates. All rights reserved.
 * DO NOT ALTER OR REMOVE COPYRIGHT NOTICES OR THIS FILE HEADER.
 *
 * This code is free software; you can redistribute it and/or modify it
 * under the terms of the GNU General Public License version 2 only, as
 * published by the Free Software Foundation.
 *
 * This code is distributed in the hope that it will be useful, but WITHOUT
 * ANY WARRANTY; without even the implied warranty of MERCHANTABILITY or
 * FITNESS FOR A PARTICULAR PURPOSE.  See the GNU General Public License
 * version 2 for more details (a copy is included in the LICENSE file that
 * accompanied this code).
 *
 * You should have received a copy of the GNU General Public License version
 * 2 along with this work; if not, write to the Free Software Foundation,
 * Inc., 51 Franklin St, Fifth Floor, Boston, MA 02110-1301 USA.
 *
 * Please contact Oracle, 500 Oracle Parkway, Redwood Shores, CA 94065 USA
 * or visit www.oracle.com if you need additional information or have any
 * questions.
 *
 */

package sun.jvm.hotspot.utilities;

import java.io.*;
import java.nio.ByteBuffer;
import java.nio.ByteOrder;
import java.nio.channels.*;
import java.util.*;
import java.util.zip.*;
import sun.jvm.hotspot.debugger.*;
import sun.jvm.hotspot.memory.*;
import sun.jvm.hotspot.oops.*;
import sun.jvm.hotspot.runtime.*;
import sun.jvm.hotspot.classfile.*;
import sun.jvm.hotspot.gc.z.ZCollectedHeap;

import static java.nio.charset.StandardCharsets.UTF_8;

/*
 * This class writes Java heap in hprof binary format. This format is
 * used by Heap Analysis Tool (HAT). The class is heavily influenced
 * by 'hprof_io.c' of 1.5 new hprof implementation.
 */

/* hprof binary format: (result either written to a file or sent over
 * the network).
 *
 * WARNING: This format is still under development, and is subject to
 * change without notice.
 *
 * header     "JAVA PROFILE 1.0.2" (0-terminated)
 * u4         size of identifiers. Identifiers are used to represent
 *            UTF8 strings, objects, stack traces, etc. They usually
 *            have the same size as host pointers. For example, on
 *            Solaris and Win32, the size is 4.
 * u4         high word
 * u4         low word    number of milliseconds since 0:00 GMT, 1/1/70
 * [record]*  a sequence of records.
 *
 */

/*
 *
 * Record format:
 *
 * u1         a TAG denoting the type of the record
 * u4         number of *microseconds* since the time stamp in the
 *            header. (wraps around in a little more than an hour)
 * u4         number of bytes *remaining* in the record. Note that
 *            this number excludes the tag and the length field itself.
 * [u1]*      BODY of the record (a sequence of bytes)
 */

/*
 * The following TAGs are supported:
 *
 * TAG           BODY       notes
 *----------------------------------------------------------
 * HPROF_UTF8               a UTF8-encoded name
 *
 *               id         name ID
 *               [u1]*      UTF8 characters (no trailing zero)
 *
 * HPROF_LOAD_CLASS         a newly loaded class
 *
 *                u4        class serial number (> 0)
 *                id        class object ID
 *                u4        stack trace serial number
 *                id        class name ID
 *
 * HPROF_UNLOAD_CLASS       an unloading class
 *
 *                u4        class serial_number
 *
 * HPROF_FRAME              a Java stack frame
 *
 *                id        stack frame ID
 *                id        method name ID
 *                id        method signature ID
 *                id        source file name ID
 *                u4        class serial number
 *                i4        line number. >0: normal
 *                                       -1: unknown
 *                                       -2: compiled method
 *                                       -3: native method
 *
 * HPROF_TRACE              a Java stack trace
 *
 *               u4         stack trace serial number
 *               u4         thread serial number
 *               u4         number of frames
 *               [id]*      stack frame IDs
 *
 *
 * HPROF_ALLOC_SITES        a set of heap allocation sites, obtained after GC
 *
 *               u2         flags 0x0001: incremental vs. complete
 *                                0x0002: sorted by allocation vs. live
 *                                0x0004: whether to force a GC
 *               u4         cutoff ratio
 *               u4         total live bytes
 *               u4         total live instances
 *               u8         total bytes allocated
 *               u8         total instances allocated
 *               u4         number of sites that follow
 *               [u1        is_array: 0:  normal object
 *                                    2:  object array
 *                                    4:  boolean array
 *                                    5:  char array
 *                                    6:  float array
 *                                    7:  double array
 *                                    8:  byte array
 *                                    9:  short array
 *                                    10: int array
 *                                    11: long array
 *                u4        class serial number (may be zero during startup)
 *                u4        stack trace serial number
 *                u4        number of bytes alive
 *                u4        number of instances alive
 *                u4        number of bytes allocated
 *                u4]*      number of instance allocated
 *
 * HPROF_START_THREAD       a newly started thread.
 *
 *               u4         thread serial number (> 0)
 *               id         thread object ID
 *               u4         stack trace serial number
 *               id         thread name ID
 *               id         thread group name ID
 *               id         thread group parent name ID
 *
 * HPROF_END_THREAD         a terminating thread.
 *
 *               u4         thread serial number
 *
 * HPROF_HEAP_SUMMARY       heap summary
 *
 *               u4         total live bytes
 *               u4         total live instances
 *               u8         total bytes allocated
 *               u8         total instances allocated
 *
 * HPROF_HEAP_DUMP          denote a heap dump
 *
 *               [heap dump sub-records]*
 *
 *                          There are four kinds of heap dump sub-records:
 *
 *               u1         sub-record type
 *
 *               HPROF_GC_ROOT_UNKNOWN         unknown root
 *
 *                          id         object ID
 *
 *               HPROF_GC_ROOT_THREAD_OBJ      thread object
 *
 *                          id         thread object ID  (may be 0 for a
 *                                     thread newly attached through JNI)
 *                          u4         thread sequence number
 *                          u4         stack trace sequence number
 *
 *               HPROF_GC_ROOT_JNI_GLOBAL      JNI global ref root
 *
 *                          id         object ID
 *                          id         JNI global ref ID
 *
 *               HPROF_GC_ROOT_JNI_LOCAL       JNI local ref
 *
 *                          id         object ID
 *                          u4         thread serial number
 *                          u4         frame # in stack trace (-1 for empty)
 *
 *               HPROF_GC_ROOT_JAVA_FRAME      Java stack frame
 *
 *                          id         object ID
 *                          u4         thread serial number
 *                          u4         frame # in stack trace (-1 for empty)
 *
 *               HPROF_GC_ROOT_NATIVE_STACK    Native stack
 *
 *                          id         object ID
 *                          u4         thread serial number
 *
 *               HPROF_GC_ROOT_STICKY_CLASS    System class
 *
 *                          id         object ID
 *
 *               HPROF_GC_ROOT_THREAD_BLOCK    Reference from thread block
 *
 *                          id         object ID
 *                          u4         thread serial number
 *
 *               HPROF_GC_ROOT_MONITOR_USED    Busy monitor
 *
 *                          id         object ID
 *
 *               HPROF_GC_CLASS_DUMP           dump of a class object
 *
 *                          id         class object ID
 *                          u4         stack trace serial number
 *                          id         super class object ID
 *                          id         class loader object ID
 *                          id         signers object ID
 *                          id         protection domain object ID
 *                          id         reserved
 *                          id         reserved
 *
 *                          u4         instance size (in bytes)
 *
 *                          u2         size of constant pool
 *                          [u2,       constant pool index,
 *                           ty,       type
 *                                     2:  object
 *                                     4:  boolean
 *                                     5:  char
 *                                     6:  float
 *                                     7:  double
 *                                     8:  byte
 *                                     9:  short
 *                                     10: int
 *                                     11: long
 *                           vl]*      and value
 *
 *                          u2         number of static fields
 *                          [id,       static field name,
 *                           ty,       type,
 *                           vl]*      and value
 *
 *                          u2         number of inst. fields (not inc. super)
 *                          [id,       instance field name,
 *                           ty]*      type
 *
 *               HPROF_GC_INSTANCE_DUMP        dump of a normal object
 *
 *                          id         object ID
 *                          u4         stack trace serial number
 *                          id         class object ID
 *                          u4         number of bytes that follow
 *                          [vl]*      instance field values (class, followed
 *                                     by super, super's super ...)
 *
 *               HPROF_GC_OBJ_ARRAY_DUMP       dump of an object array
 *
 *                          id         array object ID
 *                          u4         stack trace serial number
 *                          u4         number of elements
 *                          id         array class ID
 *                          [id]*      elements
 *
 *               HPROF_GC_PRIM_ARRAY_DUMP      dump of a primitive array
 *
 *                          id         array object ID
 *                          u4         stack trace serial number
 *                          u4         number of elements
 *                          u1         element type
 *                                     4:  boolean array
 *                                     5:  char array
 *                                     6:  float array
 *                                     7:  double array
 *                                     8:  byte array
 *                                     9:  short array
 *                                     10: int array
 *                                     11: long array
 *                          [u1]*      elements
 *
 * HPROF_CPU_SAMPLES        a set of sample traces of running threads
 *
 *                u4        total number of samples
 *                u4        # of traces
 *               [u4        # of samples
 *                u4]*      stack trace serial number
 *
 * HPROF_CONTROL_SETTINGS   the settings of on/off switches
 *
 *                u4        0x00000001: alloc traces on/off
 *                          0x00000002: cpu sampling on/off
 *                u2        stack trace depth
 *
 *
 * A heap dump can optionally be generated as a sequence of heap dump
 * segments. This sequence is terminated by an end record. The additional
 * tags allowed by format "JAVA PROFILE 1.0.2" are:
 *
 * HPROF_HEAP_DUMP_SEGMENT  denote a heap dump segment
 *
 *               [heap dump sub-records]*
 *               The same sub-record types allowed by HPROF_HEAP_DUMP
 *
 * HPROF_HEAP_DUMP_END      denotes the end of a heap dump
 *
 */

public class HeapHprofBinWriter extends AbstractHeapGraphWriter {

    // Record which Symbol names have been dumped already.
    private HashSet<Symbol> names;

    private static final long HPROF_SEGMENTED_HEAP_DUMP_THRESHOLD = 2L * 0x40000000;

    // The approximate size of a heap segment. Used to calculate when to create
    // a new segment.
    private static final long HPROF_SEGMENTED_HEAP_DUMP_SEGMENT_SIZE = 1L * 0x40000000;

    // hprof binary file header
    private static final String HPROF_HEADER_1_0_2 = "JAVA PROFILE 1.0.2";

    // constants in enum HprofTag
    private static final int HPROF_UTF8             = 0x01;
    private static final int HPROF_LOAD_CLASS       = 0x02;
    private static final int HPROF_UNLOAD_CLASS     = 0x03;
    private static final int HPROF_FRAME            = 0x04;
    private static final int HPROF_TRACE            = 0x05;
    private static final int HPROF_ALLOC_SITES      = 0x06;
    private static final int HPROF_HEAP_SUMMARY     = 0x07;
    private static final int HPROF_START_THREAD     = 0x0A;
    private static final int HPROF_END_THREAD       = 0x0B;
    private static final int HPROF_HEAP_DUMP        = 0x0C;
    private static final int HPROF_CPU_SAMPLES      = 0x0D;
    private static final int HPROF_CONTROL_SETTINGS = 0x0E;

    // 1.0.2 record types
    private static final int HPROF_HEAP_DUMP_SEGMENT = 0x1C;
    private static final int HPROF_HEAP_DUMP_END     = 0x2C;

    // Heap dump constants
    // constants in enum HprofGcTag
    private static final int HPROF_GC_ROOT_UNKNOWN       = 0xFF;
    private static final int HPROF_GC_ROOT_JNI_GLOBAL    = 0x01;
    private static final int HPROF_GC_ROOT_JNI_LOCAL     = 0x02;
    private static final int HPROF_GC_ROOT_JAVA_FRAME    = 0x03;
    private static final int HPROF_GC_ROOT_NATIVE_STACK  = 0x04;
    private static final int HPROF_GC_ROOT_STICKY_CLASS  = 0x05;
    private static final int HPROF_GC_ROOT_THREAD_BLOCK  = 0x06;
    private static final int HPROF_GC_ROOT_MONITOR_USED  = 0x07;
    private static final int HPROF_GC_ROOT_THREAD_OBJ    = 0x08;
    private static final int HPROF_GC_CLASS_DUMP         = 0x20;
    private static final int HPROF_GC_INSTANCE_DUMP      = 0x21;
    private static final int HPROF_GC_OBJ_ARRAY_DUMP     = 0x22;
    private static final int HPROF_GC_PRIM_ARRAY_DUMP    = 0x23;

    // constants in enum HprofType
    private static final int HPROF_ARRAY_OBJECT  = 1;
    private static final int HPROF_NORMAL_OBJECT = 2;
    private static final int HPROF_BOOLEAN       = 4;
    private static final int HPROF_CHAR          = 5;
    private static final int HPROF_FLOAT         = 6;
    private static final int HPROF_DOUBLE        = 7;
    private static final int HPROF_BYTE          = 8;
    private static final int HPROF_SHORT         = 9;
    private static final int HPROF_INT           = 10;
    private static final int HPROF_LONG          = 11;

    // Java type codes
    private static final int JVM_SIGNATURE_BOOLEAN = 'Z';
    private static final int JVM_SIGNATURE_CHAR    = 'C';
    private static final int JVM_SIGNATURE_BYTE    = 'B';
    private static final int JVM_SIGNATURE_SHORT   = 'S';
    private static final int JVM_SIGNATURE_INT     = 'I';
    private static final int JVM_SIGNATURE_LONG    = 'J';
    private static final int JVM_SIGNATURE_FLOAT   = 'F';
    private static final int JVM_SIGNATURE_DOUBLE  = 'D';
    private static final int JVM_SIGNATURE_ARRAY   = '[';
    private static final int JVM_SIGNATURE_CLASS   = 'L';

    private static final long MAX_U4_VALUE = 0xFFFFFFFFL;
    int serialNum = 1;

    public HeapHprofBinWriter() {
        this.KlassMap = new ArrayList<Klass>();
        this.names = new HashSet<Symbol>();
        this.gzLevel = 0;
    }

    public HeapHprofBinWriter(int gzLevel) {
        this.KlassMap = new ArrayList<Klass>();
        this.names = new HashSet<Symbol>();
        this.gzLevel = gzLevel;
    }

    public synchronized void write(String fileName) throws IOException {
        VM vm = VM.getVM();

        // Check whether we should dump the heap as segments
        useSegmentedHeapDump = isCompression() ||
                (vm.getUniverse().heap().used() > HPROF_SEGMENTED_HEAP_DUMP_THRESHOLD);

        // open file stream and create buffered data output stream
        fos = new FileOutputStream(fileName);
        OutputStream dataOut = fos;
        hprofBufferedOut = dataOut;
        if (useSegmentedHeapDump) {
            if (isCompression()) {
                dataOut = new GZIPOutputStream(fos) {
                    {
                        this.def.setLevel(gzLevel);
                    }
                };
            }
            hprofBufferedOut = dataOut;
        }
        out = new DataOutputStream(hprofBufferedOut);
        dbg = vm.getDebugger();
        objectHeap = vm.getObjectHeap();

        OBJ_ID_SIZE = (int) vm.getOopSize();

        BOOLEAN_BASE_OFFSET = TypeArray.baseOffsetInBytes(BasicType.T_BOOLEAN);
        BYTE_BASE_OFFSET = TypeArray.baseOffsetInBytes(BasicType.T_BYTE);
        CHAR_BASE_OFFSET = TypeArray.baseOffsetInBytes(BasicType.T_CHAR);
        SHORT_BASE_OFFSET = TypeArray.baseOffsetInBytes(BasicType.T_SHORT);
        INT_BASE_OFFSET = TypeArray.baseOffsetInBytes(BasicType.T_INT);
        LONG_BASE_OFFSET = TypeArray.baseOffsetInBytes(BasicType.T_LONG);
        FLOAT_BASE_OFFSET = TypeArray.baseOffsetInBytes(BasicType.T_FLOAT);
        DOUBLE_BASE_OFFSET = TypeArray.baseOffsetInBytes(BasicType.T_DOUBLE);
        OBJECT_BASE_OFFSET = TypeArray.baseOffsetInBytes(BasicType.T_OBJECT);

        BOOLEAN_SIZE = objectHeap.getBooleanSize();
        BYTE_SIZE = objectHeap.getByteSize();
        CHAR_SIZE = objectHeap.getCharSize();
        SHORT_SIZE = objectHeap.getShortSize();
        INT_SIZE = objectHeap.getIntSize();
        LONG_SIZE = objectHeap.getLongSize();
        FLOAT_SIZE = objectHeap.getFloatSize();
        DOUBLE_SIZE = objectHeap.getDoubleSize();

        // hprof bin format header
        writeFileHeader();

        // dummy stack trace without any frames so that
        // HAT can be run without -stack false option
        writeDummyTrace();

        // hprof UTF-8 symbols section
        writeSymbols();

        // HPROF_LOAD_CLASS records for all classes
        writeClasses();

        // write HPROF_FRAME and HPROF_TRACE records
        dumpStackTraces();

        // write CLASS_DUMP records
        writeClassDumpRecords();

        // this will write heap data into the buffer stream
        super.write();

        // flush buffer stream.
        out.flush();
        if (!useSegmentedHeapDump) {
            fillInHeapRecordLength();
        } else {
            // Write heap segment-end record
            out.writeByte((byte) HPROF_HEAP_DUMP_END);
            out.writeInt(0);
            out.writeInt(0);
        }
        // flush buffer stream and throw it.
        out.flush();
        out.close();
        out = null;
        hprofBufferedOut = null;
        currentSegmentStart = 0;
    }

    protected int calculateOopDumpRecordSize(Oop oop) throws IOException {
        if (oop instanceof TypeArray) {
            return calculatePrimitiveArrayDumpRecordSize((TypeArray)oop);
        } else if (oop instanceof ObjArray) {
            Klass klass = oop.getKlass();
            ObjArrayKlass oak = (ObjArrayKlass) klass;
            Klass bottomType = oak.getBottomKlass();
            if (bottomType instanceof InstanceKlass ||
                    bottomType instanceof TypeArrayKlass) {
                return calculateObjectArrayDumpRecordSize((ObjArray)oop);
            } else {
                // internal object, nothing to write.
                return 0;
            }
        } else if (oop instanceof Instance) {
            Instance instance = (Instance) oop;
            Klass klass = instance.getKlass();
            Symbol name = klass.getName();
            if (name.equals(javaLangString)) {
                return calculateStringDumpRecordSize(instance);
            } else if (name.equals(javaLangClass)) {
                return calculateClassInstanceDumpRecordSize(instance);
            } else if (name.equals(javaLangThread)) {
                return calculateThreadDumpRecordSize(instance);
            } else {
                klass = klass.getSuper();
                while (klass != null) {
                    name = klass.getName();
                    if (name.equals(javaLangThread)) {
                        return calculateThreadDumpRecordSize(instance);
                    }
                    klass = klass.getSuper();
                }
                return calculateInstanceDumpRecordSize(instance);
            }
        } else {
            // not-a-Java-visible oop
            return 0;
        }
    }

    private int calculateInstanceDumpRecordSize(Instance instance) {
        Klass klass = instance.getKlass();
        if (klass.getClassLoaderData() == null) {
            // Ignoring this object since the corresponding Klass is not loaded.
            // Might be a dormant archive object.
            return 0;
        }

        ClassData cd = (ClassData) classDataCache.get(klass);
        if (Assert.ASSERTS_ENABLED) {
            Assert.that(cd != null, "can not get class data for " + klass.getName().asString() + klass.getAddress());
        }
        List<Field> fields = cd.fields;
        return (int) BYTE_SIZE + (int)OBJ_ID_SIZE * 2 + (int)INT_SIZE * 2 + getSizeForFields(fields);
    }

    private int calculateThreadDumpRecordSize(Instance instance) {
        return calculateInstanceDumpRecordSize(instance);
    }

    private int calculateClassDumpRecordSize(Klass k) throws IOException {
        // tag + javaMirror + DUMMY_STACK_TRACE_ID + super
        int size = (int)BYTE_SIZE + (int)INT_SIZE + (int)OBJ_ID_SIZE * 2;
        if (k instanceof InstanceKlass) {
            InstanceKlass ik = (InstanceKlass) k;
            List<Field> fields = getInstanceFields(ik);
            List<Field> declaredFields = ik.getImmediateFields();
            List<Field> staticFields = new ArrayList<>();
            List<Field> instanceFields = new ArrayList<>();
            Iterator<Field> itr = null;
            // loader + signer + protectionDomain + 2 reserved + fieldSize + cpool entris number
            size += OBJ_ID_SIZE * 5 + INT_SIZE + SHORT_SIZE;
            for (itr = declaredFields.iterator(); itr.hasNext();) {
                Field field = itr.next();
                if (field.isStatic()) {
                    staticFields.add(field);
                } else {
                    instanceFields.add(field);
                }
            }
            // size of static field descriptors
            size += calculateFieldDescriptorsDumpRecordSize(staticFields, ik);
            // size of instance field descriptors
            size += calculateFieldDescriptorsDumpRecordSize(instanceFields, null);
        } else {
            size += OBJ_ID_SIZE * 5  + INT_SIZE + SHORT_SIZE * 3;
        }
        return size;
    }

    private int calculateFieldDescriptorsDumpRecordSize(List<Field> fields, InstanceKlass ik)
            throws IOException {
        int size = 0;
        size += SHORT_SIZE;
        for (Iterator<Field> itr = fields.iterator(); itr.hasNext();) {
            Field field = itr.next();
            char typeCode = (char) field.getSignature().getByteAt(0);
            size += OBJ_ID_SIZE + BYTE_SIZE;
            // ik == null for instance fields
            if (ik != null) {
                // static field
                size += calculateFieldDumpRecordSize(field, ik.getJavaMirror());
            }
        }
        return size;
    }

    private int calculateFieldDumpRecordSize(Field field, Oop oop) throws IOException {
        char typeCode = (char) field.getSignature().getByteAt(0);
        int size = 0;
        switch (typeCode) {
            case JVM_SIGNATURE_BOOLEAN:
            case JVM_SIGNATURE_BYTE:
                size++;
                break;
            case JVM_SIGNATURE_CHAR:
            case JVM_SIGNATURE_SHORT:
                size += 2;
                break;
            case JVM_SIGNATURE_INT:
            case JVM_SIGNATURE_FLOAT:
                size += 4;
                break;
            case JVM_SIGNATURE_CLASS:
            case JVM_SIGNATURE_ARRAY:
                size += OBJ_ID_SIZE;
                break;
            case JVM_SIGNATURE_LONG:
            case JVM_SIGNATURE_DOUBLE:
                size += 8;
                break;
            default:
                throw new RuntimeException("should not reach here");
        }
        return size;
    }

    private int calculateClassInstanceDumpRecordSize(Instance instance) {
        Klass reflectedKlass = java_lang_Class.asKlass(instance);
        // dump instance record only for primitive type Class objects.
        // all other Class objects are covered by writeClassDumpRecords.
        if (reflectedKlass == null) {
            return calculateInstanceDumpRecordSize(instance);
        }
        return 0;
    }

    private int calculateStringDumpRecordSize(Instance instance) {
        return calculateInstanceDumpRecordSize(instance);
    }

    private int calculateObjectArrayDumpRecordSize(ObjArray array) throws IOException {
        int headerSize = getArrayHeaderSize(true);
        final int length = calculateArrayMaxLength(array.getLength(),
                headerSize,
                OBJ_ID_SIZE,
                "Object");
        return headerSize + length * OBJ_ID_SIZE;
    }

    private int calculatePrimitiveArrayDumpRecordSize(TypeArray array) throws IOException {
        int headerSize = getArrayHeaderSize(false);
        TypeArrayKlass tak = (TypeArrayKlass) array.getKlass();
        final int type = (int) tak.getElementType();
        final String typeName = tak.getElementTypeName();
        final long typeSize = getSizeForType(type);
        final int length = calculateArrayMaxLength(array.getLength(),
                                                   headerSize,
                                                   typeSize,
                                                   typeName);
        return headerSize + (int)typeSize * length;
    }

    @Override
    protected void writeHeapRecordPrologue(int size) throws IOException {
        if (size == 0 || (currentSegmentStart > 0)) {
            return;
        }
        // write heap data header
        if (useSegmentedHeapDump) {
            out.writeByte((byte)HPROF_HEAP_DUMP_SEGMENT);
            out.writeInt(0);
            out.writeInt(size);
        } else {
            out.writeByte((byte) (HPROF_HEAP_DUMP));
            out.writeInt(0);
            // record position of the length slot
            currentSegmentStart = fos.getChannel().position();
            // write dummy zero for length
            out.writeInt(0);
        }
    }

    private void fillInHeapRecordLength() throws IOException {
        assert !useSegmentedHeapDump : "fillInHeapRecordLength is not supported for segmented heap dump";

        // now get the current position to calculate length
        long dumpEnd = fos.getChannel().position();

        // calculate the length of heap data
        long dumpLenLong = (dumpEnd - currentSegmentStart - 4L);

        // Check length boundary, overflow could happen but is _very_ unlikely
        if (dumpLenLong >= (4L * 0x40000000)) {
            throw new RuntimeException("Heap segment size overflow.");
        }

        // Save the current position
        long currentPosition = fos.getChannel().position();

        // seek the position to write length
        fos.getChannel().position(currentSegmentStart);

        // write length
        int dumpLen = (int) dumpLenLong;
        byte[] lenBytes = genByteArrayFromInt(dumpLen);
        fos.write(lenBytes);

        //Reset to previous current position
        fos.getChannel().position(currentPosition);
    }

    // get the size in bytes for the requested type
    private long getSizeForType(int type) throws IOException {
        switch (type) {
            case TypeArrayKlass.T_BOOLEAN:
                return BOOLEAN_SIZE;
            case TypeArrayKlass.T_INT:
                return INT_SIZE;
            case TypeArrayKlass.T_CHAR:
                return CHAR_SIZE;
            case TypeArrayKlass.T_SHORT:
                return SHORT_SIZE;
            case TypeArrayKlass.T_BYTE:
                return BYTE_SIZE;
            case TypeArrayKlass.T_LONG:
                return LONG_SIZE;
            case TypeArrayKlass.T_FLOAT:
                return FLOAT_SIZE;
            case TypeArrayKlass.T_DOUBLE:
                return DOUBLE_SIZE;
            default:
                throw new RuntimeException(
                    "Should not reach here: Unknown type: " + type);
         }
    }

    private int getArrayHeaderSize(boolean isObjectAarray) {
        return isObjectAarray?
            ((int) BYTE_SIZE + 2 * (int) INT_SIZE + 2 * (int) OBJ_ID_SIZE):
            (2 * (int) BYTE_SIZE + 2 * (int) INT_SIZE + (int) OBJ_ID_SIZE);
    }

    // Check if we need to truncate an array.
    // The limitation is that the size of "heap dump" or "heap dump segment" must be <= MAX_U4_VALUE
    private int calculateArrayMaxLength(long originalArrayLength,
                                        int headerSize,
                                        long typeSize,
                                        String typeName) throws IOException {

        long length = originalArrayLength;
<<<<<<< HEAD

=======
>>>>>>> c640fe42
        long originalLengthInBytes = originalArrayLength * typeSize;
        long currentRecordLength = 0;

<<<<<<< HEAD
=======
        // There is an U4 slot that contains the data size written in the dump file.
        // Need to truncate the array length if the size exceeds the MAX_U4_VALUE.
        if (!useSegmentedHeapDump) {
            // now get the current position to calculate length
            long dumpEnd = fos.getChannel().position();
            // calculate the length of heap data
            currentRecordLength = (dumpEnd - currentSegmentStart - 4L);
            if (currentRecordLength > 0 &&
                (currentRecordLength + headerSize + originalLengthInBytes) > MAX_U4_VALUE) {
                fillInHeapRecordLength();
                currentSegmentStart = 0;
                writeHeapRecordPrologue();
                currentRecordLength = 0;
            }
        }
>>>>>>> c640fe42
        // Calculate the max bytes we can use.
        long maxBytes = (MAX_U4_VALUE - headerSize);

        if (originalLengthInBytes > maxBytes) {
            length = maxBytes/typeSize;
            System.err.println("WARNING: Cannot dump array of type " + typeName
                               + " with length " + originalArrayLength
                               + "; truncating to length " + length);
        }

        // Now the total size of data to dump is known and can be filled to segment header.
        // Disable buffer mode to avoid memory consumption and internal buffer copies.
        if (useSegmentedHeapDump) {
            int size = (int) (length * typeSize + headerSize);
            hprofBufferedOut.fillSegmentSizeAndDisableBufferMode(size);
        }

        return (int) length;
    }

    private void writeClassDumpRecords() throws IOException {
        ClassLoaderDataGraph cldGraph = VM.getVM().getClassLoaderDataGraph();
        try {
             cldGraph.classesDo(new ClassLoaderDataGraph.ClassVisitor() {
                            public void visit(Klass k) {
                                try {
                                    writeHeapRecordPrologue(calculateClassDumpRecordSize(k));
                                    writeClassDumpRecord(k);
                                    writeHeapRecordEpilogue();
                                } catch (IOException e) {
                                    throw new RuntimeException(e);
                                }
                            }
                        });
        } catch (RuntimeException re) {
            handleRuntimeException(re);
        }
    }

    protected void writeClass(Instance instance) throws IOException {
        Klass reflectedKlass = java_lang_Class.asKlass(instance);
        // dump instance record only for primitive type Class objects.
        // all other Class objects are covered by writeClassDumpRecords.
        if (reflectedKlass == null) {
            writeInstance(instance);
        }
    }

    private void writeClassDumpRecord(Klass k) throws IOException {
        out.writeByte((byte)HPROF_GC_CLASS_DUMP);
        writeObjectID(k.getJavaMirror());
        out.writeInt(DUMMY_STACK_TRACE_ID);
        Klass superKlass = k.getJavaSuper();
        if (superKlass != null) {
            writeObjectID(superKlass.getJavaMirror());
        } else {
            writeObjectID(null);
        }

        if (k instanceof InstanceKlass) {
            InstanceKlass ik = (InstanceKlass) k;
            writeObjectID(ik.getClassLoader());
            writeObjectID(null);  // ik.getJavaMirror().getSigners());
            writeObjectID(null);  // ik.getJavaMirror().getProtectionDomain());
            // two reserved id fields
            writeObjectID(null);
            writeObjectID(null);
            List<Field> fields = getInstanceFields(ik);
            int instSize = getSizeForFields(fields);
            classDataCache.put(ik, new ClassData(instSize, fields));
            out.writeInt(instSize);

            // For now, ignore constant pool - HAT ignores too!
            // output number of cp entries as zero.
            out.writeShort((short) 0);

            List<Field> declaredFields = ik.getImmediateFields();
            List<Field> staticFields = new ArrayList<>();
            List<Field> instanceFields = new ArrayList<>();
            Iterator<Field> itr = null;
            for (itr = declaredFields.iterator(); itr.hasNext();) {
                Field field = itr.next();
                if (field.isStatic()) {
                    staticFields.add(field);
                } else {
                    instanceFields.add(field);
                }
            }

            // dump static field descriptors
            writeFieldDescriptors(staticFields, ik);

            // dump instance field descriptors
            writeFieldDescriptors(instanceFields, null);
        } else {
            if (k instanceof ObjArrayKlass) {
                ObjArrayKlass oak = (ObjArrayKlass) k;
                Klass bottomKlass = oak.getBottomKlass();
                if (bottomKlass instanceof InstanceKlass) {
                    InstanceKlass ik = (InstanceKlass) bottomKlass;
                    writeObjectID(ik.getClassLoader());
                    writeObjectID(null); // ik.getJavaMirror().getSigners());
                    writeObjectID(null); // ik.getJavaMirror().getProtectionDomain());
                } else {
                    writeObjectID(null);
                    writeObjectID(null);
                    writeObjectID(null);
                }
            } else {
                writeObjectID(null);
                writeObjectID(null);
                writeObjectID(null);
            }
            // two reserved id fields
            writeObjectID(null);
            writeObjectID(null);
            // write zero instance size -- as instance size
            // is variable for arrays.
            out.writeInt(0);
            // no constant pool for array klasses
            out.writeShort((short) 0);
            // no static fields for array klasses
            out.writeShort((short) 0);
            // no instance fields for array klasses
            out.writeShort((short) 0);
        }
    }

    private void dumpStackTraces() throws IOException {
        // write a HPROF_TRACE record without any frames to be referenced as object alloc sites
        writeHeader(HPROF_TRACE, 3 * (int)INT_SIZE );
        out.writeInt(DUMMY_STACK_TRACE_ID);
        out.writeInt(0);                    // thread number
        out.writeInt(0);                    // frame count

        int frameSerialNum = 0;
        int numThreads = 0;
        Threads threads = VM.getVM().getThreads();
        for (int i = 0; i < threads.getNumberOfThreads(); i++) {
            JavaThread thread = threads.getJavaThreadAt(i);
            Oop threadObj = thread.getThreadObj();
            if (threadObj != null && !thread.isExiting() && !thread.isHiddenFromExternalView()) {

                // dump thread stack trace
                ThreadStackTrace st = new ThreadStackTrace(thread);
                st.dumpStack(-1);
                numThreads++;

                // write HPROF_FRAME records for this thread's stack trace
                int depth = st.getStackDepth();
                int threadFrameStart = frameSerialNum;
                for (int j=0; j < depth; j++) {
                    StackFrameInfo frame = st.stackFrameAt(j);
                    Method m = frame.getMethod();
                    int classSerialNum = KlassMap.indexOf(m.getMethodHolder()) + 1;
                    // the class serial number starts from 1
                    assert classSerialNum > 0:"class not found";
                    dumpStackFrame(++frameSerialNum, classSerialNum, m, frame.getBCI());
                }

                // write HPROF_TRACE record for one thread
                writeHeader(HPROF_TRACE, 3 * (int)INT_SIZE + depth * (int)VM.getVM().getOopSize());
                int stackSerialNum = numThreads + DUMMY_STACK_TRACE_ID;
                out.writeInt(stackSerialNum);      // stack trace serial number
                out.writeInt(numThreads);          // thread serial number
                out.writeInt(depth);               // frame count
                for (int j=1; j <= depth; j++) {
                    writeObjectID(threadFrameStart + j);
                }
            }
        }
    }

    private void dumpStackFrame(int frameSN, int classSN, Method m, int bci) throws IOException {
        int lineNumber;
        if (m.isNative()) {
            lineNumber = -3; // native frame
        } else {
            lineNumber = m.getLineNumberFromBCI(bci);
        }
        // First dump UTF8 if needed
        writeSymbol(m.getName());                              // method's name
        writeSymbol(m.getSignature());                         // method's signature
        writeSymbol(m.getMethodHolder().getSourceFileName());  // source file name
        // Then write FRAME descriptor
        writeHeader(HPROF_FRAME, 4 * (int)VM.getVM().getOopSize() + 2 * (int)INT_SIZE);
        writeObjectID(frameSN);                                  // frame serial number
        writeSymbolID(m.getName());                              // method's name
        writeSymbolID(m.getSignature());                         // method's signature
        writeSymbolID(m.getMethodHolder().getSourceFileName());  // source file name
        out.writeInt(classSN);                                   // class serial number
        out.writeInt(lineNumber);                                // line number
    }

    protected void writeJavaThread(JavaThread jt, int index) throws IOException {
        int size = (int)BYTE_SIZE + (int)OBJ_ID_SIZE + (int)INT_SIZE * 2;
        writeHeapRecordPrologue(size);
        out.writeByte((byte) HPROF_GC_ROOT_THREAD_OBJ);
        writeObjectID(jt.getThreadObj());
        out.writeInt(index);
        out.writeInt(DUMMY_STACK_TRACE_ID);
        writeLocalJNIHandles(jt, index);
    }

    protected void writeLocalJNIHandles(JavaThread jt, int index) throws IOException {
        final int threadIndex = index;
        JNIHandleBlock blk = jt.activeHandles();
        if (blk != null) {
            try {
                blk.oopsDo(new AddressVisitor() {
                           public void visitAddress(Address handleAddr) {
                               try {
                                   if (handleAddr != null) {
                                       OopHandle oopHandle = handleAddr.getOopHandleAt(0);
                                       Oop oop = objectHeap.newOop(oopHandle);
                                       // exclude JNI handles hotspot internal objects
                                       if (oop != null && isJavaVisible(oop)) {
                                           int size = (int)BYTE_SIZE + (int)OBJ_ID_SIZE + (int)INT_SIZE * 2;
                                           writeHeapRecordPrologue(size);
                                           out.writeByte((byte) HPROF_GC_ROOT_JNI_LOCAL);
                                           writeObjectID(oop);
                                           out.writeInt(threadIndex);
                                           out.writeInt(EMPTY_FRAME_DEPTH);
                                       }
                                   }
                               } catch (IOException exp) {
                                   throw new RuntimeException(exp);
                               }
                           }
                           public void visitCompOopAddress(Address handleAddr) {
                             throw new RuntimeException(
                                   " Should not reach here. JNIHandles are not compressed \n");
                           }
                       });
            } catch (RuntimeException re) {
                handleRuntimeException(re);
            }
        }
    }

    protected void writeGlobalJNIHandle(Address handleAddr) throws IOException {
        OopHandle oopHandle = handleAddr.getOopHandleAt(0);
        Oop oop = objectHeap.newOop(oopHandle);
        // exclude JNI handles of hotspot internal objects
        if (oop != null && isJavaVisible(oop)) {
            int size = (int)BYTE_SIZE + (int)OBJ_ID_SIZE * 2;
            writeHeapRecordPrologue(size);
            out.writeByte((byte) HPROF_GC_ROOT_JNI_GLOBAL);
            writeObjectID(oop);
            // use JNIHandle address as ID
            writeObjectID(getAddressValue(handleAddr));
        }
    }

    protected void writeObjectArray(ObjArray array) throws IOException {
        int headerSize = getArrayHeaderSize(true);
        final int length = calculateArrayMaxLength(array.getLength(),
                                                   headerSize,
                                                   OBJ_ID_SIZE,
                                                   "Object");
        out.writeByte((byte) HPROF_GC_OBJ_ARRAY_DUMP);
        writeObjectID(array);
        out.writeInt(DUMMY_STACK_TRACE_ID);
        out.writeInt(length);
        writeObjectID(array.getKlass().getJavaMirror());
        for (int index = 0; index < length; index++) {
            OopHandle handle = array.getOopHandleAt(index);
            writeObjectID(getAddressValue(handle));
        }
    }

    protected void writePrimitiveArray(TypeArray array) throws IOException {
        int headerSize = getArrayHeaderSize(false);
        TypeArrayKlass tak = (TypeArrayKlass) array.getKlass();
        final int type = (int) tak.getElementType();
        final String typeName = tak.getElementTypeName();
        final long typeSize = getSizeForType(type);
        final int length = calculateArrayMaxLength(array.getLength(),
                                                   headerSize,
                                                   typeSize,
                                                   typeName);
        out.writeByte((byte) HPROF_GC_PRIM_ARRAY_DUMP);
        writeObjectID(array);
        out.writeInt(DUMMY_STACK_TRACE_ID);
        out.writeInt(length);
        out.writeByte((byte) type);
        switch (type) {
            case TypeArrayKlass.T_BOOLEAN:
                writeBooleanArray(array, length);
                break;
            case TypeArrayKlass.T_CHAR:
                writeCharArray(array, length);
                break;
            case TypeArrayKlass.T_FLOAT:
                writeFloatArray(array, length);
                break;
            case TypeArrayKlass.T_DOUBLE:
                writeDoubleArray(array, length);
                break;
            case TypeArrayKlass.T_BYTE:
                writeByteArray(array, length);
                break;
            case TypeArrayKlass.T_SHORT:
                writeShortArray(array, length);
                break;
            case TypeArrayKlass.T_INT:
                writeIntArray(array, length);
                break;
            case TypeArrayKlass.T_LONG:
                writeLongArray(array, length);
                break;
            default:
                throw new RuntimeException(
                    "Should not reach here: Unknown type: " + type);
        }
    }

    private void writeBooleanArray(TypeArray array, int length) throws IOException {
        for (int index = 0; index < length; index++) {
             long offset = BOOLEAN_BASE_OFFSET + index * BOOLEAN_SIZE;
             out.writeBoolean(array.getHandle().getJBooleanAt(offset));
        }
    }

    private void writeByteArray(TypeArray array, int length) throws IOException {
        for (int index = 0; index < length; index++) {
             long offset = BYTE_BASE_OFFSET + index * BYTE_SIZE;
             out.writeByte(array.getHandle().getJByteAt(offset));
        }
    }

    private void writeShortArray(TypeArray array, int length) throws IOException {
        for (int index = 0; index < length; index++) {
             long offset = SHORT_BASE_OFFSET + index * SHORT_SIZE;
             out.writeShort(array.getHandle().getJShortAt(offset));
        }
    }

    private void writeIntArray(TypeArray array, int length) throws IOException {
        for (int index = 0; index < length; index++) {
             long offset = INT_BASE_OFFSET + index * INT_SIZE;
             out.writeInt(array.getHandle().getJIntAt(offset));
        }
    }

    private void writeLongArray(TypeArray array, int length) throws IOException {
        for (int index = 0; index < length; index++) {
             long offset = LONG_BASE_OFFSET + index * LONG_SIZE;
             out.writeLong(array.getHandle().getJLongAt(offset));
        }
    }

    private void writeCharArray(TypeArray array, int length) throws IOException {
        for (int index = 0; index < length; index++) {
             long offset = CHAR_BASE_OFFSET + index * CHAR_SIZE;
             out.writeChar(array.getHandle().getJCharAt(offset));
        }
    }

    private void writeFloatArray(TypeArray array, int length) throws IOException {
        for (int index = 0; index < length; index++) {
             long offset = FLOAT_BASE_OFFSET + index * FLOAT_SIZE;
             out.writeFloat(array.getHandle().getJFloatAt(offset));
        }
    }

    private void writeDoubleArray(TypeArray array, int length) throws IOException {
        for (int index = 0; index < length; index++) {
             long offset = DOUBLE_BASE_OFFSET + index * DOUBLE_SIZE;
             out.writeDouble(array.getHandle().getJDoubleAt(offset));
        }
    }

    protected void writeInstance(Instance instance) throws IOException {
        Klass klass = instance.getKlass();
        if (klass.getClassLoaderData() == null) {
            // Ignoring this object since the corresponding Klass is not loaded.
            // Might be a dormant archive object.
            return;
        }

        out.writeByte((byte) HPROF_GC_INSTANCE_DUMP);
        writeObjectID(instance);
        out.writeInt(DUMMY_STACK_TRACE_ID);
        writeObjectID(klass.getJavaMirror());

        ClassData cd = (ClassData) classDataCache.get(klass);

        if (Assert.ASSERTS_ENABLED) {
            Assert.that(cd != null, "can not get class data for " + klass.getName().asString() + klass.getAddress());
        }
        List<Field> fields = cd.fields;
        int size = cd.instSize;
        out.writeInt(size);
        for (Iterator<Field> itr = fields.iterator(); itr.hasNext();) {
            writeField(itr.next(), instance);
        }
    }

    //-- Internals only below this point

    private void writeFieldDescriptors(List<Field> fields, InstanceKlass ik)
        throws IOException {
        // ik == null for instance fields.
        out.writeShort((short) fields.size());
        for (Iterator<Field> itr = fields.iterator(); itr.hasNext();) {
            Field field = itr.next();
            Symbol name = field.getName();
            writeSymbolID(name);
            char typeCode = (char) field.getSignature().getByteAt(0);
            int kind = signatureToHprofKind(typeCode);
            out.writeByte((byte)kind);
            if (ik != null) {
                // static field
                writeField(field, ik.getJavaMirror());
            }
        }
    }

    public static int signatureToHprofKind(char ch) {
        switch (ch) {
        case JVM_SIGNATURE_CLASS:
        case JVM_SIGNATURE_ARRAY:
            return HPROF_NORMAL_OBJECT;
        case JVM_SIGNATURE_BOOLEAN:
            return HPROF_BOOLEAN;
        case JVM_SIGNATURE_CHAR:
            return HPROF_CHAR;
        case JVM_SIGNATURE_FLOAT:
            return HPROF_FLOAT;
        case JVM_SIGNATURE_DOUBLE:
            return HPROF_DOUBLE;
        case JVM_SIGNATURE_BYTE:
            return HPROF_BYTE;
        case JVM_SIGNATURE_SHORT:
            return HPROF_SHORT;
        case JVM_SIGNATURE_INT:
            return HPROF_INT;
        case JVM_SIGNATURE_LONG:
            return HPROF_LONG;
        default:
            throw new RuntimeException("should not reach here");
        }
    }

    private void writeField(Field field, Oop oop) throws IOException {
        char typeCode = (char) field.getSignature().getByteAt(0);
        switch (typeCode) {
        case JVM_SIGNATURE_BOOLEAN:
            out.writeBoolean(((BooleanField)field).getValue(oop));
            break;
        case JVM_SIGNATURE_CHAR:
            out.writeChar(((CharField)field).getValue(oop));
            break;
        case JVM_SIGNATURE_BYTE:
            out.writeByte(((ByteField)field).getValue(oop));
            break;
        case JVM_SIGNATURE_SHORT:
            out.writeShort(((ShortField)field).getValue(oop));
            break;
        case JVM_SIGNATURE_INT:
            out.writeInt(((IntField)field).getValue(oop));
            break;
        case JVM_SIGNATURE_LONG:
            out.writeLong(((LongField)field).getValue(oop));
            break;
        case JVM_SIGNATURE_FLOAT:
            out.writeFloat(((FloatField)field).getValue(oop));
            break;
        case JVM_SIGNATURE_DOUBLE:
            out.writeDouble(((DoubleField)field).getValue(oop));
            break;
        case JVM_SIGNATURE_CLASS:
        case JVM_SIGNATURE_ARRAY: {
            if (VM.getVM().isCompressedOopsEnabled()) {
              OopHandle handle = ((NarrowOopField)field).getValueAsOopHandle(oop);
              writeObjectID(getAddressValue(handle));
            } else {
              OopHandle handle = ((OopField)field).getValueAsOopHandle(oop);
              writeObjectID(getAddressValue(handle));
            }
            break;
        }
        default:
            throw new RuntimeException("should not reach here");
        }
    }

    private void writeHeader(int tag, int len) throws IOException {
        out.writeByte((byte)tag);
        out.writeInt(0); // current ticks
        out.writeInt(len);
    }

    private void writeDummyTrace() throws IOException {
        writeHeader(HPROF_TRACE, 3 * 4);
        out.writeInt(DUMMY_STACK_TRACE_ID);
        out.writeInt(0);
        out.writeInt(0);
    }

    private void writeClassSymbols(Klass k) throws IOException {
        writeSymbol(k.getName());
        if (k instanceof InstanceKlass) {
            InstanceKlass ik = (InstanceKlass) k;
            List<Field> declaredFields = ik.getImmediateFields();
            for (Iterator<Field> itr = declaredFields.iterator(); itr.hasNext();) {
                Field field = itr.next();
                writeSymbol(field.getName());
            }
        }
    }

    private void writeSymbols() throws IOException {
        // Write all the symbols that are used by the classes
        ClassLoaderDataGraph cldGraph = VM.getVM().getClassLoaderDataGraph();
        try {
             cldGraph.classesDo(new ClassLoaderDataGraph.ClassVisitor() {
                            public void visit(Klass k) {
                                try {
                                    writeClassSymbols(k);
                                } catch (IOException e) {
                                    throw new RuntimeException(e);
                                }
                            }
                        });
        } catch (RuntimeException re) {
            handleRuntimeException(re);
        }
    }

    private void writeSymbol(Symbol sym) throws IOException {
        // If name is already written don't write it again.
        if (names.add(sym)) {
            if(sym != null) {
              byte[] buf = sym.asString().getBytes(UTF_8);
              writeHeader(HPROF_UTF8, buf.length + OBJ_ID_SIZE);
              writeSymbolID(sym);
              out.write(buf);
           } else {
              writeHeader(HPROF_UTF8, 0 + OBJ_ID_SIZE);
              writeSymbolID(null);
           }
        }
    }

    private void writeClasses() throws IOException {
        // write class list (id, name) association
        ClassLoaderDataGraph cldGraph = VM.getVM().getClassLoaderDataGraph();
        try {
            cldGraph.classesDo(new ClassLoaderDataGraph.ClassVisitor() {
                public void visit(Klass k) {
                    try {
                        Instance clazz = k.getJavaMirror();
                        writeHeader(HPROF_LOAD_CLASS, 2 * (OBJ_ID_SIZE + 4));
                        out.writeInt(serialNum);
                        writeObjectID(clazz);
                        KlassMap.add(serialNum - 1, k);
                        out.writeInt(DUMMY_STACK_TRACE_ID);
                        writeSymbolID(k.getName());
                        serialNum++;
                    } catch (IOException exp) {
                        throw new RuntimeException(exp);
                    }
                }
            });
        } catch (RuntimeException re) {
            handleRuntimeException(re);
        }
    }

    // writes hprof binary file header
    private void writeFileHeader() throws IOException {
        // version string
        out.writeBytes(HPROF_HEADER_1_0_2);
        out.writeByte((byte)'\0');

        // write identifier size. we use pointers as identifiers.
        out.writeInt(OBJ_ID_SIZE);

        // timestamp -- file creation time.
        out.writeLong(System.currentTimeMillis());
    }

    // writes unique ID for an object
    private void writeObjectID(Oop oop) throws IOException {
        OopHandle handle = (oop != null)? oop.getHandle() : null;
        long address = getAddressValue(handle);
        writeObjectID(address);
    }

    private void writeSymbolID(Symbol sym) throws IOException {
        assert names.contains(sym);
        long address = (sym != null) ? getAddressValue(sym.getAddress()) : getAddressValue(null);
        writeObjectID(address);
    }

    private void writeObjectID(long address) throws IOException {
        if (OBJ_ID_SIZE == 4) {
            out.writeInt((int) address);
        } else {
            out.writeLong(address);
        }
    }

    private long getAddressValue(Address addr) {
        return (addr == null)? 0L : dbg.getAddressValue(addr);
    }

    // get all declared as well as inherited (directly/indirectly) fields
    private static List<Field> getInstanceFields(InstanceKlass ik) {
        InstanceKlass klass = ik;
        List<Field> res = new ArrayList<>();
        while (klass != null) {
            List<Field> curFields = klass.getImmediateFields();
            for (Iterator<Field> itr = curFields.iterator(); itr.hasNext();) {
                Field f = itr.next();
                if (! f.isStatic()) {
                    res.add(f);
                }
            }
            klass = (InstanceKlass) klass.getSuper();
        }
        return res;
    }

    // get size in bytes (in stream) required for given fields.  Note
    // that this is not the same as object size in heap. The size in
    // heap will include size of padding/alignment bytes as well.
    private int getSizeForFields(List<Field> fields) {
        int size = 0;
        for (Iterator<Field> itr = fields.iterator(); itr.hasNext();) {
            Field field = itr.next();
            char typeCode = (char) field.getSignature().getByteAt(0);
            switch (typeCode) {
            case JVM_SIGNATURE_BOOLEAN:
            case JVM_SIGNATURE_BYTE:
                size++;
                break;
            case JVM_SIGNATURE_CHAR:
            case JVM_SIGNATURE_SHORT:
                size += 2;
                break;
            case JVM_SIGNATURE_INT:
            case JVM_SIGNATURE_FLOAT:
                size += 4;
                break;
            case JVM_SIGNATURE_CLASS:
            case JVM_SIGNATURE_ARRAY:
                size += OBJ_ID_SIZE;
                break;
            case JVM_SIGNATURE_LONG:
            case JVM_SIGNATURE_DOUBLE:
                size += 8;
                break;
            default:
                throw new RuntimeException("should not reach here");
            }
        }
        return size;
    }

    private boolean isCompression() {
        return (gzLevel >= 1 && gzLevel <= 9);
    }

    // Convert integer to byte array with BIG_ENDIAN byte order.
    private static byte[] genByteArrayFromInt(int value) {
        ByteBuffer intBuffer = ByteBuffer.allocate(4);
        intBuffer.order(ByteOrder.BIG_ENDIAN);
        intBuffer.putInt(value);
        return intBuffer.array();
    }

    // We don't have allocation site info. We write a dummy
    // stack trace with this id.
    private static final int DUMMY_STACK_TRACE_ID = 1;
    private static final int EMPTY_FRAME_DEPTH = -1;

    private DataOutputStream out;
    private FileOutputStream fos;
    private OutputStream hprofBufferedOut;
    private Debugger dbg;
    private ObjectHeap objectHeap;
    private ArrayList<Klass> KlassMap;
    private int gzLevel;

    // oopSize of the debuggee
    private int OBJ_ID_SIZE;

    // Added for hprof file format 1.0.2 support
    private boolean useSegmentedHeapDump;
    private long currentSegmentStart;

    private long BOOLEAN_BASE_OFFSET;
    private long BYTE_BASE_OFFSET;
    private long CHAR_BASE_OFFSET;
    private long SHORT_BASE_OFFSET;
    private long INT_BASE_OFFSET;
    private long LONG_BASE_OFFSET;
    private long FLOAT_BASE_OFFSET;
    private long DOUBLE_BASE_OFFSET;
    private long OBJECT_BASE_OFFSET;

    private long BOOLEAN_SIZE;
    private long BYTE_SIZE;
    private long CHAR_SIZE;
    private long SHORT_SIZE;
    private long INT_SIZE;
    private long LONG_SIZE;
    private long FLOAT_SIZE;
    private long DOUBLE_SIZE;

    private static class ClassData {
        int instSize;
        List<Field> fields;

        ClassData(int instSize, List<Field> fields) {
            this.instSize = instSize;
            this.fields = fields;
        }
    }

    private Map<InstanceKlass, ClassData> classDataCache = new HashMap<>();
<<<<<<< HEAD
=======

    /**
     * The class implements a buffered output stream for segmented data dump.
     * It is used inside HeapHprofBinWritter only for heap dump.
     * Because the current implementation of segmented heap dump needs to update
     * the segment size at segment header, and because it is hard to modify the
     * compressed data after they are written to file, this class first saves the
     * uncompressed data into an internal buffer, and then writes through to the
     * GZIPOutputStream when the whole segmented data are ready and the size is updated.
     * If the data to be written are larger than internal buffer, or the internal buffer
     * is full, the internal buffer will be extend to a larger one.
     * This class defines a switch to turn on/off the segmented mode. If turned off,
     * it behaves the same as BufferedOutputStream.
     * */
    private class SegmentedOutputStream extends BufferedOutputStream {
        /**
         * Creates a new buffered output stream to support segmented heap dump data.
         *
         * @param   out                 the underlying output stream.
         * @param   allowSegmented      whether allow segmental dump.
         */
        public SegmentedOutputStream(OutputStream out, boolean allowSegmented) {
            super(out, 8192);
            segmentMode = false;
            bufferMode = true;
            this.allowSegmented = allowSegmented;
            segmentBuffer = new byte[SEGMENT_BUFFER_SIZE];
            segmentWritten = 0;
        }

        /**
         * Creates a new buffered output stream to support segmented heap dump data.
         *
         * @param   out      the underlying output stream.
         */
        public SegmentedOutputStream(OutputStream out) {
            this(out, true);
        }

        /**
         * Writes the specified byte to this buffered output stream.
         *
         * @param      b   the byte to be written.
         * @throws     IOException  if an I/O error occurs.
         */
        @Override
        public synchronized void write(int b) throws IOException {
           if (segmentMode && bufferMode) {
               if (segmentWritten == 0) {
                   // At the begining of the segment.
                   writeSegmentHeader();
               } else if (segmentWritten == segmentBuffer.length) {
                   // Internal buffer is full, extend a larger one.
                   int newSize = segmentBuffer.length + SEGMENT_BUFFER_INC_SIZE;
                   byte newBuf[] = new byte[newSize];
                   System.arraycopy(segmentBuffer, 0, newBuf, 0, segmentWritten);
                   segmentBuffer = newBuf;
               }
               segmentBuffer[segmentWritten++] = (byte)b;
               return;
           }
           super.write(b);
        }

        /**
         * Writes {@code len} bytes from the specified byte array
         * starting at offset {@code off} to this output stream.
         *
         * @param      b     the data.
         * @param      off   the start offset in the data.
         * @param      len   the number of bytes to write.
         * @throws     IOException  if an I/O error occurs.
         */
        @Override
        public synchronized void write(byte b[], int off, int len) throws IOException {
            if (segmentMode && bufferMode) {
                if (segmentWritten == 0) {
                    writeSegmentHeader();
                }
                // Data size is larger than segment buffer length, extend segment buffer.
                if (segmentWritten + len > segmentBuffer.length) {
                    int newSize = segmentBuffer.length + Math.max(SEGMENT_BUFFER_INC_SIZE, len);
                    byte newBuf[] = new byte[newSize];
                    System.arraycopy(segmentBuffer, 0, newBuf, 0, segmentWritten);
                    segmentBuffer = newBuf;
                }
                System.arraycopy(b, off, segmentBuffer, segmentWritten, len);
                segmentWritten += len;
                return;
            }
            super.write(b, off, len);
        }

        /**
         * Flushes this buffered output stream. This forces any buffered
         * output bytes to be written out to the underlying output stream.
         *
         * @throws     IOException  if an I/O error occurs.
         * @see        java.io.FilterOutputStream#out
         */
        @Override
        public synchronized void flush() throws IOException {
            if (segmentMode && bufferMode) {
                // The case that nothing has been written in segment.
                if (segmentWritten == 0) return;
                // There must be more data than just header size written for non-empty segment.
                assert segmentWritten > SEGMENT_HEADER_SIZE
                        : "invalid header in segmented mode";

                if (segmentWritten > (segmentBuffer.length)) {
                    throw new RuntimeException("Heap segment size overflow.");
                }

                if (segmentWritten > SEGMENT_HEADER_SIZE) {
                    fillSegmentSize(segmentWritten - SEGMENT_HEADER_SIZE);
                    super.write(segmentBuffer, 0, segmentWritten);
                    super.flush();
                    segmentWritten = 0;
                }
                return;
            }
            super.flush();
        }

        /**
         * Enters segmented mode, flush buffered data and set flag.
         */
        public void enterSegmentMode() throws IOException {
            if (allowSegmented && !segmentMode && segmentWritten == 0) {
                super.flush();
                segmentMode = true;
                segmentWritten = 0;
            }
        }

        /**
         * Before finish, flush all data in buffer.
         */
        public void finish() throws IOException {
            if (allowSegmented && segmentMode) {
                flush();
                assert segmentWritten == 0;
                segmentMode = false;
                bufferMode = true;
            }
        }

        /**
         * Exits segmented mode, flush segmented data.
         * @param    force    flush data regardless whether the buffer is full
         */
        public void exitSegmentMode() throws IOException {
            if (!bufferMode) {
                // no data in internal buffer.
                assert segmentWritten == 0;
                bufferMode = true;
            }
            if (allowSegmented && segmentMode && shouldFlush()) {
                flush();
                assert segmentWritten == 0;
                segmentMode = false;
            }
        }

        /**
         * Fill segment size and disable bufferMode
         * @param    size    size of data to be written
         */
        public void fillSegmentSizeAndDisableBufferMode(int size) throws IOException {
            assert segmentMode == true;
            assert bufferMode == true;
            if (segmentWritten != 0) {
                // flush previous written data and clear the internal buffer.
                flush();
            }
            // disable buffer mode to write data through to underlying file.
            bufferMode = false;
            writeSegmentHeader(size);
        }

        /**
         * Check whether the data should be flush based on data saved in
         * segmentBuffer.
         * This method is used to control the segments number and the memory usage.
         * If segment is too small, there will be lots segments in final dump file.
         * If it is too large, lots of memory is used in RAM.
         */
        private boolean shouldFlush() {
            // flushes data if not in bufferMode.
            if (!bufferMode) return true;
            // return true if data in segmentBuffer has been extended.
            return segmentWritten > SEGMENT_BUFFER_SIZE;
        }

        /**
         * Writes the segment header with given data size.
         */
        private void writeSegmentHeader(int size) throws IOException {
            assert segmentWritten == 0 : "initializing non empty segment";
            byte flag = (byte)HPROF_HEAP_DUMP_SEGMENT;
            if (!bufferMode) {
                super.write(flag);
            } else {
                segmentBuffer[segmentWritten++] = flag;
            }
            // write the timestamp (dummy value 0).
            writeInteger(0);
            // write the segment data size.
            writeInteger(size);
        }

        /**
         * Writes the segment header with dummy length of 0.
         */
        private void writeSegmentHeader() throws IOException {
            writeSegmentHeader(0);
        }

        /**
         * Fills the segmented data size into the header.
         */
        private void fillSegmentSize(int size) {
            assert bufferMode == true;
            byte[] lenBytes = genByteArrayFromInt(size);
            System.arraycopy(lenBytes, 0, segmentBuffer, 5, 4);
        }

        /**
         * Writes an {@code int} to the internal segment buffer
         * {@code written} is incremented by {@code 4}.
         */
        private final void writeInteger(int value) throws IOException {
            byte[] intBytes = genByteArrayFromInt(value);
            if (bufferMode) {
                System.arraycopy(intBytes, 0, segmentBuffer, segmentWritten, 4);
                segmentWritten += 4;
            } else {
                super.write(intBytes, 0, 4);
            }
        }

        // The buffer size for segmentBuffer.
        // Since it is hard to calculate and fill the data size of an segment in compressed
        // data, making the segmented data stored in this buffer could help rewrite the data
        // size before the segmented data are written to underlying GZIPOutputStream.
        private static final int SEGMENT_BUFFER_SIZE = 1 << 20;
        // Buffer size used to extend the segment buffer.
        private static final int SEGMENT_BUFFER_INC_SIZE = 1 << 10;
        // Headers:
        //    1 byte for HPROF_HEAP_DUMP_SEGMENT
        //    4 bytes for timestamp
        //    4 bytes for size
        private static final int SEGMENT_HEADER_SIZE = 9;
        // Segment support.
        private boolean segmentMode;
        private boolean allowSegmented;
        // Write data directly to underlying stream. Don't use internal buffer.
        private boolean bufferMode;
        private byte segmentBuffer[];
        private int segmentWritten;
    }
>>>>>>> c640fe42
}<|MERGE_RESOLUTION|>--- conflicted
+++ resolved
@@ -748,31 +748,9 @@
                                         String typeName) throws IOException {
 
         long length = originalArrayLength;
-<<<<<<< HEAD
-
-=======
->>>>>>> c640fe42
+
         long originalLengthInBytes = originalArrayLength * typeSize;
-        long currentRecordLength = 0;
-
-<<<<<<< HEAD
-=======
-        // There is an U4 slot that contains the data size written in the dump file.
-        // Need to truncate the array length if the size exceeds the MAX_U4_VALUE.
-        if (!useSegmentedHeapDump) {
-            // now get the current position to calculate length
-            long dumpEnd = fos.getChannel().position();
-            // calculate the length of heap data
-            currentRecordLength = (dumpEnd - currentSegmentStart - 4L);
-            if (currentRecordLength > 0 &&
-                (currentRecordLength + headerSize + originalLengthInBytes) > MAX_U4_VALUE) {
-                fillInHeapRecordLength();
-                currentSegmentStart = 0;
-                writeHeapRecordPrologue();
-                currentRecordLength = 0;
-            }
-        }
->>>>>>> c640fe42
+
         // Calculate the max bytes we can use.
         long maxBytes = (MAX_U4_VALUE - headerSize);
 
@@ -782,14 +760,6 @@
                                + " with length " + originalArrayLength
                                + "; truncating to length " + length);
         }
-
-        // Now the total size of data to dump is known and can be filled to segment header.
-        // Disable buffer mode to avoid memory consumption and internal buffer copies.
-        if (useSegmentedHeapDump) {
-            int size = (int) (length * typeSize + headerSize);
-            hprofBufferedOut.fillSegmentSizeAndDisableBufferMode(size);
-        }
-
         return (int) length;
     }
 
@@ -1497,268 +1467,4 @@
     }
 
     private Map<InstanceKlass, ClassData> classDataCache = new HashMap<>();
-<<<<<<< HEAD
-=======
-
-    /**
-     * The class implements a buffered output stream for segmented data dump.
-     * It is used inside HeapHprofBinWritter only for heap dump.
-     * Because the current implementation of segmented heap dump needs to update
-     * the segment size at segment header, and because it is hard to modify the
-     * compressed data after they are written to file, this class first saves the
-     * uncompressed data into an internal buffer, and then writes through to the
-     * GZIPOutputStream when the whole segmented data are ready and the size is updated.
-     * If the data to be written are larger than internal buffer, or the internal buffer
-     * is full, the internal buffer will be extend to a larger one.
-     * This class defines a switch to turn on/off the segmented mode. If turned off,
-     * it behaves the same as BufferedOutputStream.
-     * */
-    private class SegmentedOutputStream extends BufferedOutputStream {
-        /**
-         * Creates a new buffered output stream to support segmented heap dump data.
-         *
-         * @param   out                 the underlying output stream.
-         * @param   allowSegmented      whether allow segmental dump.
-         */
-        public SegmentedOutputStream(OutputStream out, boolean allowSegmented) {
-            super(out, 8192);
-            segmentMode = false;
-            bufferMode = true;
-            this.allowSegmented = allowSegmented;
-            segmentBuffer = new byte[SEGMENT_BUFFER_SIZE];
-            segmentWritten = 0;
-        }
-
-        /**
-         * Creates a new buffered output stream to support segmented heap dump data.
-         *
-         * @param   out      the underlying output stream.
-         */
-        public SegmentedOutputStream(OutputStream out) {
-            this(out, true);
-        }
-
-        /**
-         * Writes the specified byte to this buffered output stream.
-         *
-         * @param      b   the byte to be written.
-         * @throws     IOException  if an I/O error occurs.
-         */
-        @Override
-        public synchronized void write(int b) throws IOException {
-           if (segmentMode && bufferMode) {
-               if (segmentWritten == 0) {
-                   // At the begining of the segment.
-                   writeSegmentHeader();
-               } else if (segmentWritten == segmentBuffer.length) {
-                   // Internal buffer is full, extend a larger one.
-                   int newSize = segmentBuffer.length + SEGMENT_BUFFER_INC_SIZE;
-                   byte newBuf[] = new byte[newSize];
-                   System.arraycopy(segmentBuffer, 0, newBuf, 0, segmentWritten);
-                   segmentBuffer = newBuf;
-               }
-               segmentBuffer[segmentWritten++] = (byte)b;
-               return;
-           }
-           super.write(b);
-        }
-
-        /**
-         * Writes {@code len} bytes from the specified byte array
-         * starting at offset {@code off} to this output stream.
-         *
-         * @param      b     the data.
-         * @param      off   the start offset in the data.
-         * @param      len   the number of bytes to write.
-         * @throws     IOException  if an I/O error occurs.
-         */
-        @Override
-        public synchronized void write(byte b[], int off, int len) throws IOException {
-            if (segmentMode && bufferMode) {
-                if (segmentWritten == 0) {
-                    writeSegmentHeader();
-                }
-                // Data size is larger than segment buffer length, extend segment buffer.
-                if (segmentWritten + len > segmentBuffer.length) {
-                    int newSize = segmentBuffer.length + Math.max(SEGMENT_BUFFER_INC_SIZE, len);
-                    byte newBuf[] = new byte[newSize];
-                    System.arraycopy(segmentBuffer, 0, newBuf, 0, segmentWritten);
-                    segmentBuffer = newBuf;
-                }
-                System.arraycopy(b, off, segmentBuffer, segmentWritten, len);
-                segmentWritten += len;
-                return;
-            }
-            super.write(b, off, len);
-        }
-
-        /**
-         * Flushes this buffered output stream. This forces any buffered
-         * output bytes to be written out to the underlying output stream.
-         *
-         * @throws     IOException  if an I/O error occurs.
-         * @see        java.io.FilterOutputStream#out
-         */
-        @Override
-        public synchronized void flush() throws IOException {
-            if (segmentMode && bufferMode) {
-                // The case that nothing has been written in segment.
-                if (segmentWritten == 0) return;
-                // There must be more data than just header size written for non-empty segment.
-                assert segmentWritten > SEGMENT_HEADER_SIZE
-                        : "invalid header in segmented mode";
-
-                if (segmentWritten > (segmentBuffer.length)) {
-                    throw new RuntimeException("Heap segment size overflow.");
-                }
-
-                if (segmentWritten > SEGMENT_HEADER_SIZE) {
-                    fillSegmentSize(segmentWritten - SEGMENT_HEADER_SIZE);
-                    super.write(segmentBuffer, 0, segmentWritten);
-                    super.flush();
-                    segmentWritten = 0;
-                }
-                return;
-            }
-            super.flush();
-        }
-
-        /**
-         * Enters segmented mode, flush buffered data and set flag.
-         */
-        public void enterSegmentMode() throws IOException {
-            if (allowSegmented && !segmentMode && segmentWritten == 0) {
-                super.flush();
-                segmentMode = true;
-                segmentWritten = 0;
-            }
-        }
-
-        /**
-         * Before finish, flush all data in buffer.
-         */
-        public void finish() throws IOException {
-            if (allowSegmented && segmentMode) {
-                flush();
-                assert segmentWritten == 0;
-                segmentMode = false;
-                bufferMode = true;
-            }
-        }
-
-        /**
-         * Exits segmented mode, flush segmented data.
-         * @param    force    flush data regardless whether the buffer is full
-         */
-        public void exitSegmentMode() throws IOException {
-            if (!bufferMode) {
-                // no data in internal buffer.
-                assert segmentWritten == 0;
-                bufferMode = true;
-            }
-            if (allowSegmented && segmentMode && shouldFlush()) {
-                flush();
-                assert segmentWritten == 0;
-                segmentMode = false;
-            }
-        }
-
-        /**
-         * Fill segment size and disable bufferMode
-         * @param    size    size of data to be written
-         */
-        public void fillSegmentSizeAndDisableBufferMode(int size) throws IOException {
-            assert segmentMode == true;
-            assert bufferMode == true;
-            if (segmentWritten != 0) {
-                // flush previous written data and clear the internal buffer.
-                flush();
-            }
-            // disable buffer mode to write data through to underlying file.
-            bufferMode = false;
-            writeSegmentHeader(size);
-        }
-
-        /**
-         * Check whether the data should be flush based on data saved in
-         * segmentBuffer.
-         * This method is used to control the segments number and the memory usage.
-         * If segment is too small, there will be lots segments in final dump file.
-         * If it is too large, lots of memory is used in RAM.
-         */
-        private boolean shouldFlush() {
-            // flushes data if not in bufferMode.
-            if (!bufferMode) return true;
-            // return true if data in segmentBuffer has been extended.
-            return segmentWritten > SEGMENT_BUFFER_SIZE;
-        }
-
-        /**
-         * Writes the segment header with given data size.
-         */
-        private void writeSegmentHeader(int size) throws IOException {
-            assert segmentWritten == 0 : "initializing non empty segment";
-            byte flag = (byte)HPROF_HEAP_DUMP_SEGMENT;
-            if (!bufferMode) {
-                super.write(flag);
-            } else {
-                segmentBuffer[segmentWritten++] = flag;
-            }
-            // write the timestamp (dummy value 0).
-            writeInteger(0);
-            // write the segment data size.
-            writeInteger(size);
-        }
-
-        /**
-         * Writes the segment header with dummy length of 0.
-         */
-        private void writeSegmentHeader() throws IOException {
-            writeSegmentHeader(0);
-        }
-
-        /**
-         * Fills the segmented data size into the header.
-         */
-        private void fillSegmentSize(int size) {
-            assert bufferMode == true;
-            byte[] lenBytes = genByteArrayFromInt(size);
-            System.arraycopy(lenBytes, 0, segmentBuffer, 5, 4);
-        }
-
-        /**
-         * Writes an {@code int} to the internal segment buffer
-         * {@code written} is incremented by {@code 4}.
-         */
-        private final void writeInteger(int value) throws IOException {
-            byte[] intBytes = genByteArrayFromInt(value);
-            if (bufferMode) {
-                System.arraycopy(intBytes, 0, segmentBuffer, segmentWritten, 4);
-                segmentWritten += 4;
-            } else {
-                super.write(intBytes, 0, 4);
-            }
-        }
-
-        // The buffer size for segmentBuffer.
-        // Since it is hard to calculate and fill the data size of an segment in compressed
-        // data, making the segmented data stored in this buffer could help rewrite the data
-        // size before the segmented data are written to underlying GZIPOutputStream.
-        private static final int SEGMENT_BUFFER_SIZE = 1 << 20;
-        // Buffer size used to extend the segment buffer.
-        private static final int SEGMENT_BUFFER_INC_SIZE = 1 << 10;
-        // Headers:
-        //    1 byte for HPROF_HEAP_DUMP_SEGMENT
-        //    4 bytes for timestamp
-        //    4 bytes for size
-        private static final int SEGMENT_HEADER_SIZE = 9;
-        // Segment support.
-        private boolean segmentMode;
-        private boolean allowSegmented;
-        // Write data directly to underlying stream. Don't use internal buffer.
-        private boolean bufferMode;
-        private byte segmentBuffer[];
-        private int segmentWritten;
-    }
->>>>>>> c640fe42
 }