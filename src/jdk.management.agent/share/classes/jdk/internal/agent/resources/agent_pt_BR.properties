--- conflicted
+++ resolved
@@ -24,13 +24,8 @@
 #
 
 agent.err.error			   = Erro
-<<<<<<< HEAD
-agent.err.exception                = Exce\u00E7\u00E3o gerada pelo agente
-agent.err.warning		   = Advert\u00EAncia
-=======
-agent.err.exception                = Exceção gerada pelo agente 
+agent.err.exception                = Exceção gerada pelo agente
 agent.err.warning		   = Advertência
->>>>>>> 51671c0b
 
 agent.err.configfile.notfound      = Arquivo de configuração não encontrado
 agent.err.configfile.failed        = Falha ao ler o arquivo de configuração
@@ -39,15 +34,9 @@
 
 agent.err.exportaddress.failed	   = Falha na exportação do endereço do conector JMX para o buffer de instrumentação
 
-<<<<<<< HEAD
-agent.err.agentclass.notfound      = Classe do agente de gerenciamento n\u00E3o encontrada
+agent.err.agentclass.notfound      = Classe do agente de gerenciamento não encontrada
 agent.err.agentclass.failed        = Falha na classe do agente de gerenciamento
-agent.err.premain.notfound         = premain(String) n\u00E3o existe na classe do agente
-=======
-agent.err.agentclass.notfound      = Classe do agente de gerenciamento não encontrada
-agent.err.agentclass.failed        = Falha na classe do agente de gerenciamento 
 agent.err.premain.notfound         = premain(String) não existe na classe do agente
->>>>>>> 51671c0b
 agent.err.agentclass.access.denied = Acesso negado a premain(String)
 agent.err.invalid.agentclass       = Valor inválido da propriedade com.sun.management.agent.class
 agent.err.invalid.state            = Estado inválido do agente: {0}
