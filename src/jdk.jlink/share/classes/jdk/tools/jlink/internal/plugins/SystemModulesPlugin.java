--- conflicted
+++ resolved
@@ -101,13 +101,9 @@
  */
 
 public final class SystemModulesPlugin extends AbstractPlugin {
-<<<<<<< HEAD
-    private static final String SYSTEM_MODULES_MAP_CLASSNAME =
-=======
     private static final int CLASSFILE_VERSION =
             ClassFileFormatVersion.latest().major();
-    private static final String SYSTEM_MODULES_MAP_CLASS =
->>>>>>> c4df9b5f
+    private static final String SYSTEM_MODULES_MAP_CLASSNAME =
             "jdk/internal/module/SystemModulesMap";
     private static final String SYSTEM_MODULES_CLASS_PREFIX =
             "jdk/internal/module/SystemModules$";
@@ -580,27 +576,12 @@
         /**
          * Generate SystemModules class
          */
-<<<<<<< HEAD
         public byte[] genClassBytes(Configuration cf) {
             return Classfile.build(classDesc,
                     clb -> {
                         clb.withFlags(ACC_FINAL + ACC_SUPER)
                            .withInterfaceSymbols(List.of(CD_SYSTEM_MODULES))
-                           .withVersion(52, 0);
-=======
-        public ClassWriter getClassWriter(Configuration cf) {
-            ClassWriter cw = new ClassWriter(ClassWriter.COMPUTE_MAXS
-                                             + ClassWriter.COMPUTE_FRAMES);
-            cw.visit(CLASSFILE_VERSION,
-                     ACC_FINAL+ACC_SUPER,
-                     className,
-                     null,
-                     "java/lang/Object",
-                     new String[] { "jdk/internal/module/SystemModules" });
-
-            // generate <init>
-            genConstructor(cw);
->>>>>>> c4df9b5f
+                           .withVersion(CLASSFILE_VERSION, 0);
 
                         // generate <init>
                         genConstructor(clb);
@@ -1687,111 +1668,6 @@
                                             ClassDesc defaultSystemModules,
                                             Map<String, String> map,
                                             ResourcePoolBuilder out) {
-<<<<<<< HEAD
-=======
-        ClassWriter cw = new ClassWriter(ClassWriter.COMPUTE_MAXS
-                                         + ClassWriter.COMPUTE_FRAMES);
-        cw.visit(CLASSFILE_VERSION,
-                 ACC_FINAL+ACC_SUPER,
-                 SYSTEM_MODULES_MAP_CLASS,
-                 null,
-                 "java/lang/Object",
-                 null);
-
-        // <init>
-        MethodVisitor mv = cw.visitMethod(0, "<init>", "()V", null, null);
-        mv.visitVarInsn(ALOAD, 0);
-        mv.visitMethodInsn(INVOKESPECIAL,
-                           "java/lang/Object",
-                           "<init>",
-                           "()V",
-                           false);
-        mv.visitInsn(RETURN);
-        mv.visitMaxs(0, 0);
-        mv.visitEnd();
-
-        // allSystemModules()
-        mv = cw.visitMethod(ACC_STATIC,
-                            "allSystemModules",
-                            "()Ljdk/internal/module/SystemModules;",
-                            "()Ljdk/internal/module/SystemModules;",
-                            null);
-        mv.visitCode();
-        mv.visitTypeInsn(NEW, allSystemModulesClassName);
-        mv.visitInsn(DUP);
-        mv.visitMethodInsn(INVOKESPECIAL,
-                           allSystemModulesClassName,
-                           "<init>",
-                           "()V",
-                           false);
-        mv.visitInsn(ARETURN);
-        mv.visitMaxs(0, 0);
-        mv.visitEnd();
-
-        // defaultSystemModules()
-        mv = cw.visitMethod(ACC_STATIC,
-                            "defaultSystemModules",
-                            "()Ljdk/internal/module/SystemModules;",
-                            "()Ljdk/internal/module/SystemModules;",
-                            null);
-        mv.visitCode();
-        mv.visitTypeInsn(NEW, defaultSystemModulesClassName);
-        mv.visitInsn(DUP);
-        mv.visitMethodInsn(INVOKESPECIAL,
-                           defaultSystemModulesClassName,
-                           "<init>",
-                           "()V",
-                           false);
-        mv.visitInsn(ARETURN);
-        mv.visitMaxs(0, 0);
-        mv.visitEnd();
-
-        // moduleNames()
-        mv = cw.visitMethod(ACC_STATIC,
-                            "moduleNames",
-                            "()[Ljava/lang/String;",
-                            "()[Ljava/lang/String;",
-                            null);
-        mv.visitCode();
-        pushInt(mv, map.size());
-        mv.visitTypeInsn(ANEWARRAY, "java/lang/String");
-
-        int index = 0;
-        for (String moduleName : sorted(map.keySet())) {
-            mv.visitInsn(DUP);                  // arrayref
-            pushInt(mv, index);
-            mv.visitLdcInsn(moduleName);
-            mv.visitInsn(AASTORE);
-            index++;
-        }
-
-        mv.visitInsn(ARETURN);
-        mv.visitMaxs(0, 0);
-        mv.visitEnd();
-
-        // classNames()
-        mv = cw.visitMethod(ACC_STATIC,
-                            "classNames",
-                            "()[Ljava/lang/String;",
-                            "()[Ljava/lang/String;",
-                            null);
-        mv.visitCode();
-        pushInt(mv, map.size());
-        mv.visitTypeInsn(ANEWARRAY, "java/lang/String");
-
-        index = 0;
-        for (String className : sorted(map.values())) {
-            mv.visitInsn(DUP);                  // arrayref
-            pushInt(mv, index);
-            mv.visitLdcInsn(className.replace('/', '.'));
-            mv.visitInsn(AASTORE);
-            index++;
-        }
-
-        mv.visitInsn(ARETURN);
-        mv.visitMaxs(0, 0);
-        mv.visitEnd();
->>>>>>> c4df9b5f
 
         // write the class file to the pool as a resource
         String rn = "/java.base/" + SYSTEM_MODULES_MAP_CLASSNAME + ".class";
