--- conflicted
+++ resolved
@@ -399,33 +399,13 @@
         }
 
         private static PlatformSocketOptions create() {
-<<<<<<< HEAD
-            @SuppressWarnings("removal")
-            String osname = AccessController.doPrivileged(
-                    new PrivilegedAction<String>() {
-                        public String run() {
-                            return System.getProperty("os.name");
-                        }
-                    });
-            if ("Linux".equals(osname)) {
-                return newInstance("jdk.net.LinuxSocketOptions");
-            } else if (osname.startsWith("Mac")) {
-                return newInstance("jdk.net.MacOSXSocketOptions");
-            } else if (osname.startsWith("Windows")) {
-                return newInstance("jdk.net.WindowsSocketOptions");
-            } else if (osname.startsWith("AIX")) {
-                return newInstance("jdk.net.AIXSocketOptions");
-            } else {
-                return new PlatformSocketOptions();
-            }
-=======
             return switch (OperatingSystem.current()) {
                 case LINUX -> newInstance("jdk.net.LinuxSocketOptions");
                 case MACOS -> newInstance("jdk.net.MacOSXSocketOptions");
                 case WINDOWS -> newInstance("jdk.net.WindowsSocketOptions");
+                case AIX -> newInstance("jdk.net.AIXSocketOptions");
                 default -> new PlatformSocketOptions();
             };
->>>>>>> 12358e6c
         }
 
         private static final PlatformSocketOptions instance = create();
