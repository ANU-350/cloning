/*
 * Copyright (c) 2017, 2022, Oracle and/or its affiliates. All rights reserved.
 * DO NOT ALTER OR REMOVE COPYRIGHT NOTICES OR THIS FILE HEADER.
 *
 * This code is free software; you can redistribute it and/or modify it
 * under the terms of the GNU General Public License version 2 only, as
 * published by the Free Software Foundation.  Oracle designates this
 * particular file as subject to the "Classpath" exception as provided
 * by Oracle in the LICENSE file that accompanied this code.
 *
 * This code is distributed in the hope that it will be useful, but WITHOUT
 * ANY WARRANTY; without even the implied warranty of MERCHANTABILITY or
 * FITNESS FOR A PARTICULAR PURPOSE.  See the GNU General Public License
 * version 2 for more details (a copy is included in the LICENSE file that
 * accompanied this code).
 *
 * You should have received a copy of the GNU General Public License version
 * 2 along with this work; if not, write to the Free Software Foundation,
 * Inc., 51 Franklin St, Fifth Floor, Boston, MA 02110-1301 USA.
 *
 * Please contact Oracle, 500 Oracle Parkway, Redwood Shores, CA 94065 USA
 * or visit www.oracle.com if you need additional information or have any
 * questions.
 */
package jdk.incubator.vector;

import java.lang.foreign.MemorySegment;
import java.util.Arrays;
import java.util.Objects;
import java.util.function.IntUnaryOperator;

import jdk.internal.vm.annotation.ForceInline;
import jdk.internal.vm.vector.VectorSupport;

import static jdk.internal.vm.vector.VectorSupport.*;

import static jdk.incubator.vector.VectorOperators.*;

// -- This file was mechanically generated: Do not edit! -- //

@SuppressWarnings("cast")  // warning: redundant cast
final class ByteMaxVector extends ByteVector {
    static final ByteSpecies VSPECIES =
        (ByteSpecies) ByteVector.SPECIES_MAX;

    static final VectorShape VSHAPE =
        VSPECIES.vectorShape();

    static final Class<ByteMaxVector> VCLASS = ByteMaxVector.class;

    static final int VSIZE = VSPECIES.vectorBitSize();

    static final int VLENGTH = VSPECIES.laneCount(); // used by the JVM

    static final Class<Byte> ETYPE = byte.class; // used by the JVM

    ByteMaxVector(byte[] v) {
        super(v);
    }

    // For compatibility as ByteMaxVector::new,
    // stored into species.vectorFactory.
    ByteMaxVector(Object v) {
        this((byte[]) v);
    }

    static final ByteMaxVector ZERO = new ByteMaxVector(new byte[VLENGTH]);
    static final ByteMaxVector IOTA = new ByteMaxVector(VSPECIES.iotaArray());

    static {
        // Warm up a few species caches.
        // If we do this too much we will
        // get NPEs from bootstrap circularity.
        VSPECIES.dummyVector();
        VSPECIES.withLanes(LaneType.BYTE);
    }

    // Specialized extractors

    @ForceInline
    final @Override
    public ByteSpecies vspecies() {
        // ISSUE:  This should probably be a @Stable
        // field inside AbstractVector, rather than
        // a megamorphic method.
        return VSPECIES;
    }

    @ForceInline
    @Override
    public final Class<Byte> elementType() { return byte.class; }

    @ForceInline
    @Override
    public final int elementSize() { return Byte.SIZE; }

    @ForceInline
    @Override
    public final VectorShape shape() { return VSHAPE; }

    @ForceInline
    @Override
    public final int length() { return VLENGTH; }

    @ForceInline
    @Override
    public final int bitSize() { return VSIZE; }

    @ForceInline
    @Override
    public final int byteSize() { return VSIZE / Byte.SIZE; }

    /*package-private*/
    @ForceInline
    final @Override
    byte[] vec() {
        return (byte[])getPayload();
    }

    // Virtualized constructors

    @Override
    @ForceInline
    public final ByteMaxVector broadcast(byte e) {
        return (ByteMaxVector) super.broadcastTemplate(e);  // specialize
    }

    @Override
    @ForceInline
    public final ByteMaxVector broadcast(long e) {
        return (ByteMaxVector) super.broadcastTemplate(e);  // specialize
    }

    @Override
    @ForceInline
    ByteMaxMask maskFromArray(boolean[] bits) {
        return new ByteMaxMask(bits);
    }

    @Override
    @ForceInline
    ByteMaxShuffle iotaShuffle() { return ByteMaxShuffle.IOTA; }

    @ForceInline
    ByteMaxShuffle iotaShuffle(int start, int step, boolean wrap) {
      if (wrap) {
        return (ByteMaxShuffle)VectorSupport.shuffleIota(ETYPE, ByteMaxShuffle.class, VSPECIES, VLENGTH, start, step, 1,
                (l, lstart, lstep, s) -> s.shuffleFromOp(i -> (VectorIntrinsics.wrapToRange(i*lstep + lstart, l))));
      } else {
        return (ByteMaxShuffle)VectorSupport.shuffleIota(ETYPE, ByteMaxShuffle.class, VSPECIES, VLENGTH, start, step, 0,
                (l, lstart, lstep, s) -> s.shuffleFromOp(i -> (i*lstep + lstart)));
      }
    }

    @Override
    @ForceInline
    ByteMaxShuffle shuffleFromBytes(byte[] reorder) { return new ByteMaxShuffle(reorder); }

    @Override
    @ForceInline
    ByteMaxShuffle shuffleFromArray(int[] indexes, int i) { return new ByteMaxShuffle(indexes, i); }

    @Override
    @ForceInline
    ByteMaxShuffle shuffleFromOp(IntUnaryOperator fn) { return new ByteMaxShuffle(fn); }

    // Make a vector of the same species but the given elements:
    @ForceInline
    final @Override
    ByteMaxVector vectorFactory(byte[] vec) {
        return new ByteMaxVector(vec);
    }

    @ForceInline
    final @Override
    ByteMaxVector asByteVectorRaw() {
        return (ByteMaxVector) super.asByteVectorRawTemplate();  // specialize
    }

    @ForceInline
    final @Override
    AbstractVector<?> asVectorRaw(LaneType laneType) {
        return super.asVectorRawTemplate(laneType);  // specialize
    }

    // Unary operator

    @ForceInline
    final @Override
    ByteMaxVector uOp(FUnOp f) {
        return (ByteMaxVector) super.uOpTemplate(f);  // specialize
    }

    @ForceInline
    final @Override
    ByteMaxVector uOp(VectorMask<Byte> m, FUnOp f) {
        return (ByteMaxVector)
            super.uOpTemplate((ByteMaxMask)m, f);  // specialize
    }

    // Binary operator

    @ForceInline
    final @Override
    ByteMaxVector bOp(Vector<Byte> v, FBinOp f) {
        return (ByteMaxVector) super.bOpTemplate((ByteMaxVector)v, f);  // specialize
    }

    @ForceInline
    final @Override
    ByteMaxVector bOp(Vector<Byte> v,
                     VectorMask<Byte> m, FBinOp f) {
        return (ByteMaxVector)
            super.bOpTemplate((ByteMaxVector)v, (ByteMaxMask)m,
                              f);  // specialize
    }

    // Ternary operator

    @ForceInline
    final @Override
    ByteMaxVector tOp(Vector<Byte> v1, Vector<Byte> v2, FTriOp f) {
        return (ByteMaxVector)
            super.tOpTemplate((ByteMaxVector)v1, (ByteMaxVector)v2,
                              f);  // specialize
    }

    @ForceInline
    final @Override
    ByteMaxVector tOp(Vector<Byte> v1, Vector<Byte> v2,
                     VectorMask<Byte> m, FTriOp f) {
        return (ByteMaxVector)
            super.tOpTemplate((ByteMaxVector)v1, (ByteMaxVector)v2,
                              (ByteMaxMask)m, f);  // specialize
    }

    @ForceInline
    final @Override
    byte rOp(byte v, VectorMask<Byte> m, FBinOp f) {
        return super.rOpTemplate(v, m, f);  // specialize
    }

    @Override
    @ForceInline
    public final <F>
    Vector<F> convertShape(VectorOperators.Conversion<Byte,F> conv,
                           VectorSpecies<F> rsp, int part) {
        return super.convertShapeTemplate(conv, rsp, part);  // specialize
    }

    @Override
    @ForceInline
    public final <F>
    Vector<F> reinterpretShape(VectorSpecies<F> toSpecies, int part) {
        return super.reinterpretShapeTemplate(toSpecies, part);  // specialize
    }

    // Specialized algebraic operations:

    // The following definition forces a specialized version of this
    // crucial method into the v-table of this class.  A call to add()
    // will inline to a call to lanewise(ADD,), at which point the JIT
    // intrinsic will have the opcode of ADD, plus all the metadata
    // for this particular class, enabling it to generate precise
    // code.
    //
    // There is probably no benefit to the JIT to specialize the
    // masked or broadcast versions of the lanewise method.

    @Override
    @ForceInline
    public ByteMaxVector lanewise(Unary op) {
        return (ByteMaxVector) super.lanewiseTemplate(op);  // specialize
    }

    @Override
    @ForceInline
    public ByteMaxVector lanewise(Unary op, VectorMask<Byte> m) {
        return (ByteMaxVector) super.lanewiseTemplate(op, ByteMaxMask.class, (ByteMaxMask) m);  // specialize
    }

    @Override
    @ForceInline
    public ByteMaxVector lanewise(Binary op, Vector<Byte> v) {
        return (ByteMaxVector) super.lanewiseTemplate(op, v);  // specialize
    }

    @Override
    @ForceInline
    public ByteMaxVector lanewise(Binary op, Vector<Byte> v, VectorMask<Byte> m) {
        return (ByteMaxVector) super.lanewiseTemplate(op, ByteMaxMask.class, v, (ByteMaxMask) m);  // specialize
    }

    /*package-private*/
    @Override
    @ForceInline ByteMaxVector
    lanewiseShift(VectorOperators.Binary op, int e) {
        return (ByteMaxVector) super.lanewiseShiftTemplate(op, e);  // specialize
    }

    /*package-private*/
    @Override
    @ForceInline ByteMaxVector
    lanewiseShift(VectorOperators.Binary op, int e, VectorMask<Byte> m) {
        return (ByteMaxVector) super.lanewiseShiftTemplate(op, ByteMaxMask.class, e, (ByteMaxMask) m);  // specialize
    }

    /*package-private*/
    @Override
    @ForceInline
    public final
    ByteMaxVector
    lanewise(Ternary op, Vector<Byte> v1, Vector<Byte> v2) {
        return (ByteMaxVector) super.lanewiseTemplate(op, v1, v2);  // specialize
    }

    @Override
    @ForceInline
    public final
    ByteMaxVector
    lanewise(Ternary op, Vector<Byte> v1, Vector<Byte> v2, VectorMask<Byte> m) {
        return (ByteMaxVector) super.lanewiseTemplate(op, ByteMaxMask.class, v1, v2, (ByteMaxMask) m);  // specialize
    }

    @Override
    @ForceInline
    public final
    ByteMaxVector addIndex(int scale) {
        return (ByteMaxVector) super.addIndexTemplate(scale);  // specialize
    }

    // Type specific horizontal reductions

    @Override
    @ForceInline
    public final byte reduceLanes(VectorOperators.Associative op) {
        return super.reduceLanesTemplate(op);  // specialized
    }

    @Override
    @ForceInline
    public final byte reduceLanes(VectorOperators.Associative op,
                                    VectorMask<Byte> m) {
        return super.reduceLanesTemplate(op, ByteMaxMask.class, (ByteMaxMask) m);  // specialized
    }

    @Override
    @ForceInline
    public final long reduceLanesToLong(VectorOperators.Associative op) {
        return (long) super.reduceLanesTemplate(op);  // specialized
    }

    @Override
    @ForceInline
    public final long reduceLanesToLong(VectorOperators.Associative op,
                                        VectorMask<Byte> m) {
        return (long) super.reduceLanesTemplate(op, ByteMaxMask.class, (ByteMaxMask) m);  // specialized
    }

    @ForceInline
    public VectorShuffle<Byte> toShuffle() {
        return super.toShuffleTemplate(ByteMaxShuffle.class); // specialize
    }

    // Specialized unary testing

    @Override
    @ForceInline
    public final ByteMaxMask test(Test op) {
        return super.testTemplate(ByteMaxMask.class, op);  // specialize
    }

    @Override
    @ForceInline
    public final ByteMaxMask test(Test op, VectorMask<Byte> m) {
        return super.testTemplate(ByteMaxMask.class, op, (ByteMaxMask) m);  // specialize
    }

    // Specialized comparisons

    @Override
    @ForceInline
    public final ByteMaxMask compare(Comparison op, Vector<Byte> v) {
        return super.compareTemplate(ByteMaxMask.class, op, v);  // specialize
    }

    @Override
    @ForceInline
    public final ByteMaxMask compare(Comparison op, byte s) {
        return super.compareTemplate(ByteMaxMask.class, op, s);  // specialize
    }

    @Override
    @ForceInline
    public final ByteMaxMask compare(Comparison op, long s) {
        return super.compareTemplate(ByteMaxMask.class, op, s);  // specialize
    }

    @Override
    @ForceInline
    public final ByteMaxMask compare(Comparison op, Vector<Byte> v, VectorMask<Byte> m) {
        return super.compareTemplate(ByteMaxMask.class, op, v, (ByteMaxMask) m);
    }


    @Override
    @ForceInline
    public ByteMaxVector blend(Vector<Byte> v, VectorMask<Byte> m) {
        return (ByteMaxVector)
            super.blendTemplate(ByteMaxMask.class,
                                (ByteMaxVector) v,
                                (ByteMaxMask) m);  // specialize
    }

    @Override
    @ForceInline
    public ByteMaxVector slice(int origin, Vector<Byte> v) {
        return (ByteMaxVector) super.sliceTemplate(origin, v);  // specialize
    }

    @Override
    @ForceInline
    public ByteMaxVector slice(int origin) {
        return (ByteMaxVector) super.sliceTemplate(origin);  // specialize
    }

    @Override
    @ForceInline
    public ByteMaxVector unslice(int origin, Vector<Byte> w, int part) {
        return (ByteMaxVector) super.unsliceTemplate(origin, w, part);  // specialize
    }

    @Override
    @ForceInline
    public ByteMaxVector unslice(int origin, Vector<Byte> w, int part, VectorMask<Byte> m) {
        return (ByteMaxVector)
            super.unsliceTemplate(ByteMaxMask.class,
                                  origin, w, part,
                                  (ByteMaxMask) m);  // specialize
    }

    @Override
    @ForceInline
    public ByteMaxVector unslice(int origin) {
        return (ByteMaxVector) super.unsliceTemplate(origin);  // specialize
    }

    @Override
    @ForceInline
    public ByteMaxVector rearrange(VectorShuffle<Byte> s) {
        return (ByteMaxVector)
            super.rearrangeTemplate(ByteMaxShuffle.class,
                                    (ByteMaxShuffle) s);  // specialize
    }

    @Override
    @ForceInline
    public ByteMaxVector rearrange(VectorShuffle<Byte> shuffle,
                                  VectorMask<Byte> m) {
        return (ByteMaxVector)
            super.rearrangeTemplate(ByteMaxShuffle.class,
                                    ByteMaxMask.class,
                                    (ByteMaxShuffle) shuffle,
                                    (ByteMaxMask) m);  // specialize
    }

    @Override
    @ForceInline
    public ByteMaxVector rearrange(VectorShuffle<Byte> s,
                                  Vector<Byte> v) {
        return (ByteMaxVector)
            super.rearrangeTemplate(ByteMaxShuffle.class,
                                    (ByteMaxShuffle) s,
                                    (ByteMaxVector) v);  // specialize
    }

    @Override
    @ForceInline
    public ByteMaxVector compress(VectorMask<Byte> m) {
        return (ByteMaxVector)
            super.compressTemplate(ByteMaxMask.class,
                                   (ByteMaxMask) m);  // specialize
    }

    @Override
    @ForceInline
    public ByteMaxVector expand(VectorMask<Byte> m) {
        return (ByteMaxVector)
            super.expandTemplate(ByteMaxMask.class,
                                   (ByteMaxMask) m);  // specialize
    }

    @Override
    @ForceInline
    public ByteMaxVector selectFrom(Vector<Byte> v) {
        return (ByteMaxVector)
            super.selectFromTemplate((ByteMaxVector) v);  // specialize
    }

    @Override
    @ForceInline
    public ByteMaxVector selectFrom(Vector<Byte> v,
                                   VectorMask<Byte> m) {
        return (ByteMaxVector)
            super.selectFromTemplate((ByteMaxVector) v,
                                     (ByteMaxMask) m);  // specialize
    }


    @ForceInline
    @Override
    public byte lane(int i) {
        if (i < 0 || i >= VLENGTH) {
            throw new IllegalArgumentException("Index " + i + " must be zero or positive, and less than " + VLENGTH);
        }
        return laneHelper(i);
    }

    public byte laneHelper(int i) {
        return (byte) VectorSupport.extract(
                                VCLASS, ETYPE, VLENGTH,
                                this, i,
                                (vec, ix) -> {
                                    byte[] vecarr = vec.vec();
                                    return (long)vecarr[ix];
                                });
    }

    @ForceInline
    @Override
    public ByteMaxVector withLane(int i, byte e) {
        if (i < 0 || i >= VLENGTH) {
            throw new IllegalArgumentException("Index " + i + " must be zero or positive, and less than " + VLENGTH);
        }
        return withLaneHelper(i, e);
    }

    public ByteMaxVector withLaneHelper(int i, byte e) {
        return VectorSupport.insert(
                                VCLASS, ETYPE, VLENGTH,
                                this, i, (long)e,
                                (v, ix, bits) -> {
                                    byte[] res = v.vec().clone();
                                    res[ix] = (byte)bits;
                                    return v.vectorFactory(res);
                                });
    }

    // Mask

    static final class ByteMaxMask extends AbstractMask<Byte> {
        static final int VLENGTH = VSPECIES.laneCount();    // used by the JVM
        static final Class<Byte> ETYPE = byte.class; // used by the JVM

        ByteMaxMask(boolean[] bits) {
            this(bits, 0);
        }

        ByteMaxMask(boolean[] bits, int offset) {
            super(prepare(bits, offset));
        }

        ByteMaxMask(boolean val) {
            super(prepare(val));
        }

        private static boolean[] prepare(boolean[] bits, int offset) {
            boolean[] newBits = new boolean[VSPECIES.laneCount()];
            for (int i = 0; i < newBits.length; i++) {
                newBits[i] = bits[offset + i];
            }
            return newBits;
        }

        private static boolean[] prepare(boolean val) {
            boolean[] bits = new boolean[VSPECIES.laneCount()];
            Arrays.fill(bits, val);
            return bits;
        }

        @ForceInline
        final @Override
        public ByteSpecies vspecies() {
            // ISSUE:  This should probably be a @Stable
            // field inside AbstractMask, rather than
            // a megamorphic method.
            return VSPECIES;
        }

        @ForceInline
        boolean[] getBits() {
            return (boolean[])getPayload();
        }

        @Override
        ByteMaxMask uOp(MUnOp f) {
            boolean[] res = new boolean[vspecies().laneCount()];
            boolean[] bits = getBits();
            for (int i = 0; i < res.length; i++) {
                res[i] = f.apply(i, bits[i]);
            }
            return new ByteMaxMask(res);
        }

        @Override
        ByteMaxMask bOp(VectorMask<Byte> m, MBinOp f) {
            boolean[] res = new boolean[vspecies().laneCount()];
            boolean[] bits = getBits();
            boolean[] mbits = ((ByteMaxMask)m).getBits();
            for (int i = 0; i < res.length; i++) {
                res[i] = f.apply(i, bits[i], mbits[i]);
            }
            return new ByteMaxMask(res);
        }

        @ForceInline
        @Override
        public final
        ByteMaxVector toVector() {
            return (ByteMaxVector) super.toVectorTemplate();  // specialize
        }

        /**
         * Helper function for lane-wise mask conversions.
         * This function kicks in after intrinsic failure.
         */
        @ForceInline
        private final <E>
        VectorMask<E> defaultMaskCast(AbstractSpecies<E> dsp) {
            if (length() != dsp.laneCount())
                throw new IllegalArgumentException("VectorMask length and species length differ");
            boolean[] maskArray = toArray();
            return  dsp.maskFactory(maskArray).check(dsp);
        }

        @Override
        @ForceInline
        public <E> VectorMask<E> cast(VectorSpecies<E> dsp) {
            AbstractSpecies<E> species = (AbstractSpecies<E>) dsp;
            if (length() != species.laneCount())
                throw new IllegalArgumentException("VectorMask length and species length differ");

            return VectorSupport.convert(VectorSupport.VECTOR_OP_CAST,
                this.getClass(), ETYPE, VLENGTH,
                species.maskType(), species.elementType(), VLENGTH,
                this, species,
                (m, s) -> s.maskFactory(m.toArray()).check(s));
        }

        @Override
        @ForceInline
        public ByteMaxMask eq(VectorMask<Byte> mask) {
            Objects.requireNonNull(mask);
            ByteMaxMask m = (ByteMaxMask)mask;
            return xor(m.not());
        }

        // Unary operations

        @Override
        @ForceInline
        public ByteMaxMask not() {
            return xor(maskAll(true));
        }

        @Override
        @ForceInline
        public ByteMaxMask compress() {
            return (ByteMaxMask)VectorSupport.compressExpandOp(VectorSupport.VECTOR_OP_MASK_COMPRESS,
                ByteMaxVector.class, ByteMaxMask.class, ETYPE, VLENGTH, null, this,
                (v1, m1) -> VSPECIES.iota().compare(VectorOperators.LT, m1.trueCount()));
        }


        // Binary operations

        @Override
        @ForceInline
        public ByteMaxMask and(VectorMask<Byte> mask) {
            Objects.requireNonNull(mask);
            ByteMaxMask m = (ByteMaxMask)mask;
            return VectorSupport.binaryOp(VECTOR_OP_AND, ByteMaxMask.class, null, byte.class, VLENGTH,
                                          this, m, null,
                                          (m1, m2, vm) -> m1.bOp(m2, (i, a, b) -> a & b));
        }

        @Override
        @ForceInline
        public ByteMaxMask or(VectorMask<Byte> mask) {
            Objects.requireNonNull(mask);
            ByteMaxMask m = (ByteMaxMask)mask;
            return VectorSupport.binaryOp(VECTOR_OP_OR, ByteMaxMask.class, null, byte.class, VLENGTH,
                                          this, m, null,
                                          (m1, m2, vm) -> m1.bOp(m2, (i, a, b) -> a | b));
        }

        @ForceInline
        /* package-private */
        ByteMaxMask xor(VectorMask<Byte> mask) {
            Objects.requireNonNull(mask);
            ByteMaxMask m = (ByteMaxMask)mask;
            return VectorSupport.binaryOp(VECTOR_OP_XOR, ByteMaxMask.class, null, byte.class, VLENGTH,
                                          this, m, null,
                                          (m1, m2, vm) -> m1.bOp(m2, (i, a, b) -> a ^ b));
        }

        // Mask Query operations

        @Override
        @ForceInline
        public int trueCount() {
            return (int) VectorSupport.maskReductionCoerced(VECTOR_OP_MASK_TRUECOUNT, ByteMaxMask.class, byte.class, VLENGTH, this,
                                                      (m) -> trueCountHelper(m.getBits()));
        }

        @Override
        @ForceInline
        public int firstTrue() {
            return (int) VectorSupport.maskReductionCoerced(VECTOR_OP_MASK_FIRSTTRUE, ByteMaxMask.class, byte.class, VLENGTH, this,
                                                      (m) -> firstTrueHelper(m.getBits()));
        }

        @Override
        @ForceInline
        public int lastTrue() {
            return (int) VectorSupport.maskReductionCoerced(VECTOR_OP_MASK_LASTTRUE, ByteMaxMask.class, byte.class, VLENGTH, this,
                                                      (m) -> lastTrueHelper(m.getBits()));
        }

        @Override
        @ForceInline
        public long toLong() {
            if (length() > Long.SIZE) {
                throw new UnsupportedOperationException("too many lanes for one long");
            }
            return VectorSupport.maskReductionCoerced(VECTOR_OP_MASK_TOLONG, ByteMaxMask.class, byte.class, VLENGTH, this,
                                                      (m) -> toLongHelper(m.getBits()));
        }

        // Reductions

        @Override
        @ForceInline
        public boolean anyTrue() {
            return VectorSupport.test(BT_ne, ByteMaxMask.class, byte.class, VLENGTH,
                                         this, vspecies().maskAll(true),
                                         (m, __) -> anyTrueHelper(((ByteMaxMask)m).getBits()));
        }

        @Override
        @ForceInline
        public boolean allTrue() {
            return VectorSupport.test(BT_overflow, ByteMaxMask.class, byte.class, VLENGTH,
                                         this, vspecies().maskAll(true),
                                         (m, __) -> allTrueHelper(((ByteMaxMask)m).getBits()));
        }

        @ForceInline
        /*package-private*/
        static ByteMaxMask maskAll(boolean bit) {
            return VectorSupport.fromBitsCoerced(ByteMaxMask.class, byte.class, VLENGTH,
                                                 (bit ? -1 : 0), MODE_BROADCAST, null,
                                                 (v, __) -> (v != 0 ? TRUE_MASK : FALSE_MASK));
        }
        private static final ByteMaxMask  TRUE_MASK = new ByteMaxMask(true);
        private static final ByteMaxMask FALSE_MASK = new ByteMaxMask(false);

    }

    // Shuffle

    static final class ByteMaxShuffle extends AbstractShuffle<Byte> {
        static final int VLENGTH = VSPECIES.laneCount();    // used by the JVM
        static final Class<Byte> ETYPE = byte.class; // used by the JVM

        ByteMaxShuffle(byte[] reorder) {
            super(VLENGTH, reorder);
        }

        public ByteMaxShuffle(int[] reorder) {
            super(VLENGTH, reorder);
        }

        public ByteMaxShuffle(int[] reorder, int i) {
            super(VLENGTH, reorder, i);
        }

        public ByteMaxShuffle(IntUnaryOperator fn) {
            super(VLENGTH, fn);
        }

        @Override
        public ByteSpecies vspecies() {
            return VSPECIES;
        }

        static {
            // There must be enough bits in the shuffle lanes to encode
            // VLENGTH valid indexes and VLENGTH exceptional ones.
            assert(VLENGTH < Byte.MAX_VALUE);
            assert(Byte.MIN_VALUE <= -VLENGTH);
        }
        static final ByteMaxShuffle IOTA = new ByteMaxShuffle(IDENTITY);

        @Override
        @ForceInline
        public ByteMaxVector toVector() {
            return VectorSupport.shuffleToVector(VCLASS, ETYPE, ByteMaxShuffle.class, this, VLENGTH,
                                                    (s) -> ((ByteMaxVector)(((AbstractShuffle<Byte>)(s)).toVectorTemplate())));
        }

        @Override
        @ForceInline
        public <F> VectorShuffle<F> cast(VectorSpecies<F> s) {
            AbstractSpecies<F> species = (AbstractSpecies<F>) s;
            if (length() != species.laneCount())
                throw new IllegalArgumentException("VectorShuffle length and species length differ");
            int[] shuffleArray = toArray();
            return s.shuffleFromArray(shuffleArray, 0).check(s);
        }

        @ForceInline
        @Override
        public ByteMaxShuffle rearrange(VectorShuffle<Byte> shuffle) {
            ByteMaxShuffle s = (ByteMaxShuffle) shuffle;
            byte[] reorder1 = reorder();
            byte[] reorder2 = s.reorder();
            byte[] r = new byte[reorder1.length];
            for (int i = 0; i < reorder1.length; i++) {
                int ssi = reorder2[i];
                r[i] = reorder1[ssi];  // throws on exceptional index
            }
            return new ByteMaxShuffle(r);
        }
    }

    // ================================================

    // Specialized low-level memory operations.

    @ForceInline
    @Override
    final
    ByteVector fromArray0(byte[] a, int offset) {
        return super.fromArray0Template(a, offset);  // specialize
    }

    @ForceInline
    @Override
    final
    ByteVector fromArray0(byte[] a, int offset, VectorMask<Byte> m, int offsetInRange) {
        return super.fromArray0Template(ByteMaxMask.class, a, offset, (ByteMaxMask) m, offsetInRange);  // specialize
    }



    @ForceInline
    @Override
    final
    ByteVector fromBooleanArray0(boolean[] a, int offset) {
        return super.fromBooleanArray0Template(a, offset);  // specialize
    }

    @ForceInline
    @Override
    final
    ByteVector fromBooleanArray0(boolean[] a, int offset, VectorMask<Byte> m, int offsetInRange) {
        return super.fromBooleanArray0Template(ByteMaxMask.class, a, offset, (ByteMaxMask) m, offsetInRange);  // specialize
    }

    @ForceInline
    @Override
    final
    ByteVector fromMemorySegment0(MemorySegment ms, long offset) {
        return super.fromMemorySegment0Template(ms, offset);  // specialize
    }

    @ForceInline
    @Override
    final
<<<<<<< HEAD
    ByteVector fromByteArray0(byte[] a, int offset, VectorMask<Byte> m, int offsetInRange) {
        return super.fromByteArray0Template(ByteMaxMask.class, a, offset, (ByteMaxMask) m, offsetInRange);  // specialize
    }

    @ForceInline
    @Override
    final
    ByteVector fromByteBuffer0(ByteBuffer bb, int offset) {
        return super.fromByteBuffer0Template(bb, offset);  // specialize
    }

    @ForceInline
    @Override
    final
    ByteVector fromByteBuffer0(ByteBuffer bb, int offset, VectorMask<Byte> m, int offsetInRange) {
        return super.fromByteBuffer0Template(ByteMaxMask.class, bb, offset, (ByteMaxMask) m, offsetInRange);  // specialize
=======
    ByteVector fromMemorySegment0(MemorySegment ms, long offset, VectorMask<Byte> m) {
        return super.fromMemorySegment0Template(ByteMaxMask.class, ms, offset, (ByteMaxMask) m);  // specialize
>>>>>>> 8fc201e5
    }

    @ForceInline
    @Override
    final
    void intoArray0(byte[] a, int offset) {
        super.intoArray0Template(a, offset);  // specialize
    }

    @ForceInline
    @Override
    final
    void intoArray0(byte[] a, int offset, VectorMask<Byte> m) {
        super.intoArray0Template(ByteMaxMask.class, a, offset, (ByteMaxMask) m);
    }


    @ForceInline
    @Override
    final
    void intoBooleanArray0(boolean[] a, int offset, VectorMask<Byte> m) {
        super.intoBooleanArray0Template(ByteMaxMask.class, a, offset, (ByteMaxMask) m);
    }

    @ForceInline
    @Override
    final
    void intoMemorySegment0(MemorySegment ms, long offset, VectorMask<Byte> m) {
        super.intoMemorySegment0Template(ByteMaxMask.class, ms, offset, (ByteMaxMask) m);
    }


    // End of specialized low-level memory operations.

    // ================================================

}
<|MERGE_RESOLUTION|>--- conflicted
+++ resolved
@@ -878,27 +878,8 @@
     @ForceInline
     @Override
     final
-<<<<<<< HEAD
-    ByteVector fromByteArray0(byte[] a, int offset, VectorMask<Byte> m, int offsetInRange) {
-        return super.fromByteArray0Template(ByteMaxMask.class, a, offset, (ByteMaxMask) m, offsetInRange);  // specialize
-    }
-
-    @ForceInline
-    @Override
-    final
-    ByteVector fromByteBuffer0(ByteBuffer bb, int offset) {
-        return super.fromByteBuffer0Template(bb, offset);  // specialize
-    }
-
-    @ForceInline
-    @Override
-    final
-    ByteVector fromByteBuffer0(ByteBuffer bb, int offset, VectorMask<Byte> m, int offsetInRange) {
-        return super.fromByteBuffer0Template(ByteMaxMask.class, bb, offset, (ByteMaxMask) m, offsetInRange);  // specialize
-=======
-    ByteVector fromMemorySegment0(MemorySegment ms, long offset, VectorMask<Byte> m) {
-        return super.fromMemorySegment0Template(ByteMaxMask.class, ms, offset, (ByteMaxMask) m);  // specialize
->>>>>>> 8fc201e5
+    ByteVector fromMemorySegment0(MemorySegment ms, long offset, VectorMask<Byte> m, int offsetInRange) {
+        return super.fromMemorySegment0Template(ByteMaxMask.class, ms, offset, (ByteMaxMask) m, offsetInRange);  // specialize
     }
 
     @ForceInline
