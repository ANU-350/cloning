--- conflicted
+++ resolved
@@ -220,11 +220,7 @@
     }
 
     private Font font;
-<<<<<<< HEAD
-    @SuppressWarnings("serial")
-=======
     @SuppressWarnings("serial") // Type of field is not Serializable
->>>>>>> d8a278f3
     private Toolkit toolkit;
     private String sampleText = "Abcde...";
 
