--- conflicted
+++ resolved
@@ -82,13 +82,9 @@
 
 - (void) blitTexture {
     if (self.ctx == NULL || self.javaLayer == NULL || self.buffer == nil || self.ctx.device == nil) {
-<<<<<<< HEAD
-        J2dTraceLn4(J2D_TRACE_VERBOSE, "MTLLayer.blitTexture: uninitialized (mtlc=%p, javaLayer=%p, buffer=%p, device=%p)", self.ctx, self.javaLayer, self.buffer, ctx.device);
-=======
         J2dTraceLn4(J2D_TRACE_VERBOSE,
-                    "MTLLayer.blitTexture: uninitialized (mtlc=%p, javaLayer=%p, buffer=%p, devide=%p)", self.ctx,
+                    "MTLLayer.blitTexture: uninitialized (mtlc=%p, javaLayer=%p, buffer=%p, device=%p)", self.ctx,
                     self.javaLayer, self.buffer, ctx.device);
->>>>>>> 6a1e98cb
         [self stopDisplayLink];
         return;
     }
