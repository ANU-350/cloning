/*
 * Copyright (c) 2022, 2024, Oracle and/or its affiliates. All rights reserved.
 * DO NOT ALTER OR REMOVE COPYRIGHT NOTICES OR THIS FILE HEADER.
 *
 * This code is free software; you can redistribute it and/or modify it
 * under the terms of the GNU General Public License version 2 only, as
 * published by the Free Software Foundation.  Oracle designates this
 * particular file as subject to the "Classpath" exception as provided
 * by Oracle in the LICENSE file that accompanied this code.
 *
 * This code is distributed in the hope that it will be useful, but WITHOUT
 * ANY WARRANTY; without even the implied warranty of MERCHANTABILITY or
 * FITNESS FOR A PARTICULAR PURPOSE.  See the GNU General Public License
 * version 2 for more details (a copy is included in the LICENSE file that
 * accompanied this code).
 *
 * You should have received a copy of the GNU General Public License version
 * 2 along with this work; if not, write to the Free Software Foundation,
 * Inc., 51 Franklin St, Fifth Floor, Boston, MA 02110-1301 USA.
 *
 * Please contact Oracle, 500 Oracle Parkway, Redwood Shores, CA 94065 USA
 * or visit www.oracle.com if you need additional information or have any
 * questions.
 */

package jdk.internal.org.jline;

import java.io.IOException;
import java.io.PrintWriter;
import java.io.Reader;
import java.io.UncheckedIOException;
import java.nio.charset.Charset;
import java.util.Locale;

import jdk.internal.io.JdkConsole;
import jdk.internal.io.JdkConsoleProvider;
import jdk.internal.org.jline.reader.EndOfFileException;
import jdk.internal.org.jline.reader.LineReader;
import jdk.internal.org.jline.reader.LineReaderBuilder;
import jdk.internal.org.jline.terminal.Terminal;
import jdk.internal.org.jline.terminal.TerminalBuilder;
import jdk.internal.org.jline.terminal.TerminalBuilder.SystemOutput;

/**
 * JdkConsole/Provider implementations for jline
 */
public class JdkConsoleProviderImpl implements JdkConsoleProvider {

    /**
     * {@inheritDoc}
     */
    @Override
    public JdkConsole console(boolean isTTY, Charset charset) {
        try {
            Terminal terminal = TerminalBuilder.builder().encoding(charset)
                                               .exec(false)
                                               .systemOutput(SystemOutput.SysOut)
                                               .build();
            return new JdkConsoleImpl(terminal);
        } catch (IllegalStateException ise) {
            //cannot create a non-dumb, non-exec terminal,
            //use the standard Console:
            return null;
        } catch (IOException ioe) {
            throw new UncheckedIOException(ioe);
        }
    }

    /**
     * An implementation of JdkConsole, which act as a delegate for the
     * public Console class.
     */
    private static class JdkConsoleImpl implements JdkConsole {
        private final Terminal terminal;
        private volatile LineReader jline;

        @Override
        public PrintWriter writer() {
            return terminal.writer();
        }

        @Override
        public Reader reader() {
            return terminal.reader();
        }

        @Override
<<<<<<< HEAD
        public JdkConsole println(Object obj) {
            writer().println(obj);
            writer().flush();
            return this;
        }

        @Override
        public JdkConsole print(Object obj) {
            writer().print(obj);
            writer().flush();
            return this;
        }

        @Override
        public String readln(String prompt) {
            try {
                initJLineIfNeeded();
                return jline.readLine(prompt == null ? "null" : prompt.replace("%", "%%"));
            } catch (EndOfFileException eofe) {
                return null;
            }
        }

        @Override
        public JdkConsole format(String fmt, Object ... args) {
            writer().format(fmt, args).flush();
=======
        public JdkConsole format(Locale locale, String format, Object ... args) {
            writer().format(locale, format, args).flush();
>>>>>>> b92bd671
            return this;
        }

        @Override
        public String readLine(Locale locale, String format, Object ... args) {
            try {
                initJLineIfNeeded();
                return jline.readLine(String.format(locale, format, args).replace("%", "%%"));
            } catch (EndOfFileException eofe) {
                return null;
            }
        }

        @Override
        public String readLine() {
            return readLine(Locale.getDefault(Locale.Category.FORMAT), "");
        }

        @Override
        public char[] readPassword(Locale locale, String format, Object ... args) {
            try {
                initJLineIfNeeded();
                return jline.readLine(String.format(locale, format, args).replace("%", "%%"), '\0')
                            .toCharArray();
            } catch (EndOfFileException eofe) {
                return null;
            } finally {
                jline.zeroOut();
            }
        }

        @Override
        public char[] readPassword() {
            return readPassword(Locale.getDefault(Locale.Category.FORMAT), "");
        }

        @Override
        public void flush() {
            terminal.flush();
        }

        @Override
        public Charset charset() {
            return terminal.encoding();
        }

        public JdkConsoleImpl(Terminal terminal) {
            this.terminal = terminal;
        }

        private void initJLineIfNeeded() {
            LineReader jline = this.jline;
            if (jline == null) {
                synchronized (this) {
                    jline = this.jline;
                    if (jline == null) {
                        jline = LineReaderBuilder.builder().terminal(terminal).build();
                        this.jline = jline;
                    }
                }
            }
        }
    }
}<|MERGE_RESOLUTION|>--- conflicted
+++ resolved
@@ -85,7 +85,6 @@
         }
 
         @Override
-<<<<<<< HEAD
         public JdkConsole println(Object obj) {
             writer().println(obj);
             writer().flush();
@@ -110,12 +109,8 @@
         }
 
         @Override
-        public JdkConsole format(String fmt, Object ... args) {
-            writer().format(fmt, args).flush();
-=======
         public JdkConsole format(Locale locale, String format, Object ... args) {
             writer().format(locale, format, args).flush();
->>>>>>> b92bd671
             return this;
         }
 
