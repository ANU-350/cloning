--- conflicted
+++ resolved
@@ -274,14 +274,10 @@
     private static SSLPossession createServerPossession(
             ServerHandshakeContext shc, String[] keyTypes) {
         X509ExtendedKeyManager km = shc.sslContext.getX509KeyManager();
-<<<<<<< HEAD
-=======
         if (SSLLogger.isOn && SSLLogger.isOn("ssl")) {
             SSLLogger.finest("X509KeyManager class: " +
                     km.getClass().getName());
         }
-        String serverAlias = null;
->>>>>>> 98e4b753
         for (String keyType : keyTypes) {
             String serverAlias = null;
             if (shc.conContext.transport instanceof SSLSocketImpl socket) {
