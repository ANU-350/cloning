--- conflicted
+++ resolved
@@ -24,16 +24,6 @@
  */
 package sun.security.ssl;
 
-<<<<<<< HEAD
-import javax.crypto.spec.DHParameterSpec;
-import java.io.IOException;
-import java.security.*;
-import java.security.spec.*;
-import java.util.*;
-import javax.crypto.KeyAgreement;
-
-import sun.security.action.GetPropertyAction;
-=======
 import java.io.IOException;
 import java.security.*;
 import java.security.spec.AlgorithmParameterSpec;
@@ -43,12 +33,13 @@
 import java.util.Collections;
 import java.util.EnumSet;
 import java.util.List;
+import java.util.ArrayList;
 import java.util.Set;
 import javax.crypto.KeyAgreement;
 import javax.crypto.spec.DHParameterSpec;
->>>>>>> b6ea69c0
 import sun.security.ssl.ECDHKeyExchange.ECDHEPossession;
 import sun.security.util.CurveDB;
+import sun.security.action.GetPropertyAction;
 
 /**
  * An enum containing all known named groups for use in TLS.
@@ -251,15 +242,9 @@
 
     // Constructor used for all NamedGroup types
     NamedGroup(int id, String name,
-<<<<<<< HEAD
             NamedGroupSpec namedGroupSpec,
             ProtocolVersion[] supportedProtocols,
             AlgorithmParameterSpec keAlgParamSpec) {
-=======
-               NamedGroupSpec namedGroupSpec,
-               ProtocolVersion[] supportedProtocols,
-               AlgorithmParameterSpec keAlgParamSpec) {
->>>>>>> b6ea69c0
         this.id = id;
         this.name = name;
         this.spec = namedGroupSpec;
