/*
 * Copyright (c) 1997, 2022, Oracle and/or its affiliates. All rights reserved.
 * DO NOT ALTER OR REMOVE COPYRIGHT NOTICES OR THIS FILE HEADER.
 *
 * This code is free software; you can redistribute it and/or modify it
 * under the terms of the GNU General Public License version 2 only, as
 * published by the Free Software Foundation.  Oracle designates this
 * particular file as subject to the "Classpath" exception as provided
 * by Oracle in the LICENSE file that accompanied this code.
 *
 * This code is distributed in the hope that it will be useful, but WITHOUT
 * ANY WARRANTY; without even the implied warranty of MERCHANTABILITY or
 * FITNESS FOR A PARTICULAR PURPOSE.  See the GNU General Public License
 * version 2 for more details (a copy is included in the LICENSE file that
 * accompanied this code).
 *
 * You should have received a copy of the GNU General Public License version
 * 2 along with this work; if not, write to the Free Software Foundation,
 * Inc., 51 Franklin St, Fifth Floor, Boston, MA 02110-1301 USA.
 *
 * Please contact Oracle, 500 Oracle Parkway, Redwood Shores, CA 94065 USA
 * or visit www.oracle.com if you need additional information or have any
 * questions.
 */

package sun.security.tools.keytool;

import java.io.*;
import java.nio.file.Files;
import java.nio.file.Path;
import java.security.*;
import java.security.cert.Certificate;
import java.security.cert.CertificateFactory;
import java.security.cert.CertPathValidatorException;
import java.security.cert.CertPathValidatorException.BasicReason;
import java.security.cert.CertStoreException;
import java.security.cert.CRL;
import java.security.cert.X509Certificate;
import java.security.cert.CertificateException;
import java.security.cert.TrustAnchor;
import java.security.cert.URICertStoreParameters;


import java.text.Collator;
import java.text.MessageFormat;
import java.util.*;
import java.util.function.BiFunction;
import java.util.jar.JarEntry;
import java.util.jar.JarFile;
import java.math.BigInteger;
import java.net.URI;
import java.net.URL;
import java.net.URLClassLoader;
import java.security.cert.CertStore;

import java.security.cert.X509CRL;
import java.security.cert.X509CRLEntry;
import java.security.cert.X509CRLSelector;
import javax.security.auth.x500.X500Principal;
import java.util.Base64;

import sun.security.pkcs12.PKCS12KeyStore;
import sun.security.provider.certpath.CertPathConstraintsParameters;
import sun.security.util.ConstraintsParameters;
import sun.security.util.ECKeySizeParameterSpec;
import sun.security.util.KeyUtil;
import sun.security.util.ObjectIdentifier;
import sun.security.pkcs10.PKCS10;
import sun.security.pkcs10.PKCS10Attribute;
import sun.security.provider.X509Factory;
import sun.security.provider.certpath.ssl.SSLServerCertStore;
import sun.security.util.KnownOIDs;
import sun.security.util.Password;
import sun.security.util.SecurityProperties;
import sun.security.util.SecurityProviderConstants;
import sun.security.util.SignatureUtil;
import javax.crypto.KeyGenerator;
import javax.crypto.SecretKey;
import javax.crypto.SecretKeyFactory;
import javax.crypto.spec.PBEKeySpec;

import sun.security.pkcs.PKCS9Attribute;
import sun.security.tools.KeyStoreUtil;
import sun.security.tools.PathList;
import sun.security.util.DerValue;
import sun.security.util.Pem;
import sun.security.validator.Validator;
import sun.security.x509.*;

import static java.security.KeyStore.*;
import static sun.security.tools.keytool.Main.Command.*;
import static sun.security.tools.keytool.Main.Option.*;
import sun.security.util.DisabledAlgorithmConstraints;

/**
 * This tool manages keystores.
 *
 * @author Jan Luehe
 *
 *
 * @see java.security.KeyStore
 * @see sun.security.provider.KeyProtector
 * @see sun.security.provider.JavaKeyStore
 *
 * @since 1.2
 */
public final class Main {

    private boolean debug = false;
    private Command command = null;
    private String sigAlgName = null;
    private String keyAlgName = null;
    private boolean verbose = false;
    private int keysize = -1;
    private String groupName = null;
    private boolean rfc = false;
    private long validity = 90;
    private String alias = null;
    private String dname = null;
    private String dest = null;
    private String filename = null;
    private String infilename = null;
    private String outfilename = null;
    private String srcksfname = null;

    // User-specified providers are added before any command is called.
    // However, they are not removed before the end of the main() method.
    // If you're calling KeyTool.main() directly in your own Java program,
    // please programtically add any providers you need and do not specify
    // them through the command line.

    private Set<Pair <String, String>> providers = null;
    private Set<Pair <String, String>> providerClasses = null;
    private String storetype = null;
    private String srcProviderName = null;
    private String providerName = null;
    private String pathlist = null;
    private char[] storePass = null;
    private char[] storePassNew = null;
    private char[] keyPass = null;
    private char[] keyPassNew = null;
    private char[] newPass = null;
    private char[] destKeyPass = null;
    private char[] srckeyPass = null;
    private String ksfname = null;
    private File ksfile = null;
    private InputStream ksStream = null; // keystore stream
    private String sslserver = null;
    private String jarfile = null;
    private KeyStore keyStore = null;
    private boolean token = false;
    private boolean nullStream = false;
    private boolean kssave = false;
    private boolean noprompt = false;
    private boolean trustcacerts = false;
    private boolean protectedPath = false;
    private boolean srcprotectedPath = false;
    private boolean cacerts = false;
    private boolean nowarn = false;
    private KeyStore caks = null; // "cacerts" keystore
    private char[] srcstorePass = null;
    private String srcstoretype = null;
    private String startDate = null;
    private String signerAlias = null;
    private char[] signerKeyPass = null;

    private boolean tlsInfo = false;

    private final Set<char[]> passwords = new HashSet<>();
    private final List<String> ids = new ArrayList<>();   // used in GENCRL
    private final List<String> v3ext = new ArrayList<>();
    private static final byte[] CRLF = new byte[] {'\r', '\n'};

    // In-place importkeystore is special.
    // A backup is needed, and no need to prompt for deststorepass.
    private boolean inplaceImport = false;
    private String inplaceBackupName = null;

    // Warnings on weak algorithms etc
    private boolean isPasswordlessKeyStore = false;
    private final List<String> weakWarnings = new ArrayList<>();

    private final Set<X509Certificate> trustedCerts = new HashSet<>();

    private static final DisabledAlgorithmConstraints DISABLED_CHECK =
            new DisabledAlgorithmConstraints(
                    DisabledAlgorithmConstraints.PROPERTY_CERTPATH_DISABLED_ALGS);

    private static final DisabledAlgorithmConstraints LEGACY_CHECK =
            new DisabledAlgorithmConstraints(
                    DisabledAlgorithmConstraints.PROPERTY_SECURITY_LEGACY_ALGS);

    private static final Set<CryptoPrimitive> SIG_PRIMITIVE_SET = Collections
            .unmodifiableSet(EnumSet.of(CryptoPrimitive.SIGNATURE));

    enum Command {
        CERTREQ("Generates.a.certificate.request",
            ALIAS, SIGALG, FILEOUT, KEYPASS, KEYSTORE, DNAME,
            EXT, STOREPASS, STORETYPE, PROVIDERNAME, ADDPROVIDER,
            PROVIDERCLASS, PROVIDERPATH, V, PROTECTED),
        CHANGEALIAS("Changes.an.entry.s.alias",
            ALIAS, DESTALIAS, KEYPASS, KEYSTORE, CACERTS, STOREPASS,
            STORETYPE, PROVIDERNAME, ADDPROVIDER, PROVIDERCLASS,
            PROVIDERPATH, V, PROTECTED),
        DELETE("Deletes.an.entry",
            ALIAS, KEYSTORE, CACERTS, STOREPASS, STORETYPE,
            PROVIDERNAME, ADDPROVIDER, PROVIDERCLASS,
            PROVIDERPATH, V, PROTECTED),
        EXPORTCERT("Exports.certificate",
            RFC, ALIAS, FILEOUT, KEYSTORE, CACERTS, STOREPASS,
            STORETYPE, PROVIDERNAME, ADDPROVIDER, PROVIDERCLASS,
            PROVIDERPATH, V, PROTECTED),
        GENKEYPAIR("Generates.a.key.pair",
            ALIAS, KEYALG, KEYSIZE, CURVENAME, SIGALG, DNAME,
            STARTDATE, EXT, VALIDITY, KEYPASS, KEYSTORE,
            SIGNER, SIGNERKEYPASS,
            STOREPASS, STORETYPE, PROVIDERNAME, ADDPROVIDER,
            PROVIDERCLASS, PROVIDERPATH, V, PROTECTED),
        GENSECKEY("Generates.a.secret.key",
            ALIAS, KEYPASS, KEYALG, KEYSIZE, KEYSTORE,
            STOREPASS, STORETYPE, PROVIDERNAME, ADDPROVIDER,
            PROVIDERCLASS, PROVIDERPATH, V, PROTECTED),
        GENCERT("Generates.certificate.from.a.certificate.request",
            RFC, INFILE, OUTFILE, ALIAS, SIGALG, DNAME,
            STARTDATE, EXT, VALIDITY, KEYPASS, KEYSTORE,
            STOREPASS, STORETYPE, PROVIDERNAME, ADDPROVIDER,
            PROVIDERCLASS, PROVIDERPATH, V, PROTECTED),
        IMPORTCERT("Imports.a.certificate.or.a.certificate.chain",
            NOPROMPT, TRUSTCACERTS, PROTECTED, ALIAS, FILEIN,
            KEYPASS, KEYSTORE, CACERTS, STOREPASS, STORETYPE,
            PROVIDERNAME, ADDPROVIDER, PROVIDERCLASS,
            PROVIDERPATH, V),
        IMPORTPASS("Imports.a.password",
            ALIAS, KEYPASS, KEYALG, KEYSIZE, KEYSTORE,
            STOREPASS, STORETYPE, PROVIDERNAME, ADDPROVIDER,
            PROVIDERCLASS, PROVIDERPATH, V, PROTECTED),
        IMPORTKEYSTORE("Imports.one.or.all.entries.from.another.keystore",
            SRCKEYSTORE, DESTKEYSTORE, SRCSTORETYPE,
            DESTSTORETYPE, SRCSTOREPASS, DESTSTOREPASS,
            SRCPROTECTED, DESTPROTECTED, SRCPROVIDERNAME, DESTPROVIDERNAME,
            SRCALIAS, DESTALIAS, SRCKEYPASS, DESTKEYPASS,
            NOPROMPT, ADDPROVIDER, PROVIDERCLASS, PROVIDERPATH,
            V),
        KEYPASSWD("Changes.the.key.password.of.an.entry",
            ALIAS, KEYPASS, NEW, KEYSTORE, STOREPASS,
            STORETYPE, PROVIDERNAME, ADDPROVIDER, PROVIDERCLASS,
            PROVIDERPATH, V),
        LIST("Lists.entries.in.a.keystore",
            RFC, ALIAS, KEYSTORE, CACERTS, STOREPASS, STORETYPE,
            PROVIDERNAME, ADDPROVIDER, PROVIDERCLASS,
            PROVIDERPATH, V, PROTECTED),
        PRINTCERT("Prints.the.content.of.a.certificate",
            RFC, FILEIN, SSLSERVER, JARFILE,
            KEYSTORE, STOREPASS, STORETYPE, TRUSTCACERTS,
            PROVIDERNAME, ADDPROVIDER, PROVIDERCLASS,
            PROVIDERPATH, V, PROTECTED),
        PRINTCERTREQ("Prints.the.content.of.a.certificate.request",
            FILEIN, V),
        PRINTCRL("Prints.the.content.of.a.CRL.file",
            FILEIN, KEYSTORE, STOREPASS, STORETYPE, TRUSTCACERTS,
            PROVIDERNAME, ADDPROVIDER, PROVIDERCLASS, PROVIDERPATH,
            V, PROTECTED),
        STOREPASSWD("Changes.the.store.password.of.a.keystore",
            NEW, KEYSTORE, CACERTS, STOREPASS, STORETYPE, PROVIDERNAME,
            ADDPROVIDER, PROVIDERCLASS, PROVIDERPATH, V),
        SHOWINFO("showinfo.command.help",
            TLS, V),
        VERSION("Prints.the.program.version"),

        // Undocumented start here, KEYCLONE is used a marker in -help;

        KEYCLONE("Clones.a.key.entry",
            ALIAS, DESTALIAS, KEYPASS, NEW, STORETYPE,
            KEYSTORE, STOREPASS, PROVIDERNAME, ADDPROVIDER,
            PROVIDERCLASS, PROVIDERPATH, V),
        SELFCERT("Generates.a.self.signed.certificate",
            ALIAS, SIGALG, DNAME, STARTDATE, EXT, VALIDITY, KEYPASS,
            STORETYPE, KEYSTORE, STOREPASS, PROVIDERNAME,
            ADDPROVIDER, PROVIDERCLASS, PROVIDERPATH, V),
        GENCRL("Generates.CRL",
            RFC, FILEOUT, ID,
            ALIAS, SIGALG, KEYPASS, KEYSTORE,
            STOREPASS, STORETYPE, PROVIDERNAME, ADDPROVIDER,
            PROVIDERCLASS, PROVIDERPATH, V, PROTECTED),
        IDENTITYDB("Imports.entries.from.a.JDK.1.1.x.style.identity.database",
            FILEIN, STORETYPE, KEYSTORE, STOREPASS, PROVIDERNAME,
            ADDPROVIDER, PROVIDERCLASS, PROVIDERPATH, V);

        final String description;
        final Option[] options;
        final String name;

        String altName;     // "genkey" is altName for "genkeypair"

        Command(String d, Option... o) {
            description = d;
            options = o;
            name = "-" + name().toLowerCase(Locale.ENGLISH);
        }
        @Override
        public String toString() {
            return name;
        }
        public String getAltName() {
            return altName;
        }
        public void setAltName(String altName) {
            this.altName = altName;
        }
        public static Command getCommand(String cmd) {
            for (Command c: Command.values()) {
                if (collator.compare(cmd, c.name) == 0
                        || (c.altName != null
                            && collator.compare(cmd, c.altName) == 0)) {
                    return c;
                }
            }
            return null;
        }
    }

    static {
        Command.GENKEYPAIR.setAltName("-genkey");
        Command.IMPORTCERT.setAltName("-import");
        Command.EXPORTCERT.setAltName("-export");
        Command.IMPORTPASS.setAltName("-importpassword");
    }

    // If an option is allowed multiple times, remember to record it
    // in the optionsSet.contains() block in parseArgs().
    enum Option {
        ALIAS("alias", "<alias>", "alias.name.of.the.entry.to.process"),
        CURVENAME("groupname", "<name>", "groupname.option.help"),
        DESTALIAS("destalias", "<alias>", "destination.alias"),
        DESTKEYPASS("destkeypass", "<arg>", "destination.key.password"),
        DESTKEYSTORE("destkeystore", "<keystore>", "destination.keystore.name"),
        DESTPROTECTED("destprotected", null, "destination.keystore.password.protected"),
        DESTPROVIDERNAME("destprovidername", "<name>", "destination.keystore.provider.name"),
        DESTSTOREPASS("deststorepass", "<arg>", "destination.keystore.password"),
        DESTSTORETYPE("deststoretype", "<type>", "destination.keystore.type"),
        DNAME("dname", "<name>", "distinguished.name"),
        EXT("ext", "<value>", "X.509.extension"),
        FILEOUT("file", "<file>", "output.file.name"),
        FILEIN("file", "<file>", "input.file.name"),
        ID("id", "<id:reason>", "Serial.ID.of.cert.to.revoke"),
        INFILE("infile", "<file>", "input.file.name"),
        KEYALG("keyalg", "<alg>", "key.algorithm.name"),
        KEYPASS("keypass", "<arg>", "key.password"),
        KEYSIZE("keysize", "<size>", "key.bit.size"),
        KEYSTORE("keystore", "<keystore>", "keystore.name"),
        CACERTS("cacerts", null, "access.the.cacerts.keystore"),
        NEW("new", "<arg>", "new.password"),
        NOPROMPT("noprompt", null, "do.not.prompt"),
        OUTFILE("outfile", "<file>", "output.file.name"),
        PROTECTED("protected", null, "password.through.protected.mechanism"),
        PROVIDERCLASS("providerclass", "<class>\n[-providerarg <arg>]", "provider.class.option"),
        ADDPROVIDER("addprovider", "<name>\n[-providerarg <arg>]", "addprovider.option"),
        PROVIDERNAME("providername", "<name>", "provider.name"),
        PROVIDERPATH("providerpath", "<list>", "provider.classpath"),
        RFC("rfc", null, "output.in.RFC.style"),
        SIGALG("sigalg", "<alg>", "signature.algorithm.name"),
        SIGNER("signer", "<alias>", "signer.alias"),
        SIGNERKEYPASS("signerkeypass", "<arg>", "signer.key.password"),
        SRCALIAS("srcalias", "<alias>", "source.alias"),
        SRCKEYPASS("srckeypass", "<arg>", "source.key.password"),
        SRCKEYSTORE("srckeystore", "<keystore>", "source.keystore.name"),
        SRCPROTECTED("srcprotected", null, "source.keystore.password.protected"),
        SRCPROVIDERNAME("srcprovidername", "<name>", "source.keystore.provider.name"),
        SRCSTOREPASS("srcstorepass", "<arg>", "source.keystore.password"),
        SRCSTORETYPE("srcstoretype", "<type>", "source.keystore.type"),
        SSLSERVER("sslserver", "<server[:port]>", "SSL.server.host.and.port"),
        JARFILE("jarfile", "<file>", "signed.jar.file"),
        STARTDATE("startdate", "<date>", "certificate.validity.start.date.time"),
        STOREPASS("storepass", "<arg>", "keystore.password"),
        STORETYPE("storetype", "<type>", "keystore.type"),
        TLS("tls", null, "tls.option.help"),
        TRUSTCACERTS("trustcacerts", null, "trust.certificates.from.cacerts"),
        V("v", null, "verbose.output"),
        VALIDITY("validity", "<days>", "validity.number.of.days");

        final String name, arg, description;
        Option(String name, String arg, String description) {
            this.name = name;
            this.arg = arg;
            this.description = description;
        }
        @Override
        public String toString() {
            return "-" + name;
        }
    }

    private static final String NONE = "NONE";
    private static final String P11KEYSTORE = "PKCS11";
    private static final String P12KEYSTORE = "PKCS12";
    private static final String keyAlias = "mykey";

    // for i18n
    private static final java.util.ResourceBundle rb =
        java.util.ResourceBundle.getBundle(
            "sun.security.tools.keytool.Resources");
    private static final Collator collator = Collator.getInstance();
    static {
        // this is for case-insensitive string comparisons
        collator.setStrength(Collator.PRIMARY);
    }

    private Main() { }

    public static void main(String[] args) throws Exception {
        Main kt = new Main();
        kt.run(args, System.out);
    }

    private void run(String[] args, PrintStream out) throws Exception {
        try {
            args = parseArgs(args);
            if (command != null) {
                doCommands(out);
            }
        } catch (Exception e) {
            System.out.println(rb.getString("keytool.error.") + e);
            if (verbose) {
                e.printStackTrace(System.out);
            }
            if (!debug) {
                System.exit(1);
            } else {
                throw e;
            }
        } finally {
            printWeakWarnings(false);
            for (char[] pass : passwords) {
                if (pass != null) {
                    Arrays.fill(pass, ' ');
                    pass = null;
                }
            }

            if (ksStream != null) {
                ksStream.close();
            }
        }
    }

    /**
     * Parse command line arguments.
     */
    String[] parseArgs(String[] args) throws Exception {

        int i;
        boolean help = args.length == 0;

        String confFile = null;

        // Records all commands and options set. Used to check dups.
        Set<String> optionsSet = new HashSet<>();

        for (i=0; i < args.length; i++) {
            String flags = args[i];
            if (flags.startsWith("-")) {
                String lowerFlags = flags.toLowerCase(Locale.ROOT);
                if (optionsSet.contains(lowerFlags)) {
                    switch (lowerFlags) {
                        case "-ext":
                        case "-id":
                        case "-provider":
                        case "-addprovider":
                        case "-providerclass":
                        case "-providerarg":
                            // These options are allowed multiple times
                            break;
                        default:
                            weakWarnings.add(String.format(
                                    rb.getString("option.1.set.twice"),
                                    lowerFlags));
                    }
                } else {
                    optionsSet.add(lowerFlags);
                }
                if (collator.compare(flags, "-conf") == 0) {
                    if (i == args.length - 1) {
                        errorNeedArgument(flags);
                    }
                    confFile = args[++i];
                } else {
                    Command c = Command.getCommand(flags);
                    if (c != null) {
                        if (command == null) {
                            command = c;
                        } else {
                            throw new Exception(String.format(
                                    rb.getString("multiple.commands.1.2"),
                                    command.name, c.name));
                        }
                    }
                }
            }
        }

        if (confFile != null && command != null) {
            args = KeyStoreUtil.expandArgs("keytool", confFile,
                    command.toString(),
                    command.getAltName(), args);
        }

        debug = Arrays.stream(args).anyMatch(
                x -> collator.compare(x, "-debug") == 0);

        if (debug) {
            // No need to localize debug output
            System.out.println("Command line args: " +
                    Arrays.toString(args));
        }

        for (i=0; (i < args.length) && args[i].startsWith("-"); i++) {

            String flags = args[i];

            // Check if the last option needs an arg
            if (i == args.length - 1) {
                for (Option option: Option.values()) {
                    // Only options with an arg need to be checked
                    if (collator.compare(flags, option.toString()) == 0) {
                        if (option.arg != null) errorNeedArgument(flags);
                        break;
                    }
                }
            }

            /*
             * Check modifiers
             */
            String modifier = null;
            int pos = flags.indexOf(':');
            if (pos > 0) {
                modifier = flags.substring(pos+1);
                flags = flags.substring(0, pos);
            }

            /*
             * command modes
             */
            Command c = Command.getCommand(flags);

            if (c != null) {
                command = c;
            } else if (collator.compare(flags, "--help") == 0 ||
                       collator.compare(flags, "-h") == 0 ||
                       collator.compare(flags, "-?") == 0 ||
                       // -help: legacy.
                       collator.compare(flags, "-help") == 0) {
                help = true;
            } else if (collator.compare(flags, "-conf") == 0) {
                i++;
            } else if (collator.compare(flags, "-nowarn") == 0) {
                nowarn = true;
            } else if (collator.compare(flags, "-keystore") == 0) {
                ksfname = args[++i];
                if (new File(ksfname).getCanonicalPath().equals(
                        new File(KeyStoreUtil.getCacerts()).getCanonicalPath())) {
                    System.err.println(rb.getString("warning.cacerts.option"));
                }
            } else if (collator.compare(flags, "-destkeystore") == 0) {
                ksfname = args[++i];
            } else if (collator.compare(flags, "-cacerts") == 0) {
                cacerts = true;
            } else if (collator.compare(flags, "-storepass") == 0 ||
                    collator.compare(flags, "-deststorepass") == 0) {
                storePass = getPass(modifier, args[++i]);
                passwords.add(storePass);
            } else if (collator.compare(flags, "-storetype") == 0 ||
                    collator.compare(flags, "-deststoretype") == 0) {
                storetype = KeyStoreUtil.niceStoreTypeName(args[++i]);
            } else if (collator.compare(flags, "-srcstorepass") == 0) {
                srcstorePass = getPass(modifier, args[++i]);
                passwords.add(srcstorePass);
            } else if (collator.compare(flags, "-srcstoretype") == 0) {
                srcstoretype = KeyStoreUtil.niceStoreTypeName(args[++i]);
            } else if (collator.compare(flags, "-srckeypass") == 0) {
                srckeyPass = getPass(modifier, args[++i]);
                passwords.add(srckeyPass);
            } else if (collator.compare(flags, "-srcprovidername") == 0) {
                srcProviderName = args[++i];
            } else if (collator.compare(flags, "-providername") == 0 ||
                    collator.compare(flags, "-destprovidername") == 0) {
                providerName = args[++i];
            } else if (collator.compare(flags, "-providerpath") == 0) {
                pathlist = args[++i];
            } else if (collator.compare(flags, "-keypass") == 0) {
                keyPass = getPass(modifier, args[++i]);
                passwords.add(keyPass);
            } else if (collator.compare(flags, "-new") == 0) {
                newPass = getPass(modifier, args[++i]);
                passwords.add(newPass);
            } else if (collator.compare(flags, "-destkeypass") == 0) {
                destKeyPass = getPass(modifier, args[++i]);
                passwords.add(destKeyPass);
            } else if (collator.compare(flags, "-alias") == 0 ||
                    collator.compare(flags, "-srcalias") == 0) {
                alias = args[++i];
            } else if (collator.compare(flags, "-dest") == 0 ||
                    collator.compare(flags, "-destalias") == 0) {
                dest = args[++i];
            } else if (collator.compare(flags, "-dname") == 0) {
                dname = args[++i];
            } else if (collator.compare(flags, "-keysize") == 0) {
                keysize = Integer.parseInt(args[++i]);
            } else if (collator.compare(flags, "-groupname") == 0) {
                groupName = args[++i];
            } else if (collator.compare(flags, "-keyalg") == 0) {
                keyAlgName = args[++i];
            } else if (collator.compare(flags, "-sigalg") == 0) {
                sigAlgName = args[++i];
            } else if (collator.compare(flags, "-signer") == 0) {
                signerAlias = args[++i];
            } else if (collator.compare(flags, "-signerkeypass") == 0) {
                signerKeyPass = getPass(modifier, args[++i]);
                passwords.add(signerKeyPass);
            } else if (collator.compare(flags, "-startdate") == 0) {
                startDate = args[++i];
            } else if (collator.compare(flags, "-validity") == 0) {
                validity = Long.parseLong(args[++i]);
            } else if (collator.compare(flags, "-ext") == 0) {
                v3ext.add(args[++i]);
            } else if (collator.compare(flags, "-id") == 0) {
                ids.add(args[++i]);
            } else if (collator.compare(flags, "-file") == 0) {
                filename = args[++i];
            } else if (collator.compare(flags, "-infile") == 0) {
                infilename = args[++i];
            } else if (collator.compare(flags, "-outfile") == 0) {
                outfilename = args[++i];
            } else if (collator.compare(flags, "-sslserver") == 0) {
                sslserver = args[++i];
            } else if (collator.compare(flags, "-jarfile") == 0) {
                jarfile = args[++i];
            } else if (collator.compare(flags, "-srckeystore") == 0) {
                srcksfname = args[++i];
            } else if (collator.compare(flags, "-provider") == 0 ||
                        collator.compare(flags, "-providerclass") == 0) {
                if (providerClasses == null) {
                    providerClasses = new HashSet<>(3);
                }
                String providerClass = args[++i];
                String providerArg = null;

                if (args.length > (i+1)) {
                    flags = args[i+1];
                    if (collator.compare(flags, "-providerarg") == 0) {
                        if (args.length == (i+2)) errorNeedArgument(flags);
                        providerArg = args[i+2];
                        i += 2;
                    }
                }
                providerClasses.add(
                        Pair.of(providerClass, providerArg));
            } else if (collator.compare(flags, "-addprovider") == 0) {
                if (providers == null) {
                    providers = new HashSet<>(3);
                }
                String provider = args[++i];
                String providerArg = null;

                if (args.length > (i+1)) {
                    flags = args[i+1];
                    if (collator.compare(flags, "-providerarg") == 0) {
                        if (args.length == (i+2)) errorNeedArgument(flags);
                        providerArg = args[i+2];
                        i += 2;
                    }
                }
                providers.add(
                        Pair.of(provider, providerArg));
            }

            /*
             * options
             */
            else if (collator.compare(flags, "-v") == 0) {
                verbose = true;
            } else if (collator.compare(flags, "-debug") == 0) {
                // Already processed
            } else if (collator.compare(flags, "-rfc") == 0) {
                rfc = true;
            } else if (collator.compare(flags, "-noprompt") == 0) {
                noprompt = true;
            } else if (collator.compare(flags, "-trustcacerts") == 0) {
                trustcacerts = true;
            } else if (collator.compare(flags, "-protected") == 0 ||
                    collator.compare(flags, "-destprotected") == 0) {
                protectedPath = true;
            } else if (collator.compare(flags, "-srcprotected") == 0) {
                srcprotectedPath = true;
            } else if (collator.compare(flags, "-tls") == 0) {
                tlsInfo = true;
            } else  {
                System.err.println(rb.getString("Illegal.option.") + flags);
                tinyHelp();
            }
        }

        if (i<args.length) {
            System.err.println(rb.getString("Illegal.option.") + args[i]);
            tinyHelp();
        }

        if (command == null) {
            if (help) {
                usage();
            } else {
                System.err.println(rb.getString("Usage.error.no.command.provided"));
                tinyHelp();
            }
        } else if (help) {
            usage();
            command = null;
        }

        return args;
    }

    boolean isKeyStoreRelated(Command cmd) {
        return cmd != PRINTCERTREQ && cmd != SHOWINFO && cmd != VERSION;
    }

    /**
     * Execute the commands.
     */
    void doCommands(PrintStream out) throws Exception {

        if (cacerts) {
            if (ksfname != null || storetype != null) {
                throw new IllegalArgumentException(rb.getString
                        ("the.keystore.or.storetype.option.cannot.be.used.with.the.cacerts.option"));
            }
            ksfname = KeyStoreUtil.getCacerts();
        }

        if (P11KEYSTORE.equalsIgnoreCase(storetype) ||
                KeyStoreUtil.isWindowsKeyStore(storetype)) {
            token = true;
            if (ksfname == null) {
                ksfname = NONE;
            }
        }
        if (NONE.equals(ksfname)) {
            nullStream = true;
        }

        if (token && !nullStream) {
            System.err.println(MessageFormat.format(rb.getString
                (".keystore.must.be.NONE.if.storetype.is.{0}"), storetype));
            System.err.println();
            tinyHelp();
        }

        if (token &&
            (command == KEYPASSWD || command == STOREPASSWD)) {
            throw new UnsupportedOperationException(MessageFormat.format(rb.getString
                        (".storepasswd.and.keypasswd.commands.not.supported.if.storetype.is.{0}"), storetype));
        }

        if (token && (keyPass != null || newPass != null || destKeyPass != null)) {
            throw new IllegalArgumentException(MessageFormat.format(rb.getString
                (".keypass.and.new.can.not.be.specified.if.storetype.is.{0}"), storetype));
        }

        if (protectedPath) {
            if (storePass != null || keyPass != null ||
                    newPass != null || destKeyPass != null) {
                throw new IllegalArgumentException(rb.getString
                        ("if.protected.is.specified.then.storepass.keypass.and.new.must.not.be.specified"));
            }
        }

        if (srcprotectedPath) {
            if (srcstorePass != null || srckeyPass != null) {
                throw new IllegalArgumentException(rb.getString
                        ("if.srcprotected.is.specified.then.srcstorepass.and.srckeypass.must.not.be.specified"));
            }
        }

        if (KeyStoreUtil.isWindowsKeyStore(storetype)) {
            if (storePass != null || keyPass != null ||
                    newPass != null || destKeyPass != null) {
                throw new IllegalArgumentException(rb.getString
                        ("if.keystore.is.not.password.protected.then.storepass.keypass.and.new.must.not.be.specified"));
            }
        }

        if (KeyStoreUtil.isWindowsKeyStore(srcstoretype)) {
            if (srcstorePass != null || srckeyPass != null) {
                throw new IllegalArgumentException(rb.getString
                        ("if.source.keystore.is.not.password.protected.then.srcstorepass.and.srckeypass.must.not.be.specified"));
            }
        }

        if (validity <= (long)0) {
            throw new Exception
                (rb.getString("Validity.must.be.greater.than.zero"));
        }

        // Try to load and install specified provider
        if (providers != null) {
            for (Pair<String, String> provider : providers) {
                try {
                    KeyStoreUtil.loadProviderByName(
                            provider.fst, provider.snd);
                    if (debug) {
                        System.out.println("loadProviderByName: " + provider.fst);
                    }
                } catch (IllegalArgumentException e) {
                    throw new Exception(String.format(rb.getString(
                            "provider.name.not.found"), provider.fst));
                }
            }
        }
        if (providerClasses != null) {
            ClassLoader cl;
            if (pathlist != null) {
                String path = System.getProperty("java.class.path");
                path = PathList.appendPath(
                        path, System.getProperty("env.class.path"));
                path = PathList.appendPath(path, pathlist);

                URL[] urls = PathList.pathToURLs(path);
                cl = new URLClassLoader(urls);
            } else {
                cl = ClassLoader.getSystemClassLoader();
            }
            for (Pair<String, String> provider : providerClasses) {
                try {
                    KeyStoreUtil.loadProviderByClass(
                            provider.fst, provider.snd, cl);
                    if (debug) {
                        System.out.println("loadProviderByClass: " + provider.fst);
                    }
                } catch (ClassCastException cce) {
                    throw new Exception(String.format(rb.getString(
                            "provclass.not.a.provider"), provider.fst));
                } catch (IllegalArgumentException e) {
                    throw new Exception(String.format(rb.getString(
                            "provider.class.not.found"), provider.fst), e.getCause());
                }
            }
        }

        if (command == LIST && verbose && rfc) {
            System.err.println(rb.getString
                ("Must.not.specify.both.v.and.rfc.with.list.command"));
            tinyHelp();
        }

        // Make sure provided passwords are at least 6 characters long
        if (command == GENKEYPAIR && keyPass!=null && keyPass.length < 6) {
            throw new Exception(rb.getString
                ("Key.password.must.be.at.least.6.characters"));
        }
        if (newPass != null && newPass.length < 6) {
            throw new Exception(rb.getString
                ("New.password.must.be.at.least.6.characters"));
        }
        if (destKeyPass != null && destKeyPass.length < 6) {
            throw new Exception(rb.getString
                ("New.password.must.be.at.least.6.characters"));
        }

        // Set this before inplaceImport check so we can compare name.
        if (ksfname == null) {
            ksfname = System.getProperty("user.home") + File.separator
                    + ".keystore";
        }

        KeyStore srcKeyStore = null;
        if (command == IMPORTKEYSTORE) {
            inplaceImport = inplaceImportCheck();
            if (inplaceImport) {
                // We load srckeystore first so we have srcstorePass that
                // can be assigned to storePass
                srcKeyStore = loadSourceKeyStore();
                if (storePass == null) {
                    storePass = srcstorePass;
                }
            }
        }

        // Check if keystore exists.
        // If no keystore has been specified at the command line, try to use
        // the default, which is located in $HOME/.keystore.
        // No need to check if isKeyStoreRelated(command) is false.

        // DO NOT open the existing keystore if this is an in-place import.
        // The keystore should be created as brand new.
        if (isKeyStoreRelated(command) && !nullStream && !inplaceImport) {
            try {
                ksfile = new File(ksfname);
                // Check if keystore file is empty
                if (ksfile.exists() && ksfile.length() == 0) {
                    throw new Exception(rb.getString
                            ("Keystore.file.exists.but.is.empty.") + ksfname);
                }
                ksStream = new FileInputStream(ksfile);
            } catch (FileNotFoundException e) {
                // These commands do not need the keystore to be existing.
                // Either it will create a new one or the keystore is
                // optional (i.e. PRINTCRL and PRINTCERT).
                if (command != GENKEYPAIR &&
                        command != GENSECKEY &&
                        command != IDENTITYDB &&
                        command != IMPORTCERT &&
                        command != IMPORTPASS &&
                        command != IMPORTKEYSTORE &&
                        command != PRINTCRL &&
                        command != PRINTCERT) {
                    throw new Exception(rb.getString
                            ("Keystore.file.does.not.exist.") + ksfname);
                }
            }
        }

        if ((command == KEYCLONE || command == CHANGEALIAS)
                && dest == null) {
            dest = getAlias("destination");
            if ("".equals(dest)) {
                throw new Exception(rb.getString
                        ("Must.specify.destination.alias"));
            }
        }

        if (command == DELETE && alias == null) {
            alias = getAlias(null);
            if ("".equals(alias)) {
                throw new Exception(rb.getString("Must.specify.alias"));
            }
        }

        if (ksfile != null && ksStream != null && providerName == null &&
                !inplaceImport) {
            // existing keystore
            if (storetype == null) {
                // Probe for keystore type when filename is available
                keyStore = KeyStore.getInstance(ksfile, storePass);
                storetype = keyStore.getType();
            } else {
                keyStore = KeyStore.getInstance(storetype);
                // storePass might be null here, will probably prompt later
                keyStore.load(ksStream, storePass);
            }
            if (storetype.equalsIgnoreCase("pkcs12")) {
                try {
                    isPasswordlessKeyStore = PKCS12KeyStore.isPasswordless(ksfile);
                } catch (IOException ioe) {
                    // This must be a JKS keystore that's opened as a PKCS12
                }
            }
        } else {
            // Create new keystore
            if (storetype == null) {
                storetype = KeyStore.getDefaultType();
            }
            if (providerName == null) {
                keyStore = KeyStore.getInstance(storetype);
            } else {
                keyStore = KeyStore.getInstance(storetype, providerName);
            }
            // When creating a new pkcs12 file, Do not prompt for storepass
            // if certProtectionAlgorithm and macAlgorithm are both NONE.
            if (storetype.equalsIgnoreCase("pkcs12")) {
                isPasswordlessKeyStore =
                        "NONE".equals(SecurityProperties.privilegedGetOverridable(
                                "keystore.pkcs12.certProtectionAlgorithm"))
                        && "NONE".equals(SecurityProperties.privilegedGetOverridable(
                                "keystore.pkcs12.macAlgorithm"));
            }

            /*
             * Load the keystore data.
             *
             * At this point, it's OK if no keystore password has been provided.
             * We want to make sure that we can load the keystore data, i.e.,
             * the keystore data has the right format. If we cannot load the
             * keystore, why bother asking the user for his or her password?
             * Only if we were able to load the keystore, and no keystore
             * password has been provided, will we prompt the user for the
             * keystore password to verify the keystore integrity.
             * This means that the keystore is loaded twice: first load operation
             * checks the keystore format, second load operation verifies the
             * keystore integrity.
             *
             * If the keystore password has already been provided (at the
             * command line), however, the keystore is loaded only once, and the
             * keystore format and integrity are checked "at the same time".
             *
             * Null stream keystores are loaded later.
             */
            if (!nullStream) {
                if (inplaceImport) {
                    keyStore.load(null, storePass);
                } else {
                    // both ksStream and storePass could be null
                    keyStore.load(ksStream, storePass);
                }
            }
        }

        if (P12KEYSTORE.equalsIgnoreCase(storetype) && command == KEYPASSWD) {
            throw new UnsupportedOperationException(rb.getString
                    (".keypasswd.commands.not.supported.if.storetype.is.PKCS12"));
        }

        // All commands that create or modify the keystore require a keystore
        // password.

        if (nullStream && storePass != null) {
            keyStore.load(null, storePass);
        } else if (!nullStream && storePass != null) {
            // If we are creating a new non nullStream-based keystore,
            // insist that the password be at least 6 characters
            if (ksStream == null && storePass.length < 6) {
                throw new Exception(rb.getString
                        ("Keystore.password.must.be.at.least.6.characters"));
            }
        } else {
            if (!protectedPath && !KeyStoreUtil.isWindowsKeyStore(storetype)
                    && isKeyStoreRelated(command)
                    && !isPasswordlessKeyStore) {
                if (command == CERTREQ ||
                        command == DELETE ||
                        command == GENKEYPAIR ||
                        command == GENSECKEY ||
                        command == IMPORTCERT ||
                        command == IMPORTPASS ||
                        command == IMPORTKEYSTORE ||
                        command == KEYCLONE ||
                        command == CHANGEALIAS ||
                        command == SELFCERT ||
                        command == STOREPASSWD ||
                        command == KEYPASSWD ||
                        command == IDENTITYDB) {
                    int count = 0;
                    do {
                        if (command == IMPORTKEYSTORE) {
                            System.err.print
                                    (rb.getString("Enter.destination.keystore.password."));
                        } else {
                            System.err.print
                                    (rb.getString("Enter.keystore.password."));
                        }
                        System.err.flush();
                        storePass = Password.readPassword(System.in);
                        passwords.add(storePass);

                        // If we are creating a new non nullStream-based keystore,
                        // insist that the password be at least 6 characters
                        if (!nullStream && (storePass == null || storePass.length < 6)) {
                            System.err.println(rb.getString
                                    ("Keystore.password.is.too.short.must.be.at.least.6.characters"));
                            storePass = null;
                        }

                        // If the keystore file does not exist and needs to be
                        // created, the storepass should be prompted twice.
                        if (storePass != null && !nullStream && ksStream == null) {
                            System.err.print(rb.getString("Re.enter.new.password."));
                            char[] storePassAgain = Password.readPassword(System.in);
                            passwords.add(storePassAgain);
                            if (!Arrays.equals(storePass, storePassAgain)) {
                                System.err.println
                                        (rb.getString("They.don.t.match.Try.again"));
                                storePass = null;
                            }
                        }

                        count++;
                    } while ((storePass == null) && count < 3);


                    if (storePass == null) {
                        System.err.println
                                (rb.getString("Too.many.failures.try.later"));
                        return;
                    }
                } else {
                    // here we have EXPORTCERT and LIST (info valid until STOREPASSWD)
                    if (command != PRINTCRL && command != PRINTCERT) {
                        System.err.print(rb.getString("Enter.keystore.password."));
                        System.err.flush();
                        storePass = Password.readPassword(System.in);
                        passwords.add(storePass);
                    }
                }
            }

            // Now load a nullStream-based keystore,
            // or verify the integrity of an input stream-based keystore
            if (nullStream) {
                keyStore.load(null, storePass);
            } else if (ksStream != null) {
                // Reload with user-provided password
                try (FileInputStream fis = new FileInputStream(ksfile)) {
                    keyStore.load(fis, storePass);
                }
            }
        }

        if (storePass != null && P12KEYSTORE.equalsIgnoreCase(storetype)) {
            MessageFormat form = new MessageFormat(rb.getString(
                "Warning.Different.store.and.key.passwords.not.supported.for.PKCS12.KeyStores.Ignoring.user.specified.command.value."));
            if (keyPass != null && !Arrays.equals(storePass, keyPass)) {
                Object[] source = {"-keypass"};
                System.err.println(form.format(source));
                keyPass = storePass;
            }
            if (destKeyPass != null && !Arrays.equals(storePass, destKeyPass)) {
                Object[] source = {"-destkeypass"};
                System.err.println(form.format(source));
                destKeyPass = storePass;
            }
        }

        KeyStore cakstore = buildTrustedCerts();
        // -trustcacerts can be specified on -importcert, -printcert or -printcrl.
        // Reset it so that warnings on CA cert will remain for other command.
        if (command != IMPORTCERT && command != PRINTCERT
                && command != PRINTCRL) {
            trustcacerts = false;
        }

        if (trustcacerts) {
            if (cakstore != null) {
                caks = cakstore;
            } else {
                // try to load cacerts again, and let exception propagate
                // if it cannot be loaded
                caks = KeyStoreUtil.getCacertsKeyStore();
            }
        }

        // Perform the specified command
        if (command == CERTREQ) {
            if (filename != null) {
                try (PrintStream ps = new PrintStream(new FileOutputStream
                                                      (filename))) {
                    doCertReq(alias, sigAlgName, ps);
                }
            } else {
                doCertReq(alias, sigAlgName, out);
            }
            if (verbose && filename != null) {
                MessageFormat form = new MessageFormat(rb.getString
                        ("Certification.request.stored.in.file.filename."));
                Object[] source = {filename};
                System.err.println(form.format(source));
                System.err.println(rb.getString("Submit.this.to.your.CA"));
            }
        } else if (command == DELETE) {
            doDeleteEntry(alias);
            kssave = true;
        } else if (command == EXPORTCERT) {
            if (filename != null) {
                try (PrintStream ps = new PrintStream(new FileOutputStream
                                                   (filename))) {
                    doExportCert(alias, ps);
                }
            } else {
                doExportCert(alias, out);
            }
            if (filename != null) {
                MessageFormat form = new MessageFormat(rb.getString
                        ("Certificate.stored.in.file.filename."));
                Object[] source = {filename};
                System.err.println(form.format(source));
            }
        } else if (command == GENKEYPAIR) {
            if (keyAlgName == null) {
                throw new Exception(rb.getString(
                        "keyalg.option.missing.error"));
            }
            doGenKeyPair(alias, dname, keyAlgName, keysize, groupName, sigAlgName,
                    signerAlias);
            kssave = true;
        } else if (command == GENSECKEY) {
            if (keyAlgName == null) {
                throw new Exception(rb.getString(
                        "keyalg.option.missing.error"));
            }
            doGenSecretKey(alias, keyAlgName, keysize);
            kssave = true;
        } else if (command == IMPORTPASS) {
            if (keyAlgName == null) {
                keyAlgName = "PBE";
            }
            // password is stored as a secret key
            doGenSecretKey(alias, keyAlgName, keysize);
            kssave = true;
        } else if (command == IDENTITYDB) {
            if (filename != null) {
                try (InputStream inStream = new FileInputStream(filename)) {
                    doImportIdentityDatabase(inStream);
                }
            } else {
                doImportIdentityDatabase(System.in);
            }
        } else if (command == IMPORTCERT) {
            InputStream inStream = System.in;
            if (filename != null) {
                inStream = new FileInputStream(filename);
            }
            String importAlias = (alias!=null)?alias:keyAlias;
            try {
                if (keyStore.entryInstanceOf(
                        importAlias, KeyStore.PrivateKeyEntry.class)) {
                    kssave = installReply(importAlias, inStream);
                    if (kssave) {
                        System.err.println(rb.getString
                            ("Certificate.reply.was.installed.in.keystore"));
                    } else {
                        System.err.println(rb.getString
                            ("Certificate.reply.was.not.installed.in.keystore"));
                    }
                } else if (!keyStore.containsAlias(importAlias) ||
                        keyStore.entryInstanceOf(importAlias,
                            KeyStore.TrustedCertificateEntry.class)) {
                    kssave = addTrustedCert(importAlias, inStream);
                    if (kssave) {
                        System.err.println(rb.getString
                            ("Certificate.was.added.to.keystore"));
                    } else {
                        System.err.println(rb.getString
                            ("Certificate.was.not.added.to.keystore"));
                    }
                }
            } finally {
                if (inStream != System.in) {
                    inStream.close();
                }
            }
        } else if (command == IMPORTKEYSTORE) {
            // When not in-place import, srcKeyStore is not loaded yet.
            if (srcKeyStore == null) {
                srcKeyStore = loadSourceKeyStore();
            }
            doImportKeyStore(srcKeyStore);
            kssave = true;
        } else if (command == KEYCLONE) {
            keyPassNew = newPass;

            // added to make sure only key can go through
            if (alias == null) {
                alias = keyAlias;
            }
            if (!keyStore.containsAlias(alias)) {
                MessageFormat form = new MessageFormat
                    (rb.getString("Alias.alias.does.not.exist"));
                Object[] source = {alias};
                throw new Exception(form.format(source));
            }
            if (!keyStore.entryInstanceOf(alias, KeyStore.PrivateKeyEntry.class)) {
                MessageFormat form = new MessageFormat(rb.getString(
                        "Alias.alias.references.an.entry.type.that.is.not.a.private.key.entry.The.keyclone.command.only.supports.cloning.of.private.key"));
                Object[] source = {alias};
                throw new Exception(form.format(source));
            }

            doCloneEntry(alias, dest, true);  // Now everything can be cloned
            kssave = true;
        } else if (command == CHANGEALIAS) {
            if (alias == null) {
                alias = keyAlias;
            }
            doCloneEntry(alias, dest, false);
            // in PKCS11, clone a PrivateKeyEntry will delete the old one
            if (keyStore.containsAlias(alias)) {
                doDeleteEntry(alias);
            }
            kssave = true;
        } else if (command == KEYPASSWD) {
            keyPassNew = newPass;
            doChangeKeyPasswd(alias);
            kssave = true;
        } else if (command == LIST) {
            if (storePass == null
                    && !protectedPath
                    && !KeyStoreUtil.isWindowsKeyStore(storetype)
                    && !isPasswordlessKeyStore) {
                printNoIntegrityWarning();
            }

            if (alias != null) {
                doPrintEntry(rb.getString("the.certificate"), alias, out);
            } else {
                doPrintEntries(out);
            }
        } else if (command == PRINTCERT) {
            doPrintCert(out);
        } else if (command == SELFCERT) {
            doSelfCert(alias, dname, sigAlgName);
            kssave = true;
        } else if (command == STOREPASSWD) {
            doChangeStorePasswd();
            kssave = true;
        } else if (command == GENCERT) {
            if (alias == null) {
                alias = keyAlias;
            }
            InputStream inStream = System.in;
            if (infilename != null) {
                inStream = new FileInputStream(infilename);
            }
            PrintStream ps = null;
            if (outfilename != null) {
                ps = new PrintStream(new FileOutputStream(outfilename));
                out = ps;
            }
            try {
                doGenCert(alias, sigAlgName, inStream, out);
            } finally {
                if (inStream != System.in) {
                    inStream.close();
                }
                if (ps != null) {
                    ps.close();
                }
            }
        } else if (command == GENCRL) {
            if (alias == null) {
                alias = keyAlias;
            }
            if (filename != null) {
                try (PrintStream ps =
                         new PrintStream(new FileOutputStream(filename))) {
                    doGenCRL(ps);
                }
            } else {
                doGenCRL(out);
            }
        } else if (command == PRINTCERTREQ) {
            if (filename != null) {
                try (InputStream inStream = new FileInputStream(filename)) {
                    doPrintCertReq(inStream, out);
                }
            } else {
                doPrintCertReq(System.in, out);
            }
        } else if (command == PRINTCRL) {
            doPrintCRL(filename, out);
        } else if (command == SHOWINFO) {
            doShowInfo();
        } else if (command == VERSION) {
            doPrintVersion();
        }

        // If we need to save the keystore, do so.
        if (kssave) {
            if (verbose) {
                MessageFormat form = new MessageFormat
                        (rb.getString(".Storing.ksfname."));
                Object[] source = {nullStream ? "keystore" : ksfname};
                System.err.println(form.format(source));
            }

            if (token) {
                keyStore.store(null, null);
            } else {
                char[] pass = (storePassNew!=null) ? storePassNew : storePass;
                if (nullStream) {
                    keyStore.store(null, pass);
                } else {
                    ByteArrayOutputStream bout = new ByteArrayOutputStream();
                    keyStore.store(bout, pass);
                    try (FileOutputStream fout = new FileOutputStream(ksfname)) {
                        fout.write(bout.toByteArray());
                    }
                }
            }
        }

        if (isKeyStoreRelated(command)
                && !token && !nullStream && ksfname != null) {

            // JKS storetype warning on the final result keystore
            File f = new File(ksfname);
            char[] pass = (storePassNew!=null) ? storePassNew : storePass;
            if (f.exists()) {
                // Probe for real type. A JKS can be loaded as PKCS12 because
                // DualFormat support, vice versa.
                String realType = storetype;
                try {
                    keyStore = KeyStore.getInstance(f, pass);
                    realType = keyStore.getType();
                    if (realType.equalsIgnoreCase("JKS")
                            || realType.equalsIgnoreCase("JCEKS")) {
                        boolean allCerts = true;
                        for (String a : Collections.list(keyStore.aliases())) {
                            if (!keyStore.entryInstanceOf(
                                    a, TrustedCertificateEntry.class)) {
                                allCerts = false;
                                break;
                            }
                        }
                        // Don't warn for "cacerts" style keystore.
                        if (!allCerts) {
                            weakWarnings.add(String.format(
                                    rb.getString("jks.storetype.warning"),
                                    realType, ksfname));
                        }
                    }
                } catch (KeyStoreException e) {
                    // Probing not supported, therefore cannot be JKS or JCEKS.
                    // Skip the legacy type warning at all.
                }
                if (inplaceImport) {
                    String realSourceStoreType = srcstoretype;
                    try {
                        realSourceStoreType = KeyStore.getInstance(
                                new File(inplaceBackupName), srcstorePass).getType();
                    } catch (KeyStoreException e) {
                        // Probing not supported. Assuming srcstoretype.
                    }
                    String format =
                            realType.equalsIgnoreCase(realSourceStoreType) ?
                            rb.getString("backup.keystore.warning") :
                            rb.getString("migrate.keystore.warning");
                    weakWarnings.add(
                            String.format(format,
                                    srcksfname,
                                    realSourceStoreType,
                                    inplaceBackupName,
                                    realType));
                }
            }
        }
    }

    /**
     * Generate a certificate: Read PKCS10 request from in, and print
     * certificate to out. Use alias as CA, sigAlgName as the signature
     * type.
     */
    private void doGenCert(String alias, String sigAlgName, InputStream in, PrintStream out)
            throws Exception {


        if (!keyStore.containsAlias(alias)) {
            MessageFormat form = new MessageFormat
                    (rb.getString("Alias.alias.does.not.exist"));
            Object[] source = {alias};
            throw new Exception(form.format(source));
        }
        Certificate signerCert = keyStore.getCertificate(alias);
        byte[] encoded = signerCert.getEncoded();
<<<<<<< HEAD
        X509CertImpl signerCertImpl = X509CertImpl.newX509CertImpl(encoded);
        X509CertInfo signerCertInfo = (X509CertInfo)signerCertImpl.get(
                X509CertImpl.NAME + "." + X509CertImpl.INFO);
        X500Name issuer = (X500Name)signerCertInfo.get(X509CertInfo.SUBJECT + "." +
                                           X509CertInfo.DN_NAME);
=======
        X509CertImpl signerCertImpl = new X509CertImpl(encoded);
        X509CertInfo signerCertInfo = signerCertImpl.getInfo();
        X500Name issuer = signerCertInfo.getSubject();
>>>>>>> d4376f8b

        Date firstDate = getStartDate(startDate);
        Date lastDate = getLastDate(firstDate, validity);
        CertificateValidity interval = new CertificateValidity(firstDate,
                                                               lastDate);

        PrivateKey privateKey =
                (PrivateKey)recoverKey(alias, storePass, keyPass).fst;
        if (sigAlgName == null) {
            sigAlgName = getCompatibleSigAlgName(privateKey);
        }
        X509CertInfo info = new X509CertInfo();
        info.setValidity(interval);
        info.setSerialNumber(CertificateSerialNumber.newRandom64bit(new SecureRandom()));
        info.setVersion(new CertificateVersion(CertificateVersion.V3));
        info.setIssuer(issuer);

        BufferedReader reader = new BufferedReader(new InputStreamReader(in));
        boolean canRead = false;
        StringBuilder sb = new StringBuilder();
        while (true) {
            String s = reader.readLine();
            if (s == null) break;
            // OpenSSL does not use NEW
            //if (s.startsWith("-----BEGIN NEW CERTIFICATE REQUEST-----")) {
            if (s.startsWith("-----BEGIN") && s.contains("REQUEST")) {
                canRead = true;
            //} else if (s.startsWith("-----END NEW CERTIFICATE REQUEST-----")) {
            } else if (s.startsWith("-----END") && s.contains("REQUEST")) {
                break;
            } else if (canRead) {
                sb.append(s);
            }
        }
        byte[] rawReq = Pem.decode(new String(sb));
        PKCS10 req = new PKCS10(rawReq);

        CertPathConstraintsParameters cpcp = new CertPathConstraintsParameters(
                req.getSubjectPublicKeyInfo(), null, null, null);
        checkWeakConstraint(rb.getString("the.certificate.request"), req, cpcp);

        info.setKey(new CertificateX509Key(req.getSubjectPublicKeyInfo()));
        info.setSubject(dname==null ? req.getSubjectName() : new X500Name(dname));
        CertificateExtensions reqex = null;
        for (PKCS10Attribute attr : req.getAttributes().getAttributes()) {
            if (attr.getAttributeId().equals(PKCS9Attribute.EXTENSION_REQUEST_OID)) {
                reqex = (CertificateExtensions)attr.getAttributeValue();
            }
        }

        PublicKey subjectPubKey = req.getSubjectPublicKeyInfo();
        PublicKey issuerPubKey = signerCert.getPublicKey();

        KeyIdentifier signerSubjectKeyId;
        if (Arrays.equals(subjectPubKey.getEncoded(), issuerPubKey.getEncoded())) {
            // No AKID for self-signed cert
            signerSubjectKeyId = null;
        } else {
            X509CertImpl certImpl;
            if (signerCert instanceof X509CertImpl) {
                certImpl = (X509CertImpl) signerCert;
            } else {
                certImpl = X509CertImpl.newX509CertImpl(signerCert.getEncoded());
            }

            // To enforce compliance with RFC 5280 section 4.2.1.1: "Where a key
            // identifier has been previously established, the CA SHOULD use the
            // previously established identifier."
            // Use issuer's SKID to establish the AKID in createV3Extensions() method.
            signerSubjectKeyId = certImpl.getSubjectKeyId();

            if (signerSubjectKeyId == null) {
                signerSubjectKeyId = new KeyIdentifier(issuerPubKey);
            }
        }

        CertificateExtensions ext = createV3Extensions(
                reqex,
                null,
                v3ext,
                subjectPubKey,
                signerSubjectKeyId);
        info.setExtensions(ext);
        X509CertImpl cert = new X509CertImpl(info);
        cert.sign(privateKey, sigAlgName);
        dumpCert(cert, out);
        for (Certificate ca: keyStore.getCertificateChain(alias)) {
            if (ca instanceof X509Certificate xca) {
                if (!KeyStoreUtil.isSelfSigned(xca)) {
                    dumpCert(xca, out);
                }
            }
        }

        checkWeakConstraint(rb.getString("the.issuer"),
                keyStore.getCertificateChain(alias));
        cpcp = buildCertPathConstraint(cert, null);
        checkWeakConstraint(rb.getString("the.generated.certificate"),
                cert, cpcp);
    }

    private void doGenCRL(PrintStream out)
            throws Exception {
        if (ids == null) {
            throw new Exception("Must provide -id when -gencrl");
        }
        Certificate signerCert = keyStore.getCertificate(alias);
        byte[] encoded = signerCert.getEncoded();
<<<<<<< HEAD
        X509CertImpl signerCertImpl = X509CertImpl.newX509CertImpl(encoded);
        X509CertInfo signerCertInfo = (X509CertInfo)signerCertImpl.get(
                X509CertImpl.NAME + "." + X509CertImpl.INFO);
        X500Name owner = (X500Name)signerCertInfo.get(X509CertInfo.SUBJECT + "." +
                                                      X509CertInfo.DN_NAME);
=======
        X509CertImpl signerCertImpl = new X509CertImpl(encoded);
        X509CertInfo signerCertInfo = signerCertImpl.getInfo();
        X500Name owner = signerCertInfo.getSubject();
>>>>>>> d4376f8b

        Date firstDate = getStartDate(startDate);
        Date lastDate = getLastDate(firstDate, validity);
        CertificateValidity interval = new CertificateValidity(firstDate,
                                                               lastDate);

        PrivateKey privateKey =
                (PrivateKey)recoverKey(alias, storePass, keyPass).fst;
        if (sigAlgName == null) {
            sigAlgName = getCompatibleSigAlgName(privateKey);
        }

        X509CRLEntry[] badCerts = new X509CRLEntry[ids.size()];
        for (int i=0; i<ids.size(); i++) {
            String id = ids.get(i);
            int d = id.indexOf(':');
            if (d >= 0) {
                CRLExtensions ext = new CRLExtensions();
                ext.setExtension("Reason", new CRLReasonCodeExtension(Integer.parseInt(id.substring(d+1))));
                badCerts[i] = new X509CRLEntryImpl(new BigInteger(id.substring(0, d)),
                        firstDate, ext);
            } else {
                badCerts[i] = new X509CRLEntryImpl(new BigInteger(ids.get(i)), firstDate);
            }
        }
        X509CRLImpl crl = new X509CRLImpl(owner, firstDate, lastDate, badCerts);
        crl.sign(privateKey, sigAlgName);
        if (rfc) {
            out.println("-----BEGIN X509 CRL-----");
            out.println(Base64.getMimeEncoder(64, CRLF).encodeToString(crl.getEncodedInternal()));
            out.println("-----END X509 CRL-----");
        } else {
            out.write(crl.getEncodedInternal());
        }
        CertPathConstraintsParameters cpcp = new CertPathConstraintsParameters(
                privateKey, null, null, null);
        checkWeakConstraint(rb.getString("the.generated.crl"), crl, privateKey,
                cpcp);
    }

    /**
     * Creates a PKCS#10 cert signing request, corresponding to the
     * keys (and name) associated with a given alias.
     */
    private void doCertReq(String alias, String sigAlgName, PrintStream out)
        throws Exception
    {
        if (alias == null) {
            alias = keyAlias;
        }

        Pair<Key,char[]> objs = recoverKey(alias, storePass, keyPass);
        PrivateKey privKey = (PrivateKey)objs.fst;
        if (keyPass == null) {
            keyPass = objs.snd;
        }

        Certificate cert = keyStore.getCertificate(alias);
        if (cert == null) {
            MessageFormat form = new MessageFormat
                (rb.getString("alias.has.no.public.key.certificate."));
            Object[] source = {alias};
            throw new Exception(form.format(source));
        }
        PKCS10 request = new PKCS10(cert.getPublicKey());
        CertificateExtensions ext = createV3Extensions(null, null, v3ext, cert.getPublicKey(), null);
        // Attribute name is not significant
        request.getAttributes().setAttribute(X509CertInfo.EXTENSIONS,
                new PKCS10Attribute(PKCS9Attribute.EXTENSION_REQUEST_OID, ext));

        // Construct a Signature object, so that we can sign the request
        if (sigAlgName == null) {
            sigAlgName = getCompatibleSigAlgName(privKey);
        }

        X500Name subject = dname == null?
                new X500Name(((X509Certificate)cert).getSubjectX500Principal().getEncoded()):
                new X500Name(dname);

        // Sign the request and base-64 encode it
        request.encodeAndSign(subject, privKey, sigAlgName);
        request.print(out);

        CertPathConstraintsParameters cpcp = new CertPathConstraintsParameters(
                request.getSubjectPublicKeyInfo(), null, null, null);
        checkWeakConstraint(rb.getString("the.generated.certificate.request"),
                request, cpcp);
    }

    /**
     * Deletes an entry from the keystore.
     */
    private void doDeleteEntry(String alias) throws Exception {
        if (!keyStore.containsAlias(alias)) {
            MessageFormat form = new MessageFormat
                (rb.getString("Alias.alias.does.not.exist"));
            Object[] source = {alias};
            throw new Exception(form.format(source));
        }
        keyStore.deleteEntry(alias);
    }

    /**
     * Exports a certificate from the keystore.
     */
    private void doExportCert(String alias, PrintStream out)
        throws Exception
    {
        if (storePass == null
                && !protectedPath
                && !KeyStoreUtil.isWindowsKeyStore(storetype)
                && !isPasswordlessKeyStore) {
            printNoIntegrityWarning();
        }
        if (alias == null) {
            alias = keyAlias;
        }
        if (!keyStore.containsAlias(alias)) {
            MessageFormat form = new MessageFormat
                (rb.getString("Alias.alias.does.not.exist"));
            Object[] source = {alias};
            throw new Exception(form.format(source));
        }

        X509Certificate cert = (X509Certificate)keyStore.getCertificate(alias);
        if (cert == null) {
            MessageFormat form = new MessageFormat
                (rb.getString("Alias.alias.has.no.certificate"));
            Object[] source = {alias};
            throw new Exception(form.format(source));
        }
        dumpCert(cert, out);
        CertPathConstraintsParameters cpcp =
                buildCertPathConstraint(cert, null);
        checkWeakConstraint(rb.getString("the.certificate"), cert, cpcp);
    }

    /**
     * Prompt the user for a keypass when generating a key entry.
     * @param alias the entry we will set password for
     * @param orig the original entry of doing a dup, null if generate new
     * @param origPass the password to copy from if user press ENTER
     */
    private char[] promptForKeyPass(String alias, String orig, char[] origPass) throws Exception{
        if (origPass != null && P12KEYSTORE.equalsIgnoreCase(storetype)) {
            return origPass;
        } else if (!token && !protectedPath) {
            // Prompt for key password
            int count;
            for (count = 0; count < 3; count++) {
                MessageFormat form = new MessageFormat(rb.getString
                        ("Enter.key.password.for.alias."));
                Object[] source = {alias};
                System.err.print(form.format(source));
                if (origPass != null) {
                    System.err.println();
                    if (orig == null) {
                        System.err.print(rb.getString
                                (".RETURN.if.same.as.keystore.password."));
                    } else {
                        form = new MessageFormat(rb.getString
                                (".RETURN.if.same.as.for.otherAlias."));
                        Object[] src = {orig};
                        System.err.print(form.format(src));
                    }
                }
                System.err.flush();
                char[] entered = Password.readPassword(System.in);
                passwords.add(entered);
                if (entered == null && origPass != null) {
                    return origPass;
                } else if (entered != null && entered.length >= 6) {
                    System.err.print(rb.getString("Re.enter.new.password."));
                    char[] passAgain = Password.readPassword(System.in);
                    passwords.add(passAgain);
                    if (!Arrays.equals(entered, passAgain)) {
                        System.err.println
                            (rb.getString("They.don.t.match.Try.again"));
                        continue;
                    }
                    return entered;
                } else {
                    System.err.println(rb.getString
                        ("Key.password.is.too.short.must.be.at.least.6.characters"));
                }
            }
            if (count == 3) {
                if (command == KEYCLONE) {
                    throw new Exception(rb.getString
                        ("Too.many.failures.Key.entry.not.cloned"));
                } else {
                    throw new Exception(rb.getString
                            ("Too.many.failures.key.not.added.to.keystore"));
                }
            }
        }
        return null;    // PKCS11, MSCAPI, or -protected
    }

    /*
     * Prompt the user for the password credential to be stored.
     */
    private char[] promptForCredential() throws Exception {
        // Handle password supplied via stdin
        if (System.console() == null) {
            char[] importPass = Password.readPassword(System.in);
            passwords.add(importPass);
            return importPass;
        }

        int count;
        for (count = 0; count < 3; count++) {
            System.err.print(
                rb.getString("Enter.the.password.to.be.stored."));
            System.err.flush();
            char[] entered = Password.readPassword(System.in);
            passwords.add(entered);
            System.err.print(rb.getString("Re.enter.password."));
            char[] passAgain = Password.readPassword(System.in);
            passwords.add(passAgain);
            if (!Arrays.equals(entered, passAgain)) {
                System.err.println(rb.getString("They.don.t.match.Try.again"));
                continue;
            }
            return entered;
        }

        if (count == 3) {
            throw new Exception(rb.getString
                ("Too.many.failures.key.not.added.to.keystore"));
        }

        return null;
    }

    /**
     * Creates a new secret key.
     */
    private void doGenSecretKey(String alias, String keyAlgName,
                              int keysize)
        throws Exception
    {
        if (alias == null) {
            alias = keyAlias;
        }
        if (keyStore.containsAlias(alias)) {
            MessageFormat form = new MessageFormat(rb.getString
                ("Secret.key.not.generated.alias.alias.already.exists"));
            Object[] source = {alias};
            throw new Exception(form.format(source));
        }

        // Use the keystore's default PBE algorithm for entry protection
        boolean useDefaultPBEAlgorithm = true;
        SecretKey secKey;

        if (keyAlgName.toUpperCase(Locale.ENGLISH).startsWith("PBE")) {
            SecretKeyFactory factory = SecretKeyFactory.getInstance("PBE");

            // User is prompted for PBE credential
            secKey =
                factory.generateSecret(new PBEKeySpec(promptForCredential()));

            // Check whether a specific PBE algorithm was specified
            if (!"PBE".equalsIgnoreCase(keyAlgName)) {
                useDefaultPBEAlgorithm = false;
            }

            if (verbose) {
                MessageFormat form = new MessageFormat(rb.getString(
                    "Generated.keyAlgName.secret.key"));
                Object[] source = { "PBE" };
                System.err.println(form.format(source));
            }
        } else {
            KeyGenerator keygen = KeyGenerator.getInstance(keyAlgName);
            if (keysize == -1) {
                if ("DES".equalsIgnoreCase(keyAlgName)) {
                    keysize = 56;
                } else if ("DESede".equalsIgnoreCase(keyAlgName)) {
                    keysize = 168;
                } else {
                    throw new Exception(rb.getString
                        ("Please.provide.keysize.for.secret.key.generation"));
                }
            }
            keygen.init(keysize);
            secKey = keygen.generateKey();

            MessageFormat form = new MessageFormat(rb.getString
                ("Generated.keysize.bit.keyAlgName.secret.key"));
            Object[] source = {keysize,
                                secKey.getAlgorithm()};
            System.err.println(form.format(source));

            SecretKeyConstraintsParameters skcp =
                    new SecretKeyConstraintsParameters(secKey);
            checkWeakConstraint(rb.getString("the.generated.secretkey"),
                    secKey, skcp);
        }

        if (keyPass == null) {
            keyPass = promptForKeyPass(alias, null, storePass);
        }

        if (useDefaultPBEAlgorithm) {
            keyStore.setKeyEntry(alias, secKey, keyPass, null);
        } else {
            keyStore.setEntry(alias, new KeyStore.SecretKeyEntry(secKey),
                new KeyStore.PasswordProtection(keyPass, keyAlgName, null));
        }
    }

    /**
     * If no signature algorithm was specified at the command line,
     * we choose one that is compatible with the selected private key
     */
    private static String getCompatibleSigAlgName(PrivateKey key)
            throws Exception {
        String result = SignatureUtil.getDefaultSigAlgForKey(key);
        if (result != null) {
            return result;
        } else {
            throw new Exception(rb.getString
                    ("Cannot.derive.signature.algorithm"));
        }
    }

    /**
     * Creates a new key pair and self-signed certificate.
     */
    private void doGenKeyPair(String alias, String dname, String keyAlgName,
                              int keysize, String groupName, String sigAlgName,
                              String signerAlias)
        throws Exception
    {
        if (groupName != null) {
            if (keysize != -1) {
                throw new Exception(rb.getString("groupname.keysize.coexist"));
            }
        } else {
            if (keysize == -1) {
                if ("EC".equalsIgnoreCase(keyAlgName)) {
                    keysize = SecurityProviderConstants.DEF_EC_KEY_SIZE;
                } else if ("RSA".equalsIgnoreCase(keyAlgName)) {
                    keysize = SecurityProviderConstants.DEF_RSA_KEY_SIZE;
                } else if ("RSASSA-PSS".equalsIgnoreCase(keyAlgName)) {
                    keysize = SecurityProviderConstants.DEF_RSASSA_PSS_KEY_SIZE;
                } else if ("DSA".equalsIgnoreCase(keyAlgName)) {
                    keysize = SecurityProviderConstants.DEF_DSA_KEY_SIZE;
                } else if ("EdDSA".equalsIgnoreCase(keyAlgName)) {
                    keysize = SecurityProviderConstants.DEF_ED_KEY_SIZE;
                } else if ("Ed25519".equalsIgnoreCase(keyAlgName)) {
                    keysize = 255;
                } else if ("Ed448".equalsIgnoreCase(keyAlgName)) {
                    keysize = 448;
                } else if ("XDH".equalsIgnoreCase(keyAlgName)) {
                    keysize = SecurityProviderConstants.DEF_XEC_KEY_SIZE;
                } else if ("X25519".equalsIgnoreCase(keyAlgName)) {
                    keysize = 255;
                } else if ("X448".equalsIgnoreCase(keyAlgName)) {
                    keysize = 448;
                } else if ("DH".equalsIgnoreCase(keyAlgName)) {
                    keysize = SecurityProviderConstants.DEF_DH_KEY_SIZE;
                }
            } else {
                if ("EC".equalsIgnoreCase(keyAlgName)) {
                    weakWarnings.add(String.format(
                            rb.getString("deprecate.keysize.for.ec"),
                            ecGroupNameForSize(keysize)));
                }
            }
        }

        if (alias == null) {
            alias = keyAlias;
        }

        if (keyStore.containsAlias(alias)) {
            MessageFormat form = new MessageFormat(rb.getString
                ("Key.pair.not.generated.alias.alias.already.exists"));
            Object[] source = {alias};
            throw new Exception(form.format(source));
        }

        CertAndKeyGen keypair;
        KeyIdentifier signerSubjectKeyId = null;
        if (signerAlias != null) {
            PrivateKey signerPrivateKey =
                    (PrivateKey)recoverKey(signerAlias, storePass, signerKeyPass).fst;
            Certificate signerCert = keyStore.getCertificate(signerAlias);

            X509CertImpl signerCertImpl;
            if (signerCert instanceof X509CertImpl) {
                signerCertImpl = (X509CertImpl) signerCert;
            } else {
                signerCertImpl = X509CertImpl.newX509CertImpl(signerCert.getEncoded());
            }

            X509CertInfo signerCertInfo = signerCertImpl.getInfo();
            X500Name signerSubjectName = signerCertInfo.getSubject();

            keypair = new CertAndKeyGen(keyAlgName, sigAlgName, providerName,
                    signerPrivateKey, signerSubjectName);

            signerSubjectKeyId = signerCertImpl.getSubjectKeyId();
            if (signerSubjectKeyId == null) {
                signerSubjectKeyId = new KeyIdentifier(signerCert.getPublicKey());
            }
        } else {
            keypair = new CertAndKeyGen(keyAlgName, sigAlgName, providerName);
        }

        // If DN is provided, parse it. Otherwise, prompt the user for it.
        X500Name x500Name;
        if (dname == null) {
            printWeakWarnings(true);
            x500Name = getX500Name();
        } else {
            x500Name = new X500Name(dname);
        }

        if (groupName != null) {
            keypair.generate(groupName);
        } else {
            // This covers keysize both specified and unspecified
            keypair.generate(keysize);
        }

        CertificateExtensions ext = createV3Extensions(
                null,
                null,
                v3ext,
                keypair.getPublicKeyAnyway(),
                signerSubjectKeyId);

        PrivateKey privKey = keypair.getPrivateKey();
        X509Certificate newCert = keypair.getSelfCertificate(
                x500Name, getStartDate(startDate), validity*24L*60L*60L, ext);

        MessageFormat form;
        Object[] source;
        if (signerAlias != null) {
            form = new MessageFormat(rb.getString
                    ("Generating.keysize.bit.keyAlgName.key.pair.and.a.certificate.sigAlgName.issued.by.signerAlias.with.a.validity.of.validality.days.for"));
            source = new Object[]{
                    groupName == null ? keysize : KeyUtil.getKeySize(privKey),
                    KeyUtil.fullDisplayAlgName(privKey),
                    newCert.getSigAlgName(),
                    signerAlias,
                    validity,
                    x500Name};
        } else {
            form = new MessageFormat(rb.getString
                    ("Generating.keysize.bit.keyAlgName.key.pair.and.self.signed.certificate.sigAlgName.with.a.validity.of.validality.days.for"));
            source = new Object[]{
                    groupName == null ? keysize : KeyUtil.getKeySize(privKey),
                    KeyUtil.fullDisplayAlgName(privKey),
                    newCert.getSigAlgName(),
                    validity,
                    x500Name};
        }
        System.err.println(form.format(source));

        if (keyPass == null) {
            keyPass = promptForKeyPass(alias, null, storePass);
        }

        Certificate[] finalChain;
        if (signerAlias != null) {
            Certificate[] signerChain = keyStore.getCertificateChain(signerAlias);
            finalChain = new X509Certificate[signerChain.length + 1];
            finalChain[0] = newCert;
            System.arraycopy(signerChain, 0, finalChain, 1, signerChain.length);
        } else {
            finalChain = new Certificate[] { newCert };
        }
        checkWeakConstraint(rb.getString("the.generated.certificate"),
                finalChain);
        keyStore.setKeyEntry(alias, privKey, keyPass, finalChain);
    }

    private String ecGroupNameForSize(int size) throws Exception {
        AlgorithmParameters ap = AlgorithmParameters.getInstance("EC");
        ap.init(new ECKeySizeParameterSpec(size));
        // The following line assumes the toString value is "name (oid)"
        return ap.toString().split(" ")[0];
    }

    /**
     * Clones an entry
     * @param orig original alias
     * @param dest destination alias
     * @param changePassword if the password can be changed
     */
    private void doCloneEntry(String orig, String dest, boolean changePassword)
        throws Exception
    {
        if (orig == null) {
            orig = keyAlias;
        }

        if (keyStore.containsAlias(dest)) {
            MessageFormat form = new MessageFormat
                (rb.getString("Destination.alias.dest.already.exists"));
            Object[] source = {dest};
            throw new Exception(form.format(source));
        }

        Pair<Entry,char[]> objs = recoverEntry(keyStore, orig, storePass, keyPass);
        Entry entry = objs.fst;
        keyPass = objs.snd;

        PasswordProtection pp = null;

        if (keyPass != null) {  // protected
            if (!changePassword || P12KEYSTORE.equalsIgnoreCase(storetype)) {
                keyPassNew = keyPass;
            } else {
                if (keyPassNew == null) {
                    keyPassNew = promptForKeyPass(dest, orig, keyPass);
                }
            }
            pp = new PasswordProtection(keyPassNew);
        }
        keyStore.setEntry(dest, entry, pp);
    }

    /**
     * Changes a key password.
     */
    private void doChangeKeyPasswd(String alias) throws Exception
    {

        if (alias == null) {
            alias = keyAlias;
        }
        Pair<Key,char[]> objs = recoverKey(alias, storePass, keyPass);
        Key privKey = objs.fst;
        if (keyPass == null) {
            keyPass = objs.snd;
        }

        if (keyPassNew == null) {
            MessageFormat form = new MessageFormat
                (rb.getString("key.password.for.alias."));
            Object[] source = {alias};
            keyPassNew = getNewPasswd(form.format(source), keyPass);
        }
        keyStore.setKeyEntry(alias, privKey, keyPassNew,
                             keyStore.getCertificateChain(alias));
    }

    /**
     * Imports a JDK 1.1-style identity database. We can only store one
     * certificate per identity, because we use the identity's name as the
     * alias (which references a keystore entry), and aliases must be unique.
     */
    private void doImportIdentityDatabase(InputStream in) {
        System.err.println(rb.getString
            ("No.entries.from.identity.database.added"));
    }

    /**
     * Prints a single keystore entry.
     */
    private void doPrintEntry(String label, String alias, PrintStream out)
        throws Exception
    {
        CertPathConstraintsParameters cpcp;
        if (!keyStore.containsAlias(alias)) {
            MessageFormat form = new MessageFormat
                (rb.getString("Alias.alias.does.not.exist"));
            Object[] source = {alias};
            throw new Exception(form.format(source));
        }

        if (verbose || rfc || debug) {
            MessageFormat form = new MessageFormat
                (rb.getString("Alias.name.alias"));
            Object[] source = {alias};
            out.println(form.format(source));

            if (!token) {
                form = new MessageFormat(rb.getString
                    ("Creation.date.keyStore.getCreationDate.alias."));
                Object[] src = {keyStore.getCreationDate(alias)};
                out.println(form.format(src));
            }
        } else {
            MessageFormat form;
            Object[] source;
            if (!token) {
                form = new MessageFormat
                        (rb.getString("alias.keyStore.getCreationDate.alias."));
                source = new Object[]{alias, keyStore.getCreationDate(alias)};
            } else {
                form = new MessageFormat
                        (rb.getString("alias."));
                source = new Object[]{alias};
            }
            out.print(form.format(source));
        }

        if (keyStore.entryInstanceOf(alias, KeyStore.SecretKeyEntry.class)) {
            if (verbose || rfc || debug) {
                Object[] source = {"SecretKeyEntry"};
                out.println(new MessageFormat(
                        rb.getString("Entry.type.type.")).format(source));
            } else {
                out.println("SecretKeyEntry, ");
            }

            try {
                SecretKey secKey = (SecretKey) keyStore.getKey(alias, storePass);
                SecretKeyConstraintsParameters skcp =
                        new SecretKeyConstraintsParameters(secKey);
                checkWeakConstraint(label, secKey, skcp);
            } catch (UnrecoverableKeyException e) {
                /*
                 * UnrecoverableKeyException will be thrown for any secret key
                 * entries that are protected by a different password than
                 * storePass, and we will not be able to check the constraints
                 * because we do not have the keyPass for this operation.
                 * This may occur for keystores such as JCEKS. Note that this
                 * is not really a new issue as details about secret key entries
                 * other than the fact they exist as entries are not listed.
                 */
            }
        } else if (keyStore.entryInstanceOf(alias, KeyStore.PrivateKeyEntry.class)) {
            if (verbose || rfc || debug) {
                Object[] source = {"PrivateKeyEntry"};
                out.println(new MessageFormat(
                        rb.getString("Entry.type.type.")).format(source));
            } else {
                out.println("PrivateKeyEntry, ");
            }

            // Get the chain
            Certificate[] chain = keyStore.getCertificateChain(alias);
            if (chain != null) {
                if (verbose || rfc || debug) {
                    out.println(rb.getString
                        ("Certificate.chain.length.") + chain.length);

                    X509Certificate[] xcerts = convertCerts(chain);
                    List<X509Certificate> certs = Arrays.asList(xcerts);
                    TrustAnchor anchor = findTrustAnchor(certs);
                    for (int i = 0; i < chain.length; i ++) {
                        MessageFormat form = new MessageFormat
                                (rb.getString("Certificate.i.1."));
                        Object[] source = {(i + 1)};
                        out.println(form.format(source));
                        if (verbose && (chain[i] instanceof X509Certificate)) {
                            printX509Cert((X509Certificate)(chain[i]), out);
                        } else if (debug) {
                            out.println(chain[i].toString());
                        } else {
                            dumpCert(chain[i], out);
                        }

                        if (i == 0 &&
                                ((X509Certificate)chain[0]).
                                getBasicConstraints() == -1) {
                            // this is an EE
                            cpcp = buildCertPathConstraint((X509Certificate) chain[i], anchor);
                        } else {
                            cpcp = new CertPathConstraintsParameters(
                                    (X509Certificate)chain[i], null, anchor,
                                    null);
                        }

                        checkWeakConstraint(label, chain[i], cpcp);
                    }
                } else {
                    // Print the digest of the user cert only
                    out.println
                        (rb.getString("Certificate.fingerprint.SHA.256.") +
                        getCertFingerPrint("SHA-256", chain[0]));
                    checkWeakConstraint(label, chain);
                }
            } else {
                out.println(rb.getString
                        ("Certificate.chain.length.") + 0);
            }
        } else if (keyStore.entryInstanceOf(alias,
                KeyStore.TrustedCertificateEntry.class)) {
            // We have a trusted certificate entry
            Certificate cert = keyStore.getCertificate(alias);
            Object[] source = {"trustedCertEntry"};
            String mf = new MessageFormat(
                    rb.getString("Entry.type.type.")).format(source) + "\n";
            if (verbose && (cert instanceof X509Certificate)) {
                out.println(mf);
                printX509Cert((X509Certificate)cert, out);
            } else if (rfc) {
                out.println(mf);
                dumpCert(cert, out);
            } else if (debug) {
                for (var attr : keyStore.getEntry(alias, null).getAttributes()) {
                    System.out.println("Attribute " + attr.getName() + ": " + attr.getValue());
                }
                out.println(cert.toString());
            } else {
                out.println("trustedCertEntry, ");
                out.println(rb.getString("Certificate.fingerprint.SHA.256.")
                            + getCertFingerPrint("SHA-256", cert));
            }
            cpcp = buildCertPathConstraint((X509Certificate)cert, null);
            checkWeakConstraint(label, cert, cpcp);
        } else {
            out.println(rb.getString("Unknown.Entry.Type"));
        }
    }

    boolean inplaceImportCheck() throws Exception {
        if (P11KEYSTORE.equalsIgnoreCase(srcstoretype) ||
                KeyStoreUtil.isWindowsKeyStore(srcstoretype)) {
            return false;
        }

        if (srcksfname != null) {
            File srcksfile = new File(srcksfname);
            if (srcksfile.exists() && srcksfile.length() == 0) {
                throw new Exception(rb.getString
                        ("Source.keystore.file.exists.but.is.empty.") +
                        srcksfname);
            }
            if (srcksfile.getCanonicalFile()
                    .equals(new File(ksfname).getCanonicalFile())) {
                return true;
            } else {
                // Informational, especially if destkeystore is not
                // provided, which default to ~/.keystore.
                System.err.println(String.format(rb.getString(
                        "importing.keystore.status"), srcksfname, ksfname));
                return false;
            }
        } else {
            throw new Exception(rb.getString
                    ("Please.specify.srckeystore"));
        }
    }

    /**
     * Load the srckeystore from a stream, used in -importkeystore
     * @return the src KeyStore
     */
    KeyStore loadSourceKeyStore() throws Exception {

        InputStream is = null;
        File srcksfile = null;
        boolean srcIsPasswordless = false;

        if (P11KEYSTORE.equalsIgnoreCase(srcstoretype) ||
                KeyStoreUtil.isWindowsKeyStore(srcstoretype)) {
            if (!NONE.equals(srcksfname)) {
                System.err.println(MessageFormat.format(rb.getString
                    (".keystore.must.be.NONE.if.storetype.is.{0}"), srcstoretype));
                System.err.println();
                tinyHelp();
            }
        } else {
            srcksfile = new File(srcksfname);
            is = new FileInputStream(srcksfile);
        }

        KeyStore store;
        try {
            // Probe for keystore type when filename is available
            if (srcksfile != null && srcProviderName == null && srcstoretype == null) {
                store = KeyStore.getInstance(srcksfile, srcstorePass);
                srcstoretype = store.getType();
                if (srcstoretype.equalsIgnoreCase("pkcs12")) {
                    srcIsPasswordless = PKCS12KeyStore.isPasswordless(srcksfile);
                }
            } else {
                if (srcstoretype == null) {
                    srcstoretype = KeyStore.getDefaultType();
                }
                if (srcProviderName == null) {
                    store = KeyStore.getInstance(srcstoretype);
                } else {
                    store = KeyStore.getInstance(srcstoretype, srcProviderName);
                }
            }

            if (srcstorePass == null
                    && !srcprotectedPath
                    && !KeyStoreUtil.isWindowsKeyStore(srcstoretype)
                    && !srcIsPasswordless) {
                System.err.print(rb.getString("Enter.source.keystore.password."));
                System.err.flush();
                srcstorePass = Password.readPassword(System.in);
                passwords.add(srcstorePass);
            }

            // always let keypass be storepass when using pkcs12
            if (P12KEYSTORE.equalsIgnoreCase(srcstoretype)) {
                if (srckeyPass != null && srcstorePass != null &&
                        !Arrays.equals(srcstorePass, srckeyPass)) {
                    MessageFormat form = new MessageFormat(rb.getString(
                        "Warning.Different.store.and.key.passwords.not.supported.for.PKCS12.KeyStores.Ignoring.user.specified.command.value."));
                    Object[] source = {"-srckeypass"};
                    System.err.println(form.format(source));
                    srckeyPass = srcstorePass;
                }
            }

            store.load(is, srcstorePass);   // "is" already null in PKCS11
        } finally {
            if (is != null) {
                is.close();
            }
        }

        if (srcstorePass == null
                && !srcIsPasswordless
                && !KeyStoreUtil.isWindowsKeyStore(srcstoretype)) {
            // anti refactoring, copied from printNoIntegrityWarning(),
            // but change 2 lines
            System.err.println();
            System.err.println(rb.getString
                (".WARNING.WARNING.WARNING."));
            System.err.println(rb.getString
                (".The.integrity.of.the.information.stored.in.the.srckeystore."));
            System.err.println(rb.getString
                (".WARNING.WARNING.WARNING."));
            System.err.println();
        }

        return store;
    }

    /**
     * import all keys and certs from importkeystore.
     * keep alias unchanged if no name conflict, otherwise, prompt.
     * keep keypass unchanged for keys
     */
    private void doImportKeyStore(KeyStore srcKS) throws Exception {

        if (alias != null) {
            doImportKeyStoreSingle(srcKS, alias);
        } else {
            if (dest != null || srckeyPass != null) {
                throw new Exception(rb.getString(
                        "if.alias.not.specified.destalias.and.srckeypass.must.not.be.specified"));
            }
            doImportKeyStoreAll(srcKS);
        }

        if (inplaceImport) {
            // Backup to file.old or file.old2...
            // The keystore is not rewritten yet now.
            for (int n = 1; /* forever */; n++) {
                inplaceBackupName = srcksfname + ".old" + (n == 1 ? "" : n);
                File bkFile = new File(inplaceBackupName);
                if (!bkFile.exists()) {
                    Files.copy(Path.of(srcksfname), bkFile.toPath());
                    break;
                }
            }

        }

        /*
         * Information display rule of -importkeystore
         * 1. inside single, shows failure
         * 2. inside all, shows success
         * 3. inside all where there is a failure, prompt for continue
         * 4. at the final of all, shows summary
         */
    }

    /**
     * Import a single entry named alias from srckeystore
     * @return  1 if the import action succeed
     *          0 if user choose to ignore an alias-dumplicated entry
     *          2 if setEntry throws Exception
     */
    private int doImportKeyStoreSingle(KeyStore srckeystore, String alias)
            throws Exception {

        String newAlias = (dest==null) ? alias : dest;

        if (keyStore.containsAlias(newAlias)) {
            Object[] source = {alias};
            if (noprompt) {
                System.err.println(new MessageFormat(rb.getString(
                        "Warning.Overwriting.existing.alias.alias.in.destination.keystore")).format(source));
            } else {
                String reply = getYesNoReply(new MessageFormat(rb.getString(
                        "Existing.entry.alias.alias.exists.overwrite.no.")).format(source));
                if ("NO".equals(reply)) {
                    newAlias = inputStringFromStdin(rb.getString
                            ("Enter.new.alias.name.RETURN.to.cancel.import.for.this.entry."));
                    if ("".equals(newAlias)) {
                        System.err.println(new MessageFormat(rb.getString(
                                "Entry.for.alias.alias.not.imported.")).format(
                                source));
                        return 0;
                    }
                }
            }
        }

        Pair<Entry,char[]> objs = recoverEntry(srckeystore, alias, srcstorePass, srckeyPass);
        Entry entry = objs.fst;

        PasswordProtection pp = null;

        // According to keytool.html, "The destination entry will be protected
        // using destkeypass. If destkeypass is not provided, the destination
        // entry will be protected with the source entry password."
        // so always try to protect with destKeyPass.
        char[] newPass = null;
        if (destKeyPass != null) {
            newPass = destKeyPass;
            pp = new PasswordProtection(destKeyPass);
        } else if (objs.snd != null) {
            if (P12KEYSTORE.equalsIgnoreCase(storetype)) {
                if (isPasswordlessKeyStore) {
                    newPass = objs.snd;
                } else {
                    newPass = storePass;
                }
            } else {
                newPass = objs.snd;
            }
            pp = new PasswordProtection(newPass);
        }

        try {
            keyStore.setEntry(newAlias, entry, pp);
            Certificate c = srckeystore.getCertificate(alias);
            if (c != null) {
                CertPathConstraintsParameters cpcp =
                        buildCertPathConstraint((X509Certificate)c, null);
                checkWeakConstraint("<" + newAlias + ">", c, cpcp);
            } else {
                try {
                    Key key = keyStore.getKey(newAlias, newPass);
                    SecretKeyConstraintsParameters skcp =
                            new SecretKeyConstraintsParameters(key);
                    checkWeakConstraint("<" + newAlias + ">", (SecretKey)key, skcp);
                } catch (UnrecoverableKeyException e) {
                    // skip
                }
            }

            // Place the check so that only successful imports are blocked.
            // For example, we don't block a failed SecretEntry import.
            if (P12KEYSTORE.equalsIgnoreCase(storetype) && !isPasswordlessKeyStore) {
                if (newPass != null && !Arrays.equals(newPass, storePass)) {
                    throw new Exception(rb.getString(
                            "The.destination.pkcs12.keystore.has.different.storepass.and.keypass.Please.retry.with.destkeypass.specified."));
                }
            }
            return 1;
        } catch (KeyStoreException kse) {
            Object[] source2 = {alias, kse.toString()};
            MessageFormat form = new MessageFormat(rb.getString(
                    "Problem.importing.entry.for.alias.alias.exception.Entry.for.alias.alias.not.imported."));
            System.err.println(form.format(source2));
            return 2;
        }
    }

    private void doImportKeyStoreAll(KeyStore srckeystore) throws Exception {

        int ok = 0;
        int count = srckeystore.size();
        for (Enumeration<String> e = srckeystore.aliases();
                                        e.hasMoreElements(); ) {
            String alias = e.nextElement();
            int result = doImportKeyStoreSingle(srckeystore, alias);
            if (result == 1) {
                ok++;
                Object[] source = {alias};
                MessageFormat form = new MessageFormat(rb.getString("Entry.for.alias.alias.successfully.imported."));
                System.err.println(form.format(source));
            } else if (result == 2) {
                if (!noprompt) {
                    String reply = getYesNoReply("Do you want to quit the import process? [no]:  ");
                    if ("YES".equals(reply)) {
                        break;
                    }
                }
            }
        }
        Object[] source = {ok, count-ok};
        MessageFormat form = new MessageFormat(rb.getString(
                "Import.command.completed.ok.entries.successfully.imported.fail.entries.failed.or.cancelled"));
        System.err.println(form.format(source));
    }

    /**
     * Prints all keystore entries.
     */
    private void doPrintEntries(PrintStream out)
        throws Exception
    {
        out.println(rb.getString("Keystore.type.") + keyStore.getType());
        out.println(rb.getString("Keystore.provider.") +
                keyStore.getProvider().getName());
        out.println();

        MessageFormat form;
        form = (keyStore.size() == 1) ?
                new MessageFormat(rb.getString
                        ("Your.keystore.contains.keyStore.size.entry")) :
                new MessageFormat(rb.getString
                        ("Your.keystore.contains.keyStore.size.entries"));
        Object[] source = {keyStore.size()};
        out.println(form.format(source));
        out.println();

        List<String> aliases = Collections.list(keyStore.aliases());
        aliases.sort(String::compareTo);
        for (String alias : aliases) {
            doPrintEntry("<" + alias + ">", alias, out);
            if (verbose || rfc) {
                out.println(rb.getString("NEWLINE"));
                out.println(rb.getString
                        ("STAR"));
                out.println(rb.getString
                        ("STARNN"));
            }
        }
    }

    /**
     * Loads CRLs from a source. This method is also called in JarSigner.
     * @param src the source, which means System.in if null, or a URI,
     *        or a bare file path name
     */
    public static Collection<? extends CRL> loadCRLs(String src) throws Exception {
        InputStream in = null;
        URI uri = null;
        if (src == null) {
            in = System.in;
        } else {
            try {
                uri = new URI(src);
                if (uri.getScheme().equals("ldap")) {
                    // No input stream for LDAP
                } else {
                    in = uri.toURL().openStream();
                }
            } catch (Exception e) {
                try {
                    in = new FileInputStream(src);
                } catch (Exception e2) {
                    if (uri == null || uri.getScheme() == null) {
                        throw e2;   // More likely a bare file path
                    } else {
                        throw e;    // More likely a protocol or network problem
                    }
                }
            }
        }
        if (in != null) {
            try {
                // Read the full stream before feeding to X509Factory,
                // otherwise, keytool -gencrl | keytool -printcrl
                // might not work properly, since -gencrl is slow
                // and there's no data in the pipe at the beginning.
                byte[] bytes = in.readAllBytes();
                return CertificateFactory.getInstance("X509").generateCRLs(
                        new ByteArrayInputStream(bytes));
            } finally {
                if (in != System.in) {
                    in.close();
                }
            }
        } else {    // must be LDAP, and uri is not null
            URICertStoreParameters params =
                new URICertStoreParameters(uri);
            CertStore s = CertStore.getInstance("LDAP", params);
            return s.getCRLs(new X509CRLSelector());
        }
    }

    /**
     * Returns CRLs described in a X509Certificate's CRLDistributionPoints
     * Extension. Only those containing a general name of type URI are read.
     */
    public static List<CRL> readCRLsFromCert(X509Certificate cert)
            throws Exception {
        List<CRL> crls = new ArrayList<>();
        CRLDistributionPointsExtension ext =
                X509CertImpl.toImpl(cert).getCRLDistributionPointsExtension();
        if (ext == null) return crls;
        List<DistributionPoint> distPoints = ext.getDistributionPoints();
        for (DistributionPoint o: distPoints) {
            GeneralNames names = o.getFullName();
            if (names != null) {
                for (GeneralName name: names.names()) {
                    if (name.getType() == GeneralNameInterface.NAME_URI) {
                        URIName uriName = (URIName)name.getName();
                        for (CRL crl: loadCRLs(uriName.getName())) {
                            if (crl instanceof X509CRL) {
                                crls.add(crl);
                            }
                        }
                        break;  // Different name should point to same CRL
                    }
                }
            }
        }
        return crls;
    }

    private static String verifyCRL(KeyStore ks, CRL crl)
            throws Exception {
        X509CRL xcrl = (X509CRL)crl;
        X500Principal issuer = xcrl.getIssuerX500Principal();
        for (String s: Collections.list(ks.aliases())) {
            Certificate cert = ks.getCertificate(s);
            if (cert instanceof X509Certificate xcert) {
                if (xcert.getSubjectX500Principal().equals(issuer)) {
                    try {
                        ((X509CRL)crl).verify(cert.getPublicKey());
                        return s;
                    } catch (Exception e) {
                    }
                }
            }
        }
        return null;
    }

    private void doPrintCRL(String src, PrintStream out)
            throws Exception {
        for (CRL crl: loadCRLs(src)) {
            printCRL(crl, out);
            String issuer = null;
            Certificate signer = null;
            if (caks != null) {
                issuer = verifyCRL(caks, crl);
                if (issuer != null) {
                    signer = caks.getCertificate(issuer);
                    CertPathConstraintsParameters cpcp =
                            buildCertPathConstraint((X509Certificate)signer,
                            null);
                    out.printf(rb.getString(
                            "verified.by.s.in.s.weak"),
                            issuer,
                            "cacerts",
                            withWeakConstraint(signer.getPublicKey(), cpcp));
                    out.println();
                }
            }
            if (issuer == null && keyStore != null) {
                issuer = verifyCRL(keyStore, crl);
                if (issuer != null) {
                    signer = keyStore.getCertificate(issuer);
                    CertPathConstraintsParameters cpcp =
                            buildCertPathConstraint((X509Certificate)signer,
                            null);
                    out.printf(rb.getString(
                            "verified.by.s.in.s.weak"),
                            issuer,
                            "keystore",
                            withWeakConstraint(signer.getPublicKey(), cpcp));
                    out.println();
                }
            }
            if (issuer == null) {
                out.println(rb.getString
                        ("STAR"));
                if (trustcacerts) {
                    out.println(rb.getString
                            ("warning.not.verified.make.sure.keystore.is.correct"));
                } else {
                    out.println(rb.getString
                            ("warning.not.verified.make.sure.keystore.is.correct.or.specify.trustcacerts"));
                }
                out.println(rb.getString
                        ("STARNN"));
            }

            if (signer != null) {
                CertPathConstraintsParameters cpcp =
                        buildCertPathConstraint((X509Certificate)signer, null);
                checkWeakConstraint(rb.getString("the.crl"), crl,
                        signer.getPublicKey(), cpcp);
            } else {
                checkWeak(rb.getString("the.crl"), crl, null);
            }
        }
    }

    private void printCRL(CRL crl, PrintStream out)
            throws Exception {
        X509CRL xcrl = (X509CRL)crl;
        if (rfc) {
            out.println("-----BEGIN X509 CRL-----");
            out.println(Base64.getMimeEncoder(64, CRLF).encodeToString(xcrl.getEncoded()));
            out.println("-----END X509 CRL-----");
        } else {
            String s;
            if (crl instanceof X509CRLImpl x509crl) {
                s = x509crl.toStringWithAlgName(withWeak("" + x509crl.getSigAlgId()));
            } else {
                s = crl.toString();
            }
            out.println(s);
        }
    }

    private void doPrintCertReq(InputStream in, PrintStream out)
            throws Exception {

        BufferedReader reader = new BufferedReader(new InputStreamReader(in));
        StringBuilder sb = new StringBuilder();
        boolean started = false;
        while (true) {
            String s = reader.readLine();
            if (s == null) break;
            if (!started) {
                if (s.startsWith("-----")) {
                    started = true;
                }
            } else {
                if (s.startsWith("-----")) {
                    break;
                }
                sb.append(s);
            }
        }
        PKCS10 req = new PKCS10(Pem.decode(new String(sb)));

        PublicKey pkey = req.getSubjectPublicKeyInfo();
        CertPathConstraintsParameters cpcp =
                new CertPathConstraintsParameters(pkey, null, null, null);
        out.printf(rb.getString("PKCS.10.with.weak"),
                req.getSubjectName(),
                pkey.getFormat(),
                withWeakConstraint(pkey, cpcp),
                withWeak(req.getSigAlg()));
        for (PKCS10Attribute attr: req.getAttributes().getAttributes()) {
            ObjectIdentifier oid = attr.getAttributeId();
            if (oid.equals(PKCS9Attribute.EXTENSION_REQUEST_OID)) {
                CertificateExtensions exts = (CertificateExtensions)attr.getAttributeValue();
                if (exts != null) {
                    printExtensions(rb.getString("Extension.Request."), exts, out);
                }
            } else {
                out.println("Attribute: " + attr.getAttributeId());
                PKCS9Attribute pkcs9Attr =
                        new PKCS9Attribute(attr.getAttributeId(),
                                           attr.getAttributeValue());
                out.print(pkcs9Attr.getName() + ": ");
                Object attrVal = attr.getAttributeValue();
                out.println(attrVal instanceof String[] ?
                            Arrays.toString((String[]) attrVal) :
                            attrVal);
            }
        }
        if (debug) {
            out.println(req);   // Just to see more, say, public key length...
        }

        CertPathConstraintsParameters cpcp1 =
                new CertPathConstraintsParameters(
                req.getSubjectPublicKeyInfo(), null, null, null);
        checkWeakConstraint(rb.getString("the.certificate.request"), req,
                cpcp1);
    }

    /**
     * Reads a certificate (or certificate chain) and prints its contents in
     * a human-readable format.
     */
    private void printCertFromStream(InputStream in, PrintStream out)
        throws Exception
    {
        Collection<? extends Certificate> c;
        try {
            c = generateCertificates(in);
        } catch (CertificateException ce) {
            throw new Exception(rb.getString("Failed.to.parse.input"), ce);
        }
        if (c.isEmpty()) {
            throw new Exception(rb.getString("Empty.input"));
        }
        Certificate[] certs = c.toArray(new Certificate[0]);
        X509Certificate[] xcerts = convertCerts(certs);
        List<X509Certificate> chain = Arrays.asList(xcerts);
        TrustAnchor anchor = findTrustAnchor(chain);
        for (int i=0; i<certs.length; i++) {
            X509Certificate x509Cert;
            try {
                x509Cert = (X509Certificate)certs[i];
            } catch (ClassCastException cce) {
                throw new Exception(rb.getString("Not.X.509.certificate"));
            }
            if (certs.length > 1) {
                MessageFormat form = new MessageFormat
                        (rb.getString("Certificate.i.1."));
                Object[] source = {i + 1};
                out.println(form.format(source));
            }
            if (rfc)
                dumpCert(x509Cert, out);
            else
                printX509Cert(x509Cert, out);
            if (i < (certs.length-1)) {
                out.println();
            }
            CertPathConstraintsParameters cpcp;
            if (i == 0 &&
                    x509Cert.getBasicConstraints() == -1) {
                // this is an EE
                cpcp = buildCertPathConstraint(x509Cert, anchor);
            } else {
                cpcp = new CertPathConstraintsParameters(x509Cert,
                        null, anchor, null);
            }
            checkWeakConstraint(oneInMany(rb.getString("the.certificate"),
                    i, certs.length), x509Cert, cpcp);
        }
    }

    private void doShowInfo() throws Exception {
        if (tlsInfo) {
            ShowInfo.tls(verbose);
        } else {
            System.out.println(rb.getString("showinfo.no.option"));
        }
    }

    private void doPrintVersion() {
        System.out.println("keytool " + System.getProperty("java.version"));
    }

    private Collection<? extends Certificate> generateCertificates(InputStream in)
            throws CertificateException, IOException {
        byte[] data = in.readAllBytes();
        try {
            return CertificateFactory.getInstance("X.509")
                    .generateCertificates(new ByteArrayInputStream(data));
        } catch (CertificateException e) {
            if (providerName != null) {
                try {
                    return CertificateFactory.getInstance("X.509", providerName)
                            .generateCertificates(new ByteArrayInputStream(data));
                } catch (Exception e2) {
                    e.addSuppressed(e2);
                }
            }
            throw e;
        }
    }

    private Certificate generateCertificate(InputStream in)
            throws CertificateException, IOException {
        byte[] data = in.readAllBytes();
        try {
            return CertificateFactory.getInstance("X.509")
                    .generateCertificate(new ByteArrayInputStream(data));
        } catch (CertificateException e) {
            if (providerName != null) {
                try {
                    return CertificateFactory.getInstance("X.509", providerName)
                            .generateCertificate(new ByteArrayInputStream(data));
                } catch (Exception e2) {
                    e.addSuppressed(e2);
                }
            }
            throw e;
        }
    }

    private static String oneInMany(String label, int i, int num) {
        if (num == 1) {
            return label;
        } else {
            return String.format(rb.getString("one.in.many"), label, i+1, num);
        }
    }

    private static String oneInManys(String label, int certNo, int certCnt, int signerNo,
        int signerCnt) {
        if (certCnt == 1 && signerCnt == 1) {
            return label;
        }
        if (certCnt > 1 && signerCnt == 1) {
            return String.format(rb.getString("one.in.many1"), label, certNo);
        }
        if (certCnt == 1 && signerCnt > 1) {
            return String.format(rb.getString("one.in.many2"), label, signerNo);
        }
        if (certCnt > 1 && signerCnt > 1) {
            return String.format(rb.getString("one.in.many3"), label, certNo, signerNo);
        }
        return label;
    }

    private void doPrintCert(final PrintStream out) throws Exception {
        if (jarfile != null) {
            // reset "jdk.certpath.disabledAlgorithms" security property
            // to be able to read jars which were signed with weak algorithms
            Security.setProperty(DisabledAlgorithmConstraints.PROPERTY_JAR_DISABLED_ALGS, "");

            JarFile jf = new JarFile(jarfile, true);
            Enumeration<JarEntry> entries = jf.entries();
            LinkedHashSet<CodeSigner> ss = new LinkedHashSet<>();
            byte[] buffer = new byte[8192];
            int pos = 0;
            while (entries.hasMoreElements()) {
                JarEntry je = entries.nextElement();
                try (InputStream is = jf.getInputStream(je)) {
                    while (is.read(buffer) != -1) {
                        // we just read. this will throw a SecurityException
                        // if a signature/digest check fails. This also
                        // populate the signers
                    }
                }
                CodeSigner[] signers = je.getCodeSigners();
                if (signers != null) {
                    for (CodeSigner signer: signers) {
                        ss.add(signer);
                    }
                }
            }

            for (CodeSigner signer: ss) {
                out.printf(rb.getString("Signer.d."), ++pos);
                out.println();
                out.println();

                List<? extends Certificate> certs
                        = signer.getSignerCertPath().getCertificates();
                @SuppressWarnings("unchecked")
                List<X509Certificate> chain =
                        (List<X509Certificate>)certs;
                TrustAnchor anchor = findTrustAnchor(chain);
                CertPathConstraintsParameters cpcp;
                int cc = 0;
                for (Certificate cert: certs) {
                    out.printf(rb.getString("Certificate.d."), ++cc);
                    out.println();
                    X509Certificate x = (X509Certificate)cert;
                    if (rfc) {
                        out.println(rb.getString("Certificate.owner.") + x.getSubjectX500Principal() + "\n");
                        dumpCert(x, out);
                    } else {
                        printX509Cert(x, out);
                    }
                    out.println();
                    if (cc == 0 && x.getBasicConstraints() == -1) {
                        // this is an EE
                        cpcp = buildCertPathConstraint(x, anchor);
                    } else {
                        cpcp = new CertPathConstraintsParameters(
                                x, null, anchor, null);
                    }
                    checkWeakConstraint(oneInManys(rb.getString(
                            "the.certificate"), cc,
                            certs.size(), pos,
                            ss.size()), x, cpcp);
                }
                Timestamp ts = signer.getTimestamp();
                if (ts != null) {
                    out.println(rb.getString("Timestamp."));
                    out.println();
                    certs = ts.getSignerCertPath().getCertificates();
                    @SuppressWarnings("unchecked")
                    List<X509Certificate> tschain =
                            (List<X509Certificate>)certs;
                    anchor = findTrustAnchor(tschain);
                    cc = 0;
                    for (Certificate cert: certs) {
                        out.printf(rb.getString("Certificate.d."), ++cc);
                        out.println();
                        X509Certificate x = (X509Certificate)cert;
                        if (rfc) {
                            out.println(rb.getString("Certificate.owner.") + x.getSubjectX500Principal() + "\n");
                            dumpCert(x, out);
                        } else {
                            printX509Cert(x, out);
                        }
                        out.println();
                        if (cc == 0 &&
                                x.getBasicConstraints() == -1) {
                            // this is an EE
                            cpcp = buildCertPathConstraint(x, anchor);
                        } else {
                            cpcp = new CertPathConstraintsParameters(
                                    x, null, anchor, null);
                        }
                        checkWeakConstraint(oneInManys(rb.getString(
                                "the.tsa.certificate"), cc,
                                certs.size(), pos,
                                ss.size()), x, cpcp);
                    }
                }
            }
            jf.close();
            if (ss.isEmpty()) {
                out.println(rb.getString("Not.a.signed.jar.file"));
            }
        } else if (sslserver != null) {
            CertStore cs = SSLServerCertStore.getInstance(new URI("https://" + sslserver));
            Collection<? extends Certificate> chain;
            try {
                chain = cs.getCertificates(null);
                if (chain.isEmpty()) {
                    // If the certs are not retrieved, we consider it an error
                    // even if the URL connection is successful.
                    throw new Exception(rb.getString(
                                        "No.certificate.from.the.SSL.server"));
                }
            } catch (CertStoreException cse) {
                if (cse.getCause() instanceof IOException) {
                    throw new Exception(rb.getString(
                                        "No.certificate.from.the.SSL.server"),
                                        cse.getCause());
                } else {
                    throw cse;
                }
            }

            int i = 0;
            @SuppressWarnings("unchecked")
            List<X509Certificate> xcerts = (List<X509Certificate>)chain;
            TrustAnchor anchor = findTrustAnchor(xcerts);
            for (Certificate cert : chain) {
                try {
                    if (rfc) {
                        dumpCert(cert, out);
                    } else {
                        out.println("Certificate #" + i);
                        out.println("====================================");
                        printX509Cert((X509Certificate)cert, out);
                        out.println();
                    }
                    X509Certificate x = (X509Certificate)cert;
                    CertPathConstraintsParameters cpcp;
                    if (i == 0 && x.getBasicConstraints() == -1) {
                        // this is an EE
                        cpcp = buildCertPathConstraint(x, anchor);
                    } else {
                        cpcp = new CertPathConstraintsParameters(
                                x, null, anchor, null);
                    }
                    checkWeakConstraint(oneInMany(rb.getString(
                            "the.certificate"), i++, chain.size()), x, cpcp);
                } catch (Exception e) {
                    if (debug) {
                        e.printStackTrace();
                    }
                }
            }
        } else {
            if (filename != null) {
                try (FileInputStream inStream = new FileInputStream(filename)) {
                    printCertFromStream(inStream, out);
                }
            } else {
                printCertFromStream(System.in, out);
            }
        }
    }

    private void doChangeStorePasswd() throws Exception {
        storePassNew = newPass;
        if (storePassNew == null) {
            storePassNew = getNewPasswd("keystore password", storePass);
        }
        if (P12KEYSTORE.equalsIgnoreCase(storetype)) {
            // When storetype is PKCS12, we need to change all keypass as well
            for (String alias : Collections.list(keyStore.aliases())) {
                if (!keyStore.isCertificateEntry(alias)) {
                    // keyPass should be either null or same with storePass,
                    // but keep it in case one day we want to "normalize"
                    // a PKCS12 keystore having different passwords.
                    Pair<Entry, char[]> objs
                            = recoverEntry(keyStore, alias, storePass, keyPass);
                    keyStore.setEntry(alias, objs.fst,
                            new PasswordProtection(storePassNew));
                }
            }
        }
    }

    /**
     * Creates a self-signed certificate, and stores it as a single-element
     * certificate chain.
     */
    private void doSelfCert(String alias, String dname, String sigAlgName)
        throws Exception
    {
        if (alias == null) {
            alias = keyAlias;
        }

        Pair<Key,char[]> objs = recoverKey(alias, storePass, keyPass);
        PrivateKey privKey = (PrivateKey)objs.fst;
        if (keyPass == null)
            keyPass = objs.snd;

        // Determine the signature algorithm
        if (sigAlgName == null) {
            sigAlgName = getCompatibleSigAlgName(privKey);
        }

        // Get the old certificate
        Certificate oldCert = keyStore.getCertificate(alias);
        if (oldCert == null) {
            MessageFormat form = new MessageFormat
                (rb.getString("alias.has.no.public.key"));
            Object[] source = {alias};
            throw new Exception(form.format(source));
        }
        if (!(oldCert instanceof X509Certificate)) {
            MessageFormat form = new MessageFormat
                (rb.getString("alias.has.no.X.509.certificate"));
            Object[] source = {alias};
            throw new Exception(form.format(source));
        }

        // convert to X509CertImpl, so that we can modify selected fields
        // (no public APIs available yet)
        byte[] encoded = oldCert.getEncoded();
<<<<<<< HEAD
        X509CertImpl certImpl = X509CertImpl.newX509CertImpl(encoded);
        X509CertInfo certInfo = (X509CertInfo)certImpl.get(X509CertImpl.NAME
                                                           + "." +
                                                           X509CertImpl.INFO);
=======
        X509CertImpl certImpl = new X509CertImpl(encoded);
        X509CertInfo certInfo = certImpl.getInfo();
>>>>>>> d4376f8b

        // Extend its validity
        Date firstDate = getStartDate(startDate);
        Date lastDate = getLastDate(firstDate, validity);
        CertificateValidity interval = new CertificateValidity(firstDate,
                                                               lastDate);
        certInfo.setValidity(interval);

        // Make new serial number
        certInfo.setSerialNumber(
                CertificateSerialNumber.newRandom64bit(new SecureRandom()));

        // Set owner and issuer fields
        X500Name owner;
        if (dname == null) {
            // Get the owner name from the certificate
            owner = certInfo.getSubject();
        } else {
            // Use the owner name specified at the command line
            owner = new X500Name(dname);
            certInfo.setSubject(owner);
        }
        // Make issuer same as owner (self-signed!)
        certInfo.setIssuer(owner);

        certInfo.setVersion(new CertificateVersion(CertificateVersion.V3));

        CertificateExtensions ext = createV3Extensions(
                null,
                certInfo.getExtensions(),
                v3ext,
                oldCert.getPublicKey(),
                null);
        certInfo.setExtensions(ext);
        // Sign the new certificate
        X509CertImpl newCert = new X509CertImpl(certInfo);
        newCert.sign(privKey, sigAlgName);

        // Store the new certificate as a single-element certificate chain
        keyStore.setKeyEntry(alias, privKey,
                             (keyPass != null) ? keyPass : storePass,
                             new Certificate[] { newCert } );

        if (verbose) {
            System.err.println(rb.getString("New.certificate.self.signed."));
            System.err.print(newCert.toString());
            System.err.println();
        }
    }

    /**
     * Processes a certificate reply from a certificate authority.
     *
     * <p>Builds a certificate chain on top of the certificate reply,
     * using trusted certificates from the keystore. The chain is complete
     * after a self-signed certificate has been encountered. The self-signed
     * certificate is considered a root certificate authority, and is stored
     * at the end of the chain.
     *
     * <p>The newly generated chain replaces the old chain associated with the
     * key entry.
     *
     * @return true if the certificate reply was installed, otherwise false.
     */
    private boolean installReply(String alias, InputStream in)
        throws Exception
    {
        if (alias == null) {
            alias = keyAlias;
        }

        Pair<Key,char[]> objs = recoverKey(alias, storePass, keyPass);
        PrivateKey privKey = (PrivateKey)objs.fst;
        if (keyPass == null) {
            keyPass = objs.snd;
        }

        Certificate userCert = keyStore.getCertificate(alias);
        if (userCert == null) {
            MessageFormat form = new MessageFormat
                (rb.getString("alias.has.no.public.key.certificate."));
            Object[] source = {alias};
            throw new Exception(form.format(source));
        }

        // Read the certificates in the reply
        Collection<? extends Certificate> c = generateCertificates(in);
        if (c.isEmpty()) {
            throw new Exception(rb.getString("Reply.has.no.certificates"));
        }
        Certificate[] replyCerts = c.toArray(new Certificate[0]);
        Certificate[] newChain;
        if (replyCerts.length == 1) {
            // single-cert reply
            newChain = establishCertChain(userCert, replyCerts[0]);
        } else {
            // cert-chain reply (e.g., PKCS#7)
            newChain = validateReply(alias, userCert, replyCerts);
        }

        // Now store the newly established chain in the keystore. The new
        // chain replaces the old one. The chain can be null if user chooses no.
        if (newChain != null) {
            keyStore.setKeyEntry(alias, privKey,
                                 (keyPass != null) ? keyPass : storePass,
                                 newChain);
            return true;
        } else {
            return false;
        }
    }

    /**
     * Imports a certificate and adds it to the list of trusted certificates.
     *
     * @return true if the certificate was added, otherwise false.
     */
    private boolean addTrustedCert(String alias, InputStream in)
        throws Exception
    {
        if (alias == null) {
            throw new Exception(rb.getString("Must.specify.alias"));
        }
        if (keyStore.containsAlias(alias)) {
            MessageFormat form = new MessageFormat(rb.getString
                ("Certificate.not.imported.alias.alias.already.exists"));
            Object[] source = {alias};
            throw new Exception(form.format(source));
        }

        // Read the certificate
        X509Certificate cert;
        try {
            cert = (X509Certificate)generateCertificate(in);
        } catch (ClassCastException | CertificateException ce) {
            throw new Exception(rb.getString("Input.not.an.X.509.certificate"));
        }

        CertPathConstraintsParameters cpcp =
                buildCertPathConstraint(cert, null);

        if (noprompt) {
            checkWeakConstraint(rb.getString("the.input"), cert, cpcp);
            keyStore.setCertificateEntry(alias, cert);
            return true;
        }

        // if certificate is self-signed, make sure it verifies
        boolean selfSigned = false;
        if (KeyStoreUtil.isSelfSigned(cert)) {
            cert.verify(cert.getPublicKey());
            selfSigned = true;
        }

        // check if cert already exists in keystore
        String reply = null;
        String trustalias = keyStore.getCertificateAlias(cert);
        if (trustalias != null) {
            MessageFormat form = new MessageFormat(rb.getString
                ("Certificate.already.exists.in.keystore.under.alias.trustalias."));
            Object[] source = {trustalias};
            System.err.println(form.format(source));
            checkWeakConstraint(rb.getString("the.input"), cert, cpcp);
            printWeakWarnings(true);
            reply = getYesNoReply
                (rb.getString("Do.you.still.want.to.add.it.no."));
        } else if (selfSigned) {
            if (trustcacerts && (caks != null) &&
                    ((trustalias=caks.getCertificateAlias(cert)) != null)) {
                MessageFormat form = new MessageFormat(rb.getString
                        ("Certificate.already.exists.in.system.wide.CA.keystore.under.alias.trustalias."));
                Object[] source = {trustalias};
                System.err.println(form.format(source));
                checkWeakConstraint(rb.getString("the.input"), cert, cpcp);
                printWeakWarnings(true);
                reply = getYesNoReply
                        (rb.getString("Do.you.still.want.to.add.it.to.your.own.keystore.no."));
            }
            if (trustalias == null) {
                // Print the cert and ask user if they really want to add
                // it to their keystore
                printX509Cert(cert, System.out);
                checkWeakConstraint(rb.getString("the.input"), cert, cpcp);
                printWeakWarnings(true);
                reply = getYesNoReply
                        (rb.getString("Trust.this.certificate.no."));
            }
        }
        if (reply != null) {
            if ("YES".equals(reply)) {
                keyStore.setCertificateEntry(alias, cert);
                return true;
            } else {
                return false;
            }
        }

        // Not found in this keystore and not self-signed
        // Try to establish trust chain
        try {
            Certificate[] chain = establishCertChain(null, cert);
            if (chain != null) {
                keyStore.setCertificateEntry(alias, cert);
                return true;
            }
        } catch (Exception e) {
            // Print the cert and ask user if they really want to add it to
            // their keystore
            printX509Cert(cert, System.out);
            checkWeakConstraint(rb.getString("the.input"), cert, cpcp);
            printWeakWarnings(true);
            reply = getYesNoReply
                (rb.getString("Trust.this.certificate.no."));
            if ("YES".equals(reply)) {
                keyStore.setCertificateEntry(alias, cert);
                return true;
            } else {
                return false;
            }
        }

        return false;
    }

    /**
     * Prompts user for new password. New password must be different from
     * old one.
     *
     * @param prompt the message that gets prompted on the screen
     * @param oldPasswd the current (i.e., old) password
     */
    private char[] getNewPasswd(String prompt, char[] oldPasswd)
        throws Exception
    {
        char[] entered;
        char[] reentered = null;

        for (int count = 0; count < 3; count++) {
            MessageFormat form = new MessageFormat
                (rb.getString("New.prompt."));
            Object[] source = {prompt};
            System.err.print(form.format(source));
            entered = Password.readPassword(System.in);
            passwords.add(entered);
            if (entered == null || entered.length < 6) {
                System.err.println(rb.getString
                    ("Password.is.too.short.must.be.at.least.6.characters"));
            } else if (Arrays.equals(entered, oldPasswd)) {
                System.err.println(rb.getString("Passwords.must.differ"));
            } else {
                form = new MessageFormat
                        (rb.getString("Re.enter.new.prompt."));
                Object[] src = {prompt};
                System.err.print(form.format(src));
                reentered = Password.readPassword(System.in);
                passwords.add(reentered);
                if (!Arrays.equals(entered, reentered)) {
                    System.err.println
                        (rb.getString("They.don.t.match.Try.again"));
                } else {
                    Arrays.fill(reentered, ' ');
                    return entered;
                }
            }
            if (entered != null) {
                Arrays.fill(entered, ' ');
                entered = null;
            }
            if (reentered != null) {
                Arrays.fill(reentered, ' ');
                reentered = null;
            }
        }
        throw new Exception(rb.getString("Too.many.failures.try.later"));
    }

    /**
     * Prompts user for alias name.
     * @param prompt the {0} of "Enter {0} alias name:  " in prompt line
     * @return the string entered by the user, without the \n at the end
     */
    private String getAlias(String prompt) throws Exception {
        if (prompt != null) {
            MessageFormat form = new MessageFormat
                (rb.getString("Enter.prompt.alias.name."));
            Object[] source = {prompt};
            System.err.print(form.format(source));
        } else {
            System.err.print(rb.getString("Enter.alias.name."));
        }
        return (new BufferedReader(new InputStreamReader(
                                        System.in))).readLine();
    }

    /**
     * Prompts user for an input string from the command line (System.in)
     * @param prompt the prompt string printed
     * @return the string entered by the user, without the \n at the end
     */
    private String inputStringFromStdin(String prompt) throws Exception {
        System.err.print(prompt);
        return (new BufferedReader(new InputStreamReader(
                                        System.in))).readLine();
    }

    /**
     * Prompts user for key password. User may select to choose the same
     * password (<code>otherKeyPass</code>) as for <code>otherAlias</code>.
     */
    private char[] getKeyPasswd(String alias, String otherAlias,
                                char[] otherKeyPass)
        throws Exception
    {
        int count = 0;
        char[] keyPass;

        do {
            MessageFormat form = new MessageFormat(rb.getString
                    ("Enter.key.password.for.alias."));
            Object[] source = {alias};
            if (otherKeyPass != null) {
                System.err.println(form.format(source));

                form = new MessageFormat(rb.getString
                        (".RETURN.if.same.as.for.otherAlias."));
                Object[] src = {otherAlias};
                System.err.print(form.format(src));
            } else {
                System.err.print(form.format(source));
            }
            System.err.flush();
            keyPass = Password.readPassword(System.in);
            passwords.add(keyPass);
            if (keyPass == null) {
                keyPass = otherKeyPass;
            }
            count++;
        } while ((keyPass == null) && count < 3);

        if (keyPass == null) {
            throw new Exception(rb.getString("Too.many.failures.try.later"));
        }

        return keyPass;
    }

    private String withWeakConstraint(String alg,
            CertPathConstraintsParameters cpcp) {
        try {
            DISABLED_CHECK.permits(alg, cpcp, false);
        } catch (CertPathValidatorException e) {
            return String.format(rb.getString("with.disabled"), alg);
        }
        try {
            LEGACY_CHECK.permits(alg, cpcp, false);
            return alg;
        } catch (CertPathValidatorException e) {
            return String.format(rb.getString("with.weak"), alg);
        }
    }

    private String withWeak(String alg) {
        if (DISABLED_CHECK.permits(SIG_PRIMITIVE_SET, alg, null)) {
            if (LEGACY_CHECK.permits(SIG_PRIMITIVE_SET, alg, null)) {
                return alg;
            } else {
                return String.format(rb.getString("with.weak"), alg);
            }
        } else {
            return String.format(rb.getString("with.disabled"), alg);
        }
    }

    private String withWeakConstraint(Key key,
            CertPathConstraintsParameters cpcp) {
        int kLen = KeyUtil.getKeySize(key);
        String displayAlg = KeyUtil.fullDisplayAlgName(key);
        try {
            DISABLED_CHECK.permits(key.getAlgorithm(), cpcp, true);
        } catch (CertPathValidatorException e) {
            return String.format(rb.getString("key.bit.disabled"), kLen, displayAlg);
        }
        try {
            LEGACY_CHECK.permits(key.getAlgorithm(), cpcp, true);
            if (kLen >= 0) {
                return String.format(rb.getString("key.bit"), kLen, displayAlg);
            } else {
                return String.format(rb.getString("unknown.size.1"), displayAlg);
            }
        } catch (CertPathValidatorException e) {
            return String.format(rb.getString("key.bit.weak"), kLen, displayAlg);
        }
    }

    /**
     * Prints a certificate in a human-readable format.
     */
    private void printX509Cert(X509Certificate cert, PrintStream out)
        throws Exception
    {

        MessageFormat form = new MessageFormat
                (rb.getString(".PATTERN.printX509Cert.with.weak"));
        PublicKey pkey = cert.getPublicKey();
        String sigName = cert.getSigAlgName();
        CertPathConstraintsParameters cpcp =
                buildCertPathConstraint(cert, null);
        // No need to warn about sigalg of a trust anchor
        if (!isTrustedCert(cert)) {
            sigName = withWeakConstraint(sigName, cpcp);
        }
        Object[] source = {cert.getSubjectX500Principal().toString(),
                        cert.getIssuerX500Principal().toString(),
                        cert.getSerialNumber().toString(16),
                        cert.getNotBefore().toString(),
                        cert.getNotAfter().toString(),
                        getCertFingerPrint("SHA-1", cert),
                        getCertFingerPrint("SHA-256", cert),
                        sigName,
                        withWeakConstraint(pkey, cpcp),
                        cert.getVersion()
                        };
        out.println(form.format(source));

        if (cert instanceof X509CertImpl impl) {
            X509CertInfo certInfo = impl.getInfo();
            CertificateExtensions exts = certInfo.getExtensions();
            if (exts != null) {
                printExtensions(rb.getString("Extensions."), exts, out);
            }
        }
    }

    private static void printExtensions(String title, CertificateExtensions exts, PrintStream out)
            throws Exception {
        int extnum = 0;
        Iterator<Extension> i1 = exts.getAllExtensions().iterator();
        Iterator<Extension> i2 = exts.getUnparseableExtensions().values().iterator();
        while (i1.hasNext() || i2.hasNext()) {
            Extension ext = i1.hasNext()?i1.next():i2.next();
            if (extnum == 0) {
                out.println();
                out.println(title);
                out.println();
            }
            out.print("#"+(++extnum)+": "+ ext);
            if (ext.getClass() == Extension.class) {
                byte[] v = ext.getExtensionValue();
                if (v.length == 0) {
                    out.println(rb.getString(".Empty.value."));
                } else {
                    new sun.security.util.HexDumpEncoder().encodeBuffer(ext.getExtensionValue(), out);
                    out.println();
                }
            }
            out.println();
        }
    }

    /**
     * Locates a signer for a given certificate from a given keystore and
     * returns the signer's certificate.
     * @param cert the certificate whose signer is searched, not null
     * @param ks the keystore to search with, not null
     * @return <code>cert</code> itself if it's already inside <code>ks</code>,
     * or a certificate inside <code>ks</code> who signs <code>cert</code>,
     * or null otherwise. A label is added.
     */
    private static Pair<String,Certificate>
            getSigner(Certificate cert, KeyStore ks) throws Exception {
        if (ks.getCertificateAlias(cert) != null) {
            return new Pair<>("", cert);
        }
        for (Enumeration<String> aliases = ks.aliases();
                aliases.hasMoreElements(); ) {
            String name = aliases.nextElement();
            Certificate trustedCert = ks.getCertificate(name);
            if (trustedCert != null) {
                try {
                    cert.verify(trustedCert.getPublicKey());
                    return new Pair<>(name, trustedCert);
                } catch (Exception e) {
                    // Not verified, skip to the next one
                }
            }
        }
        return null;
    }

    /**
     * Gets an X.500 name suitable for inclusion in a certification request.
     */
    private X500Name getX500Name() throws IOException {
        BufferedReader in;
        in = new BufferedReader(new InputStreamReader(System.in));
        String commonName = "Unknown";
        String organizationalUnit = "Unknown";
        String organization = "Unknown";
        String city = "Unknown";
        String state = "Unknown";
        String country = "Unknown";
        X500Name name;
        String userInput;

        int maxRetry = 20;
        boolean needRepeat;
        do {
            if (maxRetry-- < 0) {
                throw new RuntimeException(rb.getString(
                        "Too.many.retries.program.terminated"));
            }
            System.err.println(rb.getString("enter.dname.components"));
            commonName = inputString(in,
                    rb.getString("What.is.your.first.and.last.name."),
                    commonName);
            organizationalUnit = inputString(in,
                    rb.getString
                        ("What.is.the.name.of.your.organizational.unit."),
                    organizationalUnit);
            organization = inputString(in,
                    rb.getString("What.is.the.name.of.your.organization."),
                    organization);
            city = inputString(in,
                    rb.getString("What.is.the.name.of.your.City.or.Locality."),
                    city);
            state = inputString(in,
                    rb.getString("What.is.the.name.of.your.State.or.Province."),
                    state);
            country = inputString(in,
                    rb.getString
                        ("What.is.the.two.letter.country.code.for.this.unit."),
                    country);
            name = new X500Name(
                    dotToNull(commonName), dotToNull(organizationalUnit),
                    dotToNull(organization), dotToNull(city),
                    dotToNull(state), dotToNull(country));
            if (name.isEmpty()) {
                System.err.println(rb.getString("no.field.in.dname"));
                needRepeat = true;
            } else {
                MessageFormat form = new MessageFormat
                        (rb.getString("Is.name.correct."));
                Object[] source = {name};
                userInput = inputString
                        (in, form.format(source), rb.getString("no"));
                needRepeat = collator.compare(userInput, rb.getString("yes")) != 0 &&
                        collator.compare(userInput, rb.getString("y")) != 0;
            }
        } while (needRepeat);

        System.err.println();
        return name;
    }

    private static String dotToNull(String input) {
        return ".".equals(input) ? null : input;
    }

    private String inputString(BufferedReader in, String prompt,
                               String defaultValue)
        throws IOException
    {
        System.err.println(prompt);
        MessageFormat form = new MessageFormat
                (rb.getString(".defaultValue."));
        Object[] source = { ".".equals(defaultValue) ? "" : defaultValue };
        System.err.print(form.format(source));
        System.err.flush();

        String value = in.readLine();
        if (value == null || collator.compare(value, "") == 0) {
            value = defaultValue;
        }
        return value;
    }

    /**
     * Writes an X.509 certificate in base64 or binary encoding to an output
     * stream.
     */
    private void dumpCert(Certificate cert, PrintStream out)
        throws IOException, CertificateException
    {
        if (rfc) {
            out.println(X509Factory.BEGIN_CERT);
            out.println(Base64.getMimeEncoder(64, CRLF).encodeToString(cert.getEncoded()));
            out.println(X509Factory.END_CERT);
        } else {
            out.write(cert.getEncoded()); // binary
        }
    }

    /**
     * Recovers (private) key associated with given alias.
     *
     * @return an array of objects, where the 1st element in the array is the
     * recovered private key, and the 2nd element is the password used to
     * recover it.
     */
    private Pair<Key,char[]> recoverKey(String alias, char[] storePass,
                                       char[] keyPass)
        throws Exception
    {
        Key key;

        if (KeyStoreUtil.isWindowsKeyStore(storetype)) {
            key = keyStore.getKey(alias, null);
            return Pair.of(key, null);
        }

        if (!keyStore.containsAlias(alias)) {
            MessageFormat form = new MessageFormat
                (rb.getString("Alias.alias.does.not.exist"));
            Object[] source = {alias};
            throw new Exception(form.format(source));
        }
        if (!keyStore.entryInstanceOf(alias, KeyStore.PrivateKeyEntry.class) &&
                !keyStore.entryInstanceOf(alias, KeyStore.SecretKeyEntry.class)) {
            MessageFormat form = new MessageFormat
                (rb.getString("Alias.alias.has.no.key"));
            Object[] source = {alias};
            throw new Exception(form.format(source));
        }

        if (keyPass == null) {
            // Try to recover the key using the keystore password
            if (storePass != null) {
                try {
                    key = keyStore.getKey(alias, storePass);
                    passwords.add(storePass);
                    return Pair.of(key, storePass);
                } catch (UnrecoverableKeyException e) {
                    if (token) {
                        throw e;
                    }
                }
            }
            // prompt user for key password
            keyPass = getKeyPasswd(alias, null, null);
        }
        key = keyStore.getKey(alias, keyPass);
        return Pair.of(key, keyPass);
    }

    /**
     * Recovers entry associated with given alias.
     *
     * @return an array of objects, where the 1st element in the array is the
     * recovered entry, and the 2nd element is the password used to
     * recover it (null if no password).
     */
    private Pair<Entry,char[]> recoverEntry(KeyStore ks,
                            String alias,
                            char[] pstore,
                            char[] pkey) throws Exception {

        if (!ks.containsAlias(alias)) {
            MessageFormat form = new MessageFormat(
                    rb.getString("Alias.alias.does.not.exist"));
            Object[] source = {alias};
            throw new Exception(form.format(source));
        }

        // Step 1: First attempt to access entry without key password
        // (PKCS11 entry or trusted certificate entry, for example).
        // If fail, go next.
        try {
            Entry entry = ks.getEntry(alias, null);
            return Pair.of(entry, null);
        } catch (UnrecoverableEntryException une) {
            if(P11KEYSTORE.equalsIgnoreCase(ks.getType()) ||
                    KeyStoreUtil.isWindowsKeyStore(ks.getType())) {
                // should not happen, but a possibility
                throw une;
            }
        }

        // entry is protected

        // Step 2: try pkey if not null. If fail, fail.
        if (pkey != null) {
            PasswordProtection pp = new PasswordProtection(pkey);
            Entry entry = ks.getEntry(alias, pp);
            return Pair.of(entry, pkey);
        }

        // Step 3: try pstore if not null. If fail, go next.
        if (pstore != null) {
            try {
                PasswordProtection pp = new PasswordProtection(pstore);
                Entry entry = ks.getEntry(alias, pp);
                return Pair.of(entry, pstore);
            } catch (UnrecoverableEntryException une) {
                if (P12KEYSTORE.equalsIgnoreCase(ks.getType())) {
                    // P12 keystore currently does not support separate
                    // store and entry passwords. We will not prompt for
                    // entry password.
                    throw une;
                }
            }
        }

        // Step 4: prompt for entry password
        pkey = getKeyPasswd(alias, null, null);
        PasswordProtection pp = new PasswordProtection(pkey);
        Entry entry = ks.getEntry(alias, pp);
        return Pair.of(entry, pkey);
    }

    /**
     * Gets the requested fingerprint of the certificate.
     */
    private String getCertFingerPrint(String mdAlg, Certificate cert)
        throws Exception
    {
        byte[] encCertInfo = cert.getEncoded();
        MessageDigest md = MessageDigest.getInstance(mdAlg);
        byte[] digest = md.digest(encCertInfo);
        return HexFormat.ofDelimiter(":").withUpperCase().formatHex(digest);
    }

    /**
     * Prints warning about missing integrity check.
     */
    private void printNoIntegrityWarning() {
        System.err.println();
        System.err.println(rb.getString
            (".WARNING.WARNING.WARNING."));
        System.err.println(rb.getString
            (".The.integrity.of.the.information.stored.in.your.keystore."));
        System.err.println(rb.getString
            (".WARNING.WARNING.WARNING."));
        System.err.println();
    }

    /**
     * Validates chain in certification reply, and returns the ordered
     * elements of the chain (with user certificate first, and root
     * certificate last in the array).
     *
     * @param alias the alias name
     * @param userCert the user certificate of the alias
     * @param replyCerts the chain provided in the reply
     */
    private Certificate[] validateReply(String alias,
                                        Certificate userCert,
                                        Certificate[] replyCerts)
        throws Exception
    {

        checkWeakConstraint(rb.getString("reply"), replyCerts);

        // order the certs in the reply (bottom-up).
        // we know that all certs in the reply are of type X.509, because
        // we parsed them using an X.509 certificate factory
        int i;
        PublicKey userPubKey = userCert.getPublicKey();

        // Remove duplicated certificates.
        HashSet<Certificate> nodup = new HashSet<>(Arrays.asList(replyCerts));
        replyCerts = nodup.toArray(new Certificate[0]);

        for (i=0; i<replyCerts.length; i++) {
            if (userPubKey.equals(replyCerts[i].getPublicKey())) {
                break;
            }
        }
        if (i == replyCerts.length) {
            MessageFormat form = new MessageFormat(rb.getString
                ("Certificate.reply.does.not.contain.public.key.for.alias."));
            Object[] source = {alias};
            throw new Exception(form.format(source));
        }

        Certificate tmpCert = replyCerts[0];
        replyCerts[0] = replyCerts[i];
        replyCerts[i] = tmpCert;

        X509Certificate thisCert = (X509Certificate)replyCerts[0];

        for (i=1; i < replyCerts.length-1; i++) {
            // find a cert in the reply who signs thisCert
            int j;
            for (j=i; j<replyCerts.length; j++) {
                if (KeyStoreUtil.signedBy(thisCert, (X509Certificate)replyCerts[j])) {
                    tmpCert = replyCerts[i];
                    replyCerts[i] = replyCerts[j];
                    replyCerts[j] = tmpCert;
                    thisCert = (X509Certificate)replyCerts[i];
                    break;
                }
            }
            if (j == replyCerts.length) {
                throw new Exception
                    (rb.getString("Incomplete.certificate.chain.in.reply"));
            }
        }

        if (noprompt) {
            return replyCerts;
        }

        // do we trust the cert at the top?
        Certificate topCert = replyCerts[replyCerts.length-1];
        boolean fromKeyStore = true;
        Pair<String,Certificate> root = getSigner(topCert, keyStore);
        if (root == null && trustcacerts && caks != null) {
            root = getSigner(topCert, caks);
            fromKeyStore = false;
        }
        if (root == null) {
            System.err.println();
            System.err.println
                    (rb.getString("Top.level.certificate.in.reply."));
            printX509Cert((X509Certificate)topCert, System.out);
            System.err.println();
            System.err.print(rb.getString(".is.not.trusted."));
            printWeakWarnings(true);
            String reply = getYesNoReply
                    (rb.getString("Install.reply.anyway.no."));
            if ("NO".equals(reply)) {
                return null;
            }
        } else {
            if (root.snd != topCert) {
                // append the root CA cert to the chain
                Certificate[] tmpCerts =
                    new Certificate[replyCerts.length+1];
                System.arraycopy(replyCerts, 0, tmpCerts, 0,
                                 replyCerts.length);
                tmpCerts[tmpCerts.length-1] = root.snd;
                replyCerts = tmpCerts;
                CertPathConstraintsParameters cpcp =
                        buildCertPathConstraint((X509Certificate)root.snd,
                        null);
                checkWeakConstraint(String.format(fromKeyStore
                                ? rb.getString("alias.in.keystore")
                                : rb.getString("alias.in.cacerts"),
                                        root.fst),
                        root.snd, cpcp);
            }
        }
        return replyCerts;
    }

    /**
     * Establishes a certificate chain (using trusted certificates in the
     * keystore and cacerts), starting with the reply (certToVerify)
     * and ending at a self-signed certificate found in the keystore.
     *
     * @param userCert optional existing certificate, mostly likely be the
     *                 original self-signed cert created by -genkeypair.
     *                 It must have the same public key as certToVerify
     *                 but cannot be the same cert.
     * @param certToVerify the starting certificate to build the chain
     * @return the established chain, might be null if user decides not
     */
    private Certificate[] establishCertChain(Certificate userCert,
                                             Certificate certToVerify)
        throws Exception
    {
        if (userCert != null) {
            // Make sure that the public key of the certificate reply matches
            // the original public key in the keystore
            PublicKey origPubKey = userCert.getPublicKey();
            PublicKey replyPubKey = certToVerify.getPublicKey();
            if (!origPubKey.equals(replyPubKey)) {
                throw new Exception(rb.getString
                        ("Public.keys.in.reply.and.keystore.don.t.match"));
            }

            // If the two certs are identical, we're done: no need to import
            // anything
            if (certToVerify.equals(userCert)) {
                throw new Exception(rb.getString
                        ("Certificate.reply.and.certificate.in.keystore.are.identical"));
            }
        }

        // Build a hash table of all certificates in the keystore.
        // Use the subject distinguished name as the key into the hash table.
        // All certificates associated with the same subject distinguished
        // name are stored in the same hash table entry as a vector.
        Hashtable<Principal, Vector<Pair<String,X509Certificate>>> certs = null;
        if (keyStore.size() > 0) {
            certs = new Hashtable<>(11);
            keystorecerts2Hashtable(keyStore, certs);
        }
        if (trustcacerts) {
            if (caks!=null && caks.size()>0) {
                if (certs == null) {
                    certs = new Hashtable<>(11);
                }
                keystorecerts2Hashtable(caks, certs);
            }
        }

        // start building chain
        Vector<Pair<String,X509Certificate>> chain = new Vector<>(2);
        if (buildChain(
                new Pair<>(rb.getString("the.input"),
                           (X509Certificate) certToVerify),
                chain, certs)) {
            for (Pair<String,X509Certificate> p : chain) {
                CertPathConstraintsParameters cpcp =
                        buildCertPathConstraint(p.snd, null);
                checkWeakConstraint(p.fst, p.snd, cpcp);
            }
            Certificate[] newChain =
                    new Certificate[chain.size()];
            // buildChain() returns chain with self-signed root-cert first and
            // user-cert last, so we need to invert the chain before we store
            // it
            int j=0;
            for (int i=chain.size()-1; i>=0; i--) {
                newChain[j] = chain.elementAt(i).snd;
                j++;
            }
            return newChain;
        } else {
            throw new Exception
                (rb.getString("Failed.to.establish.chain.from.reply"));
        }
    }

    /**
     * Recursively tries to establish chain from pool of certs starting from
     * certToVerify until a self-signed cert is found, and fill the certs found
     * into chain. Each cert in the chain signs the next one.
     *
     * This method is able to recover from an error, say, if certToVerify
     * is signed by certA but certA has no issuer in certs and itself is not
     * self-signed, the method can try another certB that also signs
     * certToVerify and look for signer of certB, etc., etc.
     *
     * Each cert in chain comes with a label showing its origin. The label is
     * used in the warning message when the cert is considered a risk.
     *
     * @param certToVerify the cert that needs to be verified.
     * @param chain the chain that's being built.
     * @param certs the pool of trusted certs
     *
     * @return true if successful, false otherwise.
     */
    private boolean buildChain(Pair<String,X509Certificate> certToVerify,
            Vector<Pair<String,X509Certificate>> chain,
            Hashtable<Principal, Vector<Pair<String,X509Certificate>>> certs) {
        if (KeyStoreUtil.isSelfSigned(certToVerify.snd)) {
            // reached self-signed root cert;
            // no verification needed because it's trusted.
            chain.addElement(certToVerify);
            return true;
        }

        Principal issuer = certToVerify.snd.getIssuerX500Principal();

        // Get the issuer's certificate(s)
        Vector<Pair<String,X509Certificate>> vec = certs.get(issuer);
        if (vec == null) {
            return false;
        }

        // Try out each certificate in the vector, until we find one
        // whose public key verifies the signature of the certificate
        // in question.
        for (Pair<String, X509Certificate> issuerCert : vec) {
            PublicKey issuerPubKey = issuerCert.snd.getPublicKey();
            try {
                certToVerify.snd.verify(issuerPubKey);
            } catch (Exception e) {
                continue;
            }
            if (buildChain(issuerCert, chain, certs)) {
                chain.addElement(certToVerify);
                return true;
            }
        }
        return false;
    }

    /**
     * Prompts user for yes/no decision.
     *
     * @return the user's decision, can only be "YES" or "NO"
     */
    private String getYesNoReply(String prompt)
        throws IOException
    {
        String reply;
        int maxRetry = 20;
        do {
            if (maxRetry-- < 0) {
                throw new RuntimeException(rb.getString(
                        "Too.many.retries.program.terminated"));
            }
            System.err.print(prompt);
            System.err.flush();
            reply = (new BufferedReader(new InputStreamReader
                                        (System.in))).readLine();
            if (reply == null ||
                collator.compare(reply, "") == 0 ||
                collator.compare(reply, rb.getString("n")) == 0 ||
                collator.compare(reply, rb.getString("no")) == 0) {
                reply = "NO";
            } else if (collator.compare(reply, rb.getString("y")) == 0 ||
                       collator.compare(reply, rb.getString("yes")) == 0) {
                reply = "YES";
            } else {
                System.err.println(rb.getString("Wrong.answer.try.again"));
                reply = null;
            }
        } while (reply == null);
        return reply;
    }

    /**
     * Stores the (leaf) certificates of a keystore in a hashtable.
     * All certs belonging to the same CA are stored in a vector that
     * in turn is stored in the hashtable, keyed by the CA's subject DN.
     * Each cert comes with a string label that shows its origin and alias.
     */
    private void keystorecerts2Hashtable(KeyStore ks,
                Hashtable<Principal, Vector<Pair<String,X509Certificate>>> hash)
        throws Exception {

        for (Enumeration<String> aliases = ks.aliases();
                                        aliases.hasMoreElements(); ) {
            String alias = aliases.nextElement();
            Certificate cert = ks.getCertificate(alias);
            if (cert != null) {
                Principal subjectDN = ((X509Certificate)cert).getSubjectX500Principal();
                Pair<String,X509Certificate> pair = new Pair<>(
                        String.format(
                                rb.getString(ks == caks ?
                                        "alias.in.cacerts" :
                                        "alias.in.keystore"),
                                alias),
                        (X509Certificate)cert);
                Vector<Pair<String,X509Certificate>> vec = hash.get(subjectDN);
                if (vec == null) {
                    vec = new Vector<>();
                    vec.addElement(pair);
                } else {
                    if (!vec.contains(pair)) {
                        vec.addElement(pair);
                    }
                }
                hash.put(subjectDN, vec);
            }
        }
    }

    /**
     * Returns the issue time that's specified the -startdate option
     * @param s the value of -startdate option
     */
    private static Date getStartDate(String s) throws IOException {
        Calendar c = new GregorianCalendar();
        if (s != null) {
            IOException ioe = new IOException(
                    rb.getString("Illegal.startdate.value"));
            int len = s.length();
            if (len == 0) {
                throw ioe;
            }
            if (s.charAt(0) == '-' || s.charAt(0) == '+') {
                // Form 1: ([+-]nnn[ymdHMS])+
                int start = 0;
                while (start < len) {
                    int sign;
                    switch (s.charAt(start)) {
                        case '+': sign = 1; break;
                        case '-': sign = -1; break;
                        default: throw ioe;
                    }
                    int i = start+1;
                    for (; i<len; i++) {
                        char ch = s.charAt(i);
                        if (ch < '0' || ch > '9') break;
                    }
                    if (i == start+1) throw ioe;
                    int number = Integer.parseInt(s.substring(start+1, i));
                    if (i >= len) throw ioe;
                    int unit;
                    switch (s.charAt(i)) {
                        case 'y': unit = Calendar.YEAR; break;
                        case 'm': unit = Calendar.MONTH; break;
                        case 'd': unit = Calendar.DATE; break;
                        case 'H': unit = Calendar.HOUR; break;
                        case 'M': unit = Calendar.MINUTE; break;
                        case 'S': unit = Calendar.SECOND; break;
                        default: throw ioe;
                    }
                    c.add(unit, sign * number);
                    start = i + 1;
                }
            } else  {
                // Form 2: [yyyy/mm/dd] [HH:MM:SS]
                String date = null, time = null;
                if (len == 19) {
                    date = s.substring(0, 10);
                    time = s.substring(11);
                    if (s.charAt(10) != ' ')
                        throw ioe;
                } else if (len == 10) {
                    date = s;
                } else if (len == 8) {
                    time = s;
                } else {
                    throw ioe;
                }
                if (date != null) {
                    if (date.matches("\\d\\d\\d\\d/\\d\\d/\\d\\d")) {
                        c.set(Integer.parseInt(date.substring(0, 4)),
                                Integer.parseInt(date.substring(5, 7))-1,
                                Integer.parseInt(date.substring(8, 10)));
                    } else {
                        throw ioe;
                    }
                }
                if (time != null) {
                    if (time.matches("\\d\\d:\\d\\d:\\d\\d")) {
                        c.set(Calendar.HOUR_OF_DAY, Integer.parseInt(time.substring(0, 2)));
                        c.set(Calendar.MINUTE, Integer.parseInt(time.substring(3, 5)));
                        c.set(Calendar.SECOND, Integer.parseInt(time.substring(6, 8)));
                        c.set(Calendar.MILLISECOND, 0);
                    } else {
                        throw ioe;
                    }
                }
            }
        }
        return c.getTime();
    }

    /**
     * Match a command with a command set. The match can be exact, or
     * partial, or case-insensitive.
     *
     * @param s the command provided by user
     * @param list the legal command set represented by KnownOIDs enums.
     * @return the position of a single match, or -1 if none matched
     * @throws Exception if s is ambiguous
     */
    private static int oneOf(String s, KnownOIDs... list) throws Exception {
        String[] convertedList = new String[list.length];
        for (int i = 0; i < list.length; i++) {
            convertedList[i] = list[i].stdName();
        }
        return oneOf(s, convertedList);
    }

    /**
     * Match a command with a command set. The match can be exact, or
     * partial, or case-insensitive.
     *
     * @param s the command provided by user
     * @param list the legal command set. If there is a null, commands after it
     *      are regarded experimental, which means they are supported but their
     *      existence should not be revealed to user.
     * @return the position of a single match, or -1 if none matched
     * @throws Exception if s is ambiguous
     */
    private static int oneOf(String s, String... list) throws Exception {

        // First, if there is an exact match, returns it.
        int res = oneOfMatch((a,b) -> a.equals(b), s, list);
        if (res >= 0) {
            return res;
        }

        // Second, if there is one single camelCase or prefix match, returns it.
        // This regex substitution removes all lowercase letters not at the
        // beginning, so "keyCertSign" becomes "kCS".
        res = oneOfMatch((a,b) -> a.equals(b.replaceAll("(?<!^)[a-z]", ""))
                || b.startsWith(a), s, list);
        if (res >= 0) {
            return res;
        }

        // Finally, retry the 2nd step ignoring case
        return oneOfMatch((a,b) -> a.equalsIgnoreCase(b.replaceAll("(?<!^)[a-z]", ""))
                || b.toUpperCase(Locale.ROOT).startsWith(a.toUpperCase(Locale.ROOT)),
                s, list);
    }

    /**
     * Match a command with a command set.
     *
     * @param matcher a BiFunction which returns {@code true} if the 1st
     *               argument (user input) matches the 2nd one (full command)
     * @param s the command provided by user
     * @param list the legal command set
     * @return the position of a single match, or -1 if none matched
     * @throws Exception if s is ambiguous
     */
    private static int oneOfMatch(BiFunction<String,String,Boolean> matcher,
            String s, String... list) throws Exception {
        int[] match = new int[list.length];
        int nmatch = 0;
        int experiment = Integer.MAX_VALUE;
        for (int i = 0; i<list.length; i++) {
            String one = list[i];
            if (one == null) {
                experiment = i;
                continue;
            }
            if (matcher.apply(s, one)) {
                match[nmatch++] = i;
            }
        }
        if (nmatch == 0) {
            return -1;
        } else if (nmatch == 1) {
            return match[0];
        } else {
            // If multiple matches is in experimental commands, ignore them
            if (match[1] > experiment) {
                return match[0];
            }
            StringBuilder sb = new StringBuilder();
            MessageFormat form = new MessageFormat(rb.getString
                    ("command.{0}.is.ambiguous."));
            Object[] source = {s};
            sb.append(form.format(source));
            sb.append("\n    ");
            for (int i=0; i<nmatch && match[i]<experiment; i++) {
                sb.append(' ');
                sb.append(list[match[i]]);
            }
            throw new Exception(sb.toString());
        }
    }

    /**
     * Create a GeneralName object from known types
     * @param t one of 5 known types
     * @param v value
     * @param exttype X.509 extension type
     * @return which one
     */
    private GeneralName createGeneralName(String t, String v, int exttype)
            throws Exception {
        GeneralNameInterface gn;
        int p = oneOf(t, "EMAIL", "URI", "DNS", "IP", "OID");
        if (p < 0) {
            throw new Exception(rb.getString(
                    "Unrecognized.GeneralName.type.") + t);
        }
        switch (p) {
            case 0: gn = new RFC822Name(v); break;
            case 1: gn = new URIName(v); break;
            case 2:
                if (exttype == 3) {
                    // Allow wildcard only for SAN extension
                    gn = new DNSName(v, true);
                } else {
                    gn = new DNSName(v);
                }
                break;
            case 3: gn = new IPAddressName(v); break;
            default: gn = new OIDName(v); break; //4
        }
        return new GeneralName(gn);
    }

    private static final String[] extSupported = {
                        "BasicConstraints",
                        "KeyUsage",
                        "ExtendedKeyUsage",
                        "SubjectAlternativeName",
                        "IssuerAlternativeName",
                        "SubjectInfoAccess",
                        "AuthorityInfoAccess",
                        null,
                        "CRLDistributionPoints",
    };

    private ObjectIdentifier findOidForExtName(String type)
            throws Exception {
        switch (oneOf(type, extSupported)) {
            case 0: return PKIXExtensions.BasicConstraints_Id;
            case 1: return PKIXExtensions.KeyUsage_Id;
            case 2: return PKIXExtensions.ExtendedKeyUsage_Id;
            case 3: return PKIXExtensions.SubjectAlternativeName_Id;
            case 4: return PKIXExtensions.IssuerAlternativeName_Id;
            case 5: return PKIXExtensions.SubjectInfoAccess_Id;
            case 6: return PKIXExtensions.AuthInfoAccess_Id;
            case 8: return PKIXExtensions.CRLDistributionPoints_Id;
            default: return ObjectIdentifier.of(type);
        }
    }

    // Add an extension into a CertificateExtensions, always using OID as key
    private static void setExt(CertificateExtensions result, Extension ex) {
        result.setExtension(ex.getId(), ex);
    }

    /**
     * Create X509v3 extensions from a string representation. Note that the
     * SubjectKeyIdentifierExtension will always be created non-critical besides
     * the extension requested in the <code>extstr</code> argument.
     *
     * @param requestedEx the requested extensions, can be null, used for -gencert
     * @param existingEx the original extensions, can be null, used for -selfcert
     * @param extstrs -ext values, Read keytool doc
     * @param pkey the public key for the certificate
     * @param aSubjectKeyId the subject key identifier for the authority (issuer)
     * @return the created CertificateExtensions
     */
    private CertificateExtensions createV3Extensions(
            CertificateExtensions requestedEx,
            CertificateExtensions existingEx,
            List <String> extstrs,
            PublicKey pkey,
            KeyIdentifier aSubjectKeyId) throws Exception {

        // By design, inside a CertificateExtensions object, all known
        // extensions uses name (say, "BasicConstraints") as key and
        // a child Extension type (say, "BasicConstraintsExtension")
        // as value, unknown extensions uses OID as key and bare
        // Extension object as value. This works fine inside JDK.
        //
        // However, in keytool, there is no way to prevent people
        // using OID in -ext, either as a new extension, or in an
        // honored value. Thus, here we (ab)use CertificateExtensions
        // by always using OID as key and value can be of any type.

        if (existingEx != null && requestedEx != null) {
            // This should not happen
            throw new Exception("One of request and original should be null.");
        }
        // A new extensions always using OID as key
        CertificateExtensions result = new CertificateExtensions();
        if (existingEx != null) {
            for (Extension ex: existingEx.getAllExtensions()) {
                setExt(result, ex);
            }
        }
        try {
            // always non-critical
            setExt(result, new SubjectKeyIdentifierExtension(
                    new KeyIdentifier(pkey).getIdentifier()));
            if (aSubjectKeyId != null) {
                setExt(result, new AuthorityKeyIdentifierExtension(aSubjectKeyId,
                        null, null));
            }

            // name{:critical}{=value}
            // Honoring requested extensions
            if (requestedEx != null) {
                // The existing requestedEx might use names as keys,
                // translate to all-OID first.
                CertificateExtensions request2 = new CertificateExtensions();
                for (sun.security.x509.Extension ex: requestedEx.getAllExtensions()) {
                    request2.setExtension(ex.getId(), ex);
                }
                for(String extstr: extstrs) {
                    if (extstr.toLowerCase(Locale.ENGLISH).startsWith("honored=")) {
                        List<String> list = Arrays.asList(
                                extstr.toLowerCase(Locale.ENGLISH).substring(8).split(","));
                        // First check existence of "all"
                        if (list.contains("all")) {
                            for (Extension ex: request2.getAllExtensions()) {
                                setExt(result, ex);
                            }
                        }
                        // one by one for others
                        for (String item: list) {
                            if (item.equals("all")) continue;

                            // add or remove
                            boolean add;
                            // -1, unchanged, 0 critical, 1 non-critical
                            int action = -1;
                            String type;
                            if (item.startsWith("-")) {
                                add = false;
                                type = item.substring(1);
                            } else {
                                add = true;
                                int colonpos = item.indexOf(':');
                                if (colonpos >= 0) {
                                    type = item.substring(0, colonpos);
                                    action = oneOf(item.substring(colonpos+1),
                                            "critical", "non-critical");
                                    if (action == -1) {
                                        throw new Exception(rb.getString
                                            ("Illegal.value.") + item);
                                    }
                                } else {
                                    type = item;
                                }
                            }
                            String n = findOidForExtName(type).toString();
                            if (add) {
                                Extension e = request2.getExtension(n);
                                if (!e.isCritical() && action == 0
                                        || e.isCritical() && action == 1) {
                                    e = Extension.newExtension(
                                            e.getExtensionId(),
                                            !e.isCritical(),
                                            e.getExtensionValue());
                                }
                                setExt(result, e);
                            } else {
                                result.delete(n);
                            }
                        }
                        break;
                    }
                }
            }
            for(String extstr: extstrs) {
                String name, value;
                boolean isCritical = false;

                int eqpos = extstr.indexOf('=');
                if (eqpos >= 0) {
                    name = extstr.substring(0, eqpos);
                    value = extstr.substring(eqpos+1);
                } else {
                    name = extstr;
                    value = null;
                }

                int colonpos = name.indexOf(':');
                if (colonpos >= 0) {
                    if (oneOf(name.substring(colonpos+1), "critical") == 0) {
                        isCritical = true;
                    }
                    name = name.substring(0, colonpos);
                }

                if (name.equalsIgnoreCase("honored")) {
                    continue;
                }
                int exttype = oneOf(name, extSupported);
                switch (exttype) {
                    case 0:     // BC
                        int pathLen = -1;
                        boolean isCA = false;
                        if (value == null) {
                            isCA = true;
                        } else {
                            try {   // the abbr format
                                pathLen = Integer.parseInt(value);
                                isCA = true;
                            } catch (NumberFormatException ufe) {
                                // ca:true,pathlen:1
                                for (String part: value.split(",")) {
                                    String[] nv = part.split(":");
                                    if (nv.length != 2) {
                                        throw new Exception(rb.getString
                                                ("Illegal.value.") + extstr);
                                    } else {
                                        if (nv[0].equalsIgnoreCase("ca")) {
                                            isCA = Boolean.parseBoolean(nv[1]);
                                        } else if (nv[0].equalsIgnoreCase("pathlen")) {
                                            pathLen = Integer.parseInt(nv[1]);
                                        } else {
                                            throw new Exception(rb.getString
                                                ("Illegal.value.") + extstr);
                                        }
                                    }
                                }
                            }
                        }
                        setExt(result, new BasicConstraintsExtension(isCritical, isCA,
                                pathLen));
                        break;
                    case 1:     // KU
                        if(value != null) {
                            boolean[] ok = new boolean[9];
                            for (String s: value.split(",")) {
                                int p = oneOf(s,
                                       "digitalSignature",  // (0),
                                       "nonRepudiation",    // (1)
                                       "keyEncipherment",   // (2),
                                       "dataEncipherment",  // (3),
                                       "keyAgreement",      // (4),
                                       "keyCertSign",       // (5),
                                       "cRLSign",           // (6),
                                       "encipherOnly",      // (7),
                                       "decipherOnly",      // (8)
                                       "contentCommitment"  // also (1)
                                       );
                                if (p < 0) {
                                    throw new Exception(rb.getString("Unknown.keyUsage.type.") + s);
                                }
                                if (p == 9) p = 1;
                                ok[p] = true;
                            }
                            KeyUsageExtension kue = new KeyUsageExtension(ok);
                            // The above KeyUsageExtension constructor does not
                            // allow isCritical value, so...
                            setExt(result, Extension.newExtension(
                                    kue.getExtensionId(),
                                    isCritical,
                                    kue.getExtensionValue()));
                        } else {
                            throw new Exception(rb.getString
                                    ("Illegal.value.") + extstr);
                        }
                        break;
                    case 2:     // EKU
                        if(value != null) {
                            Vector<ObjectIdentifier> v = new Vector<>();
                            KnownOIDs[] choices = {
                                    KnownOIDs.anyExtendedKeyUsage,
                                    KnownOIDs.serverAuth,
                                    KnownOIDs.clientAuth,
                                    KnownOIDs.codeSigning,
                                    KnownOIDs.emailProtection,
                                    KnownOIDs.KP_TimeStamping,
                                    KnownOIDs.OCSPSigning
                            };
                            for (String s: value.split(",")) {
                                int p = oneOf(s, choices);
                                String o = s;
                                if (p >= 0) {
                                    o = choices[p].value();
                                }
                                try {
                                    v.add(ObjectIdentifier.of(o));
                                } catch (Exception e) {
                                    throw new Exception(rb.getString(
                                            "Unknown.extendedkeyUsage.type.") + s);
                                }
                            }
                            setExt(result, new ExtendedKeyUsageExtension(isCritical, v));
                        } else {
                            throw new Exception(rb.getString
                                    ("Illegal.value.") + extstr);
                        }
                        break;
                    case 3:     // SAN
                    case 4:     // IAN
                        if(value != null) {
                            String[] ps = value.split(",");
                            GeneralNames gnames = new GeneralNames();
                            for(String item: ps) {
                                colonpos = item.indexOf(':');
                                if (colonpos < 0) {
                                    throw new Exception("Illegal item " + item + " in " + extstr);
                                }
                                String t = item.substring(0, colonpos);
                                String v = item.substring(colonpos+1);
                                gnames.add(createGeneralName(t, v, exttype));
                            }
                            if (exttype == 3) {
                                setExt(result, new SubjectAlternativeNameExtension(
                                        isCritical, gnames));
                            } else {
                                setExt(result, new IssuerAlternativeNameExtension(
                                        isCritical, gnames));
                            }
                        } else {
                            throw new Exception(rb.getString
                                    ("Illegal.value.") + extstr);
                        }
                        break;
                    case 5:     // SIA, always non-critical
                    case 6:     // AIA, always non-critical
                        if (isCritical) {
                            throw new Exception(rb.getString(
                                    "This.extension.cannot.be.marked.as.critical.") + extstr);
                        }
                        if(value != null) {
                            List<AccessDescription> accessDescriptions =
                                    new ArrayList<>();
                            String[] ps = value.split(",");
                            for(String item: ps) {
                                colonpos = item.indexOf(':');
                                int colonpos2 = item.indexOf(':', colonpos+1);
                                if (colonpos < 0 || colonpos2 < 0) {
                                    throw new Exception(rb.getString
                                            ("Illegal.value.") + extstr);
                                }
                                String m = item.substring(0, colonpos);
                                String t = item.substring(colonpos+1, colonpos2);
                                String v = item.substring(colonpos2+1);
                                KnownOIDs[] choices = {
                                    KnownOIDs.OCSP,
                                    KnownOIDs.caIssuers,
                                    KnownOIDs.AD_TimeStamping,
                                    KnownOIDs.caRepository
                                };
                                int p = oneOf(m, choices);
                                ObjectIdentifier oid;
                                if (p >= 0) {
                                    oid = ObjectIdentifier.of(choices[p]);
                                } else {
                                    try {
                                        oid = ObjectIdentifier.of(m);
                                    } catch (Exception e) {
                                        throw new Exception(rb.getString(
                                                "Unknown.AccessDescription.type.") + m);
                                    }
                                }
                                accessDescriptions.add(new AccessDescription(
                                        oid, createGeneralName(t, v, exttype)));
                            }
                            if (exttype == 5) {
                                setExt(result, new SubjectInfoAccessExtension(accessDescriptions));
                            } else {
                                setExt(result, new AuthorityInfoAccessExtension(accessDescriptions));
                            }
                        } else {
                            throw new Exception(rb.getString
                                    ("Illegal.value.") + extstr);
                        }
                        break;
                    case 8: // CRL, experimental, only support 1 distributionpoint
                        if(value != null) {
                            String[] ps = value.split(",");
                            GeneralNames gnames = new GeneralNames();
                            for(String item: ps) {
                                colonpos = item.indexOf(':');
                                if (colonpos < 0) {
                                    throw new Exception("Illegal item " + item + " in " + extstr);
                                }
                                String t = item.substring(0, colonpos);
                                String v = item.substring(colonpos+1);
                                gnames.add(createGeneralName(t, v, exttype));
                            }
                            setExt(result, new CRLDistributionPointsExtension(
                                    isCritical, Collections.singletonList(
                                    new DistributionPoint(gnames, null, null))));
                        } else {
                            throw new Exception(rb.getString
                                    ("Illegal.value.") + extstr);
                        }
                        break;
                    case -1:
                        ObjectIdentifier oid = ObjectIdentifier.of(name);
                        byte[] data;
                        if (value != null) {
                            data = new byte[value.length() / 2 + 1];
                            int pos = 0;
                            for (char c: value.toCharArray()) {
                                if (!HexFormat.isHexDigit(c)) {
                                    continue;
                                }
                                int hex = HexFormat.fromHexDigit(c);
                                if (pos % 2 == 0) {
                                    data[pos/2] = (byte)(hex << 4);
                                } else {
                                    data[pos/2] += (byte)hex;
                                }
                                pos++;
                            }
                            if (pos % 2 != 0) {
                                throw new Exception(rb.getString(
                                        "Odd.number.of.hex.digits.found.") + extstr);
                            }
                            data = Arrays.copyOf(data, pos/2);
                        } else {
                            data = new byte[0];
                        }
                        setExt(result, new Extension(oid, isCritical,
                                new DerValue(DerValue.tag_OctetString, data)
                                        .toByteArray()));
                        break;
                    default:
                        throw new Exception(rb.getString(
                                "Unknown.extension.type.") + extstr);
                }
            }
        } catch(IOException e) {
            throw new RuntimeException(e);
        }
        return result;
    }

    private Date getLastDate(Date firstDate, long validity)
            throws Exception {
        Date lastDate = new Date();
        lastDate.setTime(firstDate.getTime() + validity*1000L*24L*60L*60L);

        Calendar c = new GregorianCalendar(TimeZone.getTimeZone("UTC"));
        c.setTime(lastDate);
        if (c.get(Calendar.YEAR) > 9999) {
            throw new Exception("Validity period ends at calendar year " +
                    c.get(Calendar.YEAR) + " which is greater than 9999");
        }

        return lastDate;
    }

    private boolean isTrustedCert(Certificate cert) throws KeyStoreException {
        if (caks != null && caks.getCertificateAlias(cert) != null) {
            return true;
        } else {
            String inKS = keyStore.getCertificateAlias(cert);
            return inKS != null && keyStore.isCertificateEntry(inKS);
        }
    }

    private void checkWeakConstraint(String label, String sigAlg, Key key,
            CertPathConstraintsParameters cpcp) throws Exception {
        if (sigAlg != null) {
            try {
                DISABLED_CHECK.permits(sigAlg, cpcp, false);
                try {
                    LEGACY_CHECK.permits(sigAlg, cpcp, false);
                } catch (CertPathValidatorException e) {
                    weakWarnings.add(String.format(
                            rb.getString("whose.sigalg.weak"), label, sigAlg));
                }
            } catch (CertPathValidatorException e) {
                String eMessage = e.getMessage();
                if (eMessage.contains("denyAfter constraint check failed") &&
                        e.getReason() == BasicReason.ALGORITHM_CONSTRAINED) {
                    String startSeparator = "Constraint date: ";
                    int startSepPos = eMessage.indexOf(startSeparator);
                    String endSeparator = "; params date";
                    int endSepPos = eMessage.indexOf(endSeparator);
                    String denyAfterDate;
                    try {
                        denyAfterDate = eMessage.substring(startSepPos + startSeparator.length(),
                                endSepPos);
                    } catch (IndexOutOfBoundsException e1) {
                        throw new Exception(rb.getString(
                                "Unable.to.parse.denyAfter.string.in.exception.message"));
                    }

                    weakWarnings.add(String.format(
                            rb.getString("whose.sigalg.usagesignedjar"), label, sigAlg,
                            denyAfterDate));
                } else {
                    weakWarnings.add(String.format(
                            rb.getString("whose.sigalg.disabled"), label, sigAlg));
                }
                if (debug) {
                    e.printStackTrace();
                }
            }
        }

        if (key != null) {
            try {
                DISABLED_CHECK.permits(key.getAlgorithm(), cpcp, true);
                try {
                    LEGACY_CHECK.permits(key.getAlgorithm(), cpcp, true);
                } catch (CertPathValidatorException e) {
                    weakWarnings.add(String.format(
                            rb.getString("whose.key.weak"), label,
                            String.format(rb.getString("key.bit"),
                            KeyUtil.getKeySize(key), KeyUtil.fullDisplayAlgName(key))));
                }
            } catch (CertPathValidatorException e) {
                weakWarnings.add(String.format(
                        rb.getString("whose.key.disabled"), label,
                        String.format(rb.getString("key.bit"),
                        KeyUtil.getKeySize(key), KeyUtil.fullDisplayAlgName(key))));
            }
        }
    }

    private void checkWeak(String label, String sigAlg, Key key) {
        if (sigAlg != null) {
            if (!DISABLED_CHECK.permits(SIG_PRIMITIVE_SET, sigAlg, null)) {
                weakWarnings.add(String.format(
                    rb.getString("whose.sigalg.disabled"), label, sigAlg));
            } else if (!LEGACY_CHECK.permits(SIG_PRIMITIVE_SET, sigAlg, null)) {
                weakWarnings.add(String.format(
                    rb.getString("whose.sigalg.weak"), label, sigAlg));
            }
        }

        if (key != null) {
            if (!DISABLED_CHECK.permits(SIG_PRIMITIVE_SET, key)) {
                weakWarnings.add(String.format(
                    rb.getString("whose.key.disabled"), label,
                    String.format(rb.getString("key.bit"),
                    KeyUtil.getKeySize(key), KeyUtil.fullDisplayAlgName(key))));
            } else if (!LEGACY_CHECK.permits(SIG_PRIMITIVE_SET, key)) {
                weakWarnings.add(String.format(
                    rb.getString("whose.key.weak"), label,
                    String.format(rb.getString("key.bit"),
                    KeyUtil.getKeySize(key), KeyUtil.fullDisplayAlgName(key))));
            }
        }
    }

    private void checkWeakConstraint(String label, Certificate[] certs)
            throws Exception {
        X509Certificate[] xcerts = convertCerts(certs);
        List<X509Certificate> chain = Arrays.asList(xcerts);
        TrustAnchor anchor = findTrustAnchor(chain);
        for (int i = 0; i < certs.length; i++) {
            Certificate cert = certs[i];
            if (cert instanceof X509Certificate xc) {
                String fullLabel = label;
                if (certs.length > 1) {
                    fullLabel = oneInMany(label, i, certs.length);
                }

                CertPathConstraintsParameters cpcp;
                if (i == 0 && xc.getBasicConstraints() == -1) {
                    // this is an EE
                    cpcp = buildCertPathConstraint(xc, anchor);
                } else {
                    cpcp = new CertPathConstraintsParameters(
                            xc, null, anchor, null);
                }
                checkWeakConstraint(fullLabel, xc, cpcp);
            }
        }
    }

    private void checkWeakConstraint(String label, Certificate cert,
            CertPathConstraintsParameters cpcp)
            throws Exception {
        if (cert instanceof X509Certificate xc) {
            // No need to check the sigalg of a trust anchor
            String sigAlg = isTrustedCert(cert) ? null : xc.getSigAlgName();
            checkWeakConstraint(label, sigAlg, xc.getPublicKey(), cpcp);
        }
    }

    private void checkWeakConstraint(String label, SecretKey secKey,
            SecretKeyConstraintsParameters skcp) {
        // Do not check disabled algorithms for symmetric key based algorithms for now
        String secKeyAlg = secKey.getAlgorithm();
        /*
         * Skipping a secret key entry if its algorithm starts with "PBE".
         * This is because keytool can only see it as a PBE key and "PBE" is
         * an alias of "PBEwithMD5andDES" inside the SunJCE security provider,
         * and its getAlgorithm() always returns "PBEwithMD5andDES". Thus, keytool
         * won't be able to determine whether this secret key entry is protected
         * by a weak algorithm or not.
         */
        if (secKeyAlg.startsWith("PBE"))
            return;

        try {
            LEGACY_CHECK.permits(secKeyAlg, skcp, true);
        } catch (CertPathValidatorException e) {
            String eMessage = e.getMessage();
            if (eMessage.contains("constraints check failed on keysize limits") &&
                    e.getReason() == BasicReason.ALGORITHM_CONSTRAINED) {
                weakWarnings.add(String.format(
                        rb.getString("key.size.weak"), label,
                        String.format(rb.getString("key.bit"),
                        KeyUtil.getKeySize(secKey), secKeyAlg)));
            } else {
                weakWarnings.add(String.format(
                        rb.getString("key.algorithm.weak"), label, secKeyAlg));
            }
        }
    }

    private void checkWeakConstraint(String label, PKCS10 p10,
            CertPathConstraintsParameters cpcp) throws Exception {
        checkWeakConstraint(label, p10.getSigAlg(),
                p10.getSubjectPublicKeyInfo(), cpcp);
    }

    private void checkWeakConstraint(String label, CRL crl, Key key,
            CertPathConstraintsParameters cpcp) throws Exception {
        if (crl instanceof X509CRLImpl impl) {
            checkWeakConstraint(label, impl.getSigAlgName(), key, cpcp);
        }
    }

    private void checkWeak(String label, CRL crl, Key key) {
        if (crl instanceof X509CRLImpl impl) {
            checkWeak(label, impl.getSigAlgName(), key);
        }
    }

    private KeyStore buildTrustedCerts() {
        KeyStore caks = null;
        try {
            caks = KeyStoreUtil.getCacertsKeyStore();
            if (caks != null) {
                Enumeration<String> aliases = caks.aliases();
                while (aliases.hasMoreElements()) {
                    String a = aliases.nextElement();
                    try {
                        trustedCerts.add((X509Certificate)caks.getCertificate(a));
                    } catch (Exception e2) {
                        // ignore, if the keystore has not been loaded/initialized properly
                    }
                }
            }
        } catch (Exception e) {
            // Ignore, if cacerts cannot be loaded
        }
        return caks;
    }

    private TrustAnchor findTrustAnchor(List<X509Certificate> chain) {
        if (chain.isEmpty()) {
            return null;
        }

        X509Certificate last = chain.get(chain.size() - 1);
        Optional<X509Certificate> trusted =
                trustedCerts.stream()
                        .filter(c -> c.getSubjectX500Principal().equals(last.getIssuerX500Principal()))
                        .findFirst();
        return trusted.isPresent() ? new TrustAnchor(trusted.get(), null) : null;
    }

    private X509Certificate[] convertCerts(Certificate[] certs) {
        X509Certificate[] xcerts = new X509Certificate[certs.length];

        for (int i = 0; i < certs.length; i++) {
            if (certs[i] instanceof X509Certificate) {
                xcerts[i] = (X509Certificate) certs[i];
            }
        }
        return xcerts;
    }

    private CertPathConstraintsParameters buildCertPathConstraint(
        X509Certificate xcert, TrustAnchor anchor) throws Exception{
        List<String> eku = xcert.getExtendedKeyUsage();
        if (eku == null) {
            return new CertPathConstraintsParameters(xcert, null,
                    anchor, null);
        }

        if (eku.contains(KnownOIDs.codeSigning.value())) {
            return new CertPathConstraintsParameters(xcert,
                    Validator.VAR_CODE_SIGNING, anchor, null);
        } else if (eku.contains(KnownOIDs.clientAuth.value())) {
            return new CertPathConstraintsParameters(xcert,
                    Validator.VAR_TLS_CLIENT, anchor, null);
        } else if (eku.contains(KnownOIDs.serverAuth.value())) {
            return new CertPathConstraintsParameters(xcert,
                    Validator.VAR_TLS_SERVER, anchor, null);
        } else if (eku.contains(KnownOIDs.KP_TimeStamping.value())) {
            return new CertPathConstraintsParameters(xcert,
                    Validator.VAR_TSA_SERVER, anchor, null);
        }
        return new CertPathConstraintsParameters(xcert, Validator.VAR_GENERIC,
                anchor, null);
    }

    private void printWeakWarnings(boolean newLine) {
        if (!weakWarnings.isEmpty() && !nowarn) {
            System.err.println("\nWarning:");
            for (String warning : weakWarnings) {
                System.err.println(warning);
            }
            if (newLine) {
                // When calling before a yes/no prompt, add a new line
                System.err.println();
            }
        }
        weakWarnings.clear();
    }

    /**
     * Prints the usage of this tool.
     */
    private void usage() {
        if (command != null) {
            System.err.println("keytool " + command +
                    rb.getString(".OPTION."));
            System.err.println();
            System.err.println(rb.getString(command.description));
            System.err.println();
            System.err.println(rb.getString("Options."));
            System.err.println();

            // Left and right sides of the options list. Both might
            // contain "\n" and span multiple lines
            String[] left = new String[command.options.length];
            String[] right = new String[command.options.length];

            // Length of left side of options list
            int lenLeft = 0;

            for (int j = 0; j < command.options.length; j++) {
                Option opt = command.options[j];
                left[j] = opt.toString();
                if (opt.arg != null) {
                    left[j] += " " + opt.arg;
                }
                String[] lefts = left[j].split("\n");
                for (String s : lefts) {
                    if (s.length() > lenLeft) {
                        lenLeft = s.length();
                    }
                }
                right[j] = rb.getString(opt.description);
            }
            for (int j = 0; j < left.length; j++) {
                String[] lefts = left[j].split("\n");
                String[] rights = right[j].split("\n");
                for (int i = 0; i < lefts.length && i < rights.length; i++) {
                    String s1 = lefts[i];
                    String s2 = rights[i];
                    if (i == 0) {
                        System.err.printf(" %-" + lenLeft + "s  %s\n", s1, s2);
                    } else {
                        System.err.printf("   %-" + lenLeft + "s  %s\n", s1, s2);
                    }
                }
            }
            System.err.println();
            System.err.println(rb.getString(
                    "Use.keytool.help.for.all.available.commands"));
        } else {
            System.err.println(rb.getString(
                    "Key.and.Certificate.Management.Tool"));
            System.err.println();
            System.err.println(rb.getString("Commands."));
            System.err.println();
            for (Command c: Command.values()) {
                if (c == KEYCLONE) break;
                System.err.printf(" %-20s%s\n", c, rb.getString(c.description));
            }
            System.err.println();
            System.err.println(rb.getString(
                    "Use.keytool.help.for.all.available.commands"));
            System.err.println(rb.getString(
                    "Use.keytool.command.name.help.for.usage.of.command.name"));
        }
    }

    private void tinyHelp() {
        usage();
        if (debug) {
            throw new RuntimeException("NO BIG ERROR, SORRY");
        } else {
            System.exit(1);
        }
    }

    private void errorNeedArgument(String flag) {
        Object[] source = {flag};
        System.err.println(new MessageFormat(
                rb.getString("Command.option.flag.needs.an.argument.")).format(source));
        tinyHelp();
    }

    private char[] getPass(String modifier, String arg) {
        char[] output =
            KeyStoreUtil.getPassWithModifier(modifier, arg, rb, collator);
        if (output != null) return output;
        tinyHelp();
        return null;    // Useless, tinyHelp() already exits.
    }

    private static class SecretKeyConstraintsParameters implements ConstraintsParameters {
        private final Key key;
        private SecretKeyConstraintsParameters(Key key) {
            this.key = key;
        }

        @Override
        public boolean anchorIsJdkCA() {
            return false;
        }

        @Override
        public Set<Key> getKeys() {
            return Set.of(key);
        }

        @Override
        public Date getDate() {
            return null;
        }

        @Override
        public String getVariant() {
            return null;
        }

        @Override
        public String extendedExceptionMsg() {
            return null;
        }
    }
}

// This class is exactly the same as com.sun.tools.javac.util.Pair,
// it's copied here since the original one is not included in JRE.
class Pair<A, B> {

    public final A fst;
    public final B snd;

    public Pair(A fst, B snd) {
        this.fst = fst;
        this.snd = snd;
    }

    public String toString() {
        return "Pair[" + fst + "," + snd + "]";
    }

    public boolean equals(Object other) {
        return
            other instanceof Pair &&
            Objects.equals(fst, ((Pair)other).fst) &&
            Objects.equals(snd, ((Pair)other).snd);
    }

    public int hashCode() {
        if (fst == null) return (snd == null) ? 0 : snd.hashCode() + 1;
        else if (snd == null) return fst.hashCode() + 2;
        else return fst.hashCode() * 17 + snd.hashCode();
    }

    public static <A,B> Pair<A,B> of(A a, B b) {
        return new Pair<>(a,b);
    }
}<|MERGE_RESOLUTION|>--- conflicted
+++ resolved
@@ -1450,17 +1450,9 @@
         }
         Certificate signerCert = keyStore.getCertificate(alias);
         byte[] encoded = signerCert.getEncoded();
-<<<<<<< HEAD
         X509CertImpl signerCertImpl = X509CertImpl.newX509CertImpl(encoded);
-        X509CertInfo signerCertInfo = (X509CertInfo)signerCertImpl.get(
-                X509CertImpl.NAME + "." + X509CertImpl.INFO);
-        X500Name issuer = (X500Name)signerCertInfo.get(X509CertInfo.SUBJECT + "." +
-                                           X509CertInfo.DN_NAME);
-=======
-        X509CertImpl signerCertImpl = new X509CertImpl(encoded);
         X509CertInfo signerCertInfo = signerCertImpl.getInfo();
         X500Name issuer = signerCertInfo.getSubject();
->>>>>>> d4376f8b
 
         Date firstDate = getStartDate(startDate);
         Date lastDate = getLastDate(firstDate, validity);
@@ -1569,17 +1561,9 @@
         }
         Certificate signerCert = keyStore.getCertificate(alias);
         byte[] encoded = signerCert.getEncoded();
-<<<<<<< HEAD
         X509CertImpl signerCertImpl = X509CertImpl.newX509CertImpl(encoded);
-        X509CertInfo signerCertInfo = (X509CertInfo)signerCertImpl.get(
-                X509CertImpl.NAME + "." + X509CertImpl.INFO);
-        X500Name owner = (X500Name)signerCertInfo.get(X509CertInfo.SUBJECT + "." +
-                                                      X509CertInfo.DN_NAME);
-=======
-        X509CertImpl signerCertImpl = new X509CertImpl(encoded);
         X509CertInfo signerCertInfo = signerCertImpl.getInfo();
         X500Name owner = signerCertInfo.getSubject();
->>>>>>> d4376f8b
 
         Date firstDate = getStartDate(startDate);
         Date lastDate = getLastDate(firstDate, validity);
@@ -3207,15 +3191,8 @@
         // convert to X509CertImpl, so that we can modify selected fields
         // (no public APIs available yet)
         byte[] encoded = oldCert.getEncoded();
-<<<<<<< HEAD
         X509CertImpl certImpl = X509CertImpl.newX509CertImpl(encoded);
-        X509CertInfo certInfo = (X509CertInfo)certImpl.get(X509CertImpl.NAME
-                                                           + "." +
-                                                           X509CertImpl.INFO);
-=======
-        X509CertImpl certImpl = new X509CertImpl(encoded);
         X509CertInfo certInfo = certImpl.getInfo();
->>>>>>> d4376f8b
 
         // Extend its validity
         Date firstDate = getStartDate(startDate);
