/*
 * Copyright (c) 2005, 2013, Oracle and/or its affiliates. All rights reserved.
 * DO NOT ALTER OR REMOVE COPYRIGHT NOTICES OR THIS FILE HEADER.
 *
 * This code is free software; you can redistribute it and/or modify it
 * under the terms of the GNU General Public License version 2 only, as
 * published by the Free Software Foundation.  Oracle designates this
 * particular file as subject to the "Classpath" exception as provided
 * by Oracle in the LICENSE file that accompanied this code.
 *
 * This code is distributed in the hope that it will be useful, but WITHOUT
 * ANY WARRANTY; without even the implied warranty of MERCHANTABILITY or
 * FITNESS FOR A PARTICULAR PURPOSE.  See the GNU General Public License
 * version 2 for more details (a copy is included in the LICENSE file that
 * accompanied this code).
 *
 * You should have received a copy of the GNU General Public License version
 * 2 along with this work; if not, write to the Free Software Foundation,
 * Inc., 51 Franklin St, Fifth Floor, Boston, MA 02110-1301 USA.
 *
 * Please contact Oracle, 500 Oracle Parkway, Redwood Shores, CA 94065 USA
 * or visit www.oracle.com if you need additional information or have any
 * questions.
 */


package sun.reflect.misc;

import java.lang.reflect.Member;
import java.lang.reflect.Method;
import java.lang.reflect.Modifier;
import java.lang.reflect.Proxy;
import jdk.internal.reflect.Reflection;
import sun.security.util.SecurityConstants;

public final class ReflectUtil {

    private ReflectUtil() {
    }

    public static Class<?> forName(String name)
        throws ClassNotFoundException {
        checkPackageAccess(name);
        return Class.forName(name);
    }

    /**
     * Ensures that access to a method or field is granted and throws
     * IllegalAccessException if not. This method is not suitable for checking
     * access to constructors.
     *
     * @param currentClass the class performing the access
     * @param memberClass the declaring class of the member being accessed
     * @param target the target object if accessing instance field or method;
     *               or null if accessing static field or method or if target
     *               object access rights will be checked later
     * @param modifiers the member's access modifiers
     * @throws IllegalAccessException if access to member is denied
     * @implNote Delegates directly to
     *           {@link Reflection#ensureMemberAccess(Class, Class, Class, int)}
     *           which should be used instead.
     */
    public static void ensureMemberAccess(Class<?> currentClass,
                                          Class<?> memberClass,
                                          Object target,
                                          int modifiers)
        throws IllegalAccessException
    {
        Reflection.ensureMemberAccess(currentClass,
                                      memberClass,
                                      target == null ? null : target.getClass(),
                                      modifiers);
    }

    /**
     * Does a conservative approximation of member access check. Use this if
     * you don't have an actual 'userland' caller Class/ClassLoader available.
     * This might be more restrictive than a precise member access check where
     * you have a caller, but should never allow a member access that is
     * forbidden.
     *
     * @param m the {@code Member} about to be accessed
     */
    public static void conservativeCheckMemberAccess(Member m) throws SecurityException{
        @SuppressWarnings("removal")
        final SecurityManager sm = System.getSecurityManager();
        if (sm == null)
            return;

        // Check for package access on the declaring class.
        //
        // In addition, unless the member and the declaring class are both
        // public check for access declared member permissions.
        //
        // This is done regardless of ClassLoader relations between the {@code
        // Member m} and any potential caller.

        final Class<?> declaringClass = m.getDeclaringClass();

        privateCheckPackageAccess(sm, declaringClass);

        if (Modifier.isPublic(m.getModifiers()) &&
                Modifier.isPublic(declaringClass.getModifiers()))
            return;

        // Check for declared member access.
        sm.checkPermission(SecurityConstants.CHECK_MEMBER_ACCESS_PERMISSION);
    }

    /**
     * Checks package access on the given class.
     *
     * If it is a {@link Proxy#isProxyClass(java.lang.Class)} that implements
     * a non-public interface (i.e. may be in a non-restricted package),
     * also check the package access on the proxy interfaces.
     */
    public static void checkPackageAccess(Class<?> clazz) {
        @SuppressWarnings("removal")
        SecurityManager s = System.getSecurityManager();
        if (s != null) {
            privateCheckPackageAccess(s, clazz);
        }
    }

    /**
     * NOTE: should only be called if a SecurityManager is installed
     */
<<<<<<< HEAD
    private static void privateCheckPackageAccess(@SuppressWarnings("removal") SecurityManager s, Class<?> clazz) {
        while (clazz.isArray()) {
            clazz = clazz.getComponentType();
        }

=======
    private static void privateCheckPackageAccess(SecurityManager s, Class<?> clazz) {
>>>>>>> 74b70a56
        String pkg = clazz.getPackageName();
        if (!pkg.isEmpty()) {
            s.checkPackageAccess(pkg);
        }

        if (isNonPublicProxyClass(clazz)) {
            privateCheckProxyPackageAccess(s, clazz);
        }
    }

    /**
     * Checks package access on the given classname.
     * This method is typically called when the Class instance is not
     * available and the caller attempts to load a class on behalf
     * the true caller (application).
     */
    public static void checkPackageAccess(String name) {
        @SuppressWarnings("removal")
        SecurityManager s = System.getSecurityManager();
        if (s != null) {
            String cname = name.replace('/', '.');
            if (cname.startsWith("[")) {
                int b = cname.lastIndexOf('[') + 2;
                if (b > 1 && b < cname.length()) {
                    cname = cname.substring(b);
                }
            }
            int i = cname.lastIndexOf('.');
            if (i != -1) {
                s.checkPackageAccess(cname.substring(0, i));
            }
        }
    }

    public static boolean isPackageAccessible(Class<?> clazz) {
        try {
            checkPackageAccess(clazz);
        } catch (SecurityException e) {
            return false;
        }
        return true;
    }

    // Returns true if p is an ancestor of cl i.e. class loader 'p' can
    // be found in the cl's delegation chain
    private static boolean isAncestor(ClassLoader p, ClassLoader cl) {
        ClassLoader acl = cl;
        do {
            acl = acl.getParent();
            if (p == acl) {
                return true;
            }
        } while (acl != null);
        return false;
    }

    /**
     * Returns true if package access check is needed for reflective
     * access from a class loader 'from' to classes or members in
     * a class defined by class loader 'to'.  This method returns true
     * if 'from' is not the same as or an ancestor of 'to'.  All code
     * in a system domain are granted with all permission and so this
     * method returns false if 'from' class loader is a class loader
     * loading system classes.  On the other hand, if a class loader
     * attempts to access system domain classes, it requires package
     * access check and this method will return true.
     */
    public static boolean needsPackageAccessCheck(ClassLoader from, ClassLoader to) {
        if (from == null || from == to)
            return false;

        if (to == null)
            return true;

        return !isAncestor(from, to);
    }

    /**
     * Check package access on the proxy interfaces that the given proxy class
     * implements.
     *
     * @param clazz Proxy class object
     */
    public static void checkProxyPackageAccess(Class<?> clazz) {
        @SuppressWarnings("removal")
        SecurityManager s = System.getSecurityManager();
        if (s != null) {
            privateCheckProxyPackageAccess(s, clazz);
        }
    }

    /**
     * NOTE: should only be called if a SecurityManager is installed
     */
    private static void privateCheckProxyPackageAccess(@SuppressWarnings("removal") SecurityManager s, Class<?> clazz) {
        // check proxy interfaces if the given class is a proxy class
        if (Proxy.isProxyClass(clazz)) {
            for (Class<?> intf : clazz.getInterfaces()) {
                privateCheckPackageAccess(s, intf);
            }
        }
    }
    /**
     * Access check on the interfaces that a proxy class implements and throw
     * {@code SecurityException} if it accesses a restricted package from
     * the caller's class loader.
     *
     * @param ccl the caller's class loader
     * @param interfaces the list of interfaces that a proxy class implements
     */
    public static void checkProxyPackageAccess(ClassLoader ccl,
                                               Class<?>... interfaces)
    {
        @SuppressWarnings("removal")
        SecurityManager sm = System.getSecurityManager();
        if (sm != null) {
            for (Class<?> intf : interfaces) {
                ClassLoader cl = intf.getClassLoader();
                if (needsPackageAccessCheck(ccl, cl)) {
                    privateCheckPackageAccess(sm, intf);
                }
            }
        }
    }

    // Note that bytecode instrumentation tools may exclude 'sun.*'
    // classes but not generated proxy classes and so keep it in com.sun.*
    public static final String PROXY_PACKAGE = "com.sun.proxy";

    /**
     * Test if the given class is a proxy class that implements
     * non-public interface.  Such proxy class may be in a non-restricted
     * package that bypasses checkPackageAccess.
     */
    public static boolean isNonPublicProxyClass(Class<?> cls) {
        if (!Proxy.isProxyClass(cls)) {
            return false;
        }
        return !Modifier.isPublic(cls.getModifiers());
    }

    /**
     * Check if the given method is a method declared in the proxy interface
     * implemented by the given proxy instance.
     *
     * @param proxy a proxy instance
     * @param method an interface method dispatched to a InvocationHandler
     *
     * @throws IllegalArgumentException if the given proxy or method is invalid.
     */
    public static void checkProxyMethod(Object proxy, Method method) {
        // check if it is a valid proxy instance
        if (proxy == null || !Proxy.isProxyClass(proxy.getClass())) {
            throw new IllegalArgumentException("Not a Proxy instance");
        }
        if (Modifier.isStatic(method.getModifiers())) {
            throw new IllegalArgumentException("Can't handle static method");
        }

        Class<?> c = method.getDeclaringClass();
        if (c == Object.class) {
            String name = method.getName();
            if (name.equals("hashCode") || name.equals("equals") || name.equals("toString")) {
                return;
            }
        }

        if (isSuperInterface(proxy.getClass(), c)) {
            return;
        }

        // disallow any method not declared in one of the proxy interfaces
        throw new IllegalArgumentException("Can't handle: " + method);
    }

    private static boolean isSuperInterface(Class<?> c, Class<?> intf) {
        for (Class<?> i : c.getInterfaces()) {
            if (i == intf) {
                return true;
            }
            if (isSuperInterface(i, intf)) {
                return true;
            }
        }
        return false;
    }

}<|MERGE_RESOLUTION|>--- conflicted
+++ resolved
@@ -125,15 +125,7 @@
     /**
      * NOTE: should only be called if a SecurityManager is installed
      */
-<<<<<<< HEAD
     private static void privateCheckPackageAccess(@SuppressWarnings("removal") SecurityManager s, Class<?> clazz) {
-        while (clazz.isArray()) {
-            clazz = clazz.getComponentType();
-        }
-
-=======
-    private static void privateCheckPackageAccess(SecurityManager s, Class<?> clazz) {
->>>>>>> 74b70a56
         String pkg = clazz.getPackageName();
         if (!pkg.isEmpty()) {
             s.checkPackageAccess(pkg);
