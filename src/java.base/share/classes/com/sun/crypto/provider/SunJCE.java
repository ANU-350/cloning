--- conflicted
+++ resolved
@@ -214,11 +214,6 @@
         psA("Cipher", "AES_128/CFB/NoPadding",
                 "com.sun.crypto.provider.AESCipher$AES128_CFB_NoPadding",
                 attrs);
-<<<<<<< HEAD
-=======
-        psA("Cipher", "AES_128/GCM/NoPadding",
-                "com.sun.crypto.provider.AESCipher$AES128_GCM_NoPadding",
-                attrs);
         psA("Cipher", "AES_128/KW/NoPadding",
                 "com.sun.crypto.provider.KeyWrapCipher$AES128_KW_NoPadding",
                 attrs);
@@ -228,7 +223,6 @@
         psA("Cipher", "AES_128/KWP/NoPadding",
                 "com.sun.crypto.provider.KeyWrapCipher$AES128_KWP_NoPadding",
                 attrs);
->>>>>>> b9558655
 
         psA("Cipher", "AES_192/ECB/NoPadding",
                 "com.sun.crypto.provider.AESCipher$AES192_ECB_NoPadding",
@@ -242,11 +236,6 @@
         psA("Cipher", "AES_192/CFB/NoPadding",
                 "com.sun.crypto.provider.AESCipher$AES192_CFB_NoPadding",
                 attrs);
-<<<<<<< HEAD
-=======
-        psA("Cipher", "AES_192/GCM/NoPadding",
-                "com.sun.crypto.provider.AESCipher$AES192_GCM_NoPadding",
-                attrs);
         psA("Cipher", "AES_192/KW/NoPadding",
                 "com.sun.crypto.provider.KeyWrapCipher$AES192_KW_NoPadding",
                 attrs);
@@ -256,7 +245,6 @@
         psA("Cipher", "AES_192/KWP/NoPadding",
                 "com.sun.crypto.provider.KeyWrapCipher$AES192_KWP_NoPadding",
                 attrs);
->>>>>>> b9558655
 
         psA("Cipher", "AES_256/ECB/NoPadding",
                 "com.sun.crypto.provider.AESCipher$AES256_ECB_NoPadding",
