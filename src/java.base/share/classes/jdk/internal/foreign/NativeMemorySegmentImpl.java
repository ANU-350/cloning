/*
 *  Copyright (c) 2020, 2023, Oracle and/or its affiliates. All rights reserved.
 *  DO NOT ALTER OR REMOVE COPYRIGHT NOTICES OR THIS FILE HEADER.
 *
 *  This code is free software; you can redistribute it and/or modify it
 *  under the terms of the GNU General Public License version 2 only, as
 *  published by the Free Software Foundation.  Oracle designates this
 *  particular file as subject to the "Classpath" exception as provided
 *  by Oracle in the LICENSE file that accompanied this code.
 *
 *  This code is distributed in the hope that it will be useful, but WITHOUT
 *  ANY WARRANTY; without even the implied warranty of MERCHANTABILITY or
 *  FITNESS FOR A PARTICULAR PURPOSE.  See the GNU General Public License
 *  version 2 for more details (a copy is included in the LICENSE file that
 *  accompanied this code).
 *
 *  You should have received a copy of the GNU General Public License version
 *  2 along with this work; if not, write to the Free Software Foundation,
 *  Inc., 51 Franklin St, Fifth Floor, Boston, MA 02110-1301 USA.
 *
 *   Please contact Oracle, 500 Oracle Parkway, Redwood Shores, CA 94065 USA
 *  or visit www.oracle.com if you need additional information or have any
 *  questions.
 *
 */

package jdk.internal.foreign;

import java.lang.foreign.MemorySegment;
import java.nio.ByteBuffer;
import java.util.Optional;

import jdk.internal.misc.Unsafe;
import jdk.internal.vm.annotation.ForceInline;

/**
 * Implementation for native memory segments. A native memory segment is essentially a wrapper around
 * a native long address.
 */
sealed class NativeMemorySegmentImpl extends AbstractMemorySegmentImpl permits MappedMemorySegmentImpl {

    final long min;

    @ForceInline
    NativeMemorySegmentImpl(long min, long length, boolean readOnly, MemorySessionImpl scope) {
        super(length, readOnly, scope);
        this.min = (Unsafe.getUnsafe().addressSize() == 4)
                // On 32-bit systems, normalize the upper unused 32-bits to zero
                ? min & 0x0000_0000_FFFF_FFFFL
                // On 64-bit systems, all the bits are used
                : min;
    }

<<<<<<< HEAD
    /**
     * This constructor should only be used when initializing {@link MemorySegment#NULL}. Note: because of the memory
     * segment class hierarchy, it is possible to end up in a situation where this constructor is called
     * when the static fields in this class are not yet initialized.
     */
    @ForceInline
    public NativeMemorySegmentImpl() {
        super(0L, false, MemorySessionImpl.GLOBAL_SESSION);
        this.min = 0L;
    }

=======
>>>>>>> 15acf4b8
    @Override
    public long address() {
        return min;
    }

    @Override
    public Optional<Object> heapBase() {
        return Optional.empty();
    }

    @ForceInline
    @Override
    NativeMemorySegmentImpl dup(long offset, long size, boolean readOnly, MemorySessionImpl scope) {
        return new NativeMemorySegmentImpl(min + offset, size, readOnly, scope);
    }

    @Override
    ByteBuffer makeByteBuffer() {
        return NIO_ACCESS.newDirectByteBuffer(min, (int) this.length, null, this);
    }

    @Override
    public boolean isNative() {
        return true;
    }

    @Override
    public long unsafeGetOffset() {
        return min;
    }

    @Override
    public Object unsafeGetBase() {
        return null;
    }

    @Override
    public long maxAlignMask() {
        return 0;
    }
<<<<<<< HEAD

    // factories

    public static MemorySegment makeNativeSegmentNoZeroing(long byteSize, long byteAlignment, MemorySessionImpl sessionImpl,
                                                  boolean shouldReserve) {
        sessionImpl.checkValidState();
        if (VM.isDirectMemoryPageAligned()) {
            byteAlignment = Math.max(byteAlignment, NIO_ACCESS.pageSize());
        }
        long alignedSize = Math.max(1L, byteAlignment > MAX_MALLOC_ALIGN ?
                byteSize + (byteAlignment - 1) :
                byteSize);

        if (shouldReserve) {
            NIO_ACCESS.reserveMemory(alignedSize, byteSize);
        }

        long buf = allocateMemoryWrapper(alignedSize);
        long alignedBuf = Utils.alignUp(buf, byteAlignment);
        AbstractMemorySegmentImpl segment = new NativeMemorySegmentImpl(buf, alignedSize,
                false, sessionImpl);
        sessionImpl.addOrCleanupIfFail(new MemorySessionImpl.ResourceList.ResourceCleanup() {
            @Override
            public void cleanup() {
                UNSAFE.freeMemory(buf);
                if (shouldReserve) {
                    NIO_ACCESS.unreserveMemory(alignedSize, byteSize);
                }
            }
        });
        if (alignedSize != byteSize) {
            long delta = alignedBuf - buf;
            segment = segment.asSlice(delta, byteSize);
        }
        return segment;
    }

    private static long allocateMemoryWrapper(long size) {
        try {
            return UNSAFE.allocateMemory(size);
        } catch (IllegalArgumentException ex) {
            throw new OutOfMemoryError();
        }
    }

    // Unsafe native segment factories. These are used by the implementation code, to skip the sanity checks
    // associated with MemorySegment::ofAddress.

    @ForceInline
    public static MemorySegment makeNativeSegmentUnchecked(long min, long byteSize, MemorySessionImpl sessionImpl, Runnable action) {
        if (action == null) {
            sessionImpl.checkValidState();
        } else {
            sessionImpl.addCloseAction(action);
        }
        return new NativeMemorySegmentImpl(min, byteSize, false, sessionImpl);
    }

    @ForceInline
    public static MemorySegment makeNativeSegmentUnchecked(long min, long byteSize, MemorySessionImpl sessionImpl) {
        sessionImpl.checkValidState();
        return new NativeMemorySegmentImpl(min, byteSize, false, sessionImpl);
    }

    @ForceInline
    public static MemorySegment makeNativeSegmentUnchecked(long min, long byteSize) {
        return new NativeMemorySegmentImpl(min, byteSize, false, MemorySessionImpl.GLOBAL_SESSION);
    }
=======
>>>>>>> 15acf4b8
}<|MERGE_RESOLUTION|>--- conflicted
+++ resolved
@@ -51,20 +51,6 @@
                 : min;
     }
 
-<<<<<<< HEAD
-    /**
-     * This constructor should only be used when initializing {@link MemorySegment#NULL}. Note: because of the memory
-     * segment class hierarchy, it is possible to end up in a situation where this constructor is called
-     * when the static fields in this class are not yet initialized.
-     */
-    @ForceInline
-    public NativeMemorySegmentImpl() {
-        super(0L, false, MemorySessionImpl.GLOBAL_SESSION);
-        this.min = 0L;
-    }
-
-=======
->>>>>>> 15acf4b8
     @Override
     public long address() {
         return min;
@@ -105,75 +91,4 @@
     public long maxAlignMask() {
         return 0;
     }
-<<<<<<< HEAD
-
-    // factories
-
-    public static MemorySegment makeNativeSegmentNoZeroing(long byteSize, long byteAlignment, MemorySessionImpl sessionImpl,
-                                                  boolean shouldReserve) {
-        sessionImpl.checkValidState();
-        if (VM.isDirectMemoryPageAligned()) {
-            byteAlignment = Math.max(byteAlignment, NIO_ACCESS.pageSize());
-        }
-        long alignedSize = Math.max(1L, byteAlignment > MAX_MALLOC_ALIGN ?
-                byteSize + (byteAlignment - 1) :
-                byteSize);
-
-        if (shouldReserve) {
-            NIO_ACCESS.reserveMemory(alignedSize, byteSize);
-        }
-
-        long buf = allocateMemoryWrapper(alignedSize);
-        long alignedBuf = Utils.alignUp(buf, byteAlignment);
-        AbstractMemorySegmentImpl segment = new NativeMemorySegmentImpl(buf, alignedSize,
-                false, sessionImpl);
-        sessionImpl.addOrCleanupIfFail(new MemorySessionImpl.ResourceList.ResourceCleanup() {
-            @Override
-            public void cleanup() {
-                UNSAFE.freeMemory(buf);
-                if (shouldReserve) {
-                    NIO_ACCESS.unreserveMemory(alignedSize, byteSize);
-                }
-            }
-        });
-        if (alignedSize != byteSize) {
-            long delta = alignedBuf - buf;
-            segment = segment.asSlice(delta, byteSize);
-        }
-        return segment;
-    }
-
-    private static long allocateMemoryWrapper(long size) {
-        try {
-            return UNSAFE.allocateMemory(size);
-        } catch (IllegalArgumentException ex) {
-            throw new OutOfMemoryError();
-        }
-    }
-
-    // Unsafe native segment factories. These are used by the implementation code, to skip the sanity checks
-    // associated with MemorySegment::ofAddress.
-
-    @ForceInline
-    public static MemorySegment makeNativeSegmentUnchecked(long min, long byteSize, MemorySessionImpl sessionImpl, Runnable action) {
-        if (action == null) {
-            sessionImpl.checkValidState();
-        } else {
-            sessionImpl.addCloseAction(action);
-        }
-        return new NativeMemorySegmentImpl(min, byteSize, false, sessionImpl);
-    }
-
-    @ForceInline
-    public static MemorySegment makeNativeSegmentUnchecked(long min, long byteSize, MemorySessionImpl sessionImpl) {
-        sessionImpl.checkValidState();
-        return new NativeMemorySegmentImpl(min, byteSize, false, sessionImpl);
-    }
-
-    @ForceInline
-    public static MemorySegment makeNativeSegmentUnchecked(long min, long byteSize) {
-        return new NativeMemorySegmentImpl(min, byteSize, false, MemorySessionImpl.GLOBAL_SESSION);
-    }
-=======
->>>>>>> 15acf4b8
 }