/*
 * Copyright (c) 2019, 2024, Oracle and/or its affiliates. All rights reserved.
 * DO NOT ALTER OR REMOVE COPYRIGHT NOTICES OR THIS FILE HEADER.
 *
 * This code is free software; you can redistribute it and/or modify it
 * under the terms of the GNU General Public License version 2 only, as
 * published by the Free Software Foundation.  Oracle designates this
 * particular file as subject to the "Classpath" exception as provided
 * by Oracle in the LICENSE file that accompanied this code.
 *
 * This code is distributed in the hope that it will be useful, but WITHOUT
 * ANY WARRANTY; without even the implied warranty of MERCHANTABILITY or
 * FITNESS FOR A PARTICULAR PURPOSE.  See the GNU General Public License
 * version 2 for more details (a copy is included in the LICENSE file that
 * accompanied this code).
 *
 * You should have received a copy of the GNU General Public License version
 * 2 along with this work; if not, write to the Free Software Foundation,
 * Inc., 51 Franklin St, Fifth Floor, Boston, MA 02110-1301 USA.
 *
 * Please contact Oracle, 500 Oracle Parkway, Redwood Shores, CA 94065 USA
 * or visit www.oracle.com if you need additional information or have any
 * questions.
 */

package jdk.internal.javac;

import java.lang.annotation.*;

/**
 * Indicates the API declaration in question is associated with a
 * <em>preview feature</em>. See JEP 12: "Preview Language and VM
 * Features" (https://openjdk.org/jeps/12).
 *
 * Note this internal annotation is handled specially by the javac compiler.
 * To work properly with {@code --release older-release}, it requires special
 * handling in {@code make/langtools/src/classes/build/tools/symbolgenerator/CreateSymbols.java}
 * and {@code src/jdk.compiler/share/classes/com/sun/tools/javac/jvm/ClassReader.java}.
 *
 * @since 14
 */
// Match the meaningful targets of java.lang.Deprecated, omit local
// variables and parameter declarations
@Target({ElementType.METHOD,
         ElementType.CONSTRUCTOR,
         ElementType.FIELD,
         ElementType.PACKAGE,
         ElementType.MODULE,
         ElementType.TYPE})
 // CLASS retention will hopefully be sufficient for the purposes at hand
@Retention(RetentionPolicy.CLASS)
// *Not* @Documented
public @interface PreviewFeature {
    /**
     * Name of the preview feature the annotated API is associated
     * with.
     */
    public Feature feature();

    public boolean reflective() default false;

    /**
     * Enum of preview features in the current release.
     * Values should be annotated with the feature's {@code JEP}.
     */
    public enum Feature {
        // not used, but required for interim javac to not warn.
        VIRTUAL_THREADS,
        FOREIGN,
        @JEP(number=459, title="String Templates", status="Second Preview")
        STRING_TEMPLATES,
        @JEP(number=445, title="Unnamed Classes and Instance Main Methods", status="Deprecated")
        UNNAMED_CLASSES,
        @JEP(number=463, title="Implicitly Declared Classes and Instance Main Methods", status="Preview")
        IMPLICIT_CLASSES,
        @JEP(number=464, title="Scoped Values", status="Second Preview")
        SCOPED_VALUES,
        @JEP(number=462, title="Structured Concurrency", status="Second Preview")
        STRUCTURED_CONCURRENCY,
        @JEP(number=457, title="ClassFile API", status="Preview")
        CLASSFILE_API,
        @JEP(number=461, title="Stream Gatherers", status="Preview")
        STREAM_GATHERERS,
<<<<<<< HEAD
        @JEP(number=8312611, title="Lazy Values & Collections", status="Preview")
        LAZY_VALUES_AND_COLLECTIONS,
=======
        LANGUAGE_MODEL,
>>>>>>> fbc1e666
        /**
         * A key for testing.
         */
        @JEP(number=2_147_483_647, title="Test Feature")
        TEST,
        ;
    }

    /**
     * Annotation identifying the JEP associated with a preview feature.
     */
    @Target(ElementType.FIELD)
    @Retention(RetentionPolicy.CLASS)
    @interface JEP {
        /** JEP number */
        int number() default 0;
        /** JEP title in plain text */
        String title();
        /** JEP status such as "Preview", "Second Preview", etc */
        String status() default "Preview";
    }
}<|MERGE_RESOLUTION|>--- conflicted
+++ resolved
@@ -81,12 +81,11 @@
         CLASSFILE_API,
         @JEP(number=461, title="Stream Gatherers", status="Preview")
         STREAM_GATHERERS,
-<<<<<<< HEAD
         @JEP(number=8312611, title="Lazy Values & Collections", status="Preview")
         LAZY_VALUES_AND_COLLECTIONS,
-=======
+
         LANGUAGE_MODEL,
->>>>>>> fbc1e666
+
         /**
          * A key for testing.
          */
