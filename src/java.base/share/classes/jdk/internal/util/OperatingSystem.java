--- conflicted
+++ resolved
@@ -143,31 +143,18 @@
      * {@return the operating system version with major, minor, micro}
      */
     public static Version version() {
-<<<<<<< HEAD
-        return osVersion;
-    }
-
-    // Parse and save the current version
-    private static Version osVersion = initVersion();
-=======
         return CURRENT_VERSION;
     }
 
     // Parse and save the current version
     private static final Version CURRENT_VERSION = initVersion();
->>>>>>> 561ec9c5
 
     private static Version initVersion() {
         final String osVer = StaticProperty.osVersion();
         try {
             return Version.parse(osVer);
-<<<<<<< HEAD
-        } catch (IllegalArgumentException ile) {
-            throw new AssertionError("os.version malformed: " + osVer);
-=======
         } catch (IllegalArgumentException iae) {
             throw new InternalError("os.version malformed: " + osVer, iae);
->>>>>>> 561ec9c5
         }
     }
 }