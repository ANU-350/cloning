/*
 * Copyright (c) 2023, Oracle and/or its affiliates. All rights reserved.
 * DO NOT ALTER OR REMOVE COPYRIGHT NOTICES OR THIS FILE HEADER.
 *
 * This code is free software; you can redistribute it and/or modify it
 * under the terms of the GNU General Public License version 2 only, as
 * published by the Free Software Foundation.
 *
 * This code is distributed in the hope that it will be useful, but WITHOUT
 * ANY WARRANTY; without even the implied warranty of MERCHANTABILITY or
 * FITNESS FOR A PARTICULAR PURPOSE.  See the GNU General Public License
 * version 2 for more details (a copy is included in the LICENSE file that
 * accompanied this code).
 *
 * You should have received a copy of the GNU General Public License version
 * 2 along with this work; if not, write to the Free Software Foundation,
 * Inc., 51 Franklin St, Fifth Floor, Boston, MA 02110-1301 USA.
 *
 * Please contact Oracle, 500 Oracle Parkway, Redwood Shores, CA 94065 USA
 * or visit www.oracle.com if you need additional information or have any
 * questions.
 */
package jdk.internal.util;

import java.util.Locale;
import jdk.internal.util.PlatformProps;
import jdk.internal.vm.annotation.ForceInline;

import java.util.Locale;

/**
 * Enumeration of operating system types and testing for the current OS.
 * The enumeration can be used to dispatch to OS specific code or values.
 * Checking if a specific operating system is current uses a simple
 * static method for each operating system.
 * <p>
 * For example,
 * {@snippet lang = "java":
 * if (OperatingSystem.isWindows()) {
 *     // Windows only code.
 * } else if (OperatingSystem.isLinux()) {
 *     // Linux only code
 * }
 *}
 *
 * Alternatively, compare with the {@linkplain #current() current} operating system.
 * For example,
 * {@snippet lang = "java":
 * if (OperatingSystem.current() == OperatingSystem.WINDOWS) {
 *     // Windows only code.
 * }
 *}
 * Dispatch based on the current operating system or choose a value.
 * For example,
 * {@snippet lang = "java":
 * int port() {
 *      return switch(OperatingSystem.current()) {
 *          case LINUX->32768;
 *          case AIX->32768;
 *          case MACOS->49152;
 *          case WINDOWS->49152;
 *      };
 * }
 *}
 */
public enum OperatingSystem {

    /**
     * Operating systems based on the Linux kernel.
     */
    LINUX,
    /**
     * The Mac OS X Operating system.
     */
    MACOS,
    /**
     * The Windows Operating system.
     */
    WINDOWS,
    /**
     * The AIX Operating system.
     */
    AIX,
    ;

    // The current OperatingSystem
    private static final OperatingSystem CURRENT_OS = initOS();

    /**
     * {@return {@code true} if built for the Linux operating system}
     */
    @ForceInline
    public static boolean isLinux() {
        return PlatformProps.TARGET_OS_IS_LINUX;
    }

    /**
     * {@return {@code true} if built for the Mac OS X operating system}
     */
    @ForceInline
    public static boolean isMacOS() {
        return PlatformProps.TARGET_OS_IS_MACOS;
    }

    /**
     * {@return {@code true} if built for the Windows operating system}
     */
    @ForceInline
    public static boolean isWindows() {
        return PlatformProps.TARGET_OS_IS_WINDOWS;
    }

    /**
     * {@return {@code true} if built for the AIX operating system}
     */
    @ForceInline
    public static boolean isAix() {
        return PlatformProps.TARGET_OS_IS_AIX;
    }

    /**
     * {@return the current operating system}
     */
    public static OperatingSystem current() {
        return CURRENT_OS;
    }

    /**
     * Returns the OperatingSystem of the build.
     * Build time names are mapped to respective uppercase enum values.
     * Names not recognized throw ExceptionInInitializerError with IllegalArgumentException.
     */
<<<<<<< HEAD
    private static OperatingSystem initOS(String osName) {
        return OperatingSystem.valueOf(osName.toUpperCase(Locale.ROOT));
    }

    /**
     * {@return the operating system version with major, minor, micro}
     */
    public static Version version() {
        return CURRENT_VERSION;
    }

    // Parse and save the current version
    private static final Version CURRENT_VERSION = initVersion();

    private static Version initVersion() {
        final String osVer = StaticProperty.osVersion();
        try {
            return Version.parse(osVer);
        } catch (IllegalArgumentException iae) {
            throw new InternalError("os.version malformed: " + osVer, iae);
        }
=======
    private static OperatingSystem initOS() {
        return OperatingSystem.valueOf(PlatformProps.CURRENT_OS_STRING.toUpperCase(Locale.ROOT));
>>>>>>> 7891de33
    }
}<|MERGE_RESOLUTION|>--- conflicted
+++ resolved
@@ -130,31 +130,7 @@
      * Build time names are mapped to respective uppercase enum values.
      * Names not recognized throw ExceptionInInitializerError with IllegalArgumentException.
      */
-<<<<<<< HEAD
-    private static OperatingSystem initOS(String osName) {
-        return OperatingSystem.valueOf(osName.toUpperCase(Locale.ROOT));
-    }
-
-    /**
-     * {@return the operating system version with major, minor, micro}
-     */
-    public static Version version() {
-        return CURRENT_VERSION;
-    }
-
-    // Parse and save the current version
-    private static final Version CURRENT_VERSION = initVersion();
-
-    private static Version initVersion() {
-        final String osVer = StaticProperty.osVersion();
-        try {
-            return Version.parse(osVer);
-        } catch (IllegalArgumentException iae) {
-            throw new InternalError("os.version malformed: " + osVer, iae);
-        }
-=======
     private static OperatingSystem initOS() {
         return OperatingSystem.valueOf(PlatformProps.CURRENT_OS_STRING.toUpperCase(Locale.ROOT));
->>>>>>> 7891de33
     }
 }