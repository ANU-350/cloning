--- conflicted
+++ resolved
@@ -353,14 +353,9 @@
                         maxStack = gen.maxStack();
                         maxLocals = gen.maxLocals();
                         stackMapAttr = gen.stackMapTableAttribute();
-<<<<<<< HEAD
-                    } catch (Exception e) {
+                    } catch (IllegalArgumentException e) {
                         if (buf.getMajorVersion() == Classfile.JAVA_6_VERSION &&
                             context.stackMapsOption() == Classfile.StackMapsOption.STACK_MAPS_WHEN_REQUIRED) {
-=======
-                    } catch (IllegalArgumentException e) {
-                        if (buf.getMajorVersion() == Classfile.JAVA_6_VERSION) {
->>>>>>> 4b8922f5
                             //failover following JVMS-4.10
                             StackCounter cntr = StackCounter.of(DirectCodeBuilder.this, buf);
                             maxStack = cntr.maxStack();
