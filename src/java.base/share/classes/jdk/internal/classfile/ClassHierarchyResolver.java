--- conflicted
+++ resolved
@@ -26,12 +26,7 @@
 
 import java.io.InputStream;
 import java.lang.constant.ClassDesc;
-<<<<<<< HEAD
-import java.security.AccessController;
-import java.security.PrivilegedAction;
-=======
 import java.lang.invoke.MethodHandles;
->>>>>>> 05e9c41e
 import java.util.Collection;
 import java.util.HashMap;
 import java.util.Map;
@@ -56,28 +51,9 @@
      * Returns a default instance of {@linkplain ClassHierarchyResolver} that
      * gets {@link ClassHierarchyInfo} from system class loader with reflection.
      */
-<<<<<<< HEAD
-    ClassHierarchyResolver DEFAULT_CLASS_HIERARCHY_RESOLVER
-            = new ClassHierarchyImpl.CachedClassHierarchyResolver(
-            new Function<ClassDesc, InputStream>() {
-                @Override
-                @SuppressWarnings("removal")
-                public InputStream apply(final ClassDesc classDesc) {
-                    var sm = System.getSecurityManager();
-                    if (sm == null) {
-                        return ClassLoader.getSystemResourceAsStream(Util.toInternalName(classDesc) + ".class");
-                    } else {
-                        PrivilegedAction<InputStream> pa =
-                                () -> ClassLoader.getSystemResourceAsStream(Util.toInternalName(classDesc) + ".class");
-                        return AccessController.doPrivileged(pa);
-                    }
-                }
-            });
-=======
     static ClassHierarchyResolver defaultResolver() {
         return ClassHierarchyImpl.DEFAULT_RESOLVER;
     }
->>>>>>> 05e9c41e
 
     /**
      * {@return the {@link ClassHierarchyInfo} for a given class name, or null
