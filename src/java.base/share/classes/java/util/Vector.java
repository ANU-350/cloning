--- conflicted
+++ resolved
@@ -25,14 +25,14 @@
 
 package java.util;
 
+import jdk.internal.util.ArraysSupport;
+
 import java.io.IOException;
 import java.io.ObjectInputStream;
 import java.io.StreamCorruptedException;
 import java.util.function.Consumer;
 import java.util.function.Predicate;
 import java.util.function.UnaryOperator;
-
-import jdk.internal.util.ArraysSupport;
 
 /**
  * The {@code Vector} class implements a growable array of
@@ -82,17 +82,15 @@
  * ArrayList} in place of {@code Vector}.
  *
  * @param <E> Type of component elements
- *
- * @author  Lee Boynton
- * @author  Jonathan Payne
+ * @author Lee Boynton
+ * @author Jonathan Payne
  * @see Collection
  * @see LinkedList
- * @since   1.0
+ * @since 1.0
  */
 public class Vector<E>
-    extends AbstractList<E>
-    implements List<E>, RandomAccess, Cloneable, java.io.Serializable
-{
+        extends AbstractList<E>
+        implements List<E>, RandomAccess, Cloneable, java.io.Serializable {
     /**
      * The array buffer into which the components of the vector are
      * stored. The capacity of the vector is the length of this array buffer,
@@ -124,7 +122,9 @@
      */
     protected int capacityIncrement;
 
-    /** use serialVersionUID from JDK 1.0.2 for interoperability */
+    /**
+     * use serialVersionUID from JDK 1.0.2 for interoperability
+     */
     @java.io.Serial
     private static final long serialVersionUID = -2767605614048989439L;
 
@@ -132,17 +132,17 @@
      * Constructs an empty vector with the specified initial capacity and
      * capacity increment.
      *
-     * @param   initialCapacity     the initial capacity of the vector
-     * @param   capacityIncrement   the amount by which the capacity is
-     *                              increased when the vector overflows
+     * @param initialCapacity   the initial capacity of the vector
+     * @param capacityIncrement the amount by which the capacity is
+     *                          increased when the vector overflows
      * @throws IllegalArgumentException if the specified initial capacity
-     *         is negative
+     *                                  is negative
      */
     public Vector(int initialCapacity, int capacityIncrement) {
         super();
         if (initialCapacity < 0)
-            throw new IllegalArgumentException("Illegal Capacity: "+
-                                               initialCapacity);
+            throw new IllegalArgumentException("Illegal Capacity: " +
+                    initialCapacity);
         this.elementData = new Object[initialCapacity];
         this.capacityIncrement = capacityIncrement;
     }
@@ -151,9 +151,9 @@
      * Constructs an empty vector with the specified initial capacity and
      * with its capacity increment equal to zero.
      *
-     * @param   initialCapacity   the initial capacity of the vector
+     * @param initialCapacity the initial capacity of the vector
      * @throws IllegalArgumentException if the specified initial capacity
-     *         is negative
+     *                                  is negative
      */
     public Vector(int initialCapacity) {
         this(initialCapacity, 0);
@@ -174,9 +174,9 @@
      * iterator.
      *
      * @param c the collection whose elements are to be placed into this
-     *       vector
+     *          vector
      * @throws NullPointerException if the specified collection is null
-     * @since   1.2
+     * @since 1.2
      */
     public Vector(Collection<? extends E> c) {
         Object[] a = c.toArray();
@@ -193,12 +193,12 @@
      * The item at index {@code k} in this vector is copied into
      * component {@code k} of {@code anArray}.
      *
-     * @param  anArray the array into which the components get copied
-     * @throws NullPointerException if the given array is null
+     * @param anArray the array into which the components get copied
+     * @throws NullPointerException      if the given array is null
      * @throws IndexOutOfBoundsException if the specified array is not
-     *         large enough to hold all the components of this vector
-     * @throws ArrayStoreException if a component of this vector is not of
-     *         a runtime type that can be stored in the specified array
+     *                                   large enough to hold all the components of this vector
+     * @throws ArrayStoreException       if a component of this vector is not of
+     *                                   a runtime type that can be stored in the specified array
      * @see #toArray(Object[])
      */
     public synchronized void copyInto(Object[] anArray) {
@@ -258,7 +258,7 @@
         int newCapacity = ArraysSupport.newLength(oldCapacity,
                 minCapacity - oldCapacity, /* minimum growth */
                 capacityIncrement > 0 ? capacityIncrement : oldCapacity
-                                           /* preferred growth */);
+                /* preferred growth */);
         return elementData = Arrays.copyOf(elementData, newCapacity);
     }
 
@@ -272,7 +272,7 @@
      * the vector. If the new size is less than the current size, all
      * components at index {@code newSize} and greater are discarded.
      *
-     * @param  newSize   the new size of this vector
+     * @param newSize the new size of this vector
      * @throws ArrayIndexOutOfBoundsException if the new size is negative
      */
     public synchronized void setSize(int newSize) {
@@ -288,9 +288,9 @@
     /**
      * Returns the current capacity of this vector.
      *
-     * @return  the current capacity (the length of its internal
-     *          data array, kept in the field {@code elementData}
-     *          of this vector)
+     * @return the current capacity (the length of its internal
+     * data array, kept in the field {@code elementData}
+     * of this vector)
      */
     public synchronized int capacity() {
         return elementData.length;
@@ -299,7 +299,7 @@
     /**
      * Returns the number of components in this vector.
      *
-     * @return  the number of components in this vector
+     * @return the number of components in this vector
      */
     public synchronized int size() {
         return elementCount;
@@ -308,9 +308,9 @@
     /**
      * Tests if this vector has no components.
      *
-     * @return  {@code true} if and only if this vector has
-     *          no components, that is, its size is zero;
-     *          {@code false} otherwise.
+     * @return {@code true} if and only if this vector has
+     * no components, that is, its size is zero;
+     * {@code false} otherwise.
      */
     public synchronized boolean isEmpty() {
         return elementCount == 0;
@@ -324,8 +324,8 @@
      * structurally modified while enumerating over the elements then the
      * results of enumerating are undefined.
      *
-     * @return  an enumeration of the components of this vector
-     * @see     Iterator
+     * @return an enumeration of the components of this vector
+     * @see Iterator
      */
     public Enumeration<E> elements() {
         return new Enumeration<E>() {
@@ -368,7 +368,7 @@
      *
      * @param o element to search for
      * @return the index of the first occurrence of the specified element in
-     *         this vector, or -1 if this vector does not contain the element
+     * this vector, or -1 if this vector does not contain the element
      */
     public int indexOf(Object o) {
         return indexOf(o, 0);
@@ -379,14 +379,10 @@
      * this vector, searching forwards from {@code index}, or returns -1 if
      * no matching element is found.
      * More formally, returns the lowest index {@code i} such that
-     * {@code (filter.test(get(i)))},
+     * {@code (filter.test(get(i))},
      * or -1 if there is no such index.
      *
-<<<<<<< HEAD
      * @param filter a predicate to search matching element for
-=======
-     * @param filter a predicate to search mathcing element for
->>>>>>> 97b9bff4
      * @return the index of the first occurrence of a matching element in
      * this vector or -1 if no matching element is found
      */
@@ -403,45 +399,42 @@
      * {@code (i >= index && Objects.equals(o, get(i)))},
      * or -1 if there is no such index.
      *
-     * @param o element to search for
-     * @param index index to start searching from
-     * @return the index of the first occurrence of the element in
-     *         this vector at position {@code index} or later in the vector;
-     *         {@code -1} if the element is not found.
-     * @throws IndexOutOfBoundsException if the specified index is negative
-     * @see     Object#equals(Object)
-     */
-    public synchronized int indexOf(Object o, int index) {
-        if (o == null) {
-            for (int i = index ; i < elementCount ; i++)
-                if (elementData[i]==null)
-                    return i;
-        } else {
-            for (int i = index ; i < elementCount ; i++)
-                if (o.equals(elementData[i]))
-                    return i;
-        }
-        return -1;
-    }
-
-    /**
-     * Returns the index of the first occurrence of a matching element in
-     * this vector, searching forwards from {@code index}, or returns -1 if
-     * no matching element is found.
-     * More formally, returns the lowest index {@code i} such that
-     * {@code (i <= index && filter.test(get(i)))},
-     * or -1 if there is no such index.
-     *
-<<<<<<< HEAD
-     * @param filter a predicate to search matching element for
-=======
-     * @param filter a predicate to search mathcing element for
->>>>>>> 97b9bff4
+     * @param o     element to search for
      * @param index index to start searching from
      * @return the index of the first occurrence of the element in
      * this vector at position {@code index} or later in the vector;
      * {@code -1} if the element is not found.
      * @throws IndexOutOfBoundsException if the specified index is negative
+     * @see Object#equals(Object)
+     */
+    public synchronized int indexOf(Object o, int index) {
+        if (o == null) {
+            for (int i = index; i < elementCount; i++)
+                if (elementData[i] == null)
+                    return i;
+        } else {
+            for (int i = index; i < elementCount; i++)
+                if (o.equals(elementData[i]))
+                    return i;
+        }
+        return -1;
+    }
+
+    /**
+     * Returns the index of the first occurrence of a matching element in
+     * this vector, searching forwards from {@code index}, or returns -1 if
+     * no matching element is found.
+     * More formally, returns the lowest index {@code i} such that
+     * {@code (filter.test(get(i))},
+     * or -1 if there is no such index.
+     *
+     * @param filter a predicate to search matching element for
+     * @param index index to start searching from
+     * @return the index of the first occurrence of the element in
+     * this vector at position {@code index} or later in the vector;
+     * {@code -1} if the element is not found.
+     * @throws IndexOutOfBoundsException if the specified index is negative
+     * @see Object#equals(Object)
      */
     public synchronized int findIndex(Predicate<? super E> filter, int index) {
         for (int i = index; i < elementCount; i++) {
@@ -461,10 +454,10 @@
      *
      * @param o element to search for
      * @return the index of the last occurrence of the specified element in
-     *         this vector, or -1 if this vector does not contain the element
+     * this vector, or -1 if this vector does not contain the element
      */
     public synchronized int lastIndexOf(Object o) {
-        return lastIndexOf(o, elementCount-1);
+        return lastIndexOf(o, elementCount - 1);
     }
 
     /**
@@ -472,17 +465,10 @@
      * this vector, searching backwards from {@code index}, or returns -1 if
      * no matching element is found.
      * More formally, returns the highest index {@code i} such that
-<<<<<<< HEAD
      * {@code (filter.test(get(i)))},
      * or -1 if there is no such index.
      *
      * @param filter a predicate to search matching element for
-=======
-     * {@code i >= index && filter.test(get(i))},
-     * or -1 if there is no such index.
-     *
-     * @param filter a predicate to search mathcing element for
->>>>>>> 97b9bff4
      * @return the index of the last occurrence of a matching element in
      * this vector or -1 if no matching element is found
      */
@@ -498,46 +484,7 @@
      * {@code (i <= index && Objects.equals(o, get(i)))},
      * or -1 if there is no such index.
      *
-     * @param o element to search for
-     * @param index index to start searching backwards from
-     * @return the index of the last occurrence of the element at position
-     *         less than or equal to {@code index} in this vector;
-     *         -1 if the element is not found.
-     * @throws IndexOutOfBoundsException if the specified index is greater
-     *         than or equal to the current size of this vector
-     */
-    public synchronized int lastIndexOf(Object o, int index) {
-        if (index >= elementCount)
-            throw new IndexOutOfBoundsException(index + " >= "+ elementCount);
-
-        if (o == null) {
-            for (int i = index; i >= 0; i--)
-                if (elementData[i]==null)
-                    return i;
-        } else {
-            for (int i = index; i >= 0; i--)
-                if (o.equals(elementData[i]))
-                    return i;
-        }
-        return -1;
-    }
-
-    /**
-     * Returns the index of the last occurrence of a matching element in
-     * this vector, searching backwards from {@code index}, or returns -1 if
-     * no matching element is found.
-     * More formally, returns the highest index {@code i} such that
-<<<<<<< HEAD
-     * {@code (i >= index && filter.test(get(i)))},
-     * or -1 if there is no such index.
-     *
-     * @param filter a predicate to search matching element for
-=======
-     * {@code i <= index && filter.test(get(i))},
-     * or -1 if there is no such index.
-     *
-     * @param filter a predicate to search mathcing element for
->>>>>>> 97b9bff4
+     * @param o     element to search for
      * @param index index to start searching backwards from
      * @return the index of the last occurrence of the element at position
      * less than or equal to {@code index} in this vector;
@@ -545,6 +492,38 @@
      * @throws IndexOutOfBoundsException if the specified index is greater
      *                                   than or equal to the current size of this vector
      */
+    public synchronized int lastIndexOf(Object o, int index) {
+        if (index >= elementCount)
+            throw new IndexOutOfBoundsException(index + " >= " + elementCount);
+
+        if (o == null) {
+            for (int i = index; i >= 0; i--)
+                if (elementData[i] == null)
+                    return i;
+        } else {
+            for (int i = index; i >= 0; i--)
+                if (o.equals(elementData[i]))
+                    return i;
+        }
+        return -1;
+    }
+
+    /**
+     * Returns the index of the last occurrence of a matching element in
+     * this vector, searching backwards from {@code index}, or returns -1 if
+     * no matching element is found.
+     * More formally, returns the highest index {@code i} such that
+     * {@code (i <= index && filter.test(get(i)))},
+     * or -1 if there is no such index.
+     *
+     * @param filter a predicate to search matching element for
+     * @param index index to start searching backwards from
+     * @return the index of the last occurrence of the element at position
+     * less than or equal to {@code index} in this vector;
+     * -1 if the element is not found.
+     * @throws IndexOutOfBoundsException if the specified index is greater
+     *                                   than or equal to the current size of this vector
+     */
     public synchronized int findLastIndex(Predicate<? super E> filter, int index) {
         if (index >= elementCount)
             throw new IndexOutOfBoundsException(index + " >= " + elementCount);
@@ -563,10 +542,10 @@
      * <p>This method is identical in functionality to the {@link #get(int)}
      * method (which is part of the {@link List} interface).
      *
-     * @param      index   an index into this vector
-     * @return     the component at the specified index
+     * @param index an index into this vector
+     * @return the component at the specified index
      * @throws ArrayIndexOutOfBoundsException if the index is out of range
-     *         ({@code index < 0 || index >= size()})
+     *                                        ({@code index < 0 || index >= size()})
      */
     public synchronized E elementAt(int index) {
         if (index >= elementCount) {
@@ -580,7 +559,7 @@
      * Returns the first component (the item at index {@code 0}) of
      * this vector.
      *
-     * @return     the first component of this vector
+     * @return the first component of this vector
      * @throws NoSuchElementException if this vector has no components
      */
     public synchronized E firstElement() {
@@ -593,8 +572,8 @@
     /**
      * Returns the last component of the vector.
      *
-     * @return  the last component of the vector, i.e., the component at index
-     *          {@code size() - 1}
+     * @return the last component of the vector, i.e., the component at index
+     * {@code size() - 1}
      * @throws NoSuchElementException if this vector is empty
      */
     public synchronized E lastElement() {
@@ -619,15 +598,15 @@
      * match array usage.  Note also that the {@code set} method returns the
      * old value that was stored at the specified position.
      *
-     * @param      obj     what the component is to be set to
-     * @param      index   the specified index
+     * @param obj   what the component is to be set to
+     * @param index the specified index
      * @throws ArrayIndexOutOfBoundsException if the index is out of range
-     *         ({@code index < 0 || index >= size()})
+     *                                        ({@code index < 0 || index >= size()})
      */
     public synchronized void setElementAt(E obj, int index) {
         if (index >= elementCount) {
             throw new ArrayIndexOutOfBoundsException(index + " >= " +
-                                                     elementCount);
+                    elementCount);
         }
         elementData[index] = obj;
     }
@@ -647,16 +626,15 @@
      * {@code remove} method returns the old value that was stored at the
      * specified position.
      *
-     * @param      index   the index of the object to remove
+     * @param index the index of the object to remove
      * @throws ArrayIndexOutOfBoundsException if the index is out of range
-     *         ({@code index < 0 || index >= size()})
+     *                                        ({@code index < 0 || index >= size()})
      */
     public synchronized void removeElementAt(int index) {
         if (index >= elementCount) {
             throw new ArrayIndexOutOfBoundsException(index + " >= " +
-                                                     elementCount);
-        }
-        else if (index < 0) {
+                    elementCount);
+        } else if (index < 0) {
             throw new ArrayIndexOutOfBoundsException(index);
         }
         int j = elementCount - index - 1;
@@ -686,15 +664,15 @@
      * {@code add} method reverses the order of the parameters, to more closely
      * match array usage.
      *
-     * @param      obj     the component to insert
-     * @param      index   where to insert the new component
+     * @param obj   the component to insert
+     * @param index where to insert the new component
      * @throws ArrayIndexOutOfBoundsException if the index is out of range
-     *         ({@code index < 0 || index > size()})
+     *                                        ({@code index < 0 || index > size()})
      */
     public synchronized void insertElementAt(E obj, int index) {
         if (index > elementCount) {
             throw new ArrayIndexOutOfBoundsException(index
-                                                     + " > " + elementCount);
+                    + " > " + elementCount);
         }
         modCount++;
         final int s = elementCount;
@@ -702,8 +680,8 @@
         if (s == elementData.length)
             elementData = grow();
         System.arraycopy(elementData, index,
-                         elementData, index + 1,
-                         s - index);
+                elementData, index + 1,
+                s - index);
         elementData[index] = obj;
         elementCount = s + 1;
     }
@@ -717,7 +695,7 @@
      * {@link #add(Object) add(E)}
      * method (which is part of the {@link List} interface).
      *
-     * @param   obj   the component to be added
+     * @param obj the component to be added
      */
     public synchronized void addElement(E obj) {
         modCount++;
@@ -735,9 +713,9 @@
      * {@link #remove(Object)} method (which is part of the
      * {@link List} interface).
      *
-     * @param   obj   the component to be removed
-     * @return  {@code true} if the argument was a component of this
-     *          vector; {@code false} otherwise.
+     * @param obj the component to be removed
+     * @return {@code true} if the argument was a component of this
+     * vector; {@code false} otherwise.
      */
     public synchronized boolean removeElement(Object obj) {
         modCount++;
@@ -767,7 +745,7 @@
      * reference to a clone of the internal data array, not a reference
      * to the original internal data array of this {@code Vector} object.
      *
-     * @return  a clone of this vector
+     * @return a clone of this vector
      */
     public synchronized Object clone() {
         try {
@@ -807,14 +785,14 @@
      * does not contain any null elements.)
      *
      * @param <T> type of array elements. The same type as {@code <E>} or a
-     * supertype of {@code <E>}.
-     * @param a the array into which the elements of the Vector are to
-     *          be stored, if it is big enough; otherwise, a new array of the
-     *          same runtime type is allocated for this purpose.
+     *            supertype of {@code <E>}.
+     * @param a   the array into which the elements of the Vector are to
+     *            be stored, if it is big enough; otherwise, a new array of the
+     *            same runtime type is allocated for this purpose.
      * @return an array containing the elements of the Vector
-     * @throws ArrayStoreException if the runtime type of a, {@code <T>}, is not
-     * a supertype of the runtime type, {@code <E>}, of every element in this
-     * Vector
+     * @throws ArrayStoreException  if the runtime type of a, {@code <T>}, is not
+     *                              a supertype of the runtime type, {@code <E>}, of every element in this
+     *                              Vector
      * @throws NullPointerException if the given array is null
      * @since 1.2
      */
@@ -849,7 +827,7 @@
      * @param index index of the element to return
      * @return object at the specified index
      * @throws ArrayIndexOutOfBoundsException if the index is out of range
-     *            ({@code index < 0 || index >= size()})
+     *                                        ({@code index < 0 || index >= size()})
      * @since 1.2
      */
     public synchronized E get(int index) {
@@ -863,11 +841,11 @@
      * Replaces the element at the specified position in this Vector with the
      * specified element.
      *
-     * @param index index of the element to replace
+     * @param index   index of the element to replace
      * @param element element to be stored at the specified position
      * @return the element previously at the specified position
      * @throws ArrayIndexOutOfBoundsException if the index is out of range
-     *         ({@code index < 0 || index >= size()})
+     *                                        ({@code index < 0 || index >= size()})
      * @since 1.2
      */
     public synchronized E set(int index, E element) {
@@ -924,10 +902,10 @@
      * Shifts the element currently at that position (if any) and any
      * subsequent elements to the right (adds one to their indices).
      *
-     * @param index index at which the specified element is to be inserted
+     * @param index   index at which the specified element is to be inserted
      * @param element element to be inserted
      * @throws ArrayIndexOutOfBoundsException if the index is out of range
-     *         ({@code index < 0 || index > size()})
+     *                                        ({@code index < 0 || index > size()})
      * @since 1.2
      */
     public void add(int index, E element) {
@@ -942,7 +920,7 @@
      * @param index the index of the element to be removed
      * @return element that was removed
      * @throws ArrayIndexOutOfBoundsException if the index is out of range
-     *         ({@code index < 0 || index >= size()})
+     *                                        ({@code index < 0 || index >= size()})
      * @since 1.2
      */
     public synchronized E remove(int index) {
@@ -953,8 +931,8 @@
 
         int numMoved = elementCount - index - 1;
         if (numMoved > 0)
-            System.arraycopy(elementData, index+1, elementData, index,
-                             numMoved);
+            System.arraycopy(elementData, index + 1, elementData, index,
+                    numMoved);
         elementData[--elementCount] = null; // Let gc do its work
 
         return oldValue;
@@ -976,10 +954,10 @@
      * Returns true if this Vector contains all of the elements in the
      * specified Collection.
      *
-     * @param   c a collection whose elements will be tested for containment
+     * @param c a collection whose elements will be tested for containment
      *          in this Vector
      * @return true if this Vector contains all of the elements in the
-     *         specified collection
+     * specified collection
      * @throws NullPointerException if the specified collection is null
      */
     public synchronized boolean containsAll(Collection<?> c) {
@@ -1022,15 +1000,15 @@
      *
      * @param c a collection of elements to be removed from the Vector
      * @return true if this Vector changed as a result of the call
-     * @throws ClassCastException if the types of one or more elements
-     *         in this vector are incompatible with the specified
-     *         collection
-     * (<a href="Collection.html#optional-restrictions">optional</a>)
+     * @throws ClassCastException   if the types of one or more elements
+     *                              in this vector are incompatible with the specified
+     *                              collection
+     *                              (<a href="Collection.html#optional-restrictions">optional</a>)
      * @throws NullPointerException if this vector contains one or more null
-     *         elements and the specified collection does not support null
-     *         elements
-     * (<a href="Collection.html#optional-restrictions">optional</a>),
-     *         or if the specified collection is null
+     *                              elements and the specified collection does not support null
+     *                              elements
+     *                              (<a href="Collection.html#optional-restrictions">optional</a>),
+     *                              or if the specified collection is null
      * @since 1.2
      */
     public boolean removeAll(Collection<?> c) {
@@ -1046,15 +1024,15 @@
      * @param c a collection of elements to be retained in this Vector
      *          (all other elements are removed)
      * @return true if this Vector changed as a result of the call
-     * @throws ClassCastException if the types of one or more elements
-     *         in this vector are incompatible with the specified
-     *         collection
-     * (<a href="Collection.html#optional-restrictions">optional</a>)
+     * @throws ClassCastException   if the types of one or more elements
+     *                              in this vector are incompatible with the specified
+     *                              collection
+     *                              (<a href="Collection.html#optional-restrictions">optional</a>)
      * @throws NullPointerException if this vector contains one or more null
-     *         elements and the specified collection does not support null
-     *         elements
-     *         (<a href="Collection.html#optional-restrictions">optional</a>),
-     *         or if the specified collection is null
+     *                              elements and the specified collection does not support null
+     *                              elements
+     *                              (<a href="Collection.html#optional-restrictions">optional</a>),
+     *                              or if the specified collection is null
      * @since 1.2
      */
     public boolean retainAll(Collection<?> c) {
@@ -1076,9 +1054,11 @@
     private static long[] nBits(int n) {
         return new long[((n - 1) >> 6) + 1];
     }
+
     private static void setBit(long[] bits, int i) {
         bits[i >> 6] |= 1L << i;
     }
+
     private static boolean isClear(long[] bits, int i) {
         return (bits[i >> 6] & (1L << i)) == 0;
     }
@@ -1128,11 +1108,11 @@
      *
      * @param index index at which to insert the first element from the
      *              specified collection
-     * @param c elements to be inserted into this Vector
+     * @param c     elements to be inserted into this Vector
      * @return {@code true} if this Vector changed as a result of the call
      * @throws ArrayIndexOutOfBoundsException if the index is out of range
-     *         ({@code index < 0 || index > size()})
-     * @throws NullPointerException if the specified collection is null
+     *                                        ({@code index < 0 || index > size()})
+     * @throws NullPointerException           if the specified collection is null
      * @since 1.2
      */
     public synchronized boolean addAll(int index, Collection<? extends E> c) {
@@ -1152,8 +1132,8 @@
         int numMoved = s - index;
         if (numMoved > 0)
             System.arraycopy(elementData, index,
-                             elementData, index + numNew,
-                             numMoved);
+                    elementData, index + numNew,
+                    numMoved);
         System.arraycopy(a, 0, elementData, index, numNew);
         elementCount = s + numNew;
         return true;
@@ -1217,16 +1197,16 @@
      * a fashion that iterations in progress may yield incorrect results.)
      *
      * @param fromIndex low endpoint (inclusive) of the subList
-     * @param toIndex high endpoint (exclusive) of the subList
+     * @param toIndex   high endpoint (exclusive) of the subList
      * @return a view of the specified range within this List
      * @throws IndexOutOfBoundsException if an endpoint index value is out of range
-     *         {@code (fromIndex < 0 || toIndex > size)}
-     * @throws IllegalArgumentException if the endpoint indices are out of order
-     *         {@code (fromIndex > toIndex)}
+     *                                   {@code (fromIndex < 0 || toIndex > size)}
+     * @throws IllegalArgumentException  if the endpoint indices are out of order
+     *                                   {@code (fromIndex > toIndex)}
      */
     public synchronized List<E> subList(int fromIndex, int toIndex) {
         return Collections.synchronizedList(super.subList(fromIndex, toIndex),
-                                            this);
+                this);
     }
 
     /**
@@ -1241,7 +1221,9 @@
         shiftTailOverGap(elementData, fromIndex, toIndex);
     }
 
-    /** Erases the gap from lo to hi, by sliding down following elements. */
+    /**
+     * Erases the gap from lo to hi, by sliding down following elements.
+     */
     private void shiftTailOverGap(Object[] es, int lo, int hi) {
         System.arraycopy(es, hi, es, lo, elementCount - hi);
         for (int to = elementCount, i = (elementCount -= hi - lo); i < to; i++)
@@ -1255,16 +1237,16 @@
      * of the fields.
      *
      * @param in the stream
-     * @throws java.io.IOException if an I/O error occurs
+     * @throws java.io.IOException    if an I/O error occurs
      * @throws ClassNotFoundException if the stream contains data
-     *         of a non-existing class
+     *                                of a non-existing class
      */
     @java.io.Serial
     private void readObject(ObjectInputStream in)
             throws IOException, ClassNotFoundException {
         ObjectInputStream.GetField gfields = in.readFields();
         int count = gfields.get("elementCount", 0);
-        Object[] data = (Object[])gfields.get("elementData", null);
+        Object[] data = (Object[]) gfields.get("elementData", null);
         if (count < 0 || data == null || count > data.length) {
             throw new StreamCorruptedException("Inconsistent vector internals");
         }
@@ -1309,7 +1291,7 @@
      */
     public synchronized ListIterator<E> listIterator(int index) {
         if (index < 0 || index > elementCount)
-            throw new IndexOutOfBoundsException("Index: "+index);
+            throw new IndexOutOfBoundsException("Index: " + index);
         return new ListItr(index);
     }
 
@@ -1513,14 +1495,18 @@
         return new VectorSpliterator(null, 0, -1, 0);
     }
 
-    /** Similar to ArrayList Spliterator */
+    /**
+     * Similar to ArrayList Spliterator
+     */
     final class VectorSpliterator implements Spliterator<E> {
         private Object[] array;
         private int index; // current index, modified on advance/split
         private int fence; // -1 until used; then one past last index
         private int expectedModCount; // initialized when fence set
 
-        /** Creates new spliterator covering the given range. */
+        /**
+         * Creates new spliterator covering the given range.
+         */
         VectorSpliterator(Object[] array, int origin, int fence,
                           int expectedModCount) {
             this.array = array;
@@ -1544,7 +1530,7 @@
         public Spliterator<E> trySplit() {
             int hi = getFence(), lo = index, mid = (lo + hi) >>> 1;
             return (lo >= mid) ? null :
-                new VectorSpliterator(array, lo, index = mid, expectedModCount);
+                    new VectorSpliterator(array, lo, index = mid, expectedModCount);
         }
 
         @SuppressWarnings("unchecked")
@@ -1553,7 +1539,7 @@
             int i;
             if (getFence() > (i = index)) {
                 index = i + 1;
-                action.accept((E)array[i]);
+                action.accept((E) array[i]);
                 if (modCount != expectedModCount)
                     throw new ConcurrentModificationException();
                 return true;
