/*
 * Copyright (c) 2003, 2023, Oracle and/or its affiliates. All rights reserved.
 * DO NOT ALTER OR REMOVE COPYRIGHT NOTICES OR THIS FILE HEADER.
 *
 * This code is free software; you can redistribute it and/or modify it
 * under the terms of the GNU General Public License version 2 only, as
 * published by the Free Software Foundation.  Oracle designates this
 * particular file as subject to the "Classpath" exception as provided
 * by Oracle in the LICENSE file that accompanied this code.
 *
 * This code is distributed in the hope that it will be useful, but WITHOUT
 * ANY WARRANTY; without even the implied warranty of MERCHANTABILITY or
 * FITNESS FOR A PARTICULAR PURPOSE.  See the GNU General Public License
 * version 2 for more details (a copy is included in the LICENSE file that
 * accompanied this code).
 *
 * You should have received a copy of the GNU General Public License version
 * 2 along with this work; if not, write to the Free Software Foundation,
 * Inc., 51 Franklin St, Fifth Floor, Boston, MA 02110-1301 USA.
 *
 * Please contact Oracle, 500 Oracle Parkway, Redwood Shores, CA 94065 USA
 * or visit www.oracle.com if you need additional information or have any
 * questions.
 */

package java.util;

import java.nio.charset.CharacterCodingException;
import java.nio.charset.StandardCharsets;
import java.security.*;

import jdk.internal.access.JavaLangAccess;
import jdk.internal.access.SharedSecrets;
<<<<<<< HEAD
import jdk.internal.util.ByteArrayLittleEndian;
=======
import jdk.internal.util.ByteArray;
import jdk.internal.util.HexDigits;
>>>>>>> e0845163

/**
 * A class that represents an immutable universally unique identifier (UUID).
 * A UUID represents a 128-bit value.
 *
 * <p> There exist different variants of these global identifiers.  The methods
 * of this class are for manipulating the Leach-Salz variant, although the
 * constructors allow the creation of any variant of UUID (described below).
 *
 * <p> The layout of a variant 2 (Leach-Salz) UUID is as follows:
 *
 * The most significant long consists of the following unsigned fields:
 * <pre>
 * 0xFFFFFFFF00000000 time_low
 * 0x00000000FFFF0000 time_mid
 * 0x000000000000F000 version
 * 0x0000000000000FFF time_hi
 * </pre>
 * The least significant long consists of the following unsigned fields:
 * <pre>
 * 0xC000000000000000 variant
 * 0x3FFF000000000000 clock_seq
 * 0x0000FFFFFFFFFFFF node
 * </pre>
 *
 * <p> The variant field contains a value which identifies the layout of the
 * {@code UUID}.  The bit layout described above is valid only for a {@code
 * UUID} with a variant value of 2, which indicates the Leach-Salz variant.
 *
 * <p> The version field holds a value that describes the type of this {@code
 * UUID}.  There are four different basic types of UUIDs: time-based, DCE
 * security, name-based, and randomly generated UUIDs.  These types have a
 * version value of 1, 2, 3 and 4, respectively.
 *
 * <p> For more information including algorithms used to create {@code UUID}s,
 * see <a href="http://www.ietf.org/rfc/rfc4122.txt"> <i>RFC&nbsp;4122: A
 * Universally Unique IDentifier (UUID) URN Namespace</i></a>, section 4.2
 * &quot;Algorithms for Creating a Time-Based UUID&quot;.
 *
 * @spec https://www.rfc-editor.org/info/rfc4122
 *      RFC 4122: A Universally Unique IDentifier (UUID) URN Namespace
 * @since   1.5
 */
public final class UUID implements java.io.Serializable, Comparable<UUID> {
    /**
     * Explicit serialVersionUID for interoperability.
     */
    @java.io.Serial
    private static final long serialVersionUID = -4856846361193249489L;

    /*
     * The most significant 64 bits of this UUID.
     *
     * @serial
     */
    private final long mostSigBits;

    /*
     * The least significant 64 bits of this UUID.
     *
     * @serial
     */
    private final long leastSigBits;

    private static final JavaLangAccess jla = SharedSecrets.getJavaLangAccess();

    /*
     * The random number generator used by this class to create random
     * based UUIDs. In a holder class to defer initialization until needed.
     */
    private static class Holder {
        static final SecureRandom numberGenerator = new SecureRandom();
    }

    // Constructors and Factories

    /*
     * Private constructor which uses a byte array to construct the new UUID.
     */
    private UUID(byte[] data) {
        long msb = 0;
        long lsb = 0;
        assert data.length == 16 : "data must be 16 bytes in length";
        for (int i=0; i<8; i++)
            msb = (msb << 8) | (data[i] & 0xff);
        for (int i=8; i<16; i++)
            lsb = (lsb << 8) | (data[i] & 0xff);
        this.mostSigBits = msb;
        this.leastSigBits = lsb;
    }

    /**
     * Constructs a new {@code UUID} using the specified data.  {@code
     * mostSigBits} is used for the most significant 64 bits of the {@code
     * UUID} and {@code leastSigBits} becomes the least significant 64 bits of
     * the {@code UUID}.
     *
     * @param  mostSigBits
     *         The most significant bits of the {@code UUID}
     *
     * @param  leastSigBits
     *         The least significant bits of the {@code UUID}
     */
    public UUID(long mostSigBits, long leastSigBits) {
        this.mostSigBits = mostSigBits;
        this.leastSigBits = leastSigBits;
    }

    /**
     * Static factory to retrieve a type 4 (pseudo randomly generated) UUID.
     *
     * The {@code UUID} is generated using a cryptographically strong pseudo
     * random number generator.
     *
     * @return  A randomly generated {@code UUID}
     */
    public static UUID randomUUID() {
        SecureRandom ng = Holder.numberGenerator;

        byte[] randomBytes = new byte[16];
        ng.nextBytes(randomBytes);
        randomBytes[6]  &= 0x0f;  /* clear version        */
        randomBytes[6]  |= 0x40;  /* set to version 4     */
        randomBytes[8]  &= 0x3f;  /* clear variant        */
        randomBytes[8]  |= (byte) 0x80;  /* set to IETF variant  */
        return new UUID(randomBytes);
    }

    /**
     * Static factory to retrieve a type 3 (name based) {@code UUID} based on
     * the specified byte array.
     *
     * @param  name
     *         A byte array to be used to construct a {@code UUID}
     *
     * @return  A {@code UUID} generated from the specified array
     */
    public static UUID nameUUIDFromBytes(byte[] name) {
        MessageDigest md;
        try {
            md = MessageDigest.getInstance("MD5");
        } catch (NoSuchAlgorithmException nsae) {
            throw new InternalError("MD5 not supported", nsae);
        }
        byte[] md5Bytes = md.digest(name);
        md5Bytes[6]  &= 0x0f;  /* clear version        */
        md5Bytes[6]  |= 0x30;  /* set to version 3     */
        md5Bytes[8]  &= 0x3f;  /* clear variant        */
        md5Bytes[8]  |= (byte) 0x80;  /* set to IETF variant  */
        return new UUID(md5Bytes);
    }

    private static final byte[] NIBBLES;
    static {
        byte[] ns = new byte[256];
        Arrays.fill(ns, (byte) -1);
        ns['0'] = 0;
        ns['1'] = 1;
        ns['2'] = 2;
        ns['3'] = 3;
        ns['4'] = 4;
        ns['5'] = 5;
        ns['6'] = 6;
        ns['7'] = 7;
        ns['8'] = 8;
        ns['9'] = 9;
        ns['A'] = 10;
        ns['B'] = 11;
        ns['C'] = 12;
        ns['D'] = 13;
        ns['E'] = 14;
        ns['F'] = 15;
        ns['a'] = 10;
        ns['b'] = 11;
        ns['c'] = 12;
        ns['d'] = 13;
        ns['e'] = 14;
        ns['f'] = 15;
        NIBBLES = ns;
    }

    private static long parse4Nibbles(String name, int pos) {
        byte[] ns = NIBBLES;
        char ch1 = name.charAt(pos);
        char ch2 = name.charAt(pos + 1);
        char ch3 = name.charAt(pos + 2);
        char ch4 = name.charAt(pos + 3);
        return (ch1 | ch2 | ch3 | ch4) > 0xff ?
                -1 : ns[ch1] << 12 | ns[ch2] << 8 | ns[ch3] << 4 | ns[ch4];
    }

    /**
     * Creates a {@code UUID} from the string standard representation as
     * described in the {@link #toString} method.
     *
     * @param  name
     *         A string that specifies a {@code UUID}
     *
     * @return  A {@code UUID} with the specified value
     *
     * @throws  IllegalArgumentException
     *          If name does not conform to the string representation as
     *          described in {@link #toString}
     *
     */
    public static UUID fromString(String name) {
        if (name.length() == 36) {
            char ch1 = name.charAt(8);
            char ch2 = name.charAt(13);
            char ch3 = name.charAt(18);
            char ch4 = name.charAt(23);
            if (ch1 == '-' && ch2 == '-' && ch3 == '-' && ch4 == '-') {
                long msb1 = parse4Nibbles(name, 0);
                long msb2 = parse4Nibbles(name, 4);
                long msb3 = parse4Nibbles(name, 9);
                long msb4 = parse4Nibbles(name, 14);
                long lsb1 = parse4Nibbles(name, 19);
                long lsb2 = parse4Nibbles(name, 24);
                long lsb3 = parse4Nibbles(name, 28);
                long lsb4 = parse4Nibbles(name, 32);
                if ((msb1 | msb2 | msb3 | msb4 | lsb1 | lsb2 | lsb3 | lsb4) >= 0) {
                    return new UUID(
                            msb1 << 48 | msb2 << 32 | msb3 << 16 | msb4,
                            lsb1 << 48 | lsb2 << 32 | lsb3 << 16 | lsb4);
                }
            }
        }
        return fromString1(name);
    }

    private static UUID fromString1(String name) {
        int len = name.length();
        if (len > 36) {
            throw new IllegalArgumentException("UUID string too large");
        }

        int dash1 = name.indexOf('-');
        int dash2 = name.indexOf('-', dash1 + 1);
        int dash3 = name.indexOf('-', dash2 + 1);
        int dash4 = name.indexOf('-', dash3 + 1);
        int dash5 = name.indexOf('-', dash4 + 1);

        // For any valid input, dash1 through dash4 will be positive and dash5
        // negative, but it's enough to check dash4 and dash5:
        // - if dash1 is -1, dash4 will be -1
        // - if dash1 is positive but dash2 is -1, dash4 will be -1
        // - if dash1 and dash2 is positive, dash3 will be -1, dash4 will be
        //   positive, but so will dash5
        if (dash4 < 0 || dash5 >= 0) {
            throw new IllegalArgumentException("Invalid UUID string: " + name);
        }

        long mostSigBits = Long.parseLong(name, 0, dash1, 16) & 0xffffffffL;
        mostSigBits <<= 16;
        mostSigBits |= Long.parseLong(name, dash1 + 1, dash2, 16) & 0xffffL;
        mostSigBits <<= 16;
        mostSigBits |= Long.parseLong(name, dash2 + 1, dash3, 16) & 0xffffL;
        long leastSigBits = Long.parseLong(name, dash3 + 1, dash4, 16) & 0xffffL;
        leastSigBits <<= 48;
        leastSigBits |= Long.parseLong(name, dash4 + 1, len, 16) & 0xffffffffffffL;

        return new UUID(mostSigBits, leastSigBits);
    }

    // Field Accessor Methods

    /**
     * Returns the least significant 64 bits of this UUID's 128 bit value.
     *
     * @return  The least significant 64 bits of this UUID's 128 bit value
     */
    public long getLeastSignificantBits() {
        return leastSigBits;
    }

    /**
     * Returns the most significant 64 bits of this UUID's 128 bit value.
     *
     * @return  The most significant 64 bits of this UUID's 128 bit value
     */
    public long getMostSignificantBits() {
        return mostSigBits;
    }

    /**
     * The version number associated with this {@code UUID}.  The version
     * number describes how this {@code UUID} was generated.
     *
     * The version number has the following meaning:
     * <ul>
     * <li>1    Time-based UUID
     * <li>2    DCE security UUID
     * <li>3    Name-based UUID
     * <li>4    Randomly generated UUID
     * </ul>
     *
     * @return  The version number of this {@code UUID}
     */
    public int version() {
        // Version is bits masked by 0x000000000000F000 in MS long
        return (int)((mostSigBits >> 12) & 0x0f);
    }

    /**
     * The variant number associated with this {@code UUID}.  The variant
     * number describes the layout of the {@code UUID}.
     *
     * The variant number has the following meaning:
     * <ul>
     * <li>0    Reserved for NCS backward compatibility
     * <li>2    <a href="http://www.ietf.org/rfc/rfc4122.txt">IETF&nbsp;RFC&nbsp;4122</a>
     * (Leach-Salz), used by this class
     * <li>6    Reserved, Microsoft Corporation backward compatibility
     * <li>7    Reserved for future definition
     * </ul>
     *
     * @return  The variant number of this {@code UUID}
     *
     * @spec https://www.rfc-editor.org/info/rfc4122
     *      RFC 4122: A Universally Unique IDentifier (UUID) URN Namespace
     */
    public int variant() {
        // This field is composed of a varying number of bits.
        // 0    -    -    Reserved for NCS backward compatibility
        // 1    0    -    The IETF aka Leach-Salz variant (used by this class)
        // 1    1    0    Reserved, Microsoft backward compatibility
        // 1    1    1    Reserved for future definition.
        return (int) ((leastSigBits >>> (64 - (leastSigBits >>> 62)))
                      & (leastSigBits >> 63));
    }

    /**
     * The timestamp value associated with this UUID.
     *
     * <p> The 60 bit timestamp value is constructed from the time_low,
     * time_mid, and time_hi fields of this {@code UUID}.  The resulting
     * timestamp is measured in 100-nanosecond units since midnight,
     * October 15, 1582 UTC.
     *
     * <p> The timestamp value is only meaningful in a time-based UUID, which
     * has version type 1.  If this {@code UUID} is not a time-based UUID then
     * this method throws UnsupportedOperationException.
     *
     * @throws UnsupportedOperationException
     *         If this UUID is not a version 1 UUID
     * @return The timestamp of this {@code UUID}.
     */
    public long timestamp() {
        if (version() != 1) {
            throw new UnsupportedOperationException("Not a time-based UUID");
        }

        return (mostSigBits & 0x0FFFL) << 48
             | ((mostSigBits >> 16) & 0x0FFFFL) << 32
             | mostSigBits >>> 32;
    }

    /**
     * The clock sequence value associated with this UUID.
     *
     * <p> The 14 bit clock sequence value is constructed from the clock
     * sequence field of this UUID.  The clock sequence field is used to
     * guarantee temporal uniqueness in a time-based UUID.
     *
     * <p> The {@code clockSequence} value is only meaningful in a time-based
     * UUID, which has version type 1.  If this UUID is not a time-based UUID
     * then this method throws UnsupportedOperationException.
     *
     * @return  The clock sequence of this {@code UUID}
     *
     * @throws  UnsupportedOperationException
     *          If this UUID is not a version 1 UUID
     */
    public int clockSequence() {
        if (version() != 1) {
            throw new UnsupportedOperationException("Not a time-based UUID");
        }

        return (int)((leastSigBits & 0x3FFF000000000000L) >>> 48);
    }

    /**
     * The node value associated with this UUID.
     *
     * <p> The 48 bit node value is constructed from the node field of this
     * UUID.  This field is intended to hold the IEEE 802 address of the machine
     * that generated this UUID to guarantee spatial uniqueness.
     *
     * <p> The node value is only meaningful in a time-based UUID, which has
     * version type 1.  If this UUID is not a time-based UUID then this method
     * throws UnsupportedOperationException.
     *
     * @return  The node value of this {@code UUID}
     *
     * @throws  UnsupportedOperationException
     *          If this UUID is not a version 1 UUID
     */
    public long node() {
        if (version() != 1) {
            throw new UnsupportedOperationException("Not a time-based UUID");
        }

        return leastSigBits & 0x0000FFFFFFFFFFFFL;
    }

    // Object Inherited Methods

    /**
     * Returns a {@code String} object representing this {@code UUID}.
     *
     * <p> The UUID string representation is as described by this BNF:
     * <blockquote><pre>
     * {@code
     * UUID                   = <time_low> "-" <time_mid> "-"
     *                          <time_high_and_version> "-"
     *                          <variant_and_sequence> "-"
     *                          <node>
     * time_low               = 4*<hexOctet>
     * time_mid               = 2*<hexOctet>
     * time_high_and_version  = 2*<hexOctet>
     * variant_and_sequence   = 2*<hexOctet>
     * node                   = 6*<hexOctet>
     * hexOctet               = <hexDigit><hexDigit>
     * hexDigit               =
     *       "0" | "1" | "2" | "3" | "4" | "5" | "6" | "7" | "8" | "9"
     *       | "a" | "b" | "c" | "d" | "e" | "f"
     *       | "A" | "B" | "C" | "D" | "E" | "F"
     * }</pre></blockquote>
     *
     * @return  A string representation of this {@code UUID}
     */
    @Override
    public String toString() {
        long lsb = leastSigBits;
        long msb = mostSigBits;
        byte[] buf = new byte[36];
        ByteArrayLittleEndian.setLong(
                buf,
                0,
                HexDigits.packDigits((int) (msb >> 56), (int) (msb >> 48), (int) (msb >> 40), (int) (msb >> 32)));
        buf[8] = '-';
        ByteArrayLittleEndian.setInt(
                buf,
                9,
                HexDigits.packDigits(((int) msb) >> 24, ((int) msb) >> 16));
        buf[13] = '-';
        ByteArrayLittleEndian.setInt(
                buf,
                14,
                HexDigits.packDigits(((int) msb) >> 8, (int) msb));
        buf[18] = '-';
        ByteArrayLittleEndian.setInt(
                buf,
                19,
                HexDigits.packDigits((int) (lsb >> 56), (int) (lsb >> 48)));
        buf[23] = '-';
        ByteArrayLittleEndian.setLong(
                buf,
                24,
                HexDigits.packDigits((int) (lsb >> 40), (int) (lsb >> 32), ((int) lsb) >> 24, ((int) lsb) >> 16));
        ByteArrayLittleEndian.setInt(
                buf,
                32,
                HexDigits.packDigits(((int) lsb) >> 8, (int) lsb));

        try {
            return jla.newStringNoRepl(buf, StandardCharsets.ISO_8859_1);
        } catch (CharacterCodingException cce) {
            throw new AssertionError(cce);
        }
    }

    /**
     * Returns a hash code for this {@code UUID}.
     *
     * @return  A hash code value for this {@code UUID}
     */
    @Override
    public int hashCode() {
        return Long.hashCode(mostSigBits ^ leastSigBits);
    }

    /**
     * Compares this object to the specified object.  The result is {@code
     * true} if and only if the argument is not {@code null}, is a {@code UUID}
     * object, has the same variant, and contains the same value, bit for bit,
     * as this {@code UUID}.
     *
     * @param  obj
     *         The object to be compared
     *
     * @return  {@code true} if the objects are the same; {@code false}
     *          otherwise
     */
    @Override
    public boolean equals(Object obj) {
        if ((null == obj) || (obj.getClass() != UUID.class))
            return false;
        UUID id = (UUID)obj;
        return (mostSigBits == id.mostSigBits &&
                leastSigBits == id.leastSigBits);
    }

    // Comparison Operations

    /**
     * Compares this UUID with the specified UUID.
     *
     * <p> The first of two UUIDs is greater than the second if the most
     * significant field in which the UUIDs differ is greater for the first
     * UUID.
     *
     * @param  val
     *         {@code UUID} to which this {@code UUID} is to be compared
     *
     * @return  -1, 0 or 1 as this {@code UUID} is less than, equal to, or
     *          greater than {@code val}
     *
     */
    @Override
    public int compareTo(UUID val) {
        // The ordering is intentionally set up so that the UUIDs
        // can simply be numerically compared as two numbers
        int mostSigBits = Long.compare(this.mostSigBits, val.mostSigBits);
        return mostSigBits != 0 ? mostSigBits : Long.compare(this.leastSigBits, val.leastSigBits);
    }
}<|MERGE_RESOLUTION|>--- conflicted
+++ resolved
@@ -31,12 +31,7 @@
 
 import jdk.internal.access.JavaLangAccess;
 import jdk.internal.access.SharedSecrets;
-<<<<<<< HEAD
-import jdk.internal.util.ByteArrayLittleEndian;
-=======
 import jdk.internal.util.ByteArray;
-import jdk.internal.util.HexDigits;
->>>>>>> e0845163
 
 /**
  * A class that represents an immutable universally unique identifier (UUID).
@@ -81,6 +76,7 @@
  * @since   1.5
  */
 public final class UUID implements java.io.Serializable, Comparable<UUID> {
+
     /**
      * Explicit serialVersionUID for interoperability.
      */
@@ -473,34 +469,34 @@
         long lsb = leastSigBits;
         long msb = mostSigBits;
         byte[] buf = new byte[36];
-        ByteArrayLittleEndian.setLong(
+        ByteArray.setLong(
                 buf,
                 0,
-                HexDigits.packDigits((int) (msb >> 56), (int) (msb >> 48), (int) (msb >> 40), (int) (msb >> 32)));
+                HexDigits.digit((int) (msb >> 56), (int) (msb >> 48), (int) (msb >> 40), (int) (msb >> 32)));
         buf[8] = '-';
-        ByteArrayLittleEndian.setInt(
+        ByteArray.setInt(
                 buf,
                 9,
-                HexDigits.packDigits(((int) msb) >> 24, ((int) msb) >> 16));
+                HexDigits.digit(((int) msb) >> 24, ((int) msb) >> 16));
         buf[13] = '-';
-        ByteArrayLittleEndian.setInt(
+        ByteArray.setInt(
                 buf,
                 14,
-                HexDigits.packDigits(((int) msb) >> 8, (int) msb));
+                HexDigits.digit(((int) msb) >> 8, (int) msb));
         buf[18] = '-';
-        ByteArrayLittleEndian.setInt(
+        ByteArray.setInt(
                 buf,
                 19,
-                HexDigits.packDigits((int) (lsb >> 56), (int) (lsb >> 48)));
+                HexDigits.digit((int) (lsb >> 56), (int) (lsb >> 48)));
         buf[23] = '-';
-        ByteArrayLittleEndian.setLong(
+        ByteArray.setLong(
                 buf,
                 24,
-                HexDigits.packDigits((int) (lsb >> 40), (int) (lsb >> 32), ((int) lsb) >> 24, ((int) lsb) >> 16));
-        ByteArrayLittleEndian.setInt(
+                HexDigits.digit(((int) (lsb >> 40)), (int) (lsb >> 32), ((int) lsb) >> 24, ((int) lsb) >> 16));
+        ByteArray.setInt(
                 buf,
                 32,
-                HexDigits.packDigits(((int) lsb) >> 8, (int) lsb));
+                HexDigits.digit(((int) lsb) >> 8, (int) lsb));
 
         try {
             return jla.newStringNoRepl(buf, StandardCharsets.ISO_8859_1);
