/*
 * Copyright (c) 2016, 2021, Oracle and/or its affiliates. All rights reserved.
 * DO NOT ALTER OR REMOVE COPYRIGHT NOTICES OR THIS FILE HEADER.
 *
 * This code is free software; you can redistribute it and/or modify it
 * under the terms of the GNU General Public License version 2 only, as
 * published by the Free Software Foundation.  Oracle designates this
 * particular file as subject to the "Classpath" exception as provided
 * by Oracle in the LICENSE file that accompanied this code.
 *
 * This code is distributed in the hope that it will be useful, but WITHOUT
 * ANY WARRANTY; without even the implied warranty of MERCHANTABILITY or
 * FITNESS FOR A PARTICULAR PURPOSE.  See the GNU General Public License
 * version 2 for more details (a copy is included in the LICENSE file that
 * accompanied this code).
 *
 * You should have received a copy of the GNU General Public License version
 * 2 along with this work; if not, write to the Free Software Foundation,
 * Inc., 51 Franklin St, Fifth Floor, Boston, MA 02110-1301 USA.
 *
 * Please contact Oracle, 500 Oracle Parkway, Redwood Shores, CA 94065 USA
 * or visit www.oracle.com if you need additional information or have any
 * questions.
 */

package java.util.regex;

import java.util.Objects;

final class Grapheme {

    /**
     * Look for the next extended grapheme cluster boundary in a CharSequence.
     * It assumes the start of the char sequence at offset {@code off} is a boundary.
     * <p>
     * See Unicode Standard Annex #29 Unicode Text Segmentation for the specification
     * for the extended grapheme cluster boundary rules. The following implementation
     * is based on the annex for Unicode version 14.0.
     * (http://www.unicode.org/reports/tr29/tr29-38.html)
     *
     * @param src the {@code CharSequence} to be scanned
     * @param off offset to start looking for the next boundary in the src
     * @param limit limit offset in the src (exclusive)
     * @return the next grapheme boundary
     */
    static int nextBoundary(CharSequence src, int off, int limit) {
        Objects.checkFromToIndex(off, limit, src.length());

        int ch0 = Character.codePointAt(src, off);
        int ret = off + Character.charCount(ch0);
        // indicates whether gb11 or gb12 is underway
        int t0 = getType(ch0);
        int riCount = t0 == RI ? 1 : 0;
        boolean gb11 = t0 == EXTENDED_PICTOGRAPHIC;
        while (ret < limit) {
            int ch1 = Character.codePointAt(src, ret);
            int t1 = getType(ch1);

            if (gb11 && t0 == ZWJ && t1 == EXTENDED_PICTOGRAPHIC) {
                // continue for gb11
            } else if (riCount % 2 == 1 && t0 == RI && t1 == RI) {
                // continue for gb12
            } else if (rules[t0][t1]) {
                if (ret > off) {
                    break;
                } else {
                    gb11 = t1 == EXTENDED_PICTOGRAPHIC;
                    riCount = 0;
                }
            }

            riCount += (t1 == RI) ? 1 : 0;
            t0 = t1;

            ret += Character.charCount(ch1);
        }
        return ret;
    }

    // types
    private static final int OTHER = 0;
    private static final int CR = 1;
    private static final int LF = 2;
    private static final int CONTROL = 3;
    private static final int EXTEND = 4;
    private static final int ZWJ = 5;
    private static final int RI = 6;
    private static final int PREPEND = 7;
    private static final int SPACINGMARK = 8;
    private static final int L = 9;
    private static final int V = 10;
    private static final int T = 11;
    private static final int LV = 12;
    private static final int LVT = 13;
    private static final int EXTENDED_PICTOGRAPHIC = 14;

    private static final int FIRST_TYPE = 0;
    private static final int LAST_TYPE = 14;

    private static final boolean[][] rules;
    static {
        rules = new boolean[LAST_TYPE + 1][LAST_TYPE + 1];
        // GB 999 Any + Any  -> default
        for (int i = FIRST_TYPE; i <= LAST_TYPE; i++)
            for (int j = FIRST_TYPE; j <= LAST_TYPE; j++)
                rules[i][j] = true;
        // GB 6 L x (L | V | LV | VT)
        rules[L][L] = false;
        rules[L][V] = false;
        rules[L][LV] = false;
        rules[L][LVT] = false;
        // GB 7 (LV | V) x (V | T)
        rules[LV][V] = false;
        rules[LV][T] = false;
        rules[V][V] = false;
        rules[V][T] = false;
        // GB 8 (LVT | T) x T
        rules[LVT][T] = false;
        rules[T][T] = false;
        // GB 9 x (Extend|ZWJ)
        // GB 9a x Spacing Mark
        // GB 9b Prepend x
        for (int i = FIRST_TYPE; i <= LAST_TYPE; i++) {
            rules[i][EXTEND] = false;
            rules[i][ZWJ] = false;
            rules[i][SPACINGMARK] = false;
            rules[PREPEND][i] = false;
        }
        // GB 4  (Control | CR | LF) +
        // GB 5  + (Control | CR | LF)
        for (int i = FIRST_TYPE; i <= LAST_TYPE; i++)
            for (int j = CR; j <= CONTROL; j++) {
                rules[i][j] = true;
                rules[j][i] = true;
            }
        // GB 3 CR x LF
        rules[CR][LF] = false;
        // GB 11 Exended_Pictographic x (Extend|ZWJ)
        rules[EXTENDED_PICTOGRAPHIC][EXTEND] = false;
        rules[EXTENDED_PICTOGRAPHIC][ZWJ] = false;
    }

    // Hangul syllables
    private static final int SYLLABLE_BASE = 0xAC00;
    private static final int LCOUNT = 19;
    private static final int VCOUNT = 21;
    private static final int TCOUNT = 28;
    private static final int NCOUNT = VCOUNT * TCOUNT; // 588
    private static final int SCOUNT = LCOUNT * NCOUNT; // 11172

    // #tr29: SpacingMark exceptions: The following (which have
    // General_Category = Spacing_Mark and would otherwise be included)
    // are specifically excluded
    static boolean isExcludedSpacingMark(int cp) {
       return  cp == 0x102B || cp == 0x102C || cp == 0x1038 ||
<<<<<<< HEAD
               cp >= 0x1062 && cp <= 0x106D ||
=======
               cp >= 0x1062 && cp <= 0x1064 ||
               cp >= 0x1067 && cp <= 0x106D ||
>>>>>>> 74ffe122
               cp == 0x1083 ||
               cp >= 0x1087 && cp <= 0x108C ||
               cp == 0x108F ||
               cp >= 0x109A && cp <= 0x109C ||
               cp == 0x1A61 || cp == 0x1A63 || cp == 0x1A64 ||
               cp == 0xAA7B || cp == 0xAA7D;
    }

    @SuppressWarnings("fallthrough")
    static int getType(int cp) {
        if (cp < 0x007F) { // ASCII
            if (cp < 32) { // Control characters
                if (cp == 0x000D)
                    return CR;
                if (cp == 0x000A)
                    return LF;
                return CONTROL;
            }
            return OTHER;
        }

        if (EmojiData.isExtendedPictographic(cp)) {
            return EXTENDED_PICTOGRAPHIC;
        }

        int type = Character.getType(cp);
        switch(type) {
        case Character.UNASSIGNED:
            // NOTE: #tr29 lists "Unassigned and Default_Ignorable_Code_Point" as Control
            // but GraphemeBreakTest.txt lists u+0378/reserved-0378 as "Other"
            // so type it as "Other" to make the test happy
            if (cp == 0x0378)
                return OTHER;

        case Character.CONTROL:
        case Character.LINE_SEPARATOR:
        case Character.PARAGRAPH_SEPARATOR:
        case Character.SURROGATE:
            return CONTROL;
        case Character.FORMAT:
            if (cp == 0x200C ||
                cp >= 0xE0020 && cp <= 0xE007F)
                return EXTEND;
            if (cp == 0x200D)
                return ZWJ;
            if (cp >= 0x0600 && cp <= 0x0605 ||
                cp == 0x06DD || cp == 0x070F ||
                cp >= 0x0890 && cp <= 0x0891 ||
                cp == 0x08E2 || cp == 0x110BD || cp == 0x110CD)
                return PREPEND;
            return CONTROL;
        case Character.NON_SPACING_MARK:
        case Character.ENCLOSING_MARK:
            // NOTE:
            // #tr29 "plus a few General_Category = Spacing_Mark needed for
            // canonical equivalence."
            // but for "extended grapheme clusters" support, there is no
            // need actually to diff "extend" and "spackmark" given GB9, GB9a
            return EXTEND;
        case  Character.COMBINING_SPACING_MARK:
            if (isExcludedSpacingMark(cp))
                return OTHER;
            // NOTE:
            // 0x11720 and 0x11721 are mentioned in #tr29 as
            // OTHER_LETTER but it appears their category has been updated to
            // COMBING_SPACING_MARK already (verified in ver.8)
            return SPACINGMARK;
        case Character.OTHER_SYMBOL:
            if (cp >= 0x1F1E6 && cp <= 0x1F1FF)
                return RI;
            return OTHER;
        case Character.MODIFIER_LETTER:
        case Character.MODIFIER_SYMBOL:
            // WARNING:
            // not mentioned in #tr29 but listed in GraphemeBreakProperty.txt
            if (cp == 0xFF9E || cp == 0xFF9F ||
                cp >= 0x1F3FB && cp <= 0x1F3FF)
                return EXTEND;
            return OTHER;
        case Character.OTHER_LETTER:
            if (cp == 0x0E33 || cp == 0x0EB3)
                return SPACINGMARK;
            // hangul jamo
            if (cp >= 0x1100 && cp <= 0x11FF) {
                if (cp <= 0x115F)
                    return L;
                if (cp <= 0x11A7)
                    return V;
                return T;
            }
            // hangul syllables
            int sindex = cp - SYLLABLE_BASE;
            if (sindex >= 0 && sindex < SCOUNT) {

                if (sindex % TCOUNT == 0)
                    return LV;
                return LVT;
            }
            //  hangul jamo_extended A
            if (cp >= 0xA960 && cp <= 0xA97C)
                return L;
            //  hangul jamo_extended B
            if (cp >= 0xD7B0 && cp <= 0xD7C6)
                return V;
            if (cp >= 0xD7CB && cp <= 0xD7FB)
                return T;

            // Prepend
            switch (cp) {
                case 0x0D4E:
                case 0x111C2:
                case 0x111C3:
                case 0x1193F:
                case 0x11941:
                case 0x11A3A:
                case 0x11A84:
                case 0x11A85:
                case 0x11A86:
                case 0x11A87:
                case 0x11A88:
                case 0x11A89:
                case 0x11D46:
                    return PREPEND;
            }
        }
        return OTHER;
    }
}<|MERGE_RESOLUTION|>--- conflicted
+++ resolved
@@ -153,12 +153,8 @@
     // are specifically excluded
     static boolean isExcludedSpacingMark(int cp) {
        return  cp == 0x102B || cp == 0x102C || cp == 0x1038 ||
-<<<<<<< HEAD
-               cp >= 0x1062 && cp <= 0x106D ||
-=======
                cp >= 0x1062 && cp <= 0x1064 ||
                cp >= 0x1067 && cp <= 0x106D ||
->>>>>>> 74ffe122
                cp == 0x1083 ||
                cp >= 0x1087 && cp <= 0x108C ||
                cp == 0x108F ||
