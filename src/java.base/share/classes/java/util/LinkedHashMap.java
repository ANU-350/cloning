--- conflicted
+++ resolved
@@ -1,9 +1,5 @@
 /*
-<<<<<<< HEAD
- * Copyright (c) 1997, 2021, Oracle and/or its affiliates. All rights reserved.
-=======
  * Copyright (c) 1997, 2022, Oracle and/or its affiliates. All rights reserved.
->>>>>>> 7d545084
  * DO NOT ALTER OR REMOVE COPYRIGHT NOTICES OR THIS FILE HEADER.
  *
  * This code is free software; you can redistribute it and/or modify it
@@ -993,7 +989,23 @@
         public final Map.Entry<K,V> next() { return nextNode(); }
     }
 
-<<<<<<< HEAD
+    /**
+     * Creates a new, empty, insertion-ordered LinkedHashMap suitable for the expected number of mappings.
+     * The returned map uses the default load factor of 0.75, and its initial capacity is
+     * generally large enough so that the expected number of mappings can be added
+     * without resizing the map.
+     *
+     * @param numMappings the expected number of mappings
+     * @param <K>         the type of keys maintained by this map
+     * @param <V>         the type of mapped values
+     * @return the newly created map
+     * @throws IllegalArgumentException if numMappings is negative
+     * @since 19
+     */
+    public static <K, V> LinkedHashMap<K, V> newLinkedHashMap(int numMappings) {
+        return new LinkedHashMap<>(HashMap.calculateHashMapCapacity(numMappings));
+    }
+
     // Reversed View
 
     public SequencedMap<K, V> reversed() {
@@ -1132,24 +1144,6 @@
         }
 
         // SequencedMap
-=======
-    /**
-     * Creates a new, empty, insertion-ordered LinkedHashMap suitable for the expected number of mappings.
-     * The returned map uses the default load factor of 0.75, and its initial capacity is
-     * generally large enough so that the expected number of mappings can be added
-     * without resizing the map.
-     *
-     * @param numMappings the expected number of mappings
-     * @param <K>         the type of keys maintained by this map
-     * @param <V>         the type of mapped values
-     * @return the newly created map
-     * @throws IllegalArgumentException if numMappings is negative
-     * @since 19
-     */
-    public static <K, V> LinkedHashMap<K, V> newLinkedHashMap(int numMappings) {
-        return new LinkedHashMap<>(HashMap.calculateHashMapCapacity(numMappings));
-    }
->>>>>>> 7d545084
 
         public SequencedMap<K, V> reversed() {
             return base;
