/*
 * Copyright (c) 2017, 2024, Oracle and/or its affiliates. All rights reserved.
 * DO NOT ALTER OR REMOVE COPYRIGHT NOTICES OR THIS FILE HEADER.
 *
 * This code is free software; you can redistribute it and/or modify it
 * under the terms of the GNU General Public License version 2 only, as
 * published by the Free Software Foundation.  Oracle designates this
 * particular file as subject to the "Classpath" exception as provided
 * by Oracle in the LICENSE file that accompanied this code.
 *
 * This code is distributed in the hope that it will be useful, but WITHOUT
 * ANY WARRANTY; without even the implied warranty of MERCHANTABILITY or
 * FITNESS FOR A PARTICULAR PURPOSE.  See the GNU General Public License
 * version 2 for more details (a copy is included in the LICENSE file that
 * accompanied this code).
 *
 * You should have received a copy of the GNU General Public License version
 * 2 along with this work; if not, write to the Free Software Foundation,
 * Inc., 51 Franklin St, Fifth Floor, Boston, MA 02110-1301 USA.
 *
 * Please contact Oracle, 500 Oracle Parkway, Redwood Shores, CA 94065 USA
 * or visit www.oracle.com if you need additional information or have any
 * questions.
 */

package java.lang.runtime;

import java.lang.Enum.EnumDesc;
import java.lang.classfile.CodeBuilder;
import java.lang.constant.ClassDesc;
import java.lang.constant.ConstantDesc;
import java.lang.constant.ConstantDescs;
import java.lang.constant.MethodTypeDesc;
import java.lang.invoke.CallSite;
import java.lang.invoke.ConstantCallSite;
import java.lang.invoke.MethodHandle;
import java.lang.invoke.MethodHandles;
import java.lang.invoke.MethodType;
import java.lang.reflect.AccessFlag;
import java.util.ArrayList;
import java.util.List;
import java.util.Objects;
import java.util.Optional;
import java.util.function.BiPredicate;
import java.util.function.Consumer;
import java.util.stream.Stream;
import jdk.internal.access.SharedSecrets;
import java.lang.classfile.ClassFile;
import java.lang.classfile.Label;
import java.lang.classfile.instruction.SwitchCase;
import jdk.internal.misc.PreviewFeatures;
import jdk.internal.vm.annotation.Stable;

import static java.lang.invoke.MethodHandles.Lookup.ClassOption.NESTMATE;
import static java.lang.invoke.MethodHandles.Lookup.ClassOption.STRONG;
import java.util.HashMap;
import java.util.Map;
import static java.util.Objects.requireNonNull;
import sun.invoke.util.Wrapper;

/**
 * Bootstrap methods for linking {@code invokedynamic} call sites that implement
 * the selection functionality of the {@code switch} statement.  The bootstraps
 * take additional static arguments corresponding to the {@code case} labels
 * of the {@code switch}, implicitly numbered sequentially from {@code [0..N)}.
 *
 * @since 21
 */
public class SwitchBootstraps {

    private SwitchBootstraps() {}

    private static final Object SENTINEL = new Object();
    private static final MethodHandles.Lookup LOOKUP = MethodHandles.lookup();
    private static final boolean previewEnabled = PreviewFeatures.isEnabled();

    private static final MethodHandle NULL_CHECK;
    private static final MethodHandle IS_ZERO;
    private static final MethodHandle CHECK_INDEX;
    private static final MethodHandle MAPPED_ENUM_LOOKUP;

    private static final MethodTypeDesc TYPES_SWITCH_DESCRIPTOR =
            MethodTypeDesc.ofDescriptor("(Ljava/lang/Object;ILjava/util/function/BiPredicate;Ljava/util/List;)I");

    private static final Map<TypePairs, String> typePairToName;

    static {
        try {
            NULL_CHECK = LOOKUP.findStatic(Objects.class, "isNull",
                                           MethodType.methodType(boolean.class, Object.class));
            IS_ZERO = LOOKUP.findStatic(SwitchBootstraps.class, "isZero",
                                           MethodType.methodType(boolean.class, int.class));
            CHECK_INDEX = LOOKUP.findStatic(Objects.class, "checkIndex",
                                           MethodType.methodType(int.class, int.class, int.class));
            MAPPED_ENUM_LOOKUP = LOOKUP.findStatic(SwitchBootstraps.class, "mappedEnumLookup",
                                                   MethodType.methodType(int.class, Enum.class, MethodHandles.Lookup.class,
                                                                         Class.class, EnumDesc[].class, EnumMap.class));
        }
        catch (ReflectiveOperationException e) {
            throw new ExceptionInInitializerError(e);
        }
        typePairToName = TypePairs.initialize();
    }

    /**
     * Bootstrap method for linking an {@code invokedynamic} call site that
     * implements a {@code switch} on a target of a reference type.  The static
     * arguments are an array of case labels which must be non-null and of type
     * {@code String} or {@code Integer} or {@code Class} or {@code EnumDesc}.
     * <p>
     * The type of the returned {@code CallSite}'s method handle will have
     * a return type of {@code int}.   It has two parameters: the first argument
     * will be an {@code Object} instance ({@code target}) and the second
     * will be {@code int} ({@code restart}).
     * <p>
     * If the {@code target} is {@code null}, then the method of the call site
     * returns {@literal -1}.
     * <p>
     * If the {@code target} is not {@code null}, then the method of the call site
     * returns the index of the first element in the {@code labels} array starting from
     * the {@code restart} index matching one of the following conditions:
     * <ul>
     *   <li>the element is of type {@code Class} that is assignable
     *       from the target's class; or</li>
     *   <li>the element is of type {@code String} or {@code Integer} and
     *       equals to the target.</li>
     *   <li>the element is of type {@code EnumDesc}, that describes a constant that is
     *       equals to the target.</li>
     * </ul>
     * <p>
     * If no element in the {@code labels} array matches the target, then
     * the method of the call site return the length of the {@code labels} array.
     * <p>
     * The value of the {@code restart} index must be between {@code 0} (inclusive) and
     * the length of the {@code labels} array (inclusive),
     * both  or an {@link IndexOutOfBoundsException} is thrown.
     *
     * @param lookup Represents a lookup context with the accessibility
     *               privileges of the caller.  When used with {@code invokedynamic},
     *               this is stacked automatically by the VM.
     * @param invocationName unused
     * @param invocationType The invocation type of the {@code CallSite} with two parameters,
     *                       a reference type, an {@code int}, and {@code int} as a return type.
     * @param labels case labels - {@code String} and {@code Integer} constants
     *               and {@code Class} and {@code EnumDesc} instances, in any combination
     * @return a {@code CallSite} returning the first matching element as described above
     *
     * @throws NullPointerException     if any argument is {@code null}
     * @throws IllegalArgumentException if any element in the labels array is null
     * @throws IllegalArgumentException if the invocation type is not a method type of first parameter of a reference type,
     *                                  second parameter of type {@code int} and with {@code int} as its return type,
     * @throws IllegalArgumentException if {@code labels} contains an element that is not of type {@code String},
     *                                  {@code Integer}, {@code Long}, {@code Float}, {@code Double}, {@code Boolean},
     *                                  {@code Class} or {@code EnumDesc}.
     * @throws IllegalArgumentException if {@code labels} contains an element that is not of type {@code Boolean}
     *                                  when {@code target} is a {@code Boolean.class}.
     * @jvms 4.4.6 The CONSTANT_NameAndType_info Structure
     * @jvms 4.4.10 The CONSTANT_Dynamic_info and CONSTANT_InvokeDynamic_info Structures
     */
    public static CallSite typeSwitch(MethodHandles.Lookup lookup,
                                      String invocationName,
                                      MethodType invocationType,
                                      Object... labels) {
        Class<?> selectorType = invocationType.parameterType(0);
        if (invocationType.parameterCount() != 2
            || (!invocationType.returnType().equals(int.class))
            || !invocationType.parameterType(1).equals(int.class))
            throw new IllegalArgumentException("Illegal invocation type " + invocationType);
        requireNonNull(labels);

        Stream.of(labels).forEach(l -> verifyLabel(l, selectorType));

        MethodHandle target = generateTypeSwitch(lookup, selectorType, labels);

        target = withIndexCheck(target, labels.length);

        return new ConstantCallSite(target);
    }

    private static void verifyLabel(Object label, Class<?> selectorType) {
        if (label == null) {
            throw new IllegalArgumentException("null label found");
        }
        Class<?> labelClass = label.getClass();

        if (labelClass != Class.class &&
            labelClass != String.class &&
            labelClass != Integer.class &&

            ((labelClass != Float.class &&
              labelClass != Long.class &&
              labelClass != Double.class &&
              labelClass != Boolean.class) ||
              ((selectorType.equals(boolean.class) || selectorType.equals(Boolean.class)) && labelClass != Boolean.class && labelClass != Class.class) ||
             !previewEnabled) &&

            labelClass != EnumDesc.class) {
            throw new IllegalArgumentException("label with illegal type found: " + label.getClass());
        }
    }

    private static boolean isZero(int value) {
        return value == 0;
    }

    /**
     * Bootstrap method for linking an {@code invokedynamic} call site that
     * implements a {@code switch} on a target of an enum type. The static
     * arguments are used to encode the case labels associated to the switch
     * construct, where each label can be encoded in two ways:
     * <ul>
     *   <li>as a {@code String} value, which represents the name of
     *       the enum constant associated with the label</li>
     *   <li>as a {@code Class} value, which represents the enum type
     *       associated with a type test pattern</li>
     * </ul>
     * <p>
     * The returned {@code CallSite}'s method handle will have
     * a return type of {@code int} and accepts two parameters: the first argument
     * will be an {@code Enum} instance ({@code target}) and the second
     * will be {@code int} ({@code restart}).
     * <p>
     * If the {@code target} is {@code null}, then the method of the call site
     * returns {@literal -1}.
     * <p>
     * If the {@code target} is not {@code null}, then the method of the call site
     * returns the index of the first element in the {@code labels} array starting from
     * the {@code restart} index matching one of the following conditions:
     * <ul>
     *   <li>the element is of type {@code Class} that is assignable
     *       from the target's class; or</li>
     *   <li>the element is of type {@code String} and equals to the target
     *       enum constant's {@link Enum#name()}.</li>
     * </ul>
     * <p>
     * If no element in the {@code labels} array matches the target, then
     * the method of the call site return the length of the {@code labels} array.
     * <p>
     * The value of the {@code restart} index must be between {@code 0} (inclusive) and
     * the length of the {@code labels} array (inclusive),
     * both  or an {@link IndexOutOfBoundsException} is thrown.
     *
     * @param lookup Represents a lookup context with the accessibility
     *               privileges of the caller. When used with {@code invokedynamic},
     *               this is stacked automatically by the VM.
     * @param invocationName unused
     * @param invocationType The invocation type of the {@code CallSite} with two parameters,
     *                       an enum type, an {@code int}, and {@code int} as a return type.
     * @param labels case labels - {@code String} constants and {@code Class} instances,
     *               in any combination
     * @return a {@code CallSite} returning the first matching element as described above
     *
     * @throws NullPointerException if any argument is {@code null}
     * @throws IllegalArgumentException if any element in the labels array is null, if the
     * invocation type is not a method type whose first parameter type is an enum type,
     * second parameter of type {@code int} and whose return type is {@code int},
     * or if {@code labels} contains an element that is not of type {@code String} or
     * {@code Class} of the target enum type.
     * @jvms 4.4.6 The CONSTANT_NameAndType_info Structure
     * @jvms 4.4.10 The CONSTANT_Dynamic_info and CONSTANT_InvokeDynamic_info Structures
     */
    public static CallSite enumSwitch(MethodHandles.Lookup lookup,
                                      String invocationName,
                                      MethodType invocationType,
                                      Object... labels) {
        if (invocationType.parameterCount() != 2
            || (!invocationType.returnType().equals(int.class))
            || invocationType.parameterType(0).isPrimitive()
            || !invocationType.parameterType(0).isEnum()
            || !invocationType.parameterType(1).equals(int.class))
            throw new IllegalArgumentException("Illegal invocation type " + invocationType);
        requireNonNull(labels);

        labels = labels.clone();

        Class<?> enumClass = invocationType.parameterType(0);
        labels = Stream.of(labels).map(l -> convertEnumConstants(lookup, enumClass, l)).toArray();

        MethodHandle target;
        boolean constantsOnly = Stream.of(labels).allMatch(l -> enumClass.isAssignableFrom(EnumDesc.class));

        if (labels.length > 0 && constantsOnly) {
            //If all labels are enum constants, construct an optimized handle for repeat index 0:
            //if (selector == null) return -1
            //else if (idx == 0) return mappingArray[selector.ordinal()]; //mapping array created lazily
            //else return "typeSwitch(labels)"
            MethodHandle body =
                    MethodHandles.guardWithTest(MethodHandles.dropArguments(NULL_CHECK, 0, int.class),
                                                MethodHandles.dropArguments(MethodHandles.constant(int.class, -1), 0, int.class, Object.class),
                                                MethodHandles.guardWithTest(MethodHandles.dropArguments(IS_ZERO, 1, Object.class),
                                                                            generateTypeSwitch(lookup, invocationType.parameterType(0), labels),
                                                                            MethodHandles.insertArguments(MAPPED_ENUM_LOOKUP, 1, lookup, enumClass, labels, new EnumMap())));
            target = MethodHandles.permuteArguments(body, MethodType.methodType(int.class, Object.class, int.class), 1, 0);
        } else {
            target = generateTypeSwitch(lookup, invocationType.parameterType(0), labels);
        }

        target = target.asType(invocationType);
        target = withIndexCheck(target, labels.length);

        return new ConstantCallSite(target);
    }

    private static <E extends Enum<E>> Object convertEnumConstants(MethodHandles.Lookup lookup, Class<?> enumClassTemplate, Object label) {
        if (label == null) {
            throw new IllegalArgumentException("null label found");
        }
        Class<?> labelClass = label.getClass();
        if (labelClass == Class.class) {
            if (label != enumClassTemplate) {
                throw new IllegalArgumentException("the Class label: " + label +
                                                   ", expected the provided enum class: " + enumClassTemplate);
            }
            return label;
        } else if (labelClass == String.class) {
            return EnumDesc.of(enumClassTemplate.describeConstable().orElseThrow(), (String) label);
        } else {
            throw new IllegalArgumentException("label with illegal type found: " + labelClass +
                                               ", expected label of type either String or Class");
        }
    }

    private static <T extends Enum<T>> int mappedEnumLookup(T value, MethodHandles.Lookup lookup, Class<T> enumClass, EnumDesc<?>[] labels, EnumMap enumMap) {
        if (enumMap.map == null) {
            T[] constants = SharedSecrets.getJavaLangAccess().getEnumConstantsShared(enumClass);
            int[] map = new int[constants.length];
            int ordinal = 0;

            for (T constant : constants) {
                map[ordinal] = labels.length;

                for (int i = 0; i < labels.length; i++) {
                    if (Objects.equals(labels[i].constantName(), constant.name())) {
                        map[ordinal] = i;
                        break;
                    }
                }

                ordinal++;
            }
        }
        return enumMap.map[value.ordinal()];
    }

    private static MethodHandle withIndexCheck(MethodHandle target, int labelsCount) {
        MethodHandle checkIndex = MethodHandles.insertArguments(CHECK_INDEX, 1, labelsCount + 1);

        return MethodHandles.filterArguments(target, 1, checkIndex);
    }

    private static final class ResolvedEnumLabels implements BiPredicate<Integer, Object> {

        private final MethodHandles.Lookup lookup;
        private final EnumDesc<?>[] enumDescs;
        @Stable
        private Object[] resolvedEnum;

        public ResolvedEnumLabels(MethodHandles.Lookup lookup, EnumDesc<?>[] enumDescs) {
            this.lookup = lookup;
            this.enumDescs = enumDescs;
            this.resolvedEnum = new Object[enumDescs.length];
        }

        @Override
        public boolean test(Integer labelIndex, Object value) {
            Object result = resolvedEnum[labelIndex];

            if (result == null) {
                try {
                    if (!(value instanceof Enum<?> enumValue)) {
                        return false;
                    }

                    EnumDesc<?> label = enumDescs[labelIndex];
                    Class<?> clazz = label.constantType().resolveConstantDesc(lookup);

                    if (enumValue.getDeclaringClass() != clazz) {
                        return false;
                    }

                    result = label.resolveConstantDesc(lookup);
                } catch (IllegalArgumentException | ReflectiveOperationException ex) {
                    result = SENTINEL;
                }

                resolvedEnum[labelIndex] = result;
            }

            return result == value;
        }
    }

    private static final class EnumMap {
        @Stable
        public int[] map;
    }

    /*
     * Construct test chains for labels inside switch, to handle switch repeats:
     * switch (idx) {
     *     case 0 -> if (selector matches label[0]) return 0;
     *     case 1 -> if (selector matches label[1]) return 1;
     *     ...
     * }
     */
    private static Consumer<CodeBuilder> generateTypeSwitchSkeleton(Class<?> selectorType, Object[] labelConstants, List<EnumDesc<?>> enumDescs, List<Class<?>> extraClassLabels) {
        int SELECTOR_OBJ        = 0;
        int RESTART_IDX         = 1;
        int ENUM_CACHE          = 2;
        int EXTRA_CLASS_LABELS  = 3;

        return cb -> {
            cb.aload(SELECTOR_OBJ);
            Label nonNullLabel = cb.newLabel();
            cb.if_nonnull(nonNullLabel);
            cb.iconst_m1();
            cb.ireturn();
            cb.labelBinding(nonNullLabel);
            if (labelConstants.length == 0) {
                cb.loadConstant(0)
                        .ireturn();
                return;
            }
            cb.iload(RESTART_IDX);
            Label dflt = cb.newLabel();
            record Element(Label target, Label next, Object caseLabel) { }
            List<Element> cases = new ArrayList<>();
            List<SwitchCase> switchCases = new ArrayList<>();
            Object lastLabel = null;
            for (int idx = labelConstants.length - 1; idx >= 0; idx--) {
                Object currentLabel = labelConstants[idx];
                Label target = cb.newLabel();
                Label next;
                if (lastLabel == null) {
                    next = dflt;
                } else if (lastLabel.equals(currentLabel)) {
                    next = cases.getLast().next();
                } else {
                    next = cases.getLast().target();
                }
                lastLabel = currentLabel;
                cases.add(new Element(target, next, currentLabel));
                switchCases.add(SwitchCase.of(idx, target));
            }
            cases = cases.reversed();
            switchCases = switchCases.reversed();
            cb.tableswitch(0, labelConstants.length - 1, dflt, switchCases);
            for (int idx = 0; idx < cases.size(); idx++) {
                Element element = cases.get(idx);
                Label next = element.next();
                cb.labelBinding(element.target());
                if (element.caseLabel() instanceof Class<?> classLabel) {
                    if (unconditionalExactnessCheck(selectorType, classLabel)) {
                        //nothing - unconditionally use this case
                    } else if (classLabel.isPrimitive()) {
                        if (!selectorType.isPrimitive() && !Wrapper.isWrapperNumericOrBooleanType(selectorType)) {
                            // Object o = ...
                            // o instanceof Wrapped(float)
                            cb.aload(SELECTOR_OBJ);
                            cb.instanceOf(Wrapper.forBasicType(classLabel)
                                    .wrapperType()
                                    .describeConstable()
                                    .orElseThrow());
                            cb.ifeq(next);
                        } else if (!unconditionalExactnessCheck(Wrapper.asPrimitiveType(selectorType), classLabel)) {
                            // Integer i = ... or int i = ...
                            // o instanceof float
                            Label notNumber = cb.newLabel();
                            cb.aload(SELECTOR_OBJ);
<<<<<<< HEAD
                            cb.instanceOf(ConstantDescs.CD_Number);
                            if (selectorType == long.class || selectorType == float.class || selectorType == double.class) {
=======
                            cb.instanceof_(ConstantDescs.CD_Number);
                            if (selectorType == long.class || selectorType == float.class || selectorType == double.class ||
                                selectorType == Long.class || selectorType == Float.class || selectorType == Double.class) {
>>>>>>> 273df628
                                cb.ifeq(next);
                            } else {
                                cb.ifeq(notNumber);
                            }
                            cb.aload(SELECTOR_OBJ);
                            cb.checkcast(ConstantDescs.CD_Number);
                            if (selectorType == long.class || selectorType == Long.class) {
                                cb.invokevirtual(ConstantDescs.CD_Number,
                                        "longValue",
                                        MethodTypeDesc.of(ConstantDescs.CD_long));
                            } else if (selectorType == float.class || selectorType == Float.class) {
                                cb.invokevirtual(ConstantDescs.CD_Number,
                                        "floatValue",
                                        MethodTypeDesc.of(ConstantDescs.CD_float));
                            } else if (selectorType == double.class || selectorType == Double.class) {
                                cb.invokevirtual(ConstantDescs.CD_Number,
                                        "doubleValue",
                                        MethodTypeDesc.of(ConstantDescs.CD_double));
                            } else {
                                Label compare = cb.newLabel();
                                cb.invokevirtual(ConstantDescs.CD_Number,
                                        "intValue",
                                        MethodTypeDesc.of(ConstantDescs.CD_int));
                                cb.goto_(compare);
                                cb.labelBinding(notNumber);
                                cb.aload(SELECTOR_OBJ);
                                cb.instanceOf(ConstantDescs.CD_Character);
                                cb.ifeq(next);
                                cb.aload(SELECTOR_OBJ);
                                cb.checkcast(ConstantDescs.CD_Character);
                                cb.invokevirtual(ConstantDescs.CD_Character,
                                        "charValue",
                                        MethodTypeDesc.of(ConstantDescs.CD_char));
                                cb.labelBinding(compare);
                            }

                            TypePairs typePair = TypePairs.of(Wrapper.asPrimitiveType(selectorType), classLabel);
                            String methodName = typePairToName.get(typePair);
                            cb.invokestatic(ExactConversionsSupport.class.describeConstable().orElseThrow(),
                                    methodName,
                                    MethodTypeDesc.of(ConstantDescs.CD_boolean, typePair.from.describeConstable().orElseThrow()));
                            cb.ifeq(next);
                        }
                    } else {
                        Optional<ClassDesc> classLabelConstableOpt = classLabel.describeConstable();
                        if (classLabelConstableOpt.isPresent()) {
                            cb.aload(SELECTOR_OBJ);
                            cb.instanceOf(classLabelConstableOpt.orElseThrow());
                            cb.ifeq(next);
                        } else {
                            cb.aload(EXTRA_CLASS_LABELS);
                            cb.loadConstant(extraClassLabels.size());
                            cb.invokeinterface(ConstantDescs.CD_List,
                                    "get",
                                    MethodTypeDesc.of(ConstantDescs.CD_Object,
                                            ConstantDescs.CD_int));
                            cb.checkcast(ConstantDescs.CD_Class);
                            cb.aload(SELECTOR_OBJ);
                            cb.invokevirtual(ConstantDescs.CD_Class,
                                    "isInstance",
                                    MethodTypeDesc.of(ConstantDescs.CD_boolean,
                                            ConstantDescs.CD_Object));
                            cb.ifeq(next);
                            extraClassLabels.add(classLabel);
                        }
                    }
                } else if (element.caseLabel() instanceof EnumDesc<?> enumLabel) {
                    int enumIdx = enumDescs.size();
                    enumDescs.add(enumLabel);
                    cb.aload(ENUM_CACHE);
                    cb.loadConstant(enumIdx);
                    cb.invokestatic(ConstantDescs.CD_Integer,
                            "valueOf",
                            MethodTypeDesc.of(ConstantDescs.CD_Integer,
                                    ConstantDescs.CD_int));
                    cb.aload(SELECTOR_OBJ);
                    cb.invokeinterface(BiPredicate.class.describeConstable().orElseThrow(),
                            "test",
                            MethodTypeDesc.of(ConstantDescs.CD_boolean,
                                    ConstantDescs.CD_Object,
                                    ConstantDescs.CD_Object));
                    cb.ifeq(next);
                } else if (element.caseLabel() instanceof String stringLabel) {
                    cb.ldc(stringLabel);
                    cb.aload(SELECTOR_OBJ);
                    cb.invokevirtual(ConstantDescs.CD_Object,
                            "equals",
                            MethodTypeDesc.of(ConstantDescs.CD_boolean,
                                    ConstantDescs.CD_Object));
                    cb.ifeq(next);
                } else if (element.caseLabel() instanceof Integer integerLabel) {
                    Label compare = cb.newLabel();
                    Label notNumber = cb.newLabel();
                    cb.aload(SELECTOR_OBJ);
                    cb.instanceOf(ConstantDescs.CD_Number);
                    cb.ifeq(notNumber);
                    cb.aload(SELECTOR_OBJ);
                    cb.checkcast(ConstantDescs.CD_Number);
                    cb.invokevirtual(ConstantDescs.CD_Number,
                            "intValue",
                            MethodTypeDesc.of(ConstantDescs.CD_int));
                    cb.goto_(compare);
                    cb.labelBinding(notNumber);
                    cb.aload(SELECTOR_OBJ);
                    cb.instanceOf(ConstantDescs.CD_Character);
                    cb.ifeq(next);
                    cb.aload(SELECTOR_OBJ);
                    cb.checkcast(ConstantDescs.CD_Character);
                    cb.invokevirtual(ConstantDescs.CD_Character,
                            "charValue",
                            MethodTypeDesc.of(ConstantDescs.CD_char));
                    cb.labelBinding(compare);

                    cb.ldc(integerLabel);
                    cb.if_icmpne(next);
                } else if ((element.caseLabel() instanceof Long ||
                        element.caseLabel() instanceof Float ||
                        element.caseLabel() instanceof Double ||
                        element.caseLabel() instanceof Boolean)) {
                    if (element.caseLabel() instanceof Boolean c) {
                        cb.loadConstant(c ? 1 : 0);
                    } else {
                        cb.loadConstant((ConstantDesc) element.caseLabel());
                    }
                    cb.invokestatic(element.caseLabel().getClass().describeConstable().orElseThrow(),
                            "valueOf",
                            MethodTypeDesc.of(element.caseLabel().getClass().describeConstable().orElseThrow(),
                                    Wrapper.asPrimitiveType(element.caseLabel().getClass()).describeConstable().orElseThrow()));
                    cb.aload(SELECTOR_OBJ);
                    cb.invokevirtual(ConstantDescs.CD_Object,
                            "equals",
                            MethodTypeDesc.of(ConstantDescs.CD_boolean,
                                    ConstantDescs.CD_Object));
                    cb.ifeq(next);
                } else {
                    throw new InternalError("Unsupported label type: " +
                            element.caseLabel().getClass());
                }
                cb.loadConstant(idx);
                cb.ireturn();
            }
            cb.labelBinding(dflt);
            cb.loadConstant(cases.size());
            cb.ireturn();
        };
    }

    /*
     * Construct the method handle that represents the method int typeSwitch(Object, int, BiPredicate, List)
     */
    private static MethodHandle generateTypeSwitch(MethodHandles.Lookup caller, Class<?> selectorType, Object[] labelConstants) {
        List<EnumDesc<?>> enumDescs = new ArrayList<>();
        List<Class<?>> extraClassLabels = new ArrayList<>();

        byte[] classBytes = ClassFile.of().build(ClassDesc.of(typeSwitchClassName(caller.lookupClass())),
                clb -> {
                    clb.withFlags(AccessFlag.FINAL, AccessFlag.SUPER, AccessFlag.SYNTHETIC)
                       .withMethodBody("typeSwitch",
                                       TYPES_SWITCH_DESCRIPTOR,
                                       ClassFile.ACC_FINAL | ClassFile.ACC_PUBLIC | ClassFile.ACC_STATIC,
                                       generateTypeSwitchSkeleton(selectorType, labelConstants, enumDescs, extraClassLabels));
        });

        try {
            // this class is linked at the indy callsite; so define a hidden nestmate
            MethodHandles.Lookup lookup;
            lookup = caller.defineHiddenClass(classBytes, true, NESTMATE, STRONG);
            MethodHandle typeSwitch = lookup.findStatic(lookup.lookupClass(),
                                                        "typeSwitch",
                                                        MethodType.methodType(int.class,
                                                                              Object.class,
                                                                              int.class,
                                                                              BiPredicate.class,
                                                                              List.class));
            typeSwitch = MethodHandles.insertArguments(typeSwitch, 2, new ResolvedEnumLabels(caller, enumDescs.toArray(EnumDesc[]::new)),
                                                       List.copyOf(extraClassLabels));
            typeSwitch = MethodHandles.explicitCastArguments(typeSwitch,
                                                             MethodType.methodType(int.class,
                                                                                   selectorType,
                                                                                   int.class));
            return typeSwitch;
        } catch (Throwable t) {
            throw new IllegalArgumentException(t);
        }
    }

    //based on src/java.base/share/classes/java/lang/invoke/InnerClassLambdaMetafactory.java:
    private static String typeSwitchClassName(Class<?> targetClass) {
        String name = targetClass.getName();
        if (targetClass.isHidden()) {
            // use the original class name
            name = name.replace('/', '_');
        }
        return name + "$$TypeSwitch";
    }

    // this method should be in sync with com.sun.tools.javac.code.Types.checkUnconditionallyExactPrimitives
    private static boolean unconditionalExactnessCheck(Class<?> selectorType, Class<?> targetType) {
        Wrapper selectorWrapper = Wrapper.forBasicType(selectorType);
        Wrapper targetWrapper   = Wrapper.forBasicType(targetType);
        if (selectorType.isPrimitive() && targetType.equals(selectorWrapper.wrapperType())) {
            return true;
        }
        else if (selectorType.equals(targetType) ||
                ((selectorType.equals(byte.class) && !targetType.equals(char.class)) ||
                 (selectorType.equals(short.class) && (selectorWrapper.isStrictSubRangeOf(targetWrapper))) ||
                 (selectorType.equals(char.class)  && (selectorWrapper.isStrictSubRangeOf(targetWrapper)))  ||
                 (selectorType.equals(int.class)   && (targetType.equals(double.class) || targetType.equals(long.class))) ||
                 (selectorType.equals(float.class) && (selectorWrapper.isStrictSubRangeOf(targetWrapper))))) return true;
        return false;
    }

    // TypePairs should be in sync with the corresponding record in Lower
    record TypePairs(Class<?> from, Class<?> to) {
        public static TypePairs of(Class<?> from,  Class<?> to) {
            if (from == byte.class || from == short.class || from == char.class) {
                from = int.class;
            }
            return new TypePairs(from, to);
        }

        public static Map<TypePairs, String> initialize() {
            Map<TypePairs, String> typePairToName = new HashMap<>();
            typePairToName.put(new TypePairs(byte.class,   char.class),   "isIntToCharExact");      // redirected
            typePairToName.put(new TypePairs(short.class,  byte.class),   "isIntToByteExact");      // redirected
            typePairToName.put(new TypePairs(short.class,  char.class),   "isIntToCharExact");      // redirected
            typePairToName.put(new TypePairs(char.class,   byte.class),   "isIntToByteExact");      // redirected
            typePairToName.put(new TypePairs(char.class,   short.class),  "isIntToShortExact");     // redirected
            typePairToName.put(new TypePairs(int.class,    byte.class),   "isIntToByteExact");
            typePairToName.put(new TypePairs(int.class,    short.class),  "isIntToShortExact");
            typePairToName.put(new TypePairs(int.class,    char.class),   "isIntToCharExact");
            typePairToName.put(new TypePairs(int.class,    float.class),  "isIntToFloatExact");
            typePairToName.put(new TypePairs(long.class,   byte.class),   "isLongToByteExact");
            typePairToName.put(new TypePairs(long.class,   short.class),  "isLongToShortExact");
            typePairToName.put(new TypePairs(long.class,   char.class),   "isLongToCharExact");
            typePairToName.put(new TypePairs(long.class,   int.class),    "isLongToIntExact");
            typePairToName.put(new TypePairs(long.class,   float.class),  "isLongToFloatExact");
            typePairToName.put(new TypePairs(long.class,   double.class), "isLongToDoubleExact");
            typePairToName.put(new TypePairs(float.class,  byte.class),   "isFloatToByteExact");
            typePairToName.put(new TypePairs(float.class,  short.class),  "isFloatToShortExact");
            typePairToName.put(new TypePairs(float.class,  char.class),   "isFloatToCharExact");
            typePairToName.put(new TypePairs(float.class,  int.class),    "isFloatToIntExact");
            typePairToName.put(new TypePairs(float.class,  long.class),   "isFloatToLongExact");
            typePairToName.put(new TypePairs(double.class, byte.class),   "isDoubleToByteExact");
            typePairToName.put(new TypePairs(double.class, short.class),  "isDoubleToShortExact");
            typePairToName.put(new TypePairs(double.class, char.class),   "isDoubleToCharExact");
            typePairToName.put(new TypePairs(double.class, int.class),    "isDoubleToIntExact");
            typePairToName.put(new TypePairs(double.class, long.class),   "isDoubleToLongExact");
            typePairToName.put(new TypePairs(double.class, float.class),  "isDoubleToFloatExact");
            return typePairToName;
        }
    }
}<|MERGE_RESOLUTION|>--- conflicted
+++ resolved
@@ -467,14 +467,9 @@
                             // o instanceof float
                             Label notNumber = cb.newLabel();
                             cb.aload(SELECTOR_OBJ);
-<<<<<<< HEAD
                             cb.instanceOf(ConstantDescs.CD_Number);
-                            if (selectorType == long.class || selectorType == float.class || selectorType == double.class) {
-=======
-                            cb.instanceof_(ConstantDescs.CD_Number);
                             if (selectorType == long.class || selectorType == float.class || selectorType == double.class ||
                                 selectorType == Long.class || selectorType == Float.class || selectorType == Double.class) {
->>>>>>> 273df628
                                 cb.ifeq(next);
                             } else {
                                 cb.ifeq(notNumber);
