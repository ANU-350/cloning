/*
 * Copyright (c) 2017, 2024, Oracle and/or its affiliates. All rights reserved.
 * DO NOT ALTER OR REMOVE COPYRIGHT NOTICES OR THIS FILE HEADER.
 *
 * This code is free software; you can redistribute it and/or modify it
 * under the terms of the GNU General Public License version 2 only, as
 * published by the Free Software Foundation.  Oracle designates this
 * particular file as subject to the "Classpath" exception as provided
 * by Oracle in the LICENSE file that accompanied this code.
 *
 * This code is distributed in the hope that it will be useful, but WITHOUT
 * ANY WARRANTY; without even the implied warranty of MERCHANTABILITY or
 * FITNESS FOR A PARTICULAR PURPOSE.  See the GNU General Public License
 * version 2 for more details (a copy is included in the LICENSE file that
 * accompanied this code).
 *
 * You should have received a copy of the GNU General Public License version
 * 2 along with this work; if not, write to the Free Software Foundation,
 * Inc., 51 Franklin St, Fifth Floor, Boston, MA 02110-1301 USA.
 *
 * Please contact Oracle, 500 Oracle Parkway, Redwood Shores, CA 94065 USA
 * or visit www.oracle.com if you need additional information or have any
 * questions.
 */

package java.lang.runtime;

import java.lang.Enum.EnumDesc;
import java.lang.classfile.ClassBuilder;
import java.lang.classfile.CodeBuilder;
import java.lang.constant.ClassDesc;
import java.lang.constant.ConstantDesc;
import java.lang.constant.ConstantDescs;
import java.lang.constant.MethodTypeDesc;
import java.lang.invoke.CallSite;
import java.lang.invoke.ConstantCallSite;
import java.lang.invoke.MethodHandle;
import java.lang.invoke.MethodHandles;
import java.lang.invoke.MethodType;
import java.lang.reflect.AccessFlag;
import java.util.ArrayList;
import java.util.List;
import java.util.Objects;
import java.util.Optional;
import java.util.function.BiPredicate;
import java.util.function.Consumer;
import java.util.stream.Stream;
import jdk.internal.access.SharedSecrets;
import java.lang.classfile.ClassFile;
import java.lang.classfile.Label;
import java.lang.classfile.instruction.SwitchCase;

import jdk.internal.constant.ReferenceClassDescImpl;
import jdk.internal.misc.PreviewFeatures;
import jdk.internal.vm.annotation.Stable;

import static java.lang.invoke.MethodHandles.Lookup.ClassOption.NESTMATE;
import static java.lang.invoke.MethodHandles.Lookup.ClassOption.STRONG;
import java.util.HashMap;
import java.util.Map;
import static java.util.Objects.requireNonNull;
import sun.invoke.util.Wrapper;

/**
 * Bootstrap methods for linking {@code invokedynamic} call sites that implement
 * the selection functionality of the {@code switch} statement.  The bootstraps
 * take additional static arguments corresponding to the {@code case} labels
 * of the {@code switch}, implicitly numbered sequentially from {@code [0..N)}.
 *
 * @since 21
 */
public class SwitchBootstraps {

    private SwitchBootstraps() {}

    private static final Object SENTINEL = new Object();
    private static final boolean previewEnabled = PreviewFeatures.isEnabled();


    private static final MethodType TYPES_SWITCH_TYPE = MethodType.methodType(int.class,
            Object.class,
            int.class,
            BiPredicate.class,
            List.class);

    private static final MethodTypeDesc TYPES_SWITCH_DESCRIPTOR =
            MethodTypeDesc.ofDescriptor("(Ljava/lang/Object;ILjava/util/function/BiPredicate;Ljava/util/List;)I");
<<<<<<< HEAD

    private static final Map<TypePairs, String> typePairToName;

    static {
        MethodHandles.Lookup lookup = MethodHandles.lookup();
        try {
            NULL_CHECK = lookup.findStatic(Objects.class, "isNull",
                                           MethodType.methodType(boolean.class, Object.class));
            IS_ZERO = lookup.findStatic(SwitchBootstraps.class, "isZero",
                                           MethodType.methodType(boolean.class, int.class));
            CHECK_INDEX = lookup.findStatic(Objects.class, "checkIndex",
                                           MethodType.methodType(int.class, int.class, int.class));
            MAPPED_ENUM_LOOKUP = lookup.findStatic(SwitchBootstraps.class, "mappedEnumLookup",
                                                   MethodType.methodType(int.class, Enum.class, MethodHandles.Lookup.class,
                                                                         Class.class, EnumDesc[].class, EnumMap.class));
        }
        catch (ReflectiveOperationException e) {
            throw new ExceptionInInitializerError(e);
=======
    private static final MethodTypeDesc CHECK_INDEX_DESCRIPTOR =
            MethodTypeDesc.ofDescriptor("(II)I");

    private static final ClassDesc CD_Objects = ReferenceClassDescImpl.ofValidated("Ljava/util/Objects;");

    private static class StaticHolders {
        private static final MethodHandle NULL_CHECK;
        private static final MethodHandle IS_ZERO;
        private static final MethodHandle MAPPED_ENUM_LOOKUP;

        static {
            try {
                NULL_CHECK = LOOKUP.findStatic(Objects.class, "isNull",
                                               MethodType.methodType(boolean.class, Object.class));
                IS_ZERO = LOOKUP.findStatic(SwitchBootstraps.class, "isZero",
                                               MethodType.methodType(boolean.class, int.class));
                MAPPED_ENUM_LOOKUP = LOOKUP.findStatic(SwitchBootstraps.class, "mappedEnumLookup",
                                                       MethodType.methodType(int.class, Enum.class, MethodHandles.Lookup.class,
                                                                             Class.class, EnumDesc[].class, EnumMap.class));
            }
            catch (ReflectiveOperationException e) {
                throw new ExceptionInInitializerError(e);
            }
>>>>>>> 75dc2f85
        }
    }

    /**
     * Bootstrap method for linking an {@code invokedynamic} call site that
     * implements a {@code switch} on a target of a reference type.  The static
     * arguments are an array of case labels which must be non-null and of type
     * {@code String} or {@code Integer} or {@code Class} or {@code EnumDesc}.
     * <p>
     * The type of the returned {@code CallSite}'s method handle will have
     * a return type of {@code int}.   It has two parameters: the first argument
     * will be an {@code Object} instance ({@code target}) and the second
     * will be {@code int} ({@code restart}).
     * <p>
     * If the {@code target} is {@code null}, then the method of the call site
     * returns {@literal -1}.
     * <p>
     * If the {@code target} is not {@code null}, then the method of the call site
     * returns the index of the first element in the {@code labels} array starting from
     * the {@code restart} index matching one of the following conditions:
     * <ul>
     *   <li>the element is of type {@code Class} that is assignable
     *       from the target's class; or</li>
     *   <li>the element is of type {@code String} or {@code Integer} and
     *       equals to the target.</li>
     *   <li>the element is of type {@code EnumDesc}, that describes a constant that is
     *       equals to the target.</li>
     * </ul>
     * <p>
     * If no element in the {@code labels} array matches the target, then
     * the method of the call site return the length of the {@code labels} array.
     * <p>
     * The value of the {@code restart} index must be between {@code 0} (inclusive) and
     * the length of the {@code labels} array (inclusive),
     * both  or an {@link IndexOutOfBoundsException} is thrown.
     *
     * @param lookup Represents a lookup context with the accessibility
     *               privileges of the caller.  When used with {@code invokedynamic},
     *               this is stacked automatically by the VM.
     * @param invocationName unused
     * @param invocationType The invocation type of the {@code CallSite} with two parameters,
     *                       a reference type, an {@code int}, and {@code int} as a return type.
     * @param labels case labels - {@code String} and {@code Integer} constants
     *               and {@code Class} and {@code EnumDesc} instances, in any combination
     * @return a {@code CallSite} returning the first matching element as described above
     *
     * @throws NullPointerException     if any argument is {@code null}
     * @throws IllegalArgumentException if any element in the labels array is null
     * @throws IllegalArgumentException if the invocation type is not a method type of first parameter of a reference type,
     *                                  second parameter of type {@code int} and with {@code int} as its return type,
     * @throws IllegalArgumentException if {@code labels} contains an element that is not of type {@code String},
     *                                  {@code Integer}, {@code Long}, {@code Float}, {@code Double}, {@code Boolean},
     *                                  {@code Class} or {@code EnumDesc}.
     * @throws IllegalArgumentException if {@code labels} contains an element that is not of type {@code Boolean}
     *                                  when {@code target} is a {@code Boolean.class}.
     * @jvms 4.4.6 The CONSTANT_NameAndType_info Structure
     * @jvms 4.4.10 The CONSTANT_Dynamic_info and CONSTANT_InvokeDynamic_info Structures
     */
    public static CallSite typeSwitch(MethodHandles.Lookup lookup,
                                      String invocationName,
                                      MethodType invocationType,
                                      Object... labels) {
        Class<?> selectorType = invocationType.parameterType(0);
        if (invocationType.parameterCount() != 2
            || (!invocationType.returnType().equals(int.class))
            || !invocationType.parameterType(1).equals(int.class))
            throw new IllegalArgumentException("Illegal invocation type " + invocationType);

        for (Object l : labels) { // implicit null-check
            verifyLabel(l, selectorType);
        }

        MethodHandle target = generateTypeSwitch(lookup, selectorType, labels);

        return new ConstantCallSite(target);
    }

    private static void verifyLabel(Object label, Class<?> selectorType) {
        if (label == null) {
            throw new IllegalArgumentException("null label found");
        }
        Class<?> labelClass = label.getClass();

        if (labelClass != Class.class &&
            labelClass != String.class &&
            labelClass != Integer.class &&

            ((labelClass != Float.class &&
              labelClass != Long.class &&
              labelClass != Double.class &&
              labelClass != Boolean.class) ||
              ((selectorType.equals(boolean.class) || selectorType.equals(Boolean.class)) && labelClass != Boolean.class && labelClass != Class.class) ||
             !previewEnabled) &&

            labelClass != EnumDesc.class) {
            throw new IllegalArgumentException("label with illegal type found: " + label.getClass());
        }
    }

    private static boolean isZero(int value) {
        return value == 0;
    }

    /**
     * Bootstrap method for linking an {@code invokedynamic} call site that
     * implements a {@code switch} on a target of an enum type. The static
     * arguments are used to encode the case labels associated to the switch
     * construct, where each label can be encoded in two ways:
     * <ul>
     *   <li>as a {@code String} value, which represents the name of
     *       the enum constant associated with the label</li>
     *   <li>as a {@code Class} value, which represents the enum type
     *       associated with a type test pattern</li>
     * </ul>
     * <p>
     * The returned {@code CallSite}'s method handle will have
     * a return type of {@code int} and accepts two parameters: the first argument
     * will be an {@code Enum} instance ({@code target}) and the second
     * will be {@code int} ({@code restart}).
     * <p>
     * If the {@code target} is {@code null}, then the method of the call site
     * returns {@literal -1}.
     * <p>
     * If the {@code target} is not {@code null}, then the method of the call site
     * returns the index of the first element in the {@code labels} array starting from
     * the {@code restart} index matching one of the following conditions:
     * <ul>
     *   <li>the element is of type {@code Class} that is assignable
     *       from the target's class; or</li>
     *   <li>the element is of type {@code String} and equals to the target
     *       enum constant's {@link Enum#name()}.</li>
     * </ul>
     * <p>
     * If no element in the {@code labels} array matches the target, then
     * the method of the call site return the length of the {@code labels} array.
     * <p>
     * The value of the {@code restart} index must be between {@code 0} (inclusive) and
     * the length of the {@code labels} array (inclusive),
     * both  or an {@link IndexOutOfBoundsException} is thrown.
     *
     * @param lookup Represents a lookup context with the accessibility
     *               privileges of the caller. When used with {@code invokedynamic},
     *               this is stacked automatically by the VM.
     * @param invocationName unused
     * @param invocationType The invocation type of the {@code CallSite} with two parameters,
     *                       an enum type, an {@code int}, and {@code int} as a return type.
     * @param labels case labels - {@code String} constants and {@code Class} instances,
     *               in any combination
     * @return a {@code CallSite} returning the first matching element as described above
     *
     * @throws NullPointerException if any argument is {@code null}
     * @throws IllegalArgumentException if any element in the labels array is null, if the
     * invocation type is not a method type whose first parameter type is an enum type,
     * second parameter of type {@code int} and whose return type is {@code int},
     * or if {@code labels} contains an element that is not of type {@code String} or
     * {@code Class} of the target enum type.
     * @jvms 4.4.6 The CONSTANT_NameAndType_info Structure
     * @jvms 4.4.10 The CONSTANT_Dynamic_info and CONSTANT_InvokeDynamic_info Structures
     */
    public static CallSite enumSwitch(MethodHandles.Lookup lookup,
                                      String invocationName,
                                      MethodType invocationType,
                                      Object... labels) {
        if (invocationType.parameterCount() != 2
            || (!invocationType.returnType().equals(int.class))
            || invocationType.parameterType(0).isPrimitive()
            || !invocationType.parameterType(0).isEnum()
            || !invocationType.parameterType(1).equals(int.class))
            throw new IllegalArgumentException("Illegal invocation type " + invocationType);
        requireNonNull(labels);

        labels = labels.clone();

        Class<?> enumClass = invocationType.parameterType(0);
        labels = Stream.of(labels).map(l -> convertEnumConstants(lookup, enumClass, l)).toArray();

        MethodHandle target;
        boolean constantsOnly = Stream.of(labels).allMatch(l -> enumClass.isAssignableFrom(EnumDesc.class));

        if (labels.length > 0 && constantsOnly) {
            //If all labels are enum constants, construct an optimized handle for repeat index 0:
            //if (selector == null) return -1
            //else if (idx == 0) return mappingArray[selector.ordinal()]; //mapping array created lazily
            //else return "typeSwitch(labels)"
            MethodHandle body =
                    MethodHandles.guardWithTest(MethodHandles.dropArguments(StaticHolders.NULL_CHECK, 0, int.class),
                                                MethodHandles.dropArguments(MethodHandles.constant(int.class, -1), 0, int.class, Object.class),
                                                MethodHandles.guardWithTest(MethodHandles.dropArguments(StaticHolders.IS_ZERO, 1, Object.class),
                                                                            generateTypeSwitch(lookup, invocationType.parameterType(0), labels),
                                                                            MethodHandles.insertArguments(StaticHolders.MAPPED_ENUM_LOOKUP, 1, lookup, enumClass, labels, new EnumMap())));
            target = MethodHandles.permuteArguments(body, MethodType.methodType(int.class, Object.class, int.class), 1, 0);
        } else {
            target = generateTypeSwitch(lookup, invocationType.parameterType(0), labels);
        }

        target = target.asType(invocationType);

        return new ConstantCallSite(target);
    }

    private static <E extends Enum<E>> Object convertEnumConstants(MethodHandles.Lookup lookup, Class<?> enumClassTemplate, Object label) {
        if (label == null) {
            throw new IllegalArgumentException("null label found");
        }
        Class<?> labelClass = label.getClass();
        if (labelClass == Class.class) {
            if (label != enumClassTemplate) {
                throw new IllegalArgumentException("the Class label: " + label +
                                                   ", expected the provided enum class: " + enumClassTemplate);
            }
            return label;
        } else if (labelClass == String.class) {
            return EnumDesc.of(enumClassTemplate.describeConstable().orElseThrow(), (String) label);
        } else {
            throw new IllegalArgumentException("label with illegal type found: " + labelClass +
                                               ", expected label of type either String or Class");
        }
    }

    private static <T extends Enum<T>> int mappedEnumLookup(T value, MethodHandles.Lookup lookup, Class<T> enumClass, EnumDesc<?>[] labels, EnumMap enumMap) {
        if (enumMap.map == null) {
            T[] constants = SharedSecrets.getJavaLangAccess().getEnumConstantsShared(enumClass);
            int[] map = new int[constants.length];
            int ordinal = 0;

            for (T constant : constants) {
                map[ordinal] = labels.length;

                for (int i = 0; i < labels.length; i++) {
                    if (Objects.equals(labels[i].constantName(), constant.name())) {
                        map[ordinal] = i;
                        break;
                    }
                }

                ordinal++;
            }
        }
        return enumMap.map[value.ordinal()];
    }

    private static final class ResolvedEnumLabels implements BiPredicate<Integer, Object> {

        private final MethodHandles.Lookup lookup;
        private final EnumDesc<?>[] enumDescs;
        @Stable
        private Object[] resolvedEnum;

        public ResolvedEnumLabels(MethodHandles.Lookup lookup, EnumDesc<?>[] enumDescs) {
            this.lookup = lookup;
            this.enumDescs = enumDescs;
            this.resolvedEnum = new Object[enumDescs.length];
        }

        @Override
        public boolean test(Integer labelIndex, Object value) {
            Object result = resolvedEnum[labelIndex];

            if (result == null) {
                try {
                    if (!(value instanceof Enum<?> enumValue)) {
                        return false;
                    }

                    EnumDesc<?> label = enumDescs[labelIndex];
                    Class<?> clazz = label.constantType().resolveConstantDesc(lookup);

                    if (enumValue.getDeclaringClass() != clazz) {
                        return false;
                    }

                    result = label.resolveConstantDesc(lookup);
                } catch (IllegalArgumentException | ReflectiveOperationException ex) {
                    result = SENTINEL;
                }

                resolvedEnum[labelIndex] = result;
            }

            return result == value;
        }
    }

    private static final class EnumMap {
        @Stable
        public int[] map;
    }

    /*
     * Construct test chains for labels inside switch, to handle switch repeats:
     * switch (idx) {
     *     case 0 -> if (selector matches label[0]) return 0;
     *     case 1 -> if (selector matches label[1]) return 1;
     *     ...
     * }
     */
    private static Consumer<CodeBuilder> generateTypeSwitchSkeleton(Class<?> selectorType, Object[] labelConstants, List<EnumDesc<?>> enumDescs, List<Class<?>> extraClassLabels) {
        int SELECTOR_OBJ        = 0;
        int RESTART_IDX         = 1;
        int ENUM_CACHE          = 2;
        int EXTRA_CLASS_LABELS  = 3;

        return cb -> {
            // Objects.checkIndex(RESTART_IDX, labelConstants + 1)
            cb.iload(RESTART_IDX);
            cb.loadConstant(labelConstants.length + 1);
            cb.invokestatic(CD_Objects, "checkIndex", CHECK_INDEX_DESCRIPTOR);
            cb.pop();
            cb.aload(SELECTOR_OBJ);
            Label nonNullLabel = cb.newLabel();
            cb.if_nonnull(nonNullLabel);
            cb.iconst_m1();
            cb.ireturn();
            cb.labelBinding(nonNullLabel);
            if (labelConstants.length == 0) {
                cb.loadConstant(0)
                        .ireturn();
                return;
            }
            cb.iload(RESTART_IDX);
            Label dflt = cb.newLabel();
            record Element(Label target, Label next, Object caseLabel) { }
            List<Element> cases = new ArrayList<>();
            List<SwitchCase> switchCases = new ArrayList<>();
            Object lastLabel = null;
            for (int idx = labelConstants.length - 1; idx >= 0; idx--) {
                Object currentLabel = labelConstants[idx];
                Label target = cb.newLabel();
                Label next;
                if (lastLabel == null) {
                    next = dflt;
                } else if (lastLabel.equals(currentLabel)) {
                    next = cases.getLast().next();
                } else {
                    next = cases.getLast().target();
                }
                lastLabel = currentLabel;
                cases.add(new Element(target, next, currentLabel));
                switchCases.add(SwitchCase.of(idx, target));
            }
            cases = cases.reversed();
            switchCases = switchCases.reversed();
            cb.tableswitch(0, labelConstants.length - 1, dflt, switchCases);
            for (int idx = 0; idx < cases.size(); idx++) {
                Element element = cases.get(idx);
                Label next = element.next();
                cb.labelBinding(element.target());
                if (element.caseLabel() instanceof Class<?> classLabel) {
                    if (unconditionalExactnessCheck(selectorType, classLabel)) {
                        //nothing - unconditionally use this case
                    } else if (classLabel.isPrimitive()) {
                        if (!selectorType.isPrimitive() && !Wrapper.isWrapperNumericOrBooleanType(selectorType)) {
                            // Object o = ...
                            // o instanceof Wrapped(float)
                            cb.aload(SELECTOR_OBJ);
                            cb.instanceOf(Wrapper.forBasicType(classLabel)
                                    .wrapperType()
                                    .describeConstable()
                                    .orElseThrow());
                            cb.ifeq(next);
                        } else if (!unconditionalExactnessCheck(Wrapper.asPrimitiveType(selectorType), classLabel)) {
                            // Integer i = ... or int i = ...
                            // o instanceof float
                            Label notNumber = cb.newLabel();
                            cb.aload(SELECTOR_OBJ);
                            cb.instanceOf(ConstantDescs.CD_Number);
                            if (selectorType == long.class || selectorType == float.class || selectorType == double.class ||
                                selectorType == Long.class || selectorType == Float.class || selectorType == Double.class) {
                                cb.ifeq(next);
                            } else {
                                cb.ifeq(notNumber);
                            }
                            cb.aload(SELECTOR_OBJ);
                            cb.checkcast(ConstantDescs.CD_Number);
                            if (selectorType == long.class || selectorType == Long.class) {
                                cb.invokevirtual(ConstantDescs.CD_Number,
                                        "longValue",
                                        MethodTypeDesc.of(ConstantDescs.CD_long));
                            } else if (selectorType == float.class || selectorType == Float.class) {
                                cb.invokevirtual(ConstantDescs.CD_Number,
                                        "floatValue",
                                        MethodTypeDesc.of(ConstantDescs.CD_float));
                            } else if (selectorType == double.class || selectorType == Double.class) {
                                cb.invokevirtual(ConstantDescs.CD_Number,
                                        "doubleValue",
                                        MethodTypeDesc.of(ConstantDescs.CD_double));
                            } else {
                                Label compare = cb.newLabel();
                                cb.invokevirtual(ConstantDescs.CD_Number,
                                        "intValue",
                                        MethodTypeDesc.of(ConstantDescs.CD_int));
                                cb.goto_(compare);
                                cb.labelBinding(notNumber);
                                cb.aload(SELECTOR_OBJ);
                                cb.instanceOf(ConstantDescs.CD_Character);
                                cb.ifeq(next);
                                cb.aload(SELECTOR_OBJ);
                                cb.checkcast(ConstantDescs.CD_Character);
                                cb.invokevirtual(ConstantDescs.CD_Character,
                                        "charValue",
                                        MethodTypeDesc.of(ConstantDescs.CD_char));
                                cb.labelBinding(compare);
                            }

                            TypePairs typePair = TypePairs.of(Wrapper.asPrimitiveType(selectorType), classLabel);
                            String methodName = TypePairs.typePairToName.get(typePair);
                            cb.invokestatic(ExactConversionsSupport.class.describeConstable().orElseThrow(),
                                    methodName,
                                    MethodTypeDesc.of(ConstantDescs.CD_boolean, typePair.from.describeConstable().orElseThrow()));
                            cb.ifeq(next);
                        }
                    } else {
                        Optional<ClassDesc> classLabelConstableOpt = classLabel.describeConstable();
                        if (classLabelConstableOpt.isPresent()) {
                            cb.aload(SELECTOR_OBJ);
                            cb.instanceOf(classLabelConstableOpt.orElseThrow());
                            cb.ifeq(next);
                        } else {
                            cb.aload(EXTRA_CLASS_LABELS);
                            cb.loadConstant(extraClassLabels.size());
                            cb.invokeinterface(ConstantDescs.CD_List,
                                    "get",
                                    MethodTypeDesc.of(ConstantDescs.CD_Object,
                                            ConstantDescs.CD_int));
                            cb.checkcast(ConstantDescs.CD_Class);
                            cb.aload(SELECTOR_OBJ);
                            cb.invokevirtual(ConstantDescs.CD_Class,
                                    "isInstance",
                                    MethodTypeDesc.of(ConstantDescs.CD_boolean,
                                            ConstantDescs.CD_Object));
                            cb.ifeq(next);
                            extraClassLabels.add(classLabel);
                        }
                    }
                } else if (element.caseLabel() instanceof EnumDesc<?> enumLabel) {
                    int enumIdx = enumDescs.size();
                    enumDescs.add(enumLabel);
                    cb.aload(ENUM_CACHE);
                    cb.loadConstant(enumIdx);
                    cb.invokestatic(ConstantDescs.CD_Integer,
                            "valueOf",
                            MethodTypeDesc.of(ConstantDescs.CD_Integer,
                                    ConstantDescs.CD_int));
                    cb.aload(SELECTOR_OBJ);
                    cb.invokeinterface(BiPredicate.class.describeConstable().orElseThrow(),
                            "test",
                            MethodTypeDesc.of(ConstantDescs.CD_boolean,
                                    ConstantDescs.CD_Object,
                                    ConstantDescs.CD_Object));
                    cb.ifeq(next);
                } else if (element.caseLabel() instanceof String stringLabel) {
                    cb.ldc(stringLabel);
                    cb.aload(SELECTOR_OBJ);
                    cb.invokevirtual(ConstantDescs.CD_Object,
                            "equals",
                            MethodTypeDesc.of(ConstantDescs.CD_boolean,
                                    ConstantDescs.CD_Object));
                    cb.ifeq(next);
                } else if (element.caseLabel() instanceof Integer integerLabel) {
                    Label compare = cb.newLabel();
                    Label notNumber = cb.newLabel();
                    cb.aload(SELECTOR_OBJ);
                    cb.instanceOf(ConstantDescs.CD_Number);
                    cb.ifeq(notNumber);
                    cb.aload(SELECTOR_OBJ);
                    cb.checkcast(ConstantDescs.CD_Number);
                    cb.invokevirtual(ConstantDescs.CD_Number,
                            "intValue",
                            MethodTypeDesc.of(ConstantDescs.CD_int));
                    cb.goto_(compare);
                    cb.labelBinding(notNumber);
                    cb.aload(SELECTOR_OBJ);
                    cb.instanceOf(ConstantDescs.CD_Character);
                    cb.ifeq(next);
                    cb.aload(SELECTOR_OBJ);
                    cb.checkcast(ConstantDescs.CD_Character);
                    cb.invokevirtual(ConstantDescs.CD_Character,
                            "charValue",
                            MethodTypeDesc.of(ConstantDescs.CD_char));
                    cb.labelBinding(compare);

                    cb.ldc(integerLabel);
                    cb.if_icmpne(next);
                } else if ((element.caseLabel() instanceof Long ||
                        element.caseLabel() instanceof Float ||
                        element.caseLabel() instanceof Double ||
                        element.caseLabel() instanceof Boolean)) {
                    if (element.caseLabel() instanceof Boolean c) {
                        cb.loadConstant(c ? 1 : 0);
                    } else {
                        cb.loadConstant((ConstantDesc) element.caseLabel());
                    }
                    cb.invokestatic(element.caseLabel().getClass().describeConstable().orElseThrow(),
                            "valueOf",
                            MethodTypeDesc.of(element.caseLabel().getClass().describeConstable().orElseThrow(),
                                    Wrapper.asPrimitiveType(element.caseLabel().getClass()).describeConstable().orElseThrow()));
                    cb.aload(SELECTOR_OBJ);
                    cb.invokevirtual(ConstantDescs.CD_Object,
                            "equals",
                            MethodTypeDesc.of(ConstantDescs.CD_boolean,
                                    ConstantDescs.CD_Object));
                    cb.ifeq(next);
                } else {
                    throw new InternalError("Unsupported label type: " +
                            element.caseLabel().getClass());
                }
                cb.loadConstant(idx);
                cb.ireturn();
            }
            cb.labelBinding(dflt);
            cb.loadConstant(cases.size());
            cb.ireturn();
        };
    }

    /*
     * Construct the method handle that represents the method int typeSwitch(Object, int, BiPredicate, List)
     */
    private static MethodHandle generateTypeSwitch(MethodHandles.Lookup caller, Class<?> selectorType, Object[] labelConstants) {
        List<EnumDesc<?>> enumDescs = new ArrayList<>();
        List<Class<?>> extraClassLabels = new ArrayList<>();

        byte[] classBytes = ClassFile.of().build(ReferenceClassDescImpl.ofValidatedBinaryName(typeSwitchClassName(caller.lookupClass())),
                clb -> {
                    clb.withFlags(AccessFlag.FINAL, AccessFlag.SUPER, AccessFlag.SYNTHETIC)
                       .withMethodBody("typeSwitch",
                                       TYPES_SWITCH_DESCRIPTOR,
                                       ClassFile.ACC_FINAL | ClassFile.ACC_PUBLIC | ClassFile.ACC_STATIC,
                                       generateTypeSwitchSkeleton(selectorType, labelConstants, enumDescs, extraClassLabels));
        });

        try {
            // this class is linked at the indy callsite; so define a hidden nestmate
            MethodHandles.Lookup lookup;
            lookup = caller.defineHiddenClass(classBytes, true, NESTMATE, STRONG);
            MethodHandle typeSwitch = lookup.findStatic(lookup.lookupClass(),
                                                        "typeSwitch",
                                                        TYPES_SWITCH_TYPE);
            typeSwitch = MethodHandles.insertArguments(typeSwitch, 2, new ResolvedEnumLabels(caller, enumDescs.toArray(new EnumDesc<?>[0])),
                                                       List.copyOf(extraClassLabels));
            typeSwitch = MethodHandles.explicitCastArguments(typeSwitch,
                                                             MethodType.methodType(int.class,
                                                                                   selectorType,
                                                                                   int.class));
            return typeSwitch;
        } catch (Throwable t) {
            throw new IllegalArgumentException(t);
        }
    }

    //based on src/java.base/share/classes/java/lang/invoke/InnerClassLambdaMetafactory.java:
    private static String typeSwitchClassName(Class<?> targetClass) {
        String name = targetClass.getName();
        if (targetClass.isHidden()) {
            // use the original class name
            name = name.replace('/', '_');
        }
        return name + "$$TypeSwitch";
    }

    // this method should be in sync with com.sun.tools.javac.code.Types.checkUnconditionallyExactPrimitives
    private static boolean unconditionalExactnessCheck(Class<?> selectorType, Class<?> targetType) {
        Wrapper selectorWrapper = Wrapper.forBasicType(selectorType);
        Wrapper targetWrapper   = Wrapper.forBasicType(targetType);
        if (selectorType.isPrimitive() && targetType.equals(selectorWrapper.wrapperType())) {
            return true;
        }
        else if (selectorType.equals(targetType) ||
                ((selectorType.equals(byte.class) && !targetType.equals(char.class)) ||
                 (selectorType.equals(short.class) && (selectorWrapper.isStrictSubRangeOf(targetWrapper))) ||
                 (selectorType.equals(char.class)  && (selectorWrapper.isStrictSubRangeOf(targetWrapper)))  ||
                 (selectorType.equals(int.class)   && (targetType.equals(double.class) || targetType.equals(long.class))) ||
                 (selectorType.equals(float.class) && (selectorWrapper.isStrictSubRangeOf(targetWrapper))))) return true;
        return false;
    }

    // TypePairs should be in sync with the corresponding record in Lower
    record TypePairs(Class<?> from, Class<?> to) {

        private static final Map<TypePairs, String> typePairToName = initialize();

        public static TypePairs of(Class<?> from,  Class<?> to) {
            if (from == byte.class || from == short.class || from == char.class) {
                from = int.class;
            }
            return new TypePairs(from, to);
        }

        public int hashCode() {
            return 31 * from.hashCode() + to.hashCode();
        }

        public boolean equals(Object other) {
            if (other instanceof TypePairs otherPair) {
                return otherPair.from == from && otherPair.to == to;
            }
            return false;
        }

        public static Map<TypePairs, String> initialize() {
            Map<TypePairs, String> typePairToName = new HashMap<>();
            typePairToName.put(new TypePairs(byte.class,   char.class),   "isIntToCharExact");      // redirected
            typePairToName.put(new TypePairs(short.class,  byte.class),   "isIntToByteExact");      // redirected
            typePairToName.put(new TypePairs(short.class,  char.class),   "isIntToCharExact");      // redirected
            typePairToName.put(new TypePairs(char.class,   byte.class),   "isIntToByteExact");      // redirected
            typePairToName.put(new TypePairs(char.class,   short.class),  "isIntToShortExact");     // redirected
            typePairToName.put(new TypePairs(int.class,    byte.class),   "isIntToByteExact");
            typePairToName.put(new TypePairs(int.class,    short.class),  "isIntToShortExact");
            typePairToName.put(new TypePairs(int.class,    char.class),   "isIntToCharExact");
            typePairToName.put(new TypePairs(int.class,    float.class),  "isIntToFloatExact");
            typePairToName.put(new TypePairs(long.class,   byte.class),   "isLongToByteExact");
            typePairToName.put(new TypePairs(long.class,   short.class),  "isLongToShortExact");
            typePairToName.put(new TypePairs(long.class,   char.class),   "isLongToCharExact");
            typePairToName.put(new TypePairs(long.class,   int.class),    "isLongToIntExact");
            typePairToName.put(new TypePairs(long.class,   float.class),  "isLongToFloatExact");
            typePairToName.put(new TypePairs(long.class,   double.class), "isLongToDoubleExact");
            typePairToName.put(new TypePairs(float.class,  byte.class),   "isFloatToByteExact");
            typePairToName.put(new TypePairs(float.class,  short.class),  "isFloatToShortExact");
            typePairToName.put(new TypePairs(float.class,  char.class),   "isFloatToCharExact");
            typePairToName.put(new TypePairs(float.class,  int.class),    "isFloatToIntExact");
            typePairToName.put(new TypePairs(float.class,  long.class),   "isFloatToLongExact");
            typePairToName.put(new TypePairs(double.class, byte.class),   "isDoubleToByteExact");
            typePairToName.put(new TypePairs(double.class, short.class),  "isDoubleToShortExact");
            typePairToName.put(new TypePairs(double.class, char.class),   "isDoubleToCharExact");
            typePairToName.put(new TypePairs(double.class, int.class),    "isDoubleToIntExact");
            typePairToName.put(new TypePairs(double.class, long.class),   "isDoubleToLongExact");
            typePairToName.put(new TypePairs(double.class, float.class),  "isDoubleToFloatExact");
            return typePairToName;
        }
    }
}<|MERGE_RESOLUTION|>--- conflicted
+++ resolved
@@ -85,26 +85,6 @@
 
     private static final MethodTypeDesc TYPES_SWITCH_DESCRIPTOR =
             MethodTypeDesc.ofDescriptor("(Ljava/lang/Object;ILjava/util/function/BiPredicate;Ljava/util/List;)I");
-<<<<<<< HEAD
-
-    private static final Map<TypePairs, String> typePairToName;
-
-    static {
-        MethodHandles.Lookup lookup = MethodHandles.lookup();
-        try {
-            NULL_CHECK = lookup.findStatic(Objects.class, "isNull",
-                                           MethodType.methodType(boolean.class, Object.class));
-            IS_ZERO = lookup.findStatic(SwitchBootstraps.class, "isZero",
-                                           MethodType.methodType(boolean.class, int.class));
-            CHECK_INDEX = lookup.findStatic(Objects.class, "checkIndex",
-                                           MethodType.methodType(int.class, int.class, int.class));
-            MAPPED_ENUM_LOOKUP = lookup.findStatic(SwitchBootstraps.class, "mappedEnumLookup",
-                                                   MethodType.methodType(int.class, Enum.class, MethodHandles.Lookup.class,
-                                                                         Class.class, EnumDesc[].class, EnumMap.class));
-        }
-        catch (ReflectiveOperationException e) {
-            throw new ExceptionInInitializerError(e);
-=======
     private static final MethodTypeDesc CHECK_INDEX_DESCRIPTOR =
             MethodTypeDesc.ofDescriptor("(II)I");
 
@@ -116,19 +96,19 @@
         private static final MethodHandle MAPPED_ENUM_LOOKUP;
 
         static {
+            MethodHandles.Lookup lookup = MethodHandles.lookup();
             try {
-                NULL_CHECK = LOOKUP.findStatic(Objects.class, "isNull",
+                NULL_CHECK = lookup.findStatic(Objects.class, "isNull",
                                                MethodType.methodType(boolean.class, Object.class));
-                IS_ZERO = LOOKUP.findStatic(SwitchBootstraps.class, "isZero",
+                IS_ZERO = lookup.findStatic(SwitchBootstraps.class, "isZero",
                                                MethodType.methodType(boolean.class, int.class));
-                MAPPED_ENUM_LOOKUP = LOOKUP.findStatic(SwitchBootstraps.class, "mappedEnumLookup",
+                MAPPED_ENUM_LOOKUP = lookup.findStatic(SwitchBootstraps.class, "mappedEnumLookup",
                                                        MethodType.methodType(int.class, Enum.class, MethodHandles.Lookup.class,
                                                                              Class.class, EnumDesc[].class, EnumMap.class));
             }
             catch (ReflectiveOperationException e) {
                 throw new ExceptionInInitializerError(e);
             }
->>>>>>> 75dc2f85
         }
     }
 
