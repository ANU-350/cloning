--- conflicted
+++ resolved
@@ -28,11 +28,6 @@
 import jdk.internal.access.JavaLangAccess;
 import jdk.internal.access.SharedSecrets;
 import jdk.internal.misc.VM;
-<<<<<<< HEAD
-=======
-import jdk.internal.org.objectweb.asm.ClassWriter;
-import jdk.internal.org.objectweb.asm.MethodVisitor;
->>>>>>> 5e2ced4b
 import jdk.internal.util.ClassFileDumper;
 import jdk.internal.vm.annotation.Stable;
 import sun.invoke.util.Wrapper;
@@ -45,19 +40,13 @@
 import java.lang.constant.ConstantDescs;
 import java.lang.constant.MethodTypeDesc;
 import java.lang.invoke.MethodHandles.Lookup;
-<<<<<<< HEAD
 import java.lang.reflect.AccessFlag;
 import java.util.Objects;
 import java.util.Set;
 import java.util.function.Consumer;
-=======
-import java.util.Objects;
-import java.util.Set;
->>>>>>> 5e2ced4b
 
 import static java.lang.invoke.MethodHandles.Lookup.ClassOption.STRONG;
 import static java.lang.invoke.MethodType.methodType;
-import static jdk.internal.org.objectweb.asm.Opcodes.*;
 
 /**
  * <p>Methods to facilitate the creation of String concatenation methods, that
@@ -122,11 +111,7 @@
 
     static {
         String highArity = VM.getSavedProperty("java.lang.invoke.StringConcat.highArityThreshold");
-<<<<<<< HEAD
-        HIGH_ARITY_THRESHOLD = Integer.parseInt(highArity != null ? highArity : "20");
-=======
         HIGH_ARITY_THRESHOLD = highArity != null ? Integer.parseInt(highArity) : 20;
->>>>>>> 5e2ced4b
     }
 
     /**
@@ -385,11 +370,7 @@
         }
 
         try {
-<<<<<<< HEAD
             if (concatType.parameterCount() <= HIGH_ARITY_THRESHOLD) {
-=======
-            if (concatType.parameterCount() < HIGH_ARITY_THRESHOLD) {
->>>>>>> 5e2ced4b
                 return new ConstantCallSite(
                         generateMHInlineCopy(concatType, constantStrings)
                                 .viewAsType(concatType, true));
@@ -1079,7 +1060,6 @@
      * to what javac would. No exact sizing of parameters or estimates.
      */
     private static final class SimpleStringBuilderStrategy {
-<<<<<<< HEAD
         static final String METHOD_NAME = "concat";
         static final ClassDesc STRING_BUILDER = ClassDesc.ofDescriptor("Ljava/lang/StringBuilder;");
         static final ClassFileDumper DUMPER =
@@ -1094,14 +1074,6 @@
         static final MethodTypeDesc APPEND_STRING_TYPE = MethodTypeDesc.of(STRING_BUILDER, ConstantDescs.CD_String);
         static final MethodTypeDesc INT_CONSTRUCTOR_TYPE = MethodTypeDesc.of(ConstantDescs.CD_void, ConstantDescs.CD_int);
         static final MethodTypeDesc TO_STRING_TYPE = MethodTypeDesc.of(ConstantDescs.CD_String);
-=======
-        static final int CLASSFILE_VERSION = 52; // JDK 8
-        static final String METHOD_NAME = "concat";
-        // ClassFileDumper replaced java.lang.invoke.ProxyClassDumper in JDK 21
-        // -- see JDK-8304846
-        static final ClassFileDumper DUMPER =
-                ClassFileDumper.getInstance("java.lang.invoke.StringConcatFactory.dump", "stringConcatClasses");
->>>>>>> 5e2ced4b
 
         /**
          * Ensure a capacity in the initial StringBuilder to accommodate all
@@ -1109,11 +1081,7 @@
          */
         static final int ARGUMENT_SIZE_FACTOR = 4;
 
-<<<<<<< HEAD
-        public static final Set<Lookup.ClassOption> SET_OF_STRONG = Set.of(STRONG);
-=======
         static final Set<Lookup.ClassOption> SET_OF_STRONG = Set.of(STRONG);
->>>>>>> 5e2ced4b
 
         private SimpleStringBuilderStrategy() {
             // no instantiation
@@ -1121,7 +1089,6 @@
 
         private static MethodHandle generate(Lookup lookup, MethodType args, String[] constants) throws Exception {
             String className = getClassName(lookup.lookupClass());
-<<<<<<< HEAD
 
             byte[] classBytes = ClassFile.of().build(ClassDesc.of(className),
                     new Consumer<ClassBuilder>() {
@@ -1133,84 +1100,6 @@
                                         ClassFile.ACC_FINAL | ClassFile.ACC_PRIVATE | ClassFile.ACC_STATIC,
                                         generateMethod(constants, args));
                     }});
-
-=======
-            ClassWriter cw = new ClassWriter(ClassWriter.COMPUTE_MAXS + ClassWriter.COMPUTE_FRAMES);
-
-            cw.visit(CLASSFILE_VERSION,
-                    ACC_SUPER + ACC_PUBLIC + ACC_FINAL + ACC_SYNTHETIC,
-                    className,
-                    null,
-                    "java/lang/Object",
-                    null
-            );
-
-            MethodVisitor mv = cw.visitMethod(
-                    ACC_PUBLIC + ACC_STATIC + ACC_FINAL,
-                    METHOD_NAME,
-                    args.toMethodDescriptorString(),
-                    null,
-                    null);
-
-            mv.visitCode();
-
-
-            // Prepare StringBuilder instance
-            mv.visitTypeInsn(NEW, "java/lang/StringBuilder");
-            mv.visitInsn(DUP);
-
-            int len = 0;
-            for (String constant : constants) {
-                if (constant != null) {
-                    len += constant.length();
-                }
-            }
-            len += args.parameterCount() * ARGUMENT_SIZE_FACTOR;
-            iconst(mv, len);
-            mv.visitMethodInsn(
-                    INVOKESPECIAL,
-                    "java/lang/StringBuilder",
-                    "<init>",
-                    "(I)V",
-                    false
-            );
-
-            // At this point, we have a blank StringBuilder on stack, fill it in with .append calls.
-            {
-                int off = 0;
-                for (int c = 0; c < args.parameterCount(); c++) {
-                    if (constants[c] != null) {
-                        mv.visitLdcInsn(constants[c]);
-                        sbAppend(mv, "(Ljava/lang/String;)Ljava/lang/StringBuilder;");
-                    }
-                    Class<?> cl = args.parameterType(c);
-                    mv.visitVarInsn(getLoadOpcode(cl), off);
-                    off += getParameterSize(cl);
-                    String desc = getSBAppendDesc(cl);
-                    sbAppend(mv, desc);
-                }
-                if (constants[constants.length - 1] != null) {
-                    mv.visitLdcInsn(constants[constants.length - 1]);
-                    sbAppend(mv, "(Ljava/lang/String;)Ljava/lang/StringBuilder;");
-                }
-            }
-
-            mv.visitMethodInsn(
-                    INVOKEVIRTUAL,
-                    "java/lang/StringBuilder",
-                    "toString",
-                    "()Ljava/lang/String;",
-                    false
-            );
-
-            mv.visitInsn(ARETURN);
-
-            mv.visitMaxs(-1, -1);
-            mv.visitEnd();
-            cw.visitEnd();
-
-            byte[] classBytes = cw.toByteArray();
->>>>>>> 5e2ced4b
             try {
                 Lookup hiddenLookup = lookup.makeHiddenClassDefiner(className, classBytes, SET_OF_STRONG, DUMPER)
                                             .defineClassAsLookup(true);
@@ -1221,7 +1110,6 @@
             }
         }
 
-<<<<<<< HEAD
         private static Consumer<CodeBuilder> generateMethod(String[] constants, MethodType args) {
             return new Consumer<CodeBuilder>() {
                 @Override
@@ -1264,16 +1152,6 @@
                     cb.areturn();
                 }
             };
-=======
-        private static void sbAppend(MethodVisitor mv, String desc) {
-            mv.visitMethodInsn(
-                    INVOKEVIRTUAL,
-                    "java/lang/StringBuilder",
-                    "append",
-                    desc,
-                    false
-            );
->>>>>>> 5e2ced4b
         }
 
         /**
@@ -1284,7 +1162,6 @@
         private static String getClassName(Class<?> hostClass) {
             String name = hostClass.isHidden() ? hostClass.getName().replace('/', '_')
                     : hostClass.getName();
-<<<<<<< HEAD
             return name + "$$StringConcat";
         }
 
@@ -1302,113 +1179,14 @@
                     return APPEND_FLOAT_TYPE;
                 } else if (cl == Long.TYPE) {
                     return APPEND_LONG_TYPE;
-=======
-            return name.replace('.', '/') + "$$StringConcat";
-        }
-
-        private static String getSBAppendDesc(Class<?> cl) {
-            if (cl.isPrimitive()) {
-                if (cl == Integer.TYPE || cl == Byte.TYPE || cl == Short.TYPE) {
-                    return "(I)Ljava/lang/StringBuilder;";
-                } else if (cl == Boolean.TYPE) {
-                    return "(Z)Ljava/lang/StringBuilder;";
-                } else if (cl == Character.TYPE) {
-                    return "(C)Ljava/lang/StringBuilder;";
-                } else if (cl == Double.TYPE) {
-                    return "(D)Ljava/lang/StringBuilder;";
-                } else if (cl == Float.TYPE) {
-                    return "(F)Ljava/lang/StringBuilder;";
-                } else if (cl == Long.TYPE) {
-                    return "(J)Ljava/lang/StringBuilder;";
->>>>>>> 5e2ced4b
                 } else {
                     throw new IllegalStateException("Unhandled primitive StringBuilder.append: " + cl);
                 }
             } else if (cl == String.class) {
-<<<<<<< HEAD
                 return APPEND_STRING_TYPE;
             } else {
                 return APPEND_OBJECT_TYPE;
             }
-=======
-                return "(Ljava/lang/String;)Ljava/lang/StringBuilder;";
-            } else {
-                return "(Ljava/lang/Object;)Ljava/lang/StringBuilder;";
-            }
-        }
-
-        private static String getStringValueOfDesc(Class<?> cl) {
-            if (cl.isPrimitive()) {
-                if (cl == Integer.TYPE || cl == Byte.TYPE || cl == Short.TYPE) {
-                    return "(I)Ljava/lang/String;";
-                } else if (cl == Boolean.TYPE) {
-                    return "(Z)Ljava/lang/String;";
-                } else if (cl == Character.TYPE) {
-                    return "(C)Ljava/lang/String;";
-                } else if (cl == Double.TYPE) {
-                    return "(D)Ljava/lang/String;";
-                } else if (cl == Float.TYPE) {
-                    return "(F)Ljava/lang/String;";
-                } else if (cl == Long.TYPE) {
-                    return "(J)Ljava/lang/String;";
-                } else {
-                    throw new IllegalStateException("Unhandled String.valueOf: " + cl);
-                }
-            } else if (cl == String.class) {
-                return "(Ljava/lang/String;)Ljava/lang/String;";
-            } else {
-                return "(Ljava/lang/Object;)Ljava/lang/String;";
-            }
-        }
-
-        /**
-         * The following method is copied from
-         * org.objectweb.asm.commons.InstructionAdapter. Part of ASM: a very small
-         * and fast Java bytecode manipulation framework.
-         * Copyright (c) 2000-2005 INRIA, France Telecom All rights reserved.
-         */
-        private static void iconst(MethodVisitor mv, final int cst) {
-            if (cst >= -1 && cst <= 5) {
-                mv.visitInsn(ICONST_0 + cst);
-            } else if (cst >= Byte.MIN_VALUE && cst <= Byte.MAX_VALUE) {
-                mv.visitIntInsn(BIPUSH, cst);
-            } else if (cst >= Short.MIN_VALUE && cst <= Short.MAX_VALUE) {
-                mv.visitIntInsn(SIPUSH, cst);
-            } else {
-                mv.visitLdcInsn(cst);
-            }
-        }
-
-        private static int getLoadOpcode(Class<?> c) {
-            if (c == Void.TYPE) {
-                throw new InternalError("Unexpected void type of load opcode");
-            }
-            return ILOAD + getOpcodeOffset(c);
-        }
-
-        private static int getOpcodeOffset(Class<?> c) {
-            if (c.isPrimitive()) {
-                if (c == Long.TYPE) {
-                    return 1;
-                } else if (c == Float.TYPE) {
-                    return 2;
-                } else if (c == Double.TYPE) {
-                    return 3;
-                }
-                return 0;
-            } else {
-                return 4;
-            }
-        }
-
-        private static int getParameterSize(Class<?> c) {
-            if (c == Void.TYPE) {
-                return 0;
-            } else if (c == Long.TYPE || c == Double.TYPE) {
-                return 2;
-            }
-            return 1;
->>>>>>> 5e2ced4b
         }
     }
 }