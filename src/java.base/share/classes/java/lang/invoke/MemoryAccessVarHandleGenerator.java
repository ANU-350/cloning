/*
 * Copyright (c) 2019, Oracle and/or its affiliates. All rights reserved.
 * DO NOT ALTER OR REMOVE COPYRIGHT NOTICES OR THIS FILE HEADER.
 *
 * This code is free software; you can redistribute it and/or modify it
 * under the terms of the GNU General Public License version 2 only, as
 * published by the Free Software Foundation.  Oracle designates this
 * particular file as subject to the "Classpath" exception as provided
 * by Oracle in the LICENSE file that accompanied this code.
 *
 * This code is distributed in the hope that it will be useful, but WITHOUT
 * ANY WARRANTY; without even the implied warranty of MERCHANTABILITY or
 * FITNESS FOR A PARTICULAR PURPOSE.  See the GNU General Public License
 * version 2 for more details (a copy is included in the LICENSE file that
 * accompanied this code).
 *
 * You should have received a copy of the GNU General Public License version
 * 2 along with this work; if not, write to the Free Software Foundation,
 * Inc., 51 Franklin St, Fifth Floor, Boston, MA 02110-1301 USA.
 *
 * Please contact Oracle, 500 Oracle Parkway, Redwood Shores, CA 94065 USA
 * or visit www.oracle.com if you need additional information or have any
 * questions.
 */

package java.lang.invoke;

import jdk.internal.access.foreign.MemoryAddressProxy;
import jdk.internal.org.objectweb.asm.ClassReader;
import jdk.internal.org.objectweb.asm.ClassWriter;
import jdk.internal.org.objectweb.asm.ConstantDynamic;
import jdk.internal.org.objectweb.asm.Handle;
import jdk.internal.org.objectweb.asm.MethodVisitor;
import jdk.internal.org.objectweb.asm.Opcodes;
import jdk.internal.org.objectweb.asm.Type;
import jdk.internal.org.objectweb.asm.util.TraceClassVisitor;
import jdk.internal.vm.annotation.ForceInline;
import sun.security.action.GetBooleanAction;
import sun.security.action.GetPropertyAction;

import java.io.File;
import java.io.FileOutputStream;
import java.io.IOException;
import java.io.PrintWriter;
import java.io.StringWriter;
import java.util.Arrays;
import java.util.HashMap;
import java.util.List;

import static jdk.internal.org.objectweb.asm.Opcodes.ACC_FINAL;
import static jdk.internal.org.objectweb.asm.Opcodes.ACC_PRIVATE;
import static jdk.internal.org.objectweb.asm.Opcodes.ACC_PUBLIC;
import static jdk.internal.org.objectweb.asm.Opcodes.ACC_STATIC;
import static jdk.internal.org.objectweb.asm.Opcodes.ACC_SUPER;
import static jdk.internal.org.objectweb.asm.Opcodes.ALOAD;
import static jdk.internal.org.objectweb.asm.Opcodes.ARETURN;
import static jdk.internal.org.objectweb.asm.Opcodes.BIPUSH;
import static jdk.internal.org.objectweb.asm.Opcodes.CHECKCAST;
import static jdk.internal.org.objectweb.asm.Opcodes.DUP;
import static jdk.internal.org.objectweb.asm.Opcodes.GETFIELD;
import static jdk.internal.org.objectweb.asm.Opcodes.H_INVOKESTATIC;
import static jdk.internal.org.objectweb.asm.Opcodes.ICONST_0;
import static jdk.internal.org.objectweb.asm.Opcodes.ILOAD;
import static jdk.internal.org.objectweb.asm.Opcodes.INVOKESPECIAL;
import static jdk.internal.org.objectweb.asm.Opcodes.INVOKESTATIC;
import static jdk.internal.org.objectweb.asm.Opcodes.INVOKEVIRTUAL;
import static jdk.internal.org.objectweb.asm.Opcodes.LALOAD;
import static jdk.internal.org.objectweb.asm.Opcodes.LASTORE;
import static jdk.internal.org.objectweb.asm.Opcodes.LLOAD;
import static jdk.internal.org.objectweb.asm.Opcodes.NEW;
import static jdk.internal.org.objectweb.asm.Opcodes.NEWARRAY;
import static jdk.internal.org.objectweb.asm.Opcodes.PUTFIELD;
import static jdk.internal.org.objectweb.asm.Opcodes.RETURN;
import static jdk.internal.org.objectweb.asm.Opcodes.SIPUSH;
import static jdk.internal.org.objectweb.asm.Opcodes.T_LONG;
import static jdk.internal.org.objectweb.asm.Opcodes.V14;

class MemoryAccessVarHandleGenerator {
    private static final String DEBUG_DUMP_CLASSES_DIR_PROPERTY = "jdk.internal.foreign.ClassGenerator.DEBUG_DUMP_CLASSES_DIR";

    private static final boolean DEBUG =
        GetBooleanAction.privilegedGetProperty("jdk.internal.foreign.ClassGenerator.DEBUG");

    private static final Class<?> BASE_CLASS = MemoryAccessVarHandleBase.class;

    private static final HashMap<Class<?>, Class<?>> helperClassCache;

    private final static MethodType OFFSET_OP_TYPE;

    private final static MethodHandle ADD_OFFSETS_HANDLE;
    private final static MethodHandle MUL_OFFSETS_HANDLE;

<<<<<<< HEAD
    private static final ConstantDynamic CARRIER_CONDY;
    private static final ConstantDynamic INTERMEDIATE_CONDY;
    private static final ConstantDynamic ADD_HANDLE_CONDY;
    private static final ConstantDynamic MUL_HANDLE_CONDY;
=======
    private final static MethodType CONSTR_TYPE = MethodType.methodType(void.class, VarForm.class,
            boolean.class, long.class, long.class, long.class, boolean.class, long[].class);
    // MemoryAccessVarHandleBase
    private final static MethodType SUPER_CONTR_TYPE = MethodType.methodType(void.class, VarForm.class,
            boolean.class, long.class, long.class, long.class, boolean.class);
>>>>>>> 2e19026d

    static {
        helperClassCache = new HashMap<>();
        helperClassCache.put(byte.class, MemoryAccessVarHandleByteHelper.class);
        helperClassCache.put(short.class, MemoryAccessVarHandleShortHelper.class);
        helperClassCache.put(char.class, MemoryAccessVarHandleCharHelper.class);
        helperClassCache.put(int.class, MemoryAccessVarHandleIntHelper.class);
        helperClassCache.put(long.class, MemoryAccessVarHandleLongHelper.class);
        helperClassCache.put(float.class, MemoryAccessVarHandleFloatHelper.class);
        helperClassCache.put(double.class, MemoryAccessVarHandleDoubleHelper.class);

        OFFSET_OP_TYPE = MethodType.methodType(long.class, long.class, long.class, MemoryAddressProxy.class);

        MethodHandles.Lookup lookup = MethodHandles.lookup();
        try {
            ADD_OFFSETS_HANDLE = lookup.findStatic(MemoryAddressProxy.class, "addOffsets", OFFSET_OP_TYPE);
            MUL_OFFSETS_HANDLE = lookup.findStatic(MemoryAddressProxy.class, "multiplyOffsets", OFFSET_OP_TYPE);
        } catch (Throwable ex) {
            throw new ExceptionInInitializerError(ex);
        }

        MethodType classDataMtype = MethodType.methodType(Object.class, MethodHandles.Lookup.class, String.class, Class.class, int.class);
        Handle classDataBsm = new Handle(H_INVOKESTATIC, Type.getInternalName(MethodHandles.class), "classDataAt",
                                         classDataMtype.descriptorString(), false);

        CARRIER_CONDY = new ConstantDynamic("carrier", Class.class.descriptorString(), classDataBsm, 0);
        INTERMEDIATE_CONDY = new ConstantDynamic("intermediate", Class[].class.descriptorString(), classDataBsm, 1);
        ADD_HANDLE_CONDY = new ConstantDynamic("addHandle", MethodHandle.class.descriptorString(), classDataBsm, 2);
        MUL_HANDLE_CONDY = new ConstantDynamic("mulHandle", MethodHandle.class.descriptorString(), classDataBsm, 3);
    }

    private static final File DEBUG_DUMP_CLASSES_DIR;

    static {
        String path = GetPropertyAction.privilegedGetProperty(DEBUG_DUMP_CLASSES_DIR_PROPERTY);
        if (path == null) {
            DEBUG_DUMP_CLASSES_DIR = null;
        } else {
            DEBUG_DUMP_CLASSES_DIR = new File(path);
        }
    }

    private final String implClassName;
    private final int dimensions;
    private final Class<?> carrier;
    private final Class<?> helperClass;
    private final VarForm form;
    private final List<Object> classData;

    MemoryAccessVarHandleGenerator(Class<?> carrier, int dims) {
        this.dimensions = dims;
        this.carrier = carrier;
        Class<?>[] components = new Class<?>[dimensions];
        Arrays.fill(components, long.class);
        this.form = new VarForm(BASE_CLASS, MemoryAddressProxy.class, carrier, components);
        this.helperClass = helperClassCache.get(carrier);
        this.implClassName = internalName(helperClass) + dimensions;
        // live constants
        Class<?>[] intermediate = new Class<?>[dimensions];
        Arrays.fill(intermediate, long.class);
        this.classData = List.of(carrier, intermediate, ADD_OFFSETS_HANDLE, MUL_OFFSETS_HANDLE);
    }

    /*
     * Generate a VarHandle memory access factory.
     * The factory has type (ZJJ[J)VarHandle.
     */
    MethodHandle generateHandleFactory() {
        byte[] classBytes = generateClassBytes();
        if (DEBUG_DUMP_CLASSES_DIR != null) {
            debugWriteClassToFile(classBytes);
        }
        try {
            MethodHandles.Lookup lookup = MethodHandles.lookup().defineHiddenClassWithClassData(classBytes, classData, true);
            Class<?> implCls = lookup.lookupClass();
            Class<?>[] components = new Class<?>[dimensions];
            Arrays.fill(components, long.class);

            VarForm form = new VarForm(implCls, MemoryAddressProxy.class, carrier, components);

            MethodHandle constr = lookup.findConstructor(implCls, CONSTR_TYPE);
            constr = MethodHandles.insertArguments(constr, 0, form);
            return constr;
        } catch (Throwable ex) {
            debugPrintClass(classBytes);
            throw new AssertionError(ex);
        }
    }

    /*
     * Generate a specialized VarHandle class for given carrier
     * and access coordinates.
     */
    byte[] generateClassBytes() {
        ClassWriter cw = new ClassWriter(ClassWriter.COMPUTE_FRAMES | ClassWriter.COMPUTE_MAXS);

        if (DEBUG) {
            System.out.println("Generating header implementation class");
        }

        cw.visit(V14, ACC_PUBLIC | ACC_SUPER, implClassName, null, Type.getInternalName(BASE_CLASS), null);

        //add dimension fields
        for (int i = 0; i < dimensions; i++) {
            cw.visitField(ACC_PRIVATE | ACC_FINAL, "dim" + i, "J", null, null);
        }

        addConstructor(cw);

        addAccessModeTypeMethod(cw);

        addStridesAccessor(cw);

        addCarrierAccessor(cw);

        addAsExact(cw);
        addAsGeneric(cw);

        for (VarHandle.AccessMode mode : VarHandle.AccessMode.values()) {
            addAccessModeMethodIfNeeded(mode, cw);
        }

        cw.visitEnd();
        return cw.toByteArray();
    }

    void addConstructor(ClassWriter cw) {
        MethodVisitor mv = cw.visitMethod(0, "<init>", CONSTR_TYPE.toMethodDescriptorString(), null, null);
        mv.visitCode();
        //super call
        mv.visitVarInsn(ALOAD, 0);
        mv.visitVarInsn(ALOAD, 1); // vform
        mv.visitTypeInsn(CHECKCAST, Type.getInternalName(VarForm.class));
        mv.visitVarInsn(ILOAD, 2); // be
        mv.visitVarInsn(LLOAD, 3); // length
        mv.visitVarInsn(LLOAD, 5); // offset
        mv.visitVarInsn(LLOAD, 7); // alignmentMask
        mv.visitVarInsn(ILOAD, 9); // exact
        mv.visitMethodInsn(INVOKESPECIAL, Type.getInternalName(BASE_CLASS), "<init>",
                SUPER_CONTR_TYPE.toMethodDescriptorString(), false);
        //init dimensions
        for (int i = 0 ; i < dimensions ; i++) {
            mv.visitVarInsn(ALOAD, 0);
            mv.visitVarInsn(ALOAD, 10);
            mv.visitLdcInsn(i);
            mv.visitInsn(LALOAD);
            mv.visitFieldInsn(PUTFIELD, implClassName, "dim" + i, "J");
        }
        mv.visitInsn(RETURN);
        mv.visitMaxs(0, 0);
        mv.visitEnd();
    }

    void addAccessModeTypeMethod(ClassWriter cw) {
        MethodType modeMethType = MethodType.methodType(MethodType.class, VarHandle.AccessType.class);
        MethodVisitor mv = cw.visitMethod(ACC_FINAL, "accessModeTypeUncached", modeMethType.toMethodDescriptorString(), null, null);
        mv.visitCode();
        mv.visitVarInsn(ALOAD, 1);
        mv.visitLdcInsn(Type.getType(MemoryAddressProxy.class));
        mv.visitTypeInsn(CHECKCAST, Type.getInternalName(Class.class));
        mv.visitLdcInsn(CARRIER_CONDY);
        mv.visitLdcInsn(INTERMEDIATE_CONDY);

        mv.visitMethodInsn(INVOKEVIRTUAL, Type.getInternalName(VarHandle.AccessType.class),
                "accessModeType", MethodType.methodType(MethodType.class, Class.class, Class.class, Class[].class).toMethodDescriptorString(), false);

        mv.visitInsn(ARETURN);

        mv.visitMaxs(0, 0);
        mv.visitEnd();
    }

    void addAccessModeMethodIfNeeded(VarHandle.AccessMode mode, ClassWriter cw) {
        String methName = mode.methodName();
        MethodType methType = form.getMethodType(mode.at.ordinal())
                .insertParameterTypes(0, VarHandle.class);

        try {
            MethodType helperType = methType.insertParameterTypes(2, long.class);
            if (dimensions > 0) {
                helperType = helperType.dropParameterTypes(3, 3 + dimensions);
            }
            //try to resolve...
            String helperMethodName = methName + "0";
            MethodHandles.Lookup.IMPL_LOOKUP
                    .findStatic(helperClass,
                            helperMethodName,
                            helperType);


            MethodVisitor mv = cw.visitMethod(ACC_STATIC, methName, methType.toMethodDescriptorString(), null, null);
            mv.visitAnnotation(Type.getDescriptor(ForceInline.class), true);
            mv.visitCode();

            mv.visitVarInsn(ALOAD, 0); // handle impl
            mv.visitVarInsn(ALOAD, 1); // receiver

            // offset calculation
            int slot = 2;
            mv.visitVarInsn(ALOAD, 0); // load recv
            mv.visitTypeInsn(CHECKCAST, Type.getInternalName(BASE_CLASS));
            mv.visitFieldInsn(GETFIELD, Type.getInternalName(BASE_CLASS), "offset", "J");
            for (int i = 0 ; i < dimensions ; i++) {
                // load ADD MH
                mv.visitLdcInsn(ADD_HANDLE_CONDY);

                //fixup stack so that ADD MH ends up bottom
                mv.visitInsn(Opcodes.DUP_X2);
                mv.visitInsn(Opcodes.POP);

                // load MUL MH
                mv.visitLdcInsn(MUL_HANDLE_CONDY);
                mv.visitTypeInsn(CHECKCAST, Type.getInternalName(MethodHandle.class));

                mv.visitVarInsn(ALOAD, 0); // load recv
                mv.visitTypeInsn(CHECKCAST, implClassName);
                mv.visitFieldInsn(GETFIELD, implClassName, "dim" + i, "J");
                mv.visitVarInsn(LLOAD, slot);

                mv.visitVarInsn(ALOAD, 1); // receiver
                mv.visitTypeInsn(CHECKCAST, Type.getInternalName(MemoryAddressProxy.class));

                //MUL
                mv.visitMethodInsn(INVOKEVIRTUAL, Type.getInternalName(MethodHandle.class), "invokeExact",
                        OFFSET_OP_TYPE.toMethodDescriptorString(), false);

                mv.visitVarInsn(ALOAD, 1); // receiver
                mv.visitTypeInsn(CHECKCAST, Type.getInternalName(MemoryAddressProxy.class));

                //ADD
                mv.visitMethodInsn(INVOKEVIRTUAL, Type.getInternalName(MethodHandle.class), "invokeExact",
                        OFFSET_OP_TYPE.toMethodDescriptorString(), false);
                slot += 2;
            }

            for (int i = 2 + dimensions; i < methType.parameterCount() ; i++) {
                Class<?> param = methType.parameterType(i);
                mv.visitVarInsn(loadInsn(param), slot); // load index
                slot += getSlotsForType(param);
            }

            //call helper
            mv.visitMethodInsn(INVOKESTATIC, Type.getInternalName(helperClass), helperMethodName,
                    helperType.toMethodDescriptorString(), false);

            mv.visitInsn(returnInsn(helperType.returnType()));

            mv.visitMaxs(0, 0);
            mv.visitEnd();
        } catch (ReflectiveOperationException ex) {
            //not found, skip
        }
    }

    void addStridesAccessor(ClassWriter cw) {
        MethodVisitor mv = cw.visitMethod(ACC_FINAL, "strides", "()[J", null, null);
        mv.visitCode();
        iConstInsn(mv, dimensions);
        mv.visitIntInsn(NEWARRAY, T_LONG);

        for (int i = 0 ; i < dimensions ; i++) {
            mv.visitInsn(DUP);
            iConstInsn(mv, i);
            mv.visitVarInsn(ALOAD, 0);
            mv.visitFieldInsn(GETFIELD, implClassName, "dim" + i, "J");
            mv.visitInsn(LASTORE);
        }

        mv.visitInsn(ARETURN);
        mv.visitMaxs(0, 0);
        mv.visitEnd();
    }

    void addCarrierAccessor(ClassWriter cw) {
        MethodVisitor mv = cw.visitMethod(ACC_FINAL, "carrier", "()Ljava/lang/Class;", null, null);
        mv.visitCode();
        mv.visitLdcInsn(CARRIER_CONDY);
        mv.visitInsn(ARETURN);
        mv.visitMaxs(0, 0);
        mv.visitEnd();
    }

    private void addAsExact(ClassWriter cw) {
        addAsExactOrAsGeneric(cw, "asExact", true);
    }

    private void addAsGeneric(ClassWriter cw) {
        addAsExactOrAsGeneric(cw, "asGeneric", false);
    }

    private void addAsExactOrAsGeneric(ClassWriter cw, String name, boolean exact) {
        MethodVisitor mv = cw.visitMethod(ACC_FINAL, name, "()Ljava/lang/invoke/VarHandle;", null, null);
        mv.visitCode();
        mv.visitTypeInsn(NEW, implClassName);
        mv.visitInsn(DUP);
        mv.visitVarInsn(ALOAD, 0);
        mv.visitFieldInsn(GETFIELD, internalName(VarHandle.class), "vform", VarForm.class.descriptorString());
        mv.visitVarInsn(ALOAD, 0);
        mv.visitFieldInsn(GETFIELD, internalName(MemoryAccessVarHandleBase.class), "be", boolean.class.descriptorString());
        mv.visitVarInsn(ALOAD, 0);
        mv.visitFieldInsn(GETFIELD, internalName(MemoryAccessVarHandleBase.class), "length", long.class.descriptorString());
        mv.visitVarInsn(ALOAD, 0);
        mv.visitFieldInsn(GETFIELD, internalName(MemoryAccessVarHandleBase.class), "offset", long.class.descriptorString());
        mv.visitVarInsn(ALOAD, 0);
        mv.visitFieldInsn(GETFIELD, internalName(MemoryAccessVarHandleBase.class), "alignmentMask", long.class.descriptorString());
        mv.visitIntInsn(BIPUSH, exact ? 1 : 0);
        mv.visitVarInsn(ALOAD, 0);
        mv.visitMethodInsn(INVOKEVIRTUAL, implClassName, "strides", "()[J", false);
        mv.visitMethodInsn(INVOKESPECIAL, implClassName, "<init>", CONSTR_TYPE.descriptorString(), false);
        mv.visitInsn(ARETURN);
        mv.visitMaxs(0, 0);
        mv.visitEnd();
    }

    // shared code generation helpers

    private static int getSlotsForType(Class<?> c) {
        if (c == long.class || c == double.class) {
            return 2;
        }
        return 1;
    }

    private static String internalName(Class<?> cls) {
        return cls.getName().replace('.', '/');
    }

    /**
     * Emits an actual return instruction conforming to the given return type.
     */
    private int returnInsn(Class<?> type) {
        return switch (LambdaForm.BasicType.basicType(type)) {
            case I_TYPE -> Opcodes.IRETURN;
            case J_TYPE -> Opcodes.LRETURN;
            case F_TYPE -> Opcodes.FRETURN;
            case D_TYPE -> Opcodes.DRETURN;
            case L_TYPE -> Opcodes.ARETURN;
            case V_TYPE -> RETURN;
        };
    }

    private int loadInsn(Class<?> type) {
        return switch (LambdaForm.BasicType.basicType(type)) {
            case I_TYPE -> Opcodes.ILOAD;
            case J_TYPE -> LLOAD;
            case F_TYPE -> Opcodes.FLOAD;
            case D_TYPE -> Opcodes.DLOAD;
            case L_TYPE -> Opcodes.ALOAD;
            case V_TYPE -> throw new IllegalStateException("Cannot load void");
        };
    }

    private static void iConstInsn(MethodVisitor mv, int i) {
        switch (i) {
            case -1, 0, 1, 2, 3, 4, 5:
                mv.visitInsn(ICONST_0 + i);
                break;
            default:
                if(i >= Byte.MIN_VALUE && i <= Byte.MAX_VALUE) {
                    mv.visitIntInsn(BIPUSH, i);
                } else if (i >= Short.MIN_VALUE && i <= Short.MAX_VALUE) {
                    mv.visitIntInsn(SIPUSH, i);
                } else {
                    mv.visitLdcInsn(i);
                }
        }
    }

    // debug helpers

    private static String debugPrintClass(byte[] classFile) {
        ClassReader cr = new ClassReader(classFile);
        StringWriter sw = new StringWriter();
        cr.accept(new TraceClassVisitor(new PrintWriter(sw)), 0);
        return sw.toString();
    }

    private void debugWriteClassToFile(byte[] classFile) {
        File file = new File(DEBUG_DUMP_CLASSES_DIR, implClassName + ".class");

        if (DEBUG) {
            System.err.println("Dumping class " + implClassName + " to " + file);
        }

        try {
            debugWriteDataToFile(classFile, file);
        } catch (Exception e) {
            throw new RuntimeException("Failed to write class " + implClassName + " to file " + file);
        }
    }

    private void debugWriteDataToFile(byte[] data, File file) {
        if (file.exists()) {
            file.delete();
        }
        if (file.exists()) {
            throw new RuntimeException("Failed to remove pre-existing file " + file);
        }

        File parent = file.getParentFile();
        if (!parent.exists()) {
            parent.mkdirs();
        }
        if (!parent.exists()) {
            throw new RuntimeException("Failed to create " + parent);
        }
        if (!parent.isDirectory()) {
            throw new RuntimeException(parent + " is not a directory");
        }

        try (FileOutputStream fos = new FileOutputStream(file)) {
            fos.write(data);
        } catch (IOException e) {
            throw new RuntimeException("Failed to write class " + implClassName + " to file " + file);
        }
    }
}<|MERGE_RESOLUTION|>--- conflicted
+++ resolved
@@ -90,18 +90,15 @@
     private final static MethodHandle ADD_OFFSETS_HANDLE;
     private final static MethodHandle MUL_OFFSETS_HANDLE;
 
-<<<<<<< HEAD
-    private static final ConstantDynamic CARRIER_CONDY;
-    private static final ConstantDynamic INTERMEDIATE_CONDY;
-    private static final ConstantDynamic ADD_HANDLE_CONDY;
-    private static final ConstantDynamic MUL_HANDLE_CONDY;
-=======
+    private final static ConstantDynamic CARRIER_CONDY;
+    private final static ConstantDynamic INTERMEDIATE_CONDY;
+    private final static ConstantDynamic ADD_HANDLE_CONDY;
+    private final static ConstantDynamic MUL_HANDLE_CONDY;
     private final static MethodType CONSTR_TYPE = MethodType.methodType(void.class, VarForm.class,
             boolean.class, long.class, long.class, long.class, boolean.class, long[].class);
     // MemoryAccessVarHandleBase
     private final static MethodType SUPER_CONTR_TYPE = MethodType.methodType(void.class, VarForm.class,
             boolean.class, long.class, long.class, long.class, boolean.class);
->>>>>>> 2e19026d
 
     static {
         helperClassCache = new HashMap<>();
@@ -260,6 +257,7 @@
         MethodVisitor mv = cw.visitMethod(ACC_FINAL, "accessModeTypeUncached", modeMethType.toMethodDescriptorString(), null, null);
         mv.visitCode();
         mv.visitVarInsn(ALOAD, 1);
+        mv.visitFieldInsn(GETFIELD, Type.getInternalName(VarHandle.AccessMode.class), "at", VarHandle.AccessType.class.descriptorString());
         mv.visitLdcInsn(Type.getType(MemoryAddressProxy.class));
         mv.visitTypeInsn(CHECKCAST, Type.getInternalName(Class.class));
         mv.visitLdcInsn(CARRIER_CONDY);
