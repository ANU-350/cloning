/*
 * Copyright (c) 1994, 2020, Oracle and/or its affiliates. All rights reserved.
 * DO NOT ALTER OR REMOVE COPYRIGHT NOTICES OR THIS FILE HEADER.
 *
 * This code is free software; you can redistribute it and/or modify it
 * under the terms of the GNU General Public License version 2 only, as
 * published by the Free Software Foundation.  Oracle designates this
 * particular file as subject to the "Classpath" exception as provided
 * by Oracle in the LICENSE file that accompanied this code.
 *
 * This code is distributed in the hope that it will be useful, but WITHOUT
 * ANY WARRANTY; without even the implied warranty of MERCHANTABILITY or
 * FITNESS FOR A PARTICULAR PURPOSE.  See the GNU General Public License
 * version 2 for more details (a copy is included in the LICENSE file that
 * accompanied this code).
 *
 * You should have received a copy of the GNU General Public License version
 * 2 along with this work; if not, write to the Free Software Foundation,
 * Inc., 51 Franklin St, Fifth Floor, Boston, MA 02110-1301 USA.
 *
 * Please contact Oracle, 500 Oracle Parkway, Redwood Shores, CA 94065 USA
 * or visit www.oracle.com if you need additional information or have any
 * questions.
 */

package java.lang;

import java.lang.annotation.Annotation;
import java.lang.constant.ClassDesc;
import java.lang.invoke.TypeDescriptor;
import java.lang.invoke.MethodHandles;
import java.lang.module.ModuleReader;
import java.lang.ref.SoftReference;
import java.io.IOException;
import java.io.InputStream;
import java.io.ObjectStreamField;
import java.lang.reflect.AnnotatedElement;
import java.lang.reflect.AnnotatedType;
import java.lang.reflect.Array;
import java.lang.reflect.Constructor;
import java.lang.reflect.Executable;
import java.lang.reflect.Field;
import java.lang.reflect.GenericArrayType;
import java.lang.reflect.GenericDeclaration;
import java.lang.reflect.InvocationTargetException;
import java.lang.reflect.Member;
import java.lang.reflect.Method;
import java.lang.reflect.Modifier;
import java.lang.reflect.Proxy;
import java.lang.reflect.RecordComponent;
import java.lang.reflect.Type;
import java.lang.reflect.TypeVariable;
import java.lang.constant.Constable;
import java.net.URL;
import java.security.AccessController;
import java.security.PrivilegedAction;
import java.util.ArrayList;
import java.util.Arrays;
import java.util.Collection;
import java.util.HashMap;
import java.util.LinkedHashMap;
import java.util.LinkedHashSet;
import java.util.List;
import java.util.Map;
import java.util.Objects;
import java.util.Optional;
import java.util.stream.Collectors;

import jdk.internal.loader.BootLoader;
import jdk.internal.loader.BuiltinClassLoader;
import jdk.internal.misc.Unsafe;
import jdk.internal.module.Resources;
import jdk.internal.reflect.CallerSensitive;
import jdk.internal.reflect.ConstantPool;
import jdk.internal.reflect.Reflection;
import jdk.internal.reflect.ReflectionFactory;
import jdk.internal.vm.annotation.ForceInline;
import jdk.internal.vm.annotation.IntrinsicCandidate;
import sun.invoke.util.Wrapper;
import sun.reflect.generics.factory.CoreReflectionFactory;
import sun.reflect.generics.factory.GenericsFactory;
import sun.reflect.generics.repository.ClassRepository;
import sun.reflect.generics.repository.MethodRepository;
import sun.reflect.generics.repository.ConstructorRepository;
import sun.reflect.generics.scope.ClassScope;
import sun.security.util.SecurityConstants;
import sun.reflect.annotation.*;
import sun.reflect.misc.ReflectUtil;

/**
 * Instances of the class {@code Class} represent classes and
 * interfaces in a running Java application. An enum type and a record
 * type are kinds of class; an annotation type is a kind of
 * interface. Every array also belongs to a class that is reflected as
 * a {@code Class} object that is shared by all arrays with the same
 * element type and number of dimensions.  The primitive Java types
 * ({@code boolean}, {@code byte}, {@code char}, {@code short}, {@code
 * int}, {@code long}, {@code float}, and {@code double}), and the
 * keyword {@code void} are also represented as {@code Class} objects.
 *
 * <p> {@code Class} has no public constructor. Instead a {@code Class}
 * object is constructed automatically by the Java Virtual Machine when
 * a class is derived from the bytes of a {@code class} file through
 * the invocation of one of the following methods:
 * <ul>
 * <li> {@link ClassLoader#defineClass(String, byte[], int, int) ClassLoader::defineClass}
 * <li> {@link java.lang.invoke.MethodHandles.Lookup#defineClass(byte[])
 *      java.lang.invoke.MethodHandles.Lookup::defineClass}
 * <li> {@link java.lang.invoke.MethodHandles.Lookup#defineHiddenClass(byte[], boolean, MethodHandles.Lookup.ClassOption...)
 *      java.lang.invoke.MethodHandles.Lookup::defineHiddenClass}
 * </ul>
 *
 * <p> The methods of class {@code Class} expose many characteristics of a
 * class or interface. Most characteristics are derived from the {@code class}
 * file that the class loader passed to the Java Virtual Machine or
 * from the {@code class} file passed to {@code Lookup::defineClass}
 * or {@code Lookup::defineHiddenClass}.
 * A few characteristics are determined by the class loading environment
 * at run time, such as the module returned by {@link #getModule() getModule()}.
 *
 * <p> The following example uses a {@code Class} object to print the
 * class name of an object:
 *
 * <blockquote><pre>
 *     void printClassName(Object obj) {
 *         System.out.println("The class of " + obj +
 *                            " is " + obj.getClass().getName());
 *     }
 * </pre></blockquote>
 *
 * It is also possible to get the {@code Class} object for a named
 * type (or for {@code void}) using a <i>class literal</i>.
 * For example:
 *
 * <blockquote>
 *     {@code System.out.println("The name of class Foo is: "+Foo.class.getName());}
 * </blockquote>
 *
 * <p> Some methods of class {@code Class} expose whether the declaration of
 * a class or interface in Java source code was <em>enclosed</em> within
 * another declaration. Other methods describe how a class or interface
 * is situated in a <em>nest</em>. A <a id="nest">nest</a> is a set of
 * classes and interfaces, in the same run-time package, that
 * allow mutual access to their {@code private} members.
 * The classes and interfaces are known as <em>nestmates</em>.
 * One nestmate acts as the
 * <em>nest host</em>, and enumerates the other nestmates which
 * belong to the nest; each of them in turn records it as the nest host.
 * The classes and interfaces which belong to a nest, including its host, are
 * determined when
 * {@code class} files are generated, for example, a Java compiler
 * will typically record a top-level class as the host of a nest where the
 * other members are the classes and interfaces whose declarations are
 * enclosed within the top-level class declaration.
 *
 * <p> A class or interface created by the invocation of
 * {@link java.lang.invoke.MethodHandles.Lookup#defineHiddenClass(byte[], boolean, MethodHandles.Lookup.ClassOption...)
 * Lookup::defineHiddenClass} is a {@linkplain Class#isHidden() <em>hidden</em>}
 * class or interface.
 * All kinds of class, including enum types and record types, may be
 * hidden classes; all kinds of interface, including annotation types,
 * may be hidden interfaces.
 *
 * The {@linkplain #getName() name of a hidden class or interface} is
 * not a <a href="ClassLoader.html#binary-name">binary name</a>,
 * which means the following:
 * <ul>
 * <li>A hidden class or interface cannot be referenced by the constant pools
 *     of other classes and interfaces.
 * <li>A hidden class or interface cannot be described in
 *     {@linkplain java.lang.constant.ConstantDesc <em>nominal form</em>} by
 *     {@link #describeConstable() Class::describeConstable},
 *     {@link ClassDesc#of(String) ClassDesc::of}, or
 *     {@link ClassDesc#ofDescriptor(String) ClassDesc::ofDescriptor}.
 * <li>A hidden class or interface cannot be discovered by {@link #forName Class::forName}
 *     or {@link ClassLoader#loadClass(String, boolean) ClassLoader::loadClass}.
 * </ul>
 *
 * A hidden class or interface is never an array class, but may be
 * the element type of an array. In all other respects, the fact that
 * a class or interface is hidden has no bearing on the characteristics
 * exposed by the methods of class {@code Class}.
 *
 * @param <T> the type of the class modeled by this {@code Class}
 * object.  For example, the type of {@code String.class} is {@code
 * Class<String>}.  Use {@code Class<?>} if the class being modeled is
 * unknown.
 *
 * @author  unascribed
 * @see     java.lang.ClassLoader#defineClass(byte[], int, int)
 * @since   1.0
 * @jls 15.8.2 Class Literals
 */
public final class Class<T> implements java.io.Serializable,
                              GenericDeclaration,
                              Type,
                              AnnotatedElement,
                              TypeDescriptor.OfField<Class<?>>,
                              Constable {
    private static final int ANNOTATION= 0x00002000;
    private static final int ENUM      = 0x00004000;
    private static final int SYNTHETIC = 0x00001000;

    private static final ClassDesc[] EMPTY_CLASS_DESC_ARRAY = new ClassDesc[0];

    private static native void registerNatives();
    static {
        registerNatives();
    }

    /*
     * Private constructor. Only the Java Virtual Machine creates Class objects.
     * This constructor is not used and prevents the default constructor being
     * generated.
     */
    private Class(ClassLoader loader, Class<?> arrayComponentType) {
        // Initialize final field for classLoader.  The initialization value of non-null
        // prevents future JIT optimizations from assuming this final field is null.
        classLoader = loader;
        componentType = arrayComponentType;
    }

    /**
     * Converts the object to a string. The string representation is the
     * string "class" or "interface", followed by a space, and then by the
     * name of the class in the format returned by {@code getName}.
     * If this {@code Class} object represents a primitive type,
     * this method returns the name of the primitive type.  If
     * this {@code Class} object represents void this method returns
     * "void". If this {@code Class} object represents an array type,
     * this method returns "class " followed by {@code getName}.
     *
     * @return a string representation of this {@code Class} object.
     */
    public String toString() {
        return (isInterface() ? "interface " : (isPrimitive() ? "" : "class "))
            + getName();
    }

    /**
     * Returns a string describing this {@code Class}, including
     * information about modifiers and type parameters.
     *
     * The string is formatted as a list of type modifiers, if any,
     * followed by the kind of type (empty string for primitive types
     * and {@code class}, {@code enum}, {@code interface},
     * {@code @interface}, or {@code record} as appropriate), followed
     * by the type's name, followed by an angle-bracketed
     * comma-separated list of the type's type parameters, if any,
     * including informative bounds on the type parameters, if any.
     *
     * A space is used to separate modifiers from one another and to
     * separate any modifiers from the kind of type. The modifiers
     * occur in canonical order. If there are no type parameters, the
     * type parameter list is elided.
     *
     * For an array type, the string starts with the type name,
     * followed by an angle-bracketed comma-separated list of the
     * type's type parameters, if any, followed by a sequence of
     * {@code []} characters, one set of brackets per dimension of
     * the array.
     *
     * <p>Note that since information about the runtime representation
     * of a type is being generated, modifiers not present on the
     * originating source code or illegal on the originating source
     * code may be present.
     *
     * @return a string describing this {@code Class}, including
     * information about modifiers and type parameters
     *
     * @since 1.8
     */
    @SuppressWarnings("preview")
    public String toGenericString() {
        if (isPrimitive()) {
            return toString();
        } else {
            StringBuilder sb = new StringBuilder();
            Class<?> component = this;
            int arrayDepth = 0;

            if (isArray()) {
                do {
                    arrayDepth++;
                    component = component.getComponentType();
                } while (component.isArray());
                sb.append(component.getName());
            } else {
                // Class modifiers are a superset of interface modifiers
                int modifiers = getModifiers() & Modifier.classModifiers();
                if (modifiers != 0) {
                    sb.append(Modifier.toString(modifiers));
                    sb.append(' ');
                }

                if (isAnnotation()) {
                    sb.append('@');
                }
                if (isInterface()) { // Note: all annotation types are interfaces
                    sb.append("interface");
                } else {
                    if (isEnum())
                        sb.append("enum");
                    else if (isRecord())
                        sb.append("record");
                    else
                        sb.append("class");
                }
                sb.append(' ');
                sb.append(getName());
            }

            TypeVariable<?>[] typeparms = component.getTypeParameters();
            if (typeparms.length > 0) {
                sb.append(Arrays.stream(typeparms)
                          .map(Class::typeVarBounds)
                          .collect(Collectors.joining(",", "<", ">")));
            }

            if (arrayDepth > 0) sb.append("[]".repeat(arrayDepth));

            return sb.toString();
        }
    }

    static String typeVarBounds(TypeVariable<?> typeVar) {
        Type[] bounds = typeVar.getBounds();
        if (bounds.length == 1 && bounds[0].equals(Object.class)) {
            return typeVar.getName();
        } else {
            return typeVar.getName() + " extends " +
                Arrays.stream(bounds)
                .map(Type::getTypeName)
                .collect(Collectors.joining(" & "));
        }
    }

    /**
     * Returns the {@code Class} object associated with the class or
     * interface with the given string name.  Invoking this method is
     * equivalent to:
     *
     * <blockquote>
     *  {@code Class.forName(className, true, currentLoader)}
     * </blockquote>
     *
     * where {@code currentLoader} denotes the defining class loader of
     * the current class.
     *
     * <p> For example, the following code fragment returns the
     * runtime {@code Class} descriptor for the class named
     * {@code java.lang.Thread}:
     *
     * <blockquote>
     *   {@code Class t = Class.forName("java.lang.Thread")}
     * </blockquote>
     * <p>
     * A call to {@code forName("X")} causes the class named
     * {@code X} to be initialized.
     *
     * @param      className   the fully qualified name of the desired class.
     * @return     the {@code Class} object for the class with the
     *             specified name.
     * @throws    LinkageError if the linkage fails
     * @throws    ExceptionInInitializerError if the initialization provoked
     *            by this method fails
     * @throws    ClassNotFoundException if the class cannot be located
     *
     * @jls 12.2 Loading of Classes and Interfaces
     * @jls 12.3 Linking of Classes and Interfaces
     * @jls 12.4 Initialization of Classes and Interfaces
     */
    @CallerSensitive
    public static Class<?> forName(String className)
                throws ClassNotFoundException {
        Class<?> caller = Reflection.getCallerClass();
        return forName0(className, true, ClassLoader.getClassLoader(caller), caller);
    }


    /**
     * Returns the {@code Class} object associated with the class or
     * interface with the given string name, using the given class loader.
     * Given the fully qualified name for a class or interface (in the same
     * format returned by {@code getName}) this method attempts to
     * locate and load the class or interface.  The specified class
     * loader is used to load the class or interface.  If the parameter
     * {@code loader} is null, the class is loaded through the bootstrap
     * class loader.  The class is initialized only if the
     * {@code initialize} parameter is {@code true} and if it has
     * not been initialized earlier.
     *
     * <p> If {@code name} denotes a primitive type or void, an attempt
     * will be made to locate a user-defined class in the unnamed package whose
     * name is {@code name}. Therefore, this method cannot be used to
     * obtain any of the {@code Class} objects representing primitive
     * types or void.
     *
     * <p> If {@code name} denotes an array class, the component type of
     * the array class is loaded but not initialized.
     *
     * <p> For example, in an instance method the expression:
     *
     * <blockquote>
     *  {@code Class.forName("Foo")}
     * </blockquote>
     *
     * is equivalent to:
     *
     * <blockquote>
     *  {@code Class.forName("Foo", true, this.getClass().getClassLoader())}
     * </blockquote>
     *
     * Note that this method throws errors related to loading, linking
     * or initializing as specified in Sections {@jls 12.2}, {@jls
     * 12.3}, and {@jls 12.4} of <cite>The Java Language
     * Specification</cite>.
     * Note that this method does not check whether the requested class
     * is accessible to its caller.
     *
     * @param name       fully qualified name of the desired class

     * @param initialize if {@code true} the class will be initialized
     *                   (which implies linking). See Section {@jls
     *                   12.4} of <cite>The Java Language
     *                   Specification</cite>.
     * @param loader     class loader from which the class must be loaded
     * @return           class object representing the desired class
     *
     * @throws    LinkageError if the linkage fails
     * @throws    ExceptionInInitializerError if the initialization provoked
     *            by this method fails
     * @throws    ClassNotFoundException if the class cannot be located by
     *            the specified class loader
     * @throws    SecurityException
     *            if a security manager is present, and the {@code loader} is
     *            {@code null}, and the caller's class loader is not
     *            {@code null}, and the caller does not have the
     *            {@link RuntimePermission}{@code ("getClassLoader")}
     *
     * @see       java.lang.Class#forName(String)
     * @see       java.lang.ClassLoader
     *
     * @jls 12.2 Loading of Classes and Interfaces
     * @jls 12.3 Linking of Classes and Interfaces
     * @jls 12.4 Initialization of Classes and Interfaces
     * @since     1.2
     */
    @CallerSensitive
    public static Class<?> forName(String name, boolean initialize,
                                   ClassLoader loader)
        throws ClassNotFoundException
    {
        Class<?> caller = null;
        SecurityManager sm = System.getSecurityManager();
        if (sm != null) {
            // Reflective call to get caller class is only needed if a security manager
            // is present.  Avoid the overhead of making this call otherwise.
            caller = Reflection.getCallerClass();
            if (loader == null) {
                ClassLoader ccl = ClassLoader.getClassLoader(caller);
                if (ccl != null) {
                    sm.checkPermission(
                        SecurityConstants.GET_CLASSLOADER_PERMISSION);
                }
            }
        }
        return forName0(name, initialize, loader, caller);
    }

    /** Called after security check for system loader access checks have been made. */
    private static native Class<?> forName0(String name, boolean initialize,
                                            ClassLoader loader,
                                            Class<?> caller)
        throws ClassNotFoundException;


    /**
     * Returns the {@code Class} with the given <a href="ClassLoader.html#binary-name">
     * binary name</a> in the given module.
     *
     * <p> This method attempts to locate and load the class or interface.
     * It does not link the class, and does not run the class initializer.
     * If the class is not found, this method returns {@code null}. </p>
     *
     * <p> If the class loader of the given module defines other modules and
     * the given name is a class defined in a different module, this method
     * returns {@code null} after the class is loaded. </p>
     *
     * <p> This method does not check whether the requested class is
     * accessible to its caller. </p>
     *
     * @apiNote
     * This method returns {@code null} on failure rather than
     * throwing a {@link ClassNotFoundException}, as is done by
     * the {@link #forName(String, boolean, ClassLoader)} method.
     * The security check is a stack-based permission check if the caller
     * loads a class in another module.
     *
     * @param  module   A module
     * @param  name     The <a href="ClassLoader.html#binary-name">binary name</a>
     *                  of the class
     * @return {@code Class} object of the given name defined in the given module;
     *         {@code null} if not found.
     *
     * @throws NullPointerException if the given module or name is {@code null}
     *
     * @throws LinkageError if the linkage fails
     *
     * @throws SecurityException
     *         <ul>
     *         <li> if the caller is not the specified module and
     *         {@code RuntimePermission("getClassLoader")} permission is denied; or</li>
     *         <li> access to the module content is denied. For example,
     *         permission check will be performed when a class loader calls
     *         {@link ModuleReader#open(String)} to read the bytes of a class file
     *         in a module.</li>
     *         </ul>
     *
     * @jls 12.2 Loading of Classes and Interfaces
     * @jls 12.3 Linking of Classes and Interfaces
     * @since 9
     */
    @CallerSensitive
    public static Class<?> forName(Module module, String name) {
        Objects.requireNonNull(module);
        Objects.requireNonNull(name);

        ClassLoader cl;
        SecurityManager sm = System.getSecurityManager();
        if (sm != null) {
            Class<?> caller = Reflection.getCallerClass();
            if (caller != null && caller.getModule() != module) {
                // if caller is null, Class.forName is the last java frame on the stack.
                // java.base has all permissions
                sm.checkPermission(SecurityConstants.GET_CLASSLOADER_PERMISSION);
            }
            PrivilegedAction<ClassLoader> pa = module::getClassLoader;
            cl = AccessController.doPrivileged(pa);
        } else {
            cl = module.getClassLoader();
        }

        if (cl != null) {
            return cl.loadClass(module, name);
        } else {
            return BootLoader.loadClass(module, name);
        }
    }

    /**
     * Creates a new instance of the class represented by this {@code Class}
     * object.  The class is instantiated as if by a {@code new}
     * expression with an empty argument list.  The class is initialized if it
     * has not already been initialized.
     *
     * @deprecated This method propagates any exception thrown by the
     * nullary constructor, including a checked exception.  Use of
     * this method effectively bypasses the compile-time exception
     * checking that would otherwise be performed by the compiler.
     * The {@link
     * java.lang.reflect.Constructor#newInstance(java.lang.Object...)
     * Constructor.newInstance} method avoids this problem by wrapping
     * any exception thrown by the constructor in a (checked) {@link
     * java.lang.reflect.InvocationTargetException}.
     *
     * <p>The call
     *
     * <pre>{@code
     * clazz.newInstance()
     * }</pre>
     *
     * can be replaced by
     *
     * <pre>{@code
     * clazz.getDeclaredConstructor().newInstance()
     * }</pre>
     *
     * The latter sequence of calls is inferred to be able to throw
     * the additional exception types {@link
     * InvocationTargetException} and {@link
     * NoSuchMethodException}. Both of these exception types are
     * subclasses of {@link ReflectiveOperationException}.
     *
     * @return  a newly allocated instance of the class represented by this
     *          object.
     * @throws  IllegalAccessException  if the class or its nullary
     *          constructor is not accessible.
     * @throws  InstantiationException
     *          if this {@code Class} represents an abstract class,
     *          an interface, an array class, a primitive type, or void;
     *          or if the class has no nullary constructor;
     *          or if the instantiation fails for some other reason.
     * @throws  ExceptionInInitializerError if the initialization
     *          provoked by this method fails.
     * @throws  SecurityException
     *          If a security manager, <i>s</i>, is present and
     *          the caller's class loader is not the same as or an
     *          ancestor of the class loader for the current class and
     *          invocation of {@link SecurityManager#checkPackageAccess
     *          s.checkPackageAccess()} denies access to the package
     *          of this class.
     */
    @CallerSensitive
    @Deprecated(since="9")
    public T newInstance()
        throws InstantiationException, IllegalAccessException
    {
        SecurityManager sm = System.getSecurityManager();
        if (sm != null) {
            checkMemberAccess(sm, Member.PUBLIC, Reflection.getCallerClass(), false);
        }

        // Constructor lookup
        Constructor<T> tmpConstructor = cachedConstructor;
        if (tmpConstructor == null) {
            if (this == Class.class) {
                throw new IllegalAccessException(
                    "Can not call newInstance() on the Class for java.lang.Class"
                );
            }
            try {
                Class<?>[] empty = {};
                final Constructor<T> c = getReflectionFactory().copyConstructor(
                    getConstructor0(empty, Member.DECLARED));
                // Disable accessibility checks on the constructor
                // access check is done with the true caller
                java.security.AccessController.doPrivileged(
                    new java.security.PrivilegedAction<>() {
                        public Void run() {
                                c.setAccessible(true);
                                return null;
                            }
                        });
                cachedConstructor = tmpConstructor = c;
            } catch (NoSuchMethodException e) {
                throw (InstantiationException)
                    new InstantiationException(getName()).initCause(e);
            }
        }

        try {
            Class<?> caller = Reflection.getCallerClass();
            return getReflectionFactory().newInstance(tmpConstructor, null, caller);
        } catch (InvocationTargetException e) {
            Unsafe.getUnsafe().throwException(e.getTargetException());
            // Not reached
            return null;
        }
    }

    private transient volatile Constructor<T> cachedConstructor;

    /**
     * Determines if the specified {@code Object} is assignment-compatible
     * with the object represented by this {@code Class}.  This method is
     * the dynamic equivalent of the Java language {@code instanceof}
     * operator. The method returns {@code true} if the specified
     * {@code Object} argument is non-null and can be cast to the
     * reference type represented by this {@code Class} object without
     * raising a {@code ClassCastException.} It returns {@code false}
     * otherwise.
     *
     * <p> Specifically, if this {@code Class} object represents a
     * declared class, this method returns {@code true} if the specified
     * {@code Object} argument is an instance of the represented class (or
     * of any of its subclasses); it returns {@code false} otherwise. If
     * this {@code Class} object represents an array class, this method
     * returns {@code true} if the specified {@code Object} argument
     * can be converted to an object of the array class by an identity
     * conversion or by a widening reference conversion; it returns
     * {@code false} otherwise. If this {@code Class} object
     * represents an interface, this method returns {@code true} if the
     * class or any superclass of the specified {@code Object} argument
     * implements this interface; it returns {@code false} otherwise. If
     * this {@code Class} object represents a primitive type, this method
     * returns {@code false}.
     *
     * @param   obj the object to check
     * @return  true if {@code obj} is an instance of this class
     *
     * @since 1.1
     */
    @IntrinsicCandidate
    public native boolean isInstance(Object obj);


    /**
     * Determines if the class or interface represented by this
     * {@code Class} object is either the same as, or is a superclass or
     * superinterface of, the class or interface represented by the specified
     * {@code Class} parameter. It returns {@code true} if so;
     * otherwise it returns {@code false}. If this {@code Class}
     * object represents a primitive type, this method returns
     * {@code true} if the specified {@code Class} parameter is
     * exactly this {@code Class} object; otherwise it returns
     * {@code false}.
     *
     * <p> Specifically, this method tests whether the type represented by the
     * specified {@code Class} parameter can be converted to the type
     * represented by this {@code Class} object via an identity conversion
     * or via a widening reference conversion. See <cite>The Java Language
     * Specification</cite>, sections {@jls 5.1.1} and {@jls 5.1.4},
     * for details.
     *
     * @param     cls the {@code Class} object to be checked
     * @return    the {@code boolean} value indicating whether objects of the
     *            type {@code cls} can be assigned to objects of this class
     * @throws    NullPointerException if the specified Class parameter is
     *            null.
     * @since     1.1
     */
    @IntrinsicCandidate
    public native boolean isAssignableFrom(Class<?> cls);


    /**
     * Determines if this {@code Class} object represents an
     * interface type.
     *
     * @return  {@code true} if this {@code Class} object represents an interface;
     *          {@code false} otherwise.
     */
    @IntrinsicCandidate
    public native boolean isInterface();


    /**
     * Determines if this {@code Class} object represents an array class.
     *
     * @return  {@code true} if this {@code Class} object represents an array class;
     *          {@code false} otherwise.
     * @since   1.1
     */
    @IntrinsicCandidate
    public native boolean isArray();


    /**
     * Determines if the specified {@code Class} object represents a
     * primitive type.
     *
     * <p> There are nine predefined {@code Class} objects to represent
     * the eight primitive types and void.  These are created by the Java
     * Virtual Machine, and have the same names as the primitive types that
     * they represent, namely {@code boolean}, {@code byte},
     * {@code char}, {@code short}, {@code int},
     * {@code long}, {@code float}, and {@code double}.
     *
     * <p> These objects may only be accessed via the following public static
     * final variables, and are the only {@code Class} objects for which
     * this method returns {@code true}.
     *
     * @return true if and only if this class represents a primitive type
     *
     * @see     java.lang.Boolean#TYPE
     * @see     java.lang.Character#TYPE
     * @see     java.lang.Byte#TYPE
     * @see     java.lang.Short#TYPE
     * @see     java.lang.Integer#TYPE
     * @see     java.lang.Long#TYPE
     * @see     java.lang.Float#TYPE
     * @see     java.lang.Double#TYPE
     * @see     java.lang.Void#TYPE
     * @since 1.1
     */
    @IntrinsicCandidate
    public native boolean isPrimitive();

    /**
     * Returns true if this {@code Class} object represents an annotation
     * type.  Note that if this method returns true, {@link #isInterface()}
     * would also return true, as all annotation types are also interfaces.
     *
     * @return {@code true} if this {@code Class} object represents an annotation
     *      type; {@code false} otherwise
     * @since 1.5
     */
    public boolean isAnnotation() {
        return (getModifiers() & ANNOTATION) != 0;
    }

    /**
     * Returns {@code true} if and only if this class has the synthetic modifier
     * bit set.
     *
     * @return {@code true} if and only if this class has the synthetic modifier bit set
     * @jls 13.1 The Form of a Binary
     * @jvms 4.1 The {@code ClassFile} Structure
     * @since 1.5
     */
    public boolean isSynthetic() {
        return (getModifiers() & SYNTHETIC) != 0;
    }

    /**
     * Returns the  name of the entity (class, interface, array class,
     * primitive type, or void) represented by this {@code Class} object.
     *
     * <p> If this {@code Class} object represents a class or interface,
     * not an array class, then:
     * <ul>
     * <li> If the class or interface is not {@linkplain #isHidden() hidden},
     *      then the <a href="ClassLoader.html#binary-name">binary name</a>
     *      of the class or interface is returned.
     * <li> If the class or interface is hidden, then the result is a string
     *      of the form: {@code N + '/' + <suffix>}
     *      where {@code N} is the <a href="ClassLoader.html#binary-name">binary name</a>
     *      indicated by the {@code class} file passed to
     *      {@link java.lang.invoke.MethodHandles.Lookup#defineHiddenClass(byte[], boolean, MethodHandles.Lookup.ClassOption...)
     *      Lookup::defineHiddenClass}, and {@code <suffix>} is an unqualified name.
     * </ul>
     *
     * <p> If this {@code Class} object represents an array class, then
     * the result is a string consisting of one or more '{@code [}' characters
     * representing the depth of the array nesting, followed by the element
     * type as encoded using the following table:
     *
     * <blockquote><table class="striped">
     * <caption style="display:none">Element types and encodings</caption>
     * <thead>
     * <tr><th scope="col"> Element Type <th scope="col"> Encoding
     * </thead>
     * <tbody style="text-align:left">
     * <tr><th scope="row"> {@code boolean} <td style="text-align:center"> {@code Z}
     * <tr><th scope="row"> {@code byte}    <td style="text-align:center"> {@code B}
     * <tr><th scope="row"> {@code char}    <td style="text-align:center"> {@code C}
     * <tr><th scope="row"> class or interface with <a href="ClassLoader.html#binary-name">binary name</a> <i>N</i>
     *                                      <td style="text-align:center"> {@code L}<em>N</em>{@code ;}
     * <tr><th scope="row"> {@code double}  <td style="text-align:center"> {@code D}
     * <tr><th scope="row"> {@code float}   <td style="text-align:center"> {@code F}
     * <tr><th scope="row"> {@code int}     <td style="text-align:center"> {@code I}
     * <tr><th scope="row"> {@code long}    <td style="text-align:center"> {@code J}
     * <tr><th scope="row"> {@code short}   <td style="text-align:center"> {@code S}
     * </tbody>
     * </table></blockquote>
     *
     * <p> If this {@code Class} object represents a primitive type or {@code void},
     * then the result is a string with the same spelling as the Java language
     * keyword which corresponds to the primitive type or {@code void}.
     *
     * <p> Examples:
     * <blockquote><pre>
     * String.class.getName()
     *     returns "java.lang.String"
     * byte.class.getName()
     *     returns "byte"
     * (new Object[3]).getClass().getName()
     *     returns "[Ljava.lang.Object;"
     * (new int[3][4][5][6][7][8][9]).getClass().getName()
     *     returns "[[[[[[[I"
     * </pre></blockquote>
     *
     * @return  the name of the class, interface, or other entity
     *          represented by this {@code Class} object.
     * @jls 13.1 The Form of a Binary
     */
    public String getName() {
        String name = this.name;
        return name != null ? name : initClassName();
    }

    // Cache the name to reduce the number of calls into the VM.
    // This field would be set by VM itself during initClassName call.
    private transient String name;
    private native String initClassName();

    /**
     * Returns the class loader for the class.  Some implementations may use
     * null to represent the bootstrap class loader. This method will return
     * null in such implementations if this class was loaded by the bootstrap
     * class loader.
     *
     * <p>If this {@code Class} object
     * represents a primitive type or void, null is returned.
     *
     * @return  the class loader that loaded the class or interface
     *          represented by this {@code Class} object.
     * @throws  SecurityException
     *          if a security manager is present, and the caller's class loader
     *          is not {@code null} and is not the same as or an ancestor of the
     *          class loader for the class whose class loader is requested,
     *          and the caller does not have the
     *          {@link RuntimePermission}{@code ("getClassLoader")}
     * @see java.lang.ClassLoader
     * @see SecurityManager#checkPermission
     * @see java.lang.RuntimePermission
     */
    @CallerSensitive
    @ForceInline // to ensure Reflection.getCallerClass optimization
    public ClassLoader getClassLoader() {
        ClassLoader cl = getClassLoader0();
        if (cl == null)
            return null;
        SecurityManager sm = System.getSecurityManager();
        if (sm != null) {
            ClassLoader.checkClassLoaderPermission(cl, Reflection.getCallerClass());
        }
        return cl;
    }

    // Package-private to allow ClassLoader access
    ClassLoader getClassLoader0() { return classLoader; }

    /**
     * Returns the module that this class or interface is a member of.
     *
     * If this class represents an array type then this method returns the
     * {@code Module} for the element type. If this class represents a
     * primitive type or void, then the {@code Module} object for the
     * {@code java.base} module is returned.
     *
     * If this class is in an unnamed module then the {@linkplain
     * ClassLoader#getUnnamedModule() unnamed} {@code Module} of the class
     * loader for this class is returned.
     *
     * @return the module that this class or interface is a member of
     *
     * @since 9
     */
    public Module getModule() {
        return module;
    }

    // set by VM
    private transient Module module;

    // Initialized in JVM not by private constructor
    // This field is filtered from reflection access, i.e. getDeclaredField
    // will throw NoSuchFieldException
    private final ClassLoader classLoader;

    // Set by VM
    private transient Object classData;

    // package-private
    Object getClassData() {
        return classData;
    }

    /**
     * Returns an array of {@code TypeVariable} objects that represent the
     * type variables declared by the generic declaration represented by this
     * {@code GenericDeclaration} object, in declaration order.  Returns an
     * array of length 0 if the underlying generic declaration declares no type
     * variables.
     *
     * @return an array of {@code TypeVariable} objects that represent
     *     the type variables declared by this generic declaration
     * @throws java.lang.reflect.GenericSignatureFormatError if the generic
     *     signature of this generic declaration does not conform to
     *     the format specified in section {@jvms 4.7.9} of
     *     <cite>The Java Virtual Machine Specification</cite>
     * @since 1.5
     */
    @SuppressWarnings("unchecked")
    public TypeVariable<Class<T>>[] getTypeParameters() {
        ClassRepository info = getGenericInfo();
        if (info != null)
            return (TypeVariable<Class<T>>[])info.getTypeParameters();
        else
            return (TypeVariable<Class<T>>[])new TypeVariable<?>[0];
    }


    /**
     * Returns the {@code Class} representing the direct superclass of the
     * entity (class, interface, primitive type or void) represented by
     * this {@code Class}.  If this {@code Class} represents either the
     * {@code Object} class, an interface, a primitive type, or void, then
     * null is returned.  If this {@code Class} object represents an array class
     * then the {@code Class} object representing the {@code Object} class is
     * returned.
     *
     * @return the direct superclass of the class represented by this {@code Class} object
     */
    @IntrinsicCandidate
    public native Class<? super T> getSuperclass();


    /**
     * Returns the {@code Type} representing the direct superclass of
     * the entity (class, interface, primitive type or void) represented by
     * this {@code Class} object.
     *
     * <p>If the superclass is a parameterized type, the {@code Type}
     * object returned must accurately reflect the actual type
     * arguments used in the source code. The parameterized type
     * representing the superclass is created if it had not been
     * created before. See the declaration of {@link
     * java.lang.reflect.ParameterizedType ParameterizedType} for the
     * semantics of the creation process for parameterized types.  If
     * this {@code Class} object represents either the {@code Object}
     * class, an interface, a primitive type, or void, then null is
     * returned.  If this {@code Class} object represents an array class
     * then the {@code Class} object representing the {@code Object} class is
     * returned.
     *
     * @throws java.lang.reflect.GenericSignatureFormatError if the generic
     *     class signature does not conform to the format specified in
     *     section {@jvms 4.7.9} of <cite>The Java Virtual
     *     Machine Specification</cite>
     * @throws TypeNotPresentException if the generic superclass
     *     refers to a non-existent type declaration
     * @throws java.lang.reflect.MalformedParameterizedTypeException if the
     *     generic superclass refers to a parameterized type that cannot be
     *     instantiated  for any reason
     * @return the direct superclass of the class represented by this {@code Class} object
     * @since 1.5
     */
    public Type getGenericSuperclass() {
        ClassRepository info = getGenericInfo();
        if (info == null) {
            return getSuperclass();
        }

        // Historical irregularity:
        // Generic signature marks interfaces with superclass = Object
        // but this API returns null for interfaces
        if (isInterface()) {
            return null;
        }

        return info.getSuperclass();
    }

    /**
     * Gets the package of this class.
     *
     * <p>If this class represents an array type, a primitive type or void,
     * this method returns {@code null}.
     *
     * @return the package of this class.
     * @revised 9
     */
    public Package getPackage() {
        if (isPrimitive() || isArray()) {
            return null;
        }
        ClassLoader cl = getClassLoader0();
        return cl != null ? cl.definePackage(this)
                          : BootLoader.definePackage(this);
    }

    /**
     * Returns the fully qualified package name.
     *
     * <p> If this class is a top level class, then this method returns the fully
     * qualified name of the package that the class is a member of, or the
     * empty string if the class is in an unnamed package.
     *
     * <p> If this class is a member class, then this method is equivalent to
     * invoking {@code getPackageName()} on the {@linkplain #getEnclosingClass
     * enclosing class}.
     *
     * <p> If this class is a {@linkplain #isLocalClass local class} or an {@linkplain
     * #isAnonymousClass() anonymous class}, then this method is equivalent to
     * invoking {@code getPackageName()} on the {@linkplain #getDeclaringClass
     * declaring class} of the {@linkplain #getEnclosingMethod enclosing method} or
     * {@linkplain #getEnclosingConstructor enclosing constructor}.
     *
     * <p> If this class represents an array type then this method returns the
     * package name of the element type. If this class represents a primitive
     * type or void then the package name "{@code java.lang}" is returned.
     *
     * @return the fully qualified package name
     *
     * @since 9
     * @jls 6.7 Fully Qualified Names
     */
    public String getPackageName() {
        String pn = this.packageName;
        if (pn == null) {
            Class<?> c = isArray() ? elementType() : this;
            if (c.isPrimitive()) {
                pn = "java.lang";
            } else {
                String cn = c.getName();
                int dot = cn.lastIndexOf('.');
                pn = (dot != -1) ? cn.substring(0, dot).intern() : "";
            }
            this.packageName = pn;
        }
        return pn;
    }

    // cached package name
    private transient String packageName;

    /**
     * Returns the interfaces directly implemented by the class or interface
     * represented by this {@code Class} object.
     *
     * <p>If this {@code Class} object represents a class, the return value is an array
     * containing objects representing all interfaces directly implemented by
     * the class.  The order of the interface objects in the array corresponds
     * to the order of the interface names in the {@code implements} clause of
     * the declaration of the class represented by this {@code Class} object.  For example,
     * given the declaration:
     * <blockquote>
     * {@code class Shimmer implements FloorWax, DessertTopping { ... }}
     * </blockquote>
     * suppose the value of {@code s} is an instance of
     * {@code Shimmer}; the value of the expression:
     * <blockquote>
     * {@code s.getClass().getInterfaces()[0]}
     * </blockquote>
     * is the {@code Class} object that represents interface
     * {@code FloorWax}; and the value of:
     * <blockquote>
     * {@code s.getClass().getInterfaces()[1]}
     * </blockquote>
     * is the {@code Class} object that represents interface
     * {@code DessertTopping}.
     *
     * <p>If this {@code Class} object represents an interface, the array contains objects
     * representing all interfaces directly extended by the interface.  The
     * order of the interface objects in the array corresponds to the order of
     * the interface names in the {@code extends} clause of the declaration of
     * the interface represented by this {@code Class} object.
     *
     * <p>If this {@code Class} object represents a class or interface that implements no
     * interfaces, the method returns an array of length 0.
     *
     * <p>If this {@code Class} object represents a primitive type or void, the method
     * returns an array of length 0.
     *
     * <p>If this {@code Class} object represents an array type, the
     * interfaces {@code Cloneable} and {@code java.io.Serializable} are
     * returned in that order.
     *
     * @return an array of interfaces directly implemented by this class
     */
    public Class<?>[] getInterfaces() {
        // defensively copy before handing over to user code
        return getInterfaces(true);
    }

    private Class<?>[] getInterfaces(boolean cloneArray) {
        ReflectionData<T> rd = reflectionData();
        if (rd == null) {
            // no cloning required
            return getInterfaces0();
        } else {
            Class<?>[] interfaces = rd.interfaces;
            if (interfaces == null) {
                interfaces = getInterfaces0();
                rd.interfaces = interfaces;
            }
            // defensively copy if requested
            return cloneArray ? interfaces.clone() : interfaces;
        }
    }

    private native Class<?>[] getInterfaces0();

    /**
     * Returns the {@code Type}s representing the interfaces
     * directly implemented by the class or interface represented by
     * this {@code Class} object.
     *
     * <p>If a superinterface is a parameterized type, the
     * {@code Type} object returned for it must accurately reflect
     * the actual type arguments used in the source code. The
     * parameterized type representing each superinterface is created
     * if it had not been created before. See the declaration of
     * {@link java.lang.reflect.ParameterizedType ParameterizedType}
     * for the semantics of the creation process for parameterized
     * types.
     *
     * <p>If this {@code Class} object represents a class, the return value is an array
     * containing objects representing all interfaces directly implemented by
     * the class.  The order of the interface objects in the array corresponds
     * to the order of the interface names in the {@code implements} clause of
     * the declaration of the class represented by this {@code Class} object.
     *
     * <p>If this {@code Class} object represents an interface, the array contains objects
     * representing all interfaces directly extended by the interface.  The
     * order of the interface objects in the array corresponds to the order of
     * the interface names in the {@code extends} clause of the declaration of
     * the interface represented by this {@code Class} object.
     *
     * <p>If this {@code Class} object represents a class or interface that implements no
     * interfaces, the method returns an array of length 0.
     *
     * <p>If this {@code Class} object represents a primitive type or void, the method
     * returns an array of length 0.
     *
     * <p>If this {@code Class} object represents an array type, the
     * interfaces {@code Cloneable} and {@code java.io.Serializable} are
     * returned in that order.
     *
     * @throws java.lang.reflect.GenericSignatureFormatError
     *     if the generic class signature does not conform to the
     *     format specified in section {@jvms 4.7.9} of <cite>The
     *     Java Virtual Machine Specification</cite>
     * @throws TypeNotPresentException if any of the generic
     *     superinterfaces refers to a non-existent type declaration
     * @throws java.lang.reflect.MalformedParameterizedTypeException
     *     if any of the generic superinterfaces refer to a parameterized
     *     type that cannot be instantiated for any reason
     * @return an array of interfaces directly implemented by this class
     * @since 1.5
     */
    public Type[] getGenericInterfaces() {
        ClassRepository info = getGenericInfo();
        return (info == null) ?  getInterfaces() : info.getSuperInterfaces();
    }


    /**
     * Returns the {@code Class} representing the component type of an
     * array.  If this class does not represent an array class this method
     * returns null.
     *
     * @return the {@code Class} representing the component type of this
     * class if this class is an array
     * @see     java.lang.reflect.Array
     * @since 1.1
     */
    public Class<?> getComponentType() {
        // Only return for array types. Storage may be reused for Class for instance types.
        if (isArray()) {
            return componentType;
        } else {
            return null;
        }
    }

    private final Class<?> componentType;

    /*
     * Returns the {@code Class} representing the element type of an array class.
     * If this class does not represent an array class, then this method returns
     * {@code null}.
     */
    private Class<?> elementType() {
        if (!isArray()) return null;

        Class<?> c = this;
        while (c.isArray()) {
            c = c.getComponentType();
        }
        return c;
    }

    /**
     * Returns the Java language modifiers for this class or interface, encoded
     * in an integer. The modifiers consist of the Java Virtual Machine's
     * constants for {@code public}, {@code protected},
     * {@code private}, {@code final}, {@code static},
     * {@code abstract} and {@code interface}; they should be decoded
     * using the methods of class {@code Modifier}.
     *
     * <p> If the underlying class is an array class, then its
     * {@code public}, {@code private} and {@code protected}
     * modifiers are the same as those of its component type.  If this
     * {@code Class} object represents a primitive type or void, its
     * {@code public} modifier is always {@code true}, and its
     * {@code protected} and {@code private} modifiers are always
     * {@code false}. If this {@code Class} object represents an array class, a
     * primitive type or void, then its {@code final} modifier is always
     * {@code true} and its interface modifier is always
     * {@code false}. The values of its other modifiers are not determined
     * by this specification.
     *
     * <p> The modifier encodings are defined in section {@jvms 4.1}
     * of <cite>The Java Virtual Machine Specification</cite>.
     *
     * @return the {@code int} representing the modifiers for this class
     * @see     java.lang.reflect.Modifier
     * @since 1.1
     */
    @IntrinsicCandidate
    public native int getModifiers();


    /**
     * Gets the signers of this class.
     *
     * @return  the signers of this class, or null if there are no signers.  In
     *          particular, this method returns null if this {@code Class} object represents
     *          a primitive type or void.
     * @since   1.1
     */
    public native Object[] getSigners();


    /**
     * Set the signers of this class.
     */
    native void setSigners(Object[] signers);


    /**
     * If this {@code Class} object represents a local or anonymous
     * class within a method, returns a {@link
     * java.lang.reflect.Method Method} object representing the
     * immediately enclosing method of the underlying class. Returns
     * {@code null} otherwise.
     *
     * In particular, this method returns {@code null} if the underlying
     * class is a local or anonymous class immediately enclosed by a type
     * declaration, instance initializer or static initializer.
     *
     * @return the immediately enclosing method of the underlying class, if
     *     that class is a local or anonymous class; otherwise {@code null}.
     *
     * @throws SecurityException
     *         If a security manager, <i>s</i>, is present and any of the
     *         following conditions is met:
     *
     *         <ul>
     *
     *         <li> the caller's class loader is not the same as the
     *         class loader of the enclosing class and invocation of
     *         {@link SecurityManager#checkPermission
     *         s.checkPermission} method with
     *         {@code RuntimePermission("accessDeclaredMembers")}
     *         denies access to the methods within the enclosing class
     *
     *         <li> the caller's class loader is not the same as or an
     *         ancestor of the class loader for the enclosing class and
     *         invocation of {@link SecurityManager#checkPackageAccess
     *         s.checkPackageAccess()} denies access to the package
     *         of the enclosing class
     *
     *         </ul>
     * @since 1.5
     */
    @CallerSensitive
    public Method getEnclosingMethod() throws SecurityException {
        EnclosingMethodInfo enclosingInfo = getEnclosingMethodInfo();

        if (enclosingInfo == null)
            return null;
        else {
            if (!enclosingInfo.isMethod())
                return null;

            MethodRepository typeInfo = MethodRepository.make(enclosingInfo.getDescriptor(),
                                                              getFactory());
            Class<?>   returnType       = toClass(typeInfo.getReturnType());
            Type []    parameterTypes   = typeInfo.getParameterTypes();
            Class<?>[] parameterClasses = new Class<?>[parameterTypes.length];

            // Convert Types to Classes; returned types *should*
            // be class objects since the methodDescriptor's used
            // don't have generics information
            for(int i = 0; i < parameterClasses.length; i++)
                parameterClasses[i] = toClass(parameterTypes[i]);

            // Perform access check
            final Class<?> enclosingCandidate = enclosingInfo.getEnclosingClass();
            SecurityManager sm = System.getSecurityManager();
            if (sm != null) {
                enclosingCandidate.checkMemberAccess(sm, Member.DECLARED,
                                                     Reflection.getCallerClass(), true);
            }
            Method[] candidates = enclosingCandidate.privateGetDeclaredMethods(false);

            /*
             * Loop over all declared methods; match method name,
             * number of and type of parameters, *and* return
             * type.  Matching return type is also necessary
             * because of covariant returns, etc.
             */
            ReflectionFactory fact = getReflectionFactory();
            for (Method m : candidates) {
                if (m.getName().equals(enclosingInfo.getName()) &&
                    arrayContentsEq(parameterClasses,
                                    fact.getExecutableSharedParameterTypes(m))) {
                    // finally, check return type
                    if (m.getReturnType().equals(returnType)) {
                        return fact.copyMethod(m);
                    }
                }
            }

            throw new InternalError("Enclosing method not found");
        }
    }

    private native Object[] getEnclosingMethod0();

    private EnclosingMethodInfo getEnclosingMethodInfo() {
        Object[] enclosingInfo = getEnclosingMethod0();
        if (enclosingInfo == null)
            return null;
        else {
            return new EnclosingMethodInfo(enclosingInfo);
        }
    }

    private static final class EnclosingMethodInfo {
        private final Class<?> enclosingClass;
        private final String name;
        private final String descriptor;

        static void validate(Object[] enclosingInfo) {
            if (enclosingInfo.length != 3)
                throw new InternalError("Malformed enclosing method information");
            try {
                // The array is expected to have three elements:

                // the immediately enclosing class
                Class<?> enclosingClass = (Class<?>)enclosingInfo[0];
                assert(enclosingClass != null);

                // the immediately enclosing method or constructor's
                // name (can be null).
                String name = (String)enclosingInfo[1];

                // the immediately enclosing method or constructor's
                // descriptor (null iff name is).
                String descriptor = (String)enclosingInfo[2];
                assert((name != null && descriptor != null) || name == descriptor);
            } catch (ClassCastException cce) {
                throw new InternalError("Invalid type in enclosing method information", cce);
            }
        }

        EnclosingMethodInfo(Object[] enclosingInfo) {
            validate(enclosingInfo);
            this.enclosingClass = (Class<?>)enclosingInfo[0];
            this.name = (String)enclosingInfo[1];
            this.descriptor = (String)enclosingInfo[2];
        }

        boolean isPartial() {
            return enclosingClass == null || name == null || descriptor == null;
        }

        boolean isConstructor() { return !isPartial() && "<init>".equals(name); }

        boolean isMethod() { return !isPartial() && !isConstructor() && !"<clinit>".equals(name); }

        Class<?> getEnclosingClass() { return enclosingClass; }

        String getName() { return name; }

        String getDescriptor() { return descriptor; }

    }

    private static Class<?> toClass(Type o) {
        if (o instanceof GenericArrayType)
            return Array.newInstance(toClass(((GenericArrayType)o).getGenericComponentType()),
                                     0)
                .getClass();
        return (Class<?>)o;
     }

    /**
     * If this {@code Class} object represents a local or anonymous
     * class within a constructor, returns a {@link
     * java.lang.reflect.Constructor Constructor} object representing
     * the immediately enclosing constructor of the underlying
     * class. Returns {@code null} otherwise.  In particular, this
     * method returns {@code null} if the underlying class is a local
     * or anonymous class immediately enclosed by a type declaration,
     * instance initializer or static initializer.
     *
     * @return the immediately enclosing constructor of the underlying class, if
     *     that class is a local or anonymous class; otherwise {@code null}.
     * @throws SecurityException
     *         If a security manager, <i>s</i>, is present and any of the
     *         following conditions is met:
     *
     *         <ul>
     *
     *         <li> the caller's class loader is not the same as the
     *         class loader of the enclosing class and invocation of
     *         {@link SecurityManager#checkPermission
     *         s.checkPermission} method with
     *         {@code RuntimePermission("accessDeclaredMembers")}
     *         denies access to the constructors within the enclosing class
     *
     *         <li> the caller's class loader is not the same as or an
     *         ancestor of the class loader for the enclosing class and
     *         invocation of {@link SecurityManager#checkPackageAccess
     *         s.checkPackageAccess()} denies access to the package
     *         of the enclosing class
     *
     *         </ul>
     * @since 1.5
     */
    @CallerSensitive
    public Constructor<?> getEnclosingConstructor() throws SecurityException {
        EnclosingMethodInfo enclosingInfo = getEnclosingMethodInfo();

        if (enclosingInfo == null)
            return null;
        else {
            if (!enclosingInfo.isConstructor())
                return null;

            ConstructorRepository typeInfo = ConstructorRepository.make(enclosingInfo.getDescriptor(),
                                                                        getFactory());
            Type []    parameterTypes   = typeInfo.getParameterTypes();
            Class<?>[] parameterClasses = new Class<?>[parameterTypes.length];

            // Convert Types to Classes; returned types *should*
            // be class objects since the methodDescriptor's used
            // don't have generics information
            for(int i = 0; i < parameterClasses.length; i++)
                parameterClasses[i] = toClass(parameterTypes[i]);

            // Perform access check
            final Class<?> enclosingCandidate = enclosingInfo.getEnclosingClass();
            SecurityManager sm = System.getSecurityManager();
            if (sm != null) {
                enclosingCandidate.checkMemberAccess(sm, Member.DECLARED,
                                                     Reflection.getCallerClass(), true);
            }

            Constructor<?>[] candidates = enclosingCandidate
                    .privateGetDeclaredConstructors(false);
            /*
             * Loop over all declared constructors; match number
             * of and type of parameters.
             */
            ReflectionFactory fact = getReflectionFactory();
            for (Constructor<?> c : candidates) {
                if (arrayContentsEq(parameterClasses,
                                    fact.getExecutableSharedParameterTypes(c))) {
                    return fact.copyConstructor(c);
                }
            }

            throw new InternalError("Enclosing constructor not found");
        }
    }


    /**
     * If the class or interface represented by this {@code Class} object
     * is a member of another class, returns the {@code Class} object
     * representing the class in which it was declared.  This method returns
     * null if this class or interface is not a member of any other class.  If
     * this {@code Class} object represents an array class, a primitive
     * type, or void,then this method returns null.
     *
     * @return the declaring class for this class
     * @throws SecurityException
     *         If a security manager, <i>s</i>, is present and the caller's
     *         class loader is not the same as or an ancestor of the class
     *         loader for the declaring class and invocation of {@link
     *         SecurityManager#checkPackageAccess s.checkPackageAccess()}
     *         denies access to the package of the declaring class
     * @since 1.1
     */
    @CallerSensitive
    public Class<?> getDeclaringClass() throws SecurityException {
        final Class<?> candidate = getDeclaringClass0();

        if (candidate != null) {
            SecurityManager sm = System.getSecurityManager();
            if (sm != null) {
                candidate.checkPackageAccess(sm,
                    ClassLoader.getClassLoader(Reflection.getCallerClass()), true);
            }
        }
        return candidate;
    }

    private native Class<?> getDeclaringClass0();


    /**
     * Returns the immediately enclosing class of the underlying
     * class.  If the underlying class is a top level class this
     * method returns {@code null}.
     * @return the immediately enclosing class of the underlying class
     * @throws     SecurityException
     *             If a security manager, <i>s</i>, is present and the caller's
     *             class loader is not the same as or an ancestor of the class
     *             loader for the enclosing class and invocation of {@link
     *             SecurityManager#checkPackageAccess s.checkPackageAccess()}
     *             denies access to the package of the enclosing class
     * @since 1.5
     */
    @CallerSensitive
    public Class<?> getEnclosingClass() throws SecurityException {
        // There are five kinds of classes (or interfaces):
        // a) Top level classes
        // b) Nested classes (static member classes)
        // c) Inner classes (non-static member classes)
        // d) Local classes (named classes declared within a method)
        // e) Anonymous classes


        // JVM Spec 4.7.7: A class must have an EnclosingMethod
        // attribute if and only if it is a local class or an
        // anonymous class.
        EnclosingMethodInfo enclosingInfo = getEnclosingMethodInfo();
        Class<?> enclosingCandidate;

        if (enclosingInfo == null) {
            // This is a top level or a nested class or an inner class (a, b, or c)
            enclosingCandidate = getDeclaringClass0();
        } else {
            Class<?> enclosingClass = enclosingInfo.getEnclosingClass();
            // This is a local class or an anonymous class (d or e)
            if (enclosingClass == this || enclosingClass == null)
                throw new InternalError("Malformed enclosing method information");
            else
                enclosingCandidate = enclosingClass;
        }

        if (enclosingCandidate != null) {
            SecurityManager sm = System.getSecurityManager();
            if (sm != null) {
                enclosingCandidate.checkPackageAccess(sm,
                    ClassLoader.getClassLoader(Reflection.getCallerClass()), true);
            }
        }
        return enclosingCandidate;
    }

    /**
     * Returns the simple name of the underlying class as given in the
     * source code. Returns an empty string if the underlying class is
     * anonymous.
     *
     * <p>The simple name of an array is the simple name of the
     * component type with "[]" appended.  In particular the simple
     * name of an array whose component type is anonymous is "[]".
     *
     * @return the simple name of the underlying class
     * @since 1.5
     */
    public String getSimpleName() {
        ReflectionData<T> rd = reflectionData();
        String simpleName = rd.simpleName;
        if (simpleName == null) {
            rd.simpleName = simpleName = getSimpleName0();
        }
        return simpleName;
    }

    private String getSimpleName0() {
        if (isArray()) {
            return getComponentType().getSimpleName() + "[]";
        }
        String simpleName = getSimpleBinaryName();
        if (simpleName == null) { // top level class
            simpleName = getName();
            simpleName = simpleName.substring(simpleName.lastIndexOf('.') + 1); // strip the package name
        }
        return simpleName;
    }

    /**
     * Return an informative string for the name of this type.
     *
     * @return an informative string for the name of this type
     * @since 1.8
     */
    public String getTypeName() {
        if (isArray()) {
            try {
                Class<?> cl = this;
                int dimensions = 0;
                do {
                    dimensions++;
                    cl = cl.getComponentType();
                } while (cl.isArray());
                return cl.getName() + "[]".repeat(dimensions);
            } catch (Throwable e) { /*FALLTHRU*/ }
        }
        return getName();
    }

    /**
     * Returns the canonical name of the underlying class as
     * defined by <cite>The Java Language Specification</cite>.
     * Returns {@code null} if the underlying class does not have a canonical
     * name. Classes without canonical names include:
     * <ul>
     * <li>a {@linkplain #isLocalClass() local class}
     * <li>a {@linkplain #isAnonymousClass() anonymous class}
     * <li>a {@linkplain #isHidden() hidden class}
     * <li>an array whose component type does not have a canonical name</li>
     * </ul>
     *
     * @return the canonical name of the underlying class if it exists, and
     * {@code null} otherwise.
     * @since 1.5
     */
    public String getCanonicalName() {
        ReflectionData<T> rd = reflectionData();
        String canonicalName = rd.canonicalName;
        if (canonicalName == null) {
            rd.canonicalName = canonicalName = getCanonicalName0();
        }
        return canonicalName == ReflectionData.NULL_SENTINEL? null : canonicalName;
    }

    private String getCanonicalName0() {
        if (isArray()) {
            String canonicalName = getComponentType().getCanonicalName();
            if (canonicalName != null)
                return canonicalName + "[]";
            else
                return ReflectionData.NULL_SENTINEL;
        }
        if (isHidden() || isLocalOrAnonymousClass())
            return ReflectionData.NULL_SENTINEL;
        Class<?> enclosingClass = getEnclosingClass();
        if (enclosingClass == null) { // top level class
            return getName();
        } else {
            String enclosingName = enclosingClass.getCanonicalName();
            if (enclosingName == null)
                return ReflectionData.NULL_SENTINEL;
            return enclosingName + "." + getSimpleName();
        }
    }

    /**
     * Returns {@code true} if and only if the underlying class
     * is an anonymous class.
     *
     * @apiNote
     * An anonymous class is not a {@linkplain #isHidden() hidden class}.
     *
     * @return {@code true} if and only if this class is an anonymous class.
     * @since 1.5
     */
    public boolean isAnonymousClass() {
        return !isArray() && isLocalOrAnonymousClass() &&
                getSimpleBinaryName0() == null;
    }

    /**
     * Returns {@code true} if and only if the underlying class
     * is a local class.
     *
     * @return {@code true} if and only if this class is a local class.
     * @since 1.5
     */
    public boolean isLocalClass() {
        return isLocalOrAnonymousClass() &&
                (isArray() || getSimpleBinaryName0() != null);
    }

    /**
     * Returns {@code true} if and only if the underlying class
     * is a member class.
     *
     * @return {@code true} if and only if this class is a member class.
     * @since 1.5
     */
    public boolean isMemberClass() {
        return !isLocalOrAnonymousClass() && getDeclaringClass0() != null;
    }

    /**
     * Returns the "simple binary name" of the underlying class, i.e.,
     * the binary name without the leading enclosing class name.
     * Returns {@code null} if the underlying class is a top level
     * class.
     */
    private String getSimpleBinaryName() {
        if (isTopLevelClass())
            return null;
        String name = getSimpleBinaryName0();
        if (name == null) // anonymous class
            return "";
        return name;
    }

    private native String getSimpleBinaryName0();

    /**
     * Returns {@code true} if this is a top level class.  Returns {@code false}
     * otherwise.
     */
    private boolean isTopLevelClass() {
        return !isLocalOrAnonymousClass() && getDeclaringClass0() == null;
    }

    /**
     * Returns {@code true} if this is a local class or an anonymous
     * class.  Returns {@code false} otherwise.
     */
    private boolean isLocalOrAnonymousClass() {
        // JVM Spec 4.7.7: A class must have an EnclosingMethod
        // attribute if and only if it is a local class or an
        // anonymous class.
        return hasEnclosingMethodInfo();
    }

    private boolean hasEnclosingMethodInfo() {
        Object[] enclosingInfo = getEnclosingMethod0();
        if (enclosingInfo != null) {
            EnclosingMethodInfo.validate(enclosingInfo);
            return true;
        }
        return false;
    }

    /**
     * Returns an array containing {@code Class} objects representing all
     * the public classes and interfaces that are members of the class
     * represented by this {@code Class} object.  This includes public
     * class and interface members inherited from superclasses and public class
     * and interface members declared by the class.  This method returns an
     * array of length 0 if this {@code Class} object has no public member
     * classes or interfaces.  This method also returns an array of length 0 if
     * this {@code Class} object represents a primitive type, an array
     * class, or void.
     *
     * @return the array of {@code Class} objects representing the public
     *         members of this class
     * @throws SecurityException
     *         If a security manager, <i>s</i>, is present and
     *         the caller's class loader is not the same as or an
     *         ancestor of the class loader for the current class and
     *         invocation of {@link SecurityManager#checkPackageAccess
     *         s.checkPackageAccess()} denies access to the package
     *         of this class.
     *
     * @since 1.1
     */
    @CallerSensitive
    public Class<?>[] getClasses() {
        SecurityManager sm = System.getSecurityManager();
        if (sm != null) {
            checkMemberAccess(sm, Member.PUBLIC, Reflection.getCallerClass(), false);
        }

        // Privileged so this implementation can look at DECLARED classes,
        // something the caller might not have privilege to do.  The code here
        // is allowed to look at DECLARED classes because (1) it does not hand
        // out anything other than public members and (2) public member access
        // has already been ok'd by the SecurityManager.

        return java.security.AccessController.doPrivileged(
            new java.security.PrivilegedAction<>() {
                public Class<?>[] run() {
                    List<Class<?>> list = new ArrayList<>();
                    Class<?> currentClass = Class.this;
                    while (currentClass != null) {
                        for (Class<?> m : currentClass.getDeclaredClasses()) {
                            if (Modifier.isPublic(m.getModifiers())) {
                                list.add(m);
                            }
                        }
                        currentClass = currentClass.getSuperclass();
                    }
                    return list.toArray(new Class<?>[0]);
                }
            });
    }


    /**
     * Returns an array containing {@code Field} objects reflecting all
     * the accessible public fields of the class or interface represented by
     * this {@code Class} object.
     *
     * <p> If this {@code Class} object represents a class or interface with
     * no accessible public fields, then this method returns an array of length
     * 0.
     *
     * <p> If this {@code Class} object represents a class, then this method
     * returns the public fields of the class and of all its superclasses and
     * superinterfaces.
     *
     * <p> If this {@code Class} object represents an interface, then this
     * method returns the fields of the interface and of all its
     * superinterfaces.
     *
     * <p> If this {@code Class} object represents an array type, a primitive
     * type, or void, then this method returns an array of length 0.
     *
     * <p> The elements in the returned array are not sorted and are not in any
     * particular order.
     *
     * @return the array of {@code Field} objects representing the
     *         public fields
     * @throws SecurityException
     *         If a security manager, <i>s</i>, is present and
     *         the caller's class loader is not the same as or an
     *         ancestor of the class loader for the current class and
     *         invocation of {@link SecurityManager#checkPackageAccess
     *         s.checkPackageAccess()} denies access to the package
     *         of this class.
     *
     * @since 1.1
     * @jls 8.2 Class Members
     * @jls 8.3 Field Declarations
     */
    @CallerSensitive
    public Field[] getFields() throws SecurityException {
        SecurityManager sm = System.getSecurityManager();
        if (sm != null) {
            checkMemberAccess(sm, Member.PUBLIC, Reflection.getCallerClass(), true);
        }
        return copyFields(privateGetPublicFields());
    }


    /**
     * Returns an array containing {@code Method} objects reflecting all the
     * public methods of the class or interface represented by this {@code
     * Class} object, including those declared by the class or interface and
     * those inherited from superclasses and superinterfaces.
     *
     * <p> If this {@code Class} object represents an array type, then the
     * returned array has a {@code Method} object for each of the public
     * methods inherited by the array type from {@code Object}. It does not
     * contain a {@code Method} object for {@code clone()}.
     *
     * <p> If this {@code Class} object represents an interface then the
     * returned array does not contain any implicitly declared methods from
     * {@code Object}. Therefore, if no methods are explicitly declared in
     * this interface or any of its superinterfaces then the returned array
     * has length 0. (Note that a {@code Class} object which represents a class
     * always has public methods, inherited from {@code Object}.)
     *
     * <p> The returned array never contains methods with names "{@code <init>}"
     * or "{@code <clinit>}".
     *
     * <p> The elements in the returned array are not sorted and are not in any
     * particular order.
     *
     * <p> Generally, the result is computed as with the following 4 step algorithm.
     * Let C be the class or interface represented by this {@code Class} object:
     * <ol>
     * <li> A union of methods is composed of:
     *   <ol type="a">
     *   <li> C's declared public instance and static methods as returned by
     *        {@link #getDeclaredMethods()} and filtered to include only public
     *        methods.</li>
     *   <li> If C is a class other than {@code Object}, then include the result
     *        of invoking this algorithm recursively on the superclass of C.</li>
     *   <li> Include the results of invoking this algorithm recursively on all
     *        direct superinterfaces of C, but include only instance methods.</li>
     *   </ol></li>
     * <li> Union from step 1 is partitioned into subsets of methods with same
     *      signature (name, parameter types) and return type.</li>
     * <li> Within each such subset only the most specific methods are selected.
     *      Let method M be a method from a set of methods with same signature
     *      and return type. M is most specific if there is no such method
     *      N != M from the same set, such that N is more specific than M.
     *      N is more specific than M if:
     *   <ol type="a">
     *   <li> N is declared by a class and M is declared by an interface; or</li>
     *   <li> N and M are both declared by classes or both by interfaces and
     *        N's declaring type is the same as or a subtype of M's declaring type
     *        (clearly, if M's and N's declaring types are the same type, then
     *        M and N are the same method).</li>
     *   </ol></li>
     * <li> The result of this algorithm is the union of all selected methods from
     *      step 3.</li>
     * </ol>
     *
     * @apiNote There may be more than one method with a particular name
     * and parameter types in a class because while the Java language forbids a
     * class to declare multiple methods with the same signature but different
     * return types, the Java virtual machine does not.  This
     * increased flexibility in the virtual machine can be used to
     * implement various language features.  For example, covariant
     * returns can be implemented with {@linkplain
     * java.lang.reflect.Method#isBridge bridge methods}; the bridge
     * method and the overriding method would have the same
     * signature but different return types.
     *
     * @return the array of {@code Method} objects representing the
     *         public methods of this class
     * @throws SecurityException
     *         If a security manager, <i>s</i>, is present and
     *         the caller's class loader is not the same as or an
     *         ancestor of the class loader for the current class and
     *         invocation of {@link SecurityManager#checkPackageAccess
     *         s.checkPackageAccess()} denies access to the package
     *         of this class.
     *
     * @jls 8.2 Class Members
     * @jls 8.4 Method Declarations
     * @since 1.1
     */
    @CallerSensitive
    public Method[] getMethods() throws SecurityException {
        SecurityManager sm = System.getSecurityManager();
        if (sm != null) {
            checkMemberAccess(sm, Member.PUBLIC, Reflection.getCallerClass(), true);
        }
        return copyMethods(privateGetPublicMethods());
    }


    /**
     * Returns an array containing {@code Constructor} objects reflecting
     * all the public constructors of the class represented by this
     * {@code Class} object.  An array of length 0 is returned if the
     * class has no public constructors, or if the class is an array class, or
     * if the class reflects a primitive type or void.
     *
     * @apiNote
     * While this method returns an array of {@code
     * Constructor<T>} objects (that is an array of constructors from
     * this class), the return type of this method is {@code
     * Constructor<?>[]} and <em>not</em> {@code Constructor<T>[]} as
     * might be expected.  This less informative return type is
     * necessary since after being returned from this method, the
     * array could be modified to hold {@code Constructor} objects for
     * different classes, which would violate the type guarantees of
     * {@code Constructor<T>[]}.
     *
     * @return the array of {@code Constructor} objects representing the
     *         public constructors of this class
     * @throws SecurityException
     *         If a security manager, <i>s</i>, is present and
     *         the caller's class loader is not the same as or an
     *         ancestor of the class loader for the current class and
     *         invocation of {@link SecurityManager#checkPackageAccess
     *         s.checkPackageAccess()} denies access to the package
     *         of this class.
     *
     * @since 1.1
     */
    @CallerSensitive
    public Constructor<?>[] getConstructors() throws SecurityException {
        SecurityManager sm = System.getSecurityManager();
        if (sm != null) {
            checkMemberAccess(sm, Member.PUBLIC, Reflection.getCallerClass(), true);
        }
        return copyConstructors(privateGetDeclaredConstructors(true));
    }


    /**
     * Returns a {@code Field} object that reflects the specified public member
     * field of the class or interface represented by this {@code Class}
     * object. The {@code name} parameter is a {@code String} specifying the
     * simple name of the desired field.
     *
     * <p> The field to be reflected is determined by the algorithm that
     * follows.  Let C be the class or interface represented by this {@code Class} object:
     *
     * <OL>
     * <LI> If C declares a public field with the name specified, that is the
     *      field to be reflected.</LI>
     * <LI> If no field was found in step 1 above, this algorithm is applied
     *      recursively to each direct superinterface of C. The direct
     *      superinterfaces are searched in the order they were declared.</LI>
     * <LI> If no field was found in steps 1 and 2 above, and C has a
     *      superclass S, then this algorithm is invoked recursively upon S.
     *      If C has no superclass, then a {@code NoSuchFieldException}
     *      is thrown.</LI>
     * </OL>
     *
     * <p> If this {@code Class} object represents an array type, then this
     * method does not find the {@code length} field of the array type.
     *
     * @param name the field name
     * @return the {@code Field} object of this class specified by
     *         {@code name}
     * @throws NoSuchFieldException if a field with the specified name is
     *         not found.
     * @throws NullPointerException if {@code name} is {@code null}
     * @throws SecurityException
     *         If a security manager, <i>s</i>, is present and
     *         the caller's class loader is not the same as or an
     *         ancestor of the class loader for the current class and
     *         invocation of {@link SecurityManager#checkPackageAccess
     *         s.checkPackageAccess()} denies access to the package
     *         of this class.
     *
     * @since 1.1
     * @jls 8.2 Class Members
     * @jls 8.3 Field Declarations
     */
    @CallerSensitive
    public Field getField(String name)
        throws NoSuchFieldException, SecurityException {
        Objects.requireNonNull(name);
        SecurityManager sm = System.getSecurityManager();
        if (sm != null) {
            checkMemberAccess(sm, Member.PUBLIC, Reflection.getCallerClass(), true);
        }
        Field field = getField0(name);
        if (field == null) {
            throw new NoSuchFieldException(name);
        }
        return getReflectionFactory().copyField(field);
    }


    /**
     * Returns a {@code Method} object that reflects the specified public
     * member method of the class or interface represented by this
     * {@code Class} object. The {@code name} parameter is a
     * {@code String} specifying the simple name of the desired method. The
     * {@code parameterTypes} parameter is an array of {@code Class}
     * objects that identify the method's formal parameter types, in declared
     * order. If {@code parameterTypes} is {@code null}, it is
     * treated as if it were an empty array.
     *
     * <p> If this {@code Class} object represents an array type, then this
     * method finds any public method inherited by the array type from
     * {@code Object} except method {@code clone()}.
     *
     * <p> If this {@code Class} object represents an interface then this
     * method does not find any implicitly declared method from
     * {@code Object}. Therefore, if no methods are explicitly declared in
     * this interface or any of its superinterfaces, then this method does not
     * find any method.
     *
     * <p> This method does not find any method with name "{@code <init>}" or
     * "{@code <clinit>}".
     *
     * <p> Generally, the method to be reflected is determined by the 4 step
     * algorithm that follows.
     * Let C be the class or interface represented by this {@code Class} object:
     * <ol>
     * <li> A union of methods is composed of:
     *   <ol type="a">
     *   <li> C's declared public instance and static methods as returned by
     *        {@link #getDeclaredMethods()} and filtered to include only public
     *        methods that match given {@code name} and {@code parameterTypes}</li>
     *   <li> If C is a class other than {@code Object}, then include the result
     *        of invoking this algorithm recursively on the superclass of C.</li>
     *   <li> Include the results of invoking this algorithm recursively on all
     *        direct superinterfaces of C, but include only instance methods.</li>
     *   </ol></li>
     * <li> This union is partitioned into subsets of methods with same
     *      return type (the selection of methods from step 1 also guarantees that
     *      they have the same method name and parameter types).</li>
     * <li> Within each such subset only the most specific methods are selected.
     *      Let method M be a method from a set of methods with same VM
     *      signature (return type, name, parameter types).
     *      M is most specific if there is no such method N != M from the same
     *      set, such that N is more specific than M. N is more specific than M
     *      if:
     *   <ol type="a">
     *   <li> N is declared by a class and M is declared by an interface; or</li>
     *   <li> N and M are both declared by classes or both by interfaces and
     *        N's declaring type is the same as or a subtype of M's declaring type
     *        (clearly, if M's and N's declaring types are the same type, then
     *        M and N are the same method).</li>
     *   </ol></li>
     * <li> The result of this algorithm is chosen arbitrarily from the methods
     *      with most specific return type among all selected methods from step 3.
     *      Let R be a return type of a method M from the set of all selected methods
     *      from step 3. M is a method with most specific return type if there is
     *      no such method N != M from the same set, having return type S != R,
     *      such that S is a subtype of R as determined by
     *      R.class.{@link #isAssignableFrom}(S.class).
     * </ol>
     *
     * @apiNote There may be more than one method with matching name and
     * parameter types in a class because while the Java language forbids a
     * class to declare multiple methods with the same signature but different
     * return types, the Java virtual machine does not.  This
     * increased flexibility in the virtual machine can be used to
     * implement various language features.  For example, covariant
     * returns can be implemented with {@linkplain
     * java.lang.reflect.Method#isBridge bridge methods}; the bridge
     * method and the overriding method would have the same
     * signature but different return types. This method would return the
     * overriding method as it would have a more specific return type.
     *
     * @param name the name of the method
     * @param parameterTypes the list of parameters
     * @return the {@code Method} object that matches the specified
     *         {@code name} and {@code parameterTypes}
     * @throws NoSuchMethodException if a matching method is not found
     *         or if the name is "&lt;init&gt;"or "&lt;clinit&gt;".
     * @throws NullPointerException if {@code name} is {@code null}
     * @throws SecurityException
     *         If a security manager, <i>s</i>, is present and
     *         the caller's class loader is not the same as or an
     *         ancestor of the class loader for the current class and
     *         invocation of {@link SecurityManager#checkPackageAccess
     *         s.checkPackageAccess()} denies access to the package
     *         of this class.
     *
     * @jls 8.2 Class Members
     * @jls 8.4 Method Declarations
     * @since 1.1
     */
    @CallerSensitive
    public Method getMethod(String name, Class<?>... parameterTypes)
        throws NoSuchMethodException, SecurityException {
        Objects.requireNonNull(name);
        SecurityManager sm = System.getSecurityManager();
        if (sm != null) {
            checkMemberAccess(sm, Member.PUBLIC, Reflection.getCallerClass(), true);
        }
        Method method = getMethod0(name, parameterTypes);
        if (method == null) {
            throw new NoSuchMethodException(methodToString(name, parameterTypes));
        }
        return getReflectionFactory().copyMethod(method);
    }

    /**
     * Returns a {@code Constructor} object that reflects the specified
     * public constructor of the class represented by this {@code Class}
     * object. The {@code parameterTypes} parameter is an array of
     * {@code Class} objects that identify the constructor's formal
     * parameter types, in declared order.
     *
     * If this {@code Class} object represents an inner class
     * declared in a non-static context, the formal parameter types
     * include the explicit enclosing instance as the first parameter.
     *
     * <p> The constructor to reflect is the public constructor of the class
     * represented by this {@code Class} object whose formal parameter
     * types match those specified by {@code parameterTypes}.
     *
     * @param parameterTypes the parameter array
     * @return the {@code Constructor} object of the public constructor that
     *         matches the specified {@code parameterTypes}
     * @throws NoSuchMethodException if a matching method is not found.
     * @throws SecurityException
     *         If a security manager, <i>s</i>, is present and
     *         the caller's class loader is not the same as or an
     *         ancestor of the class loader for the current class and
     *         invocation of {@link SecurityManager#checkPackageAccess
     *         s.checkPackageAccess()} denies access to the package
     *         of this class.
     *
     * @since 1.1
     */
    @CallerSensitive
    public Constructor<T> getConstructor(Class<?>... parameterTypes)
        throws NoSuchMethodException, SecurityException
    {
        SecurityManager sm = System.getSecurityManager();
        if (sm != null) {
            checkMemberAccess(sm, Member.PUBLIC, Reflection.getCallerClass(), true);
        }
        return getReflectionFactory().copyConstructor(
            getConstructor0(parameterTypes, Member.PUBLIC));
    }


    /**
     * Returns an array of {@code Class} objects reflecting all the
     * classes and interfaces declared as members of the class represented by
     * this {@code Class} object. This includes public, protected, default
     * (package) access, and private classes and interfaces declared by the
     * class, but excludes inherited classes and interfaces.  This method
     * returns an array of length 0 if the class declares no classes or
     * interfaces as members, or if this {@code Class} object represents a
     * primitive type, an array class, or void.
     *
     * @return the array of {@code Class} objects representing all the
     *         declared members of this class
     * @throws SecurityException
     *         If a security manager, <i>s</i>, is present and any of the
     *         following conditions is met:
     *
     *         <ul>
     *
     *         <li> the caller's class loader is not the same as the
     *         class loader of this class and invocation of
     *         {@link SecurityManager#checkPermission
     *         s.checkPermission} method with
     *         {@code RuntimePermission("accessDeclaredMembers")}
     *         denies access to the declared classes within this class
     *
     *         <li> the caller's class loader is not the same as or an
     *         ancestor of the class loader for the current class and
     *         invocation of {@link SecurityManager#checkPackageAccess
     *         s.checkPackageAccess()} denies access to the package
     *         of this class
     *
     *         </ul>
     *
     * @since 1.1
     */
    @CallerSensitive
    public Class<?>[] getDeclaredClasses() throws SecurityException {
        SecurityManager sm = System.getSecurityManager();
        if (sm != null) {
            checkMemberAccess(sm, Member.DECLARED, Reflection.getCallerClass(), false);
        }
        return getDeclaredClasses0();
    }


    /**
     * Returns an array of {@code Field} objects reflecting all the fields
     * declared by the class or interface represented by this
     * {@code Class} object. This includes public, protected, default
     * (package) access, and private fields, but excludes inherited fields.
     *
     * <p> If this {@code Class} object represents a class or interface with no
     * declared fields, then this method returns an array of length 0.
     *
     * <p> If this {@code Class} object represents an array type, a primitive
     * type, or void, then this method returns an array of length 0.
     *
     * <p> The elements in the returned array are not sorted and are not in any
     * particular order.
     *
     * @return  the array of {@code Field} objects representing all the
     *          declared fields of this class
     * @throws  SecurityException
     *          If a security manager, <i>s</i>, is present and any of the
     *          following conditions is met:
     *
     *          <ul>
     *
     *          <li> the caller's class loader is not the same as the
     *          class loader of this class and invocation of
     *          {@link SecurityManager#checkPermission
     *          s.checkPermission} method with
     *          {@code RuntimePermission("accessDeclaredMembers")}
     *          denies access to the declared fields within this class
     *
     *          <li> the caller's class loader is not the same as or an
     *          ancestor of the class loader for the current class and
     *          invocation of {@link SecurityManager#checkPackageAccess
     *          s.checkPackageAccess()} denies access to the package
     *          of this class
     *
     *          </ul>
     *
     * @since 1.1
     * @jls 8.2 Class Members
     * @jls 8.3 Field Declarations
     */
    @CallerSensitive
    public Field[] getDeclaredFields() throws SecurityException {
        SecurityManager sm = System.getSecurityManager();
        if (sm != null) {
            checkMemberAccess(sm, Member.DECLARED, Reflection.getCallerClass(), true);
        }
        return copyFields(privateGetDeclaredFields(false));
    }

    /**
     * Returns an array of {@code RecordComponent} objects representing all the
     * record components of this record class, or {@code null} if this class is
     * not a record class.
     *
     * <p> The components are returned in the same order that they are declared
     * in the record header. The array is empty if this record class has no
     * components. If the class is not a record class, that is {@link
     * #isRecord()} returns {@code false}, then this method returns {@code null}.
     * Conversely, if {@link #isRecord()} returns {@code true}, then this method
     * returns a non-null value.
     *
     * @return  An array of {@code RecordComponent} objects representing all the
     *          record components of this record class, or {@code null} if this
     *          class is not a record class
     * @throws  SecurityException
     *          If a security manager, <i>s</i>, is present and any of the
     *          following conditions is met:
     *
     *          <ul>
     *
     *          <li> the caller's class loader is not the same as the
     *          class loader of this class and invocation of
     *          {@link SecurityManager#checkPermission
     *          s.checkPermission} method with
     *          {@code RuntimePermission("accessDeclaredMembers")}
     *          denies access to the declared methods within this class
     *
     *          <li> the caller's class loader is not the same as or an
     *          ancestor of the class loader for the current class and
     *          invocation of {@link SecurityManager#checkPackageAccess
     *          s.checkPackageAccess()} denies access to the package
     *          of this class
     *
     *          </ul>
     *
     * @jls 8.10 Record Types
     * @since 16
     */
<<<<<<< HEAD
    @jdk.internal.javac.PreviewFeature(feature=jdk.internal.javac.PreviewFeature.Feature.RECORDS,
                                 reflective=true)
    @SuppressWarnings("preview")
=======
>>>>>>> ea26ff11
    @CallerSensitive
    public RecordComponent[] getRecordComponents() {
        SecurityManager sm = System.getSecurityManager();
        if (sm != null) {
            checkMemberAccess(sm, Member.DECLARED, Reflection.getCallerClass(), true);
        }
        if (!isRecord()) {
            return null;
        }
        RecordComponent[] recordComponents = getRecordComponents0();
        if (recordComponents == null) {
            return new RecordComponent[0];
        }
        return recordComponents;
    }

    /**
     * Returns an array containing {@code Method} objects reflecting all the
     * declared methods of the class or interface represented by this {@code
     * Class} object, including public, protected, default (package)
     * access, and private methods, but excluding inherited methods.
     *
     * <p> If this {@code Class} object represents a type that has multiple
     * declared methods with the same name and parameter types, but different
     * return types, then the returned array has a {@code Method} object for
     * each such method.
     *
     * <p> If this {@code Class} object represents a type that has a class
     * initialization method {@code <clinit>}, then the returned array does
     * <em>not</em> have a corresponding {@code Method} object.
     *
     * <p> If this {@code Class} object represents a class or interface with no
     * declared methods, then the returned array has length 0.
     *
     * <p> If this {@code Class} object represents an array type, a primitive
     * type, or void, then the returned array has length 0.
     *
     * <p> The elements in the returned array are not sorted and are not in any
     * particular order.
     *
     * @return  the array of {@code Method} objects representing all the
     *          declared methods of this class
     * @throws  SecurityException
     *          If a security manager, <i>s</i>, is present and any of the
     *          following conditions is met:
     *
     *          <ul>
     *
     *          <li> the caller's class loader is not the same as the
     *          class loader of this class and invocation of
     *          {@link SecurityManager#checkPermission
     *          s.checkPermission} method with
     *          {@code RuntimePermission("accessDeclaredMembers")}
     *          denies access to the declared methods within this class
     *
     *          <li> the caller's class loader is not the same as or an
     *          ancestor of the class loader for the current class and
     *          invocation of {@link SecurityManager#checkPackageAccess
     *          s.checkPackageAccess()} denies access to the package
     *          of this class
     *
     *          </ul>
     *
     * @jls 8.2 Class Members
     * @jls 8.4 Method Declarations
     * @since 1.1
     */
    @CallerSensitive
    public Method[] getDeclaredMethods() throws SecurityException {
        SecurityManager sm = System.getSecurityManager();
        if (sm != null) {
            checkMemberAccess(sm, Member.DECLARED, Reflection.getCallerClass(), true);
        }
        return copyMethods(privateGetDeclaredMethods(false));
    }


    /**
     * Returns an array of {@code Constructor} objects reflecting all the
     * constructors declared by the class represented by this
     * {@code Class} object. These are public, protected, default
     * (package) access, and private constructors.  The elements in the array
     * returned are not sorted and are not in any particular order.  If the
     * class has a default constructor, it is included in the returned array.
     * This method returns an array of length 0 if this {@code Class}
     * object represents an interface, a primitive type, an array class, or
     * void.
     *
     * <p> See <cite>The Java Language Specification</cite>,
     * section {@jls 8.2}.
     *
     * @return  the array of {@code Constructor} objects representing all the
     *          declared constructors of this class
     * @throws  SecurityException
     *          If a security manager, <i>s</i>, is present and any of the
     *          following conditions is met:
     *
     *          <ul>
     *
     *          <li> the caller's class loader is not the same as the
     *          class loader of this class and invocation of
     *          {@link SecurityManager#checkPermission
     *          s.checkPermission} method with
     *          {@code RuntimePermission("accessDeclaredMembers")}
     *          denies access to the declared constructors within this class
     *
     *          <li> the caller's class loader is not the same as or an
     *          ancestor of the class loader for the current class and
     *          invocation of {@link SecurityManager#checkPackageAccess
     *          s.checkPackageAccess()} denies access to the package
     *          of this class
     *
     *          </ul>
     *
     * @since 1.1
     */
    @CallerSensitive
    public Constructor<?>[] getDeclaredConstructors() throws SecurityException {
        SecurityManager sm = System.getSecurityManager();
        if (sm != null) {
            checkMemberAccess(sm, Member.DECLARED, Reflection.getCallerClass(), true);
        }
        return copyConstructors(privateGetDeclaredConstructors(false));
    }


    /**
     * Returns a {@code Field} object that reflects the specified declared
     * field of the class or interface represented by this {@code Class}
     * object. The {@code name} parameter is a {@code String} that specifies
     * the simple name of the desired field.
     *
     * <p> If this {@code Class} object represents an array type, then this
     * method does not find the {@code length} field of the array type.
     *
     * @param name the name of the field
     * @return  the {@code Field} object for the specified field in this
     *          class
     * @throws  NoSuchFieldException if a field with the specified name is
     *          not found.
     * @throws  NullPointerException if {@code name} is {@code null}
     * @throws  SecurityException
     *          If a security manager, <i>s</i>, is present and any of the
     *          following conditions is met:
     *
     *          <ul>
     *
     *          <li> the caller's class loader is not the same as the
     *          class loader of this class and invocation of
     *          {@link SecurityManager#checkPermission
     *          s.checkPermission} method with
     *          {@code RuntimePermission("accessDeclaredMembers")}
     *          denies access to the declared field
     *
     *          <li> the caller's class loader is not the same as or an
     *          ancestor of the class loader for the current class and
     *          invocation of {@link SecurityManager#checkPackageAccess
     *          s.checkPackageAccess()} denies access to the package
     *          of this class
     *
     *          </ul>
     *
     * @since 1.1
     * @jls 8.2 Class Members
     * @jls 8.3 Field Declarations
     */
    @CallerSensitive
    public Field getDeclaredField(String name)
        throws NoSuchFieldException, SecurityException {
        Objects.requireNonNull(name);
        SecurityManager sm = System.getSecurityManager();
        if (sm != null) {
            checkMemberAccess(sm, Member.DECLARED, Reflection.getCallerClass(), true);
        }
        Field field = searchFields(privateGetDeclaredFields(false), name);
        if (field == null) {
            throw new NoSuchFieldException(name);
        }
        return getReflectionFactory().copyField(field);
    }


    /**
     * Returns a {@code Method} object that reflects the specified
     * declared method of the class or interface represented by this
     * {@code Class} object. The {@code name} parameter is a
     * {@code String} that specifies the simple name of the desired
     * method, and the {@code parameterTypes} parameter is an array of
     * {@code Class} objects that identify the method's formal parameter
     * types, in declared order.  If more than one method with the same
     * parameter types is declared in a class, and one of these methods has a
     * return type that is more specific than any of the others, that method is
     * returned; otherwise one of the methods is chosen arbitrarily.  If the
     * name is "&lt;init&gt;"or "&lt;clinit&gt;" a {@code NoSuchMethodException}
     * is raised.
     *
     * <p> If this {@code Class} object represents an array type, then this
     * method does not find the {@code clone()} method.
     *
     * @param name the name of the method
     * @param parameterTypes the parameter array
     * @return  the {@code Method} object for the method of this class
     *          matching the specified name and parameters
     * @throws  NoSuchMethodException if a matching method is not found.
     * @throws  NullPointerException if {@code name} is {@code null}
     * @throws  SecurityException
     *          If a security manager, <i>s</i>, is present and any of the
     *          following conditions is met:
     *
     *          <ul>
     *
     *          <li> the caller's class loader is not the same as the
     *          class loader of this class and invocation of
     *          {@link SecurityManager#checkPermission
     *          s.checkPermission} method with
     *          {@code RuntimePermission("accessDeclaredMembers")}
     *          denies access to the declared method
     *
     *          <li> the caller's class loader is not the same as or an
     *          ancestor of the class loader for the current class and
     *          invocation of {@link SecurityManager#checkPackageAccess
     *          s.checkPackageAccess()} denies access to the package
     *          of this class
     *
     *          </ul>
     *
     * @jls 8.2 Class Members
     * @jls 8.4 Method Declarations
     * @since 1.1
     */
    @CallerSensitive
    public Method getDeclaredMethod(String name, Class<?>... parameterTypes)
        throws NoSuchMethodException, SecurityException {
        Objects.requireNonNull(name);
        SecurityManager sm = System.getSecurityManager();
        if (sm != null) {
            checkMemberAccess(sm, Member.DECLARED, Reflection.getCallerClass(), true);
        }
        Method method = searchMethods(privateGetDeclaredMethods(false), name, parameterTypes);
        if (method == null) {
            throw new NoSuchMethodException(methodToString(name, parameterTypes));
        }
        return getReflectionFactory().copyMethod(method);
    }

    /**
     * Returns the list of {@code Method} objects for the declared public
     * methods of this class or interface that have the specified method name
     * and parameter types.
     *
     * @param name the name of the method
     * @param parameterTypes the parameter array
     * @return the list of {@code Method} objects for the public methods of
     *         this class matching the specified name and parameters
     */
    List<Method> getDeclaredPublicMethods(String name, Class<?>... parameterTypes) {
        Method[] methods = privateGetDeclaredMethods(/* publicOnly */ true);
        ReflectionFactory factory = getReflectionFactory();
        List<Method> result = new ArrayList<>();
        for (Method method : methods) {
            if (method.getName().equals(name)
                && Arrays.equals(
                    factory.getExecutableSharedParameterTypes(method),
                    parameterTypes)) {
                result.add(factory.copyMethod(method));
            }
        }
        return result;
    }

    /**
     * Returns a {@code Constructor} object that reflects the specified
     * constructor of the class or interface represented by this
     * {@code Class} object.  The {@code parameterTypes} parameter is
     * an array of {@code Class} objects that identify the constructor's
     * formal parameter types, in declared order.
     *
     * If this {@code Class} object represents an inner class
     * declared in a non-static context, the formal parameter types
     * include the explicit enclosing instance as the first parameter.
     *
     * @param parameterTypes the parameter array
     * @return  The {@code Constructor} object for the constructor with the
     *          specified parameter list
     * @throws  NoSuchMethodException if a matching method is not found.
     * @throws  SecurityException
     *          If a security manager, <i>s</i>, is present and any of the
     *          following conditions is met:
     *
     *          <ul>
     *
     *          <li> the caller's class loader is not the same as the
     *          class loader of this class and invocation of
     *          {@link SecurityManager#checkPermission
     *          s.checkPermission} method with
     *          {@code RuntimePermission("accessDeclaredMembers")}
     *          denies access to the declared constructor
     *
     *          <li> the caller's class loader is not the same as or an
     *          ancestor of the class loader for the current class and
     *          invocation of {@link SecurityManager#checkPackageAccess
     *          s.checkPackageAccess()} denies access to the package
     *          of this class
     *
     *          </ul>
     *
     * @since 1.1
     */
    @CallerSensitive
    public Constructor<T> getDeclaredConstructor(Class<?>... parameterTypes)
        throws NoSuchMethodException, SecurityException
    {
        SecurityManager sm = System.getSecurityManager();
        if (sm != null) {
            checkMemberAccess(sm, Member.DECLARED, Reflection.getCallerClass(), true);
        }

        return getReflectionFactory().copyConstructor(
            getConstructor0(parameterTypes, Member.DECLARED));
    }

    /**
     * Finds a resource with a given name.
     *
     * <p> If this class is in a named {@link Module Module} then this method
     * will attempt to find the resource in the module. This is done by
     * delegating to the module's class loader {@link
     * ClassLoader#findResource(String,String) findResource(String,String)}
     * method, invoking it with the module name and the absolute name of the
     * resource. Resources in named modules are subject to the rules for
     * encapsulation specified in the {@code Module} {@link
     * Module#getResourceAsStream getResourceAsStream} method and so this
     * method returns {@code null} when the resource is a
     * non-"{@code .class}" resource in a package that is not open to the
     * caller's module.
     *
     * <p> Otherwise, if this class is not in a named module then the rules for
     * searching resources associated with a given class are implemented by the
     * defining {@linkplain ClassLoader class loader} of the class.  This method
     * delegates to this {@code Class} object's class loader.
     * If this {@code Class} object was loaded by the bootstrap class loader,
     * the method delegates to {@link ClassLoader#getSystemResourceAsStream}.
     *
     * <p> Before delegation, an absolute resource name is constructed from the
     * given resource name using this algorithm:
     *
     * <ul>
     *
     * <li> If the {@code name} begins with a {@code '/'}
     * (<code>'&#92;u002f'</code>), then the absolute name of the resource is the
     * portion of the {@code name} following the {@code '/'}.
     *
     * <li> Otherwise, the absolute name is of the following form:
     *
     * <blockquote>
     *   {@code modified_package_name/name}
     * </blockquote>
     *
     * <p> Where the {@code modified_package_name} is the package name of this
     * object with {@code '/'} substituted for {@code '.'}
     * (<code>'&#92;u002e'</code>).
     *
     * </ul>
     *
     * @param  name name of the desired resource
     * @return  A {@link java.io.InputStream} object; {@code null} if no
     *          resource with this name is found, the resource is in a package
     *          that is not {@linkplain Module#isOpen(String, Module) open} to at
     *          least the caller module, or access to the resource is denied
     *          by the security manager.
     * @throws  NullPointerException If {@code name} is {@code null}
     *
     * @see Module#getResourceAsStream(String)
     * @since  1.1
     * @revised 9
     */
    @CallerSensitive
    public InputStream getResourceAsStream(String name) {
        name = resolveName(name);

        Module thisModule = getModule();
        if (thisModule.isNamed()) {
            // check if resource can be located by caller
            if (Resources.canEncapsulate(name)
                && !isOpenToCaller(name, Reflection.getCallerClass())) {
                return null;
            }

            // resource not encapsulated or in package open to caller
            String mn = thisModule.getName();
            ClassLoader cl = getClassLoader0();
            try {

                // special-case built-in class loaders to avoid the
                // need for a URL connection
                if (cl == null) {
                    return BootLoader.findResourceAsStream(mn, name);
                } else if (cl instanceof BuiltinClassLoader) {
                    return ((BuiltinClassLoader) cl).findResourceAsStream(mn, name);
                } else {
                    URL url = cl.findResource(mn, name);
                    return (url != null) ? url.openStream() : null;
                }

            } catch (IOException | SecurityException e) {
                return null;
            }
        }

        // unnamed module
        ClassLoader cl = getClassLoader0();
        if (cl == null) {
            return ClassLoader.getSystemResourceAsStream(name);
        } else {
            return cl.getResourceAsStream(name);
        }
    }

    /**
     * Finds a resource with a given name.
     *
     * <p> If this class is in a named {@link Module Module} then this method
     * will attempt to find the resource in the module. This is done by
     * delegating to the module's class loader {@link
     * ClassLoader#findResource(String,String) findResource(String,String)}
     * method, invoking it with the module name and the absolute name of the
     * resource. Resources in named modules are subject to the rules for
     * encapsulation specified in the {@code Module} {@link
     * Module#getResourceAsStream getResourceAsStream} method and so this
     * method returns {@code null} when the resource is a
     * non-"{@code .class}" resource in a package that is not open to the
     * caller's module.
     *
     * <p> Otherwise, if this class is not in a named module then the rules for
     * searching resources associated with a given class are implemented by the
     * defining {@linkplain ClassLoader class loader} of the class.  This method
     * delegates to this {@code Class} object's class loader.
     * If this {@code Class} object was loaded by the bootstrap class loader,
     * the method delegates to {@link ClassLoader#getSystemResource}.
     *
     * <p> Before delegation, an absolute resource name is constructed from the
     * given resource name using this algorithm:
     *
     * <ul>
     *
     * <li> If the {@code name} begins with a {@code '/'}
     * (<code>'&#92;u002f'</code>), then the absolute name of the resource is the
     * portion of the {@code name} following the {@code '/'}.
     *
     * <li> Otherwise, the absolute name is of the following form:
     *
     * <blockquote>
     *   {@code modified_package_name/name}
     * </blockquote>
     *
     * <p> Where the {@code modified_package_name} is the package name of this
     * object with {@code '/'} substituted for {@code '.'}
     * (<code>'&#92;u002e'</code>).
     *
     * </ul>
     *
     * @param  name name of the desired resource
     * @return A {@link java.net.URL} object; {@code null} if no resource with
     *         this name is found, the resource cannot be located by a URL, the
     *         resource is in a package that is not
     *         {@linkplain Module#isOpen(String, Module) open} to at least the caller
     *         module, or access to the resource is denied by the security
     *         manager.
     * @throws NullPointerException If {@code name} is {@code null}
     * @since  1.1
     * @revised 9
     */
    @CallerSensitive
    public URL getResource(String name) {
        name = resolveName(name);

        Module thisModule = getModule();
        if (thisModule.isNamed()) {
            // check if resource can be located by caller
            if (Resources.canEncapsulate(name)
                && !isOpenToCaller(name, Reflection.getCallerClass())) {
                return null;
            }

            // resource not encapsulated or in package open to caller
            String mn = thisModule.getName();
            ClassLoader cl = getClassLoader0();
            try {
                if (cl == null) {
                    return BootLoader.findResource(mn, name);
                } else {
                    return cl.findResource(mn, name);
                }
            } catch (IOException ioe) {
                return null;
            }
        }

        // unnamed module
        ClassLoader cl = getClassLoader0();
        if (cl == null) {
            return ClassLoader.getSystemResource(name);
        } else {
            return cl.getResource(name);
        }
    }

    /**
     * Returns true if a resource with the given name can be located by the
     * given caller. All resources in a module can be located by code in
     * the module. For other callers, then the package needs to be open to
     * the caller.
     */
    private boolean isOpenToCaller(String name, Class<?> caller) {
        // assert getModule().isNamed();
        Module thisModule = getModule();
        Module callerModule = (caller != null) ? caller.getModule() : null;
        if (callerModule != thisModule) {
            String pn = Resources.toPackageName(name);
            if (thisModule.getDescriptor().packages().contains(pn)) {
                if (callerModule == null && !thisModule.isOpen(pn)) {
                    // no caller, package not open
                    return false;
                }
                if (!thisModule.isOpen(pn, callerModule)) {
                    // package not open to caller
                    return false;
                }
            }
        }
        return true;
    }


    /** protection domain returned when the internal domain is null */
    private static java.security.ProtectionDomain allPermDomain;

    /**
     * Returns the {@code ProtectionDomain} of this class.  If there is a
     * security manager installed, this method first calls the security
     * manager's {@code checkPermission} method with a
     * {@code RuntimePermission("getProtectionDomain")} permission to
     * ensure it's ok to get the
     * {@code ProtectionDomain}.
     *
     * @return the ProtectionDomain of this class
     *
     * @throws SecurityException
     *        if a security manager exists and its
     *        {@code checkPermission} method doesn't allow
     *        getting the ProtectionDomain.
     *
     * @see java.security.ProtectionDomain
     * @see SecurityManager#checkPermission
     * @see java.lang.RuntimePermission
     * @since 1.2
     */
    public java.security.ProtectionDomain getProtectionDomain() {
        SecurityManager sm = System.getSecurityManager();
        if (sm != null) {
            sm.checkPermission(SecurityConstants.GET_PD_PERMISSION);
        }
        return protectionDomain();
    }

    // package-private
    java.security.ProtectionDomain protectionDomain() {
        java.security.ProtectionDomain pd = getProtectionDomain0();
        if (pd == null) {
            if (allPermDomain == null) {
                java.security.Permissions perms =
                    new java.security.Permissions();
                perms.add(SecurityConstants.ALL_PERMISSION);
                allPermDomain =
                    new java.security.ProtectionDomain(null, perms);
            }
            pd = allPermDomain;
        }
        return pd;
    }

    /**
     * Returns the ProtectionDomain of this class.
     */
    private native java.security.ProtectionDomain getProtectionDomain0();

    /*
     * Return the Virtual Machine's Class object for the named
     * primitive type.
     */
    static native Class<?> getPrimitiveClass(String name);

    /*
     * Check if client is allowed to access members.  If access is denied,
     * throw a SecurityException.
     *
     * This method also enforces package access.
     *
     * <p> Default policy: allow all clients access with normal Java access
     * control.
     *
     * <p> NOTE: should only be called if a SecurityManager is installed
     */
    private void checkMemberAccess(SecurityManager sm, int which,
                                   Class<?> caller, boolean checkProxyInterfaces) {
        /* Default policy allows access to all {@link Member#PUBLIC} members,
         * as well as access to classes that have the same class loader as the caller.
         * In all other cases, it requires RuntimePermission("accessDeclaredMembers")
         * permission.
         */
        final ClassLoader ccl = ClassLoader.getClassLoader(caller);
        if (which != Member.PUBLIC) {
            final ClassLoader cl = getClassLoader0();
            if (ccl != cl) {
                sm.checkPermission(SecurityConstants.CHECK_MEMBER_ACCESS_PERMISSION);
            }
        }
        this.checkPackageAccess(sm, ccl, checkProxyInterfaces);
    }

    /*
     * Checks if a client loaded in ClassLoader ccl is allowed to access this
     * class under the current package access policy. If access is denied,
     * throw a SecurityException.
     *
     * NOTE: this method should only be called if a SecurityManager is active
     */
    private void checkPackageAccess(SecurityManager sm, final ClassLoader ccl,
                                    boolean checkProxyInterfaces) {
        final ClassLoader cl = getClassLoader0();

        if (ReflectUtil.needsPackageAccessCheck(ccl, cl)) {
            String pkg = this.getPackageName();
            if (pkg != null && !pkg.isEmpty()) {
                // skip the package access check on a proxy class in default proxy package
                if (!Proxy.isProxyClass(this) || ReflectUtil.isNonPublicProxyClass(this)) {
                    sm.checkPackageAccess(pkg);
                }
            }
        }
        // check package access on the proxy interfaces
        if (checkProxyInterfaces && Proxy.isProxyClass(this)) {
            ReflectUtil.checkProxyPackageAccess(ccl, this.getInterfaces());
        }
    }

    /**
     * Add a package name prefix if the name is not absolute Remove leading "/"
     * if name is absolute
     */
    private String resolveName(String name) {
        if (!name.startsWith("/")) {
            Class<?> c = isArray() ? elementType() : this;
            String baseName = c.getPackageName();
            if (baseName != null && !baseName.isEmpty()) {
                name = baseName.replace('.', '/') + "/" + name;
            }
        } else {
            name = name.substring(1);
        }
        return name;
    }

    /**
     * Atomic operations support.
     */
    private static class Atomic {
        // initialize Unsafe machinery here, since we need to call Class.class instance method
        // and have to avoid calling it in the static initializer of the Class class...
        private static final Unsafe unsafe = Unsafe.getUnsafe();
        // offset of Class.reflectionData instance field
        private static final long reflectionDataOffset
                = unsafe.objectFieldOffset(Class.class, "reflectionData");
        // offset of Class.annotationType instance field
        private static final long annotationTypeOffset
                = unsafe.objectFieldOffset(Class.class, "annotationType");
        // offset of Class.annotationData instance field
        private static final long annotationDataOffset
                = unsafe.objectFieldOffset(Class.class, "annotationData");

        static <T> boolean casReflectionData(Class<?> clazz,
                                             SoftReference<ReflectionData<T>> oldData,
                                             SoftReference<ReflectionData<T>> newData) {
            return unsafe.compareAndSetReference(clazz, reflectionDataOffset, oldData, newData);
        }

        static <T> boolean casAnnotationType(Class<?> clazz,
                                             AnnotationType oldType,
                                             AnnotationType newType) {
            return unsafe.compareAndSetReference(clazz, annotationTypeOffset, oldType, newType);
        }

        static <T> boolean casAnnotationData(Class<?> clazz,
                                             AnnotationData oldData,
                                             AnnotationData newData) {
            return unsafe.compareAndSetReference(clazz, annotationDataOffset, oldData, newData);
        }
    }

    /**
     * Reflection support.
     */

    // Reflection data caches various derived names and reflective members. Cached
    // values may be invalidated when JVM TI RedefineClasses() is called
    private static class ReflectionData<T> {
        volatile Field[] declaredFields;
        volatile Field[] publicFields;
        volatile Method[] declaredMethods;
        volatile Method[] publicMethods;
        volatile Constructor<T>[] declaredConstructors;
        volatile Constructor<T>[] publicConstructors;
        // Intermediate results for getFields and getMethods
        volatile Field[] declaredPublicFields;
        volatile Method[] declaredPublicMethods;
        volatile Class<?>[] interfaces;

        // Cached names
        String simpleName;
        String canonicalName;
        static final String NULL_SENTINEL = new String();

        // Value of classRedefinedCount when we created this ReflectionData instance
        final int redefinedCount;

        ReflectionData(int redefinedCount) {
            this.redefinedCount = redefinedCount;
        }
    }

    private transient volatile SoftReference<ReflectionData<T>> reflectionData;

    // Incremented by the VM on each call to JVM TI RedefineClasses()
    // that redefines this class or a superclass.
    private transient volatile int classRedefinedCount;

    // Lazily create and cache ReflectionData
    private ReflectionData<T> reflectionData() {
        SoftReference<ReflectionData<T>> reflectionData = this.reflectionData;
        int classRedefinedCount = this.classRedefinedCount;
        ReflectionData<T> rd;
        if (reflectionData != null &&
            (rd = reflectionData.get()) != null &&
            rd.redefinedCount == classRedefinedCount) {
            return rd;
        }
        // else no SoftReference or cleared SoftReference or stale ReflectionData
        // -> create and replace new instance
        return newReflectionData(reflectionData, classRedefinedCount);
    }

    private ReflectionData<T> newReflectionData(SoftReference<ReflectionData<T>> oldReflectionData,
                                                int classRedefinedCount) {
        while (true) {
            ReflectionData<T> rd = new ReflectionData<>(classRedefinedCount);
            // try to CAS it...
            if (Atomic.casReflectionData(this, oldReflectionData, new SoftReference<>(rd))) {
                return rd;
            }
            // else retry
            oldReflectionData = this.reflectionData;
            classRedefinedCount = this.classRedefinedCount;
            if (oldReflectionData != null &&
                (rd = oldReflectionData.get()) != null &&
                rd.redefinedCount == classRedefinedCount) {
                return rd;
            }
        }
    }

    // Generic signature handling
    private native String getGenericSignature0();

    // Generic info repository; lazily initialized
    private transient volatile ClassRepository genericInfo;

    // accessor for factory
    private GenericsFactory getFactory() {
        // create scope and factory
        return CoreReflectionFactory.make(this, ClassScope.make(this));
    }

    // accessor for generic info repository;
    // generic info is lazily initialized
    private ClassRepository getGenericInfo() {
        ClassRepository genericInfo = this.genericInfo;
        if (genericInfo == null) {
            String signature = getGenericSignature0();
            if (signature == null) {
                genericInfo = ClassRepository.NONE;
            } else {
                genericInfo = ClassRepository.make(signature, getFactory());
            }
            this.genericInfo = genericInfo;
        }
        return (genericInfo != ClassRepository.NONE) ? genericInfo : null;
    }

    // Annotations handling
    native byte[] getRawAnnotations();
    // Since 1.8
    native byte[] getRawTypeAnnotations();
    static byte[] getExecutableTypeAnnotationBytes(Executable ex) {
        return getReflectionFactory().getExecutableTypeAnnotationBytes(ex);
    }

    native ConstantPool getConstantPool();

    //
    //
    // java.lang.reflect.Field handling
    //
    //

    // Returns an array of "root" fields. These Field objects must NOT
    // be propagated to the outside world, but must instead be copied
    // via ReflectionFactory.copyField.
    private Field[] privateGetDeclaredFields(boolean publicOnly) {
        Field[] res;
        ReflectionData<T> rd = reflectionData();
        if (rd != null) {
            res = publicOnly ? rd.declaredPublicFields : rd.declaredFields;
            if (res != null) return res;
        }
        // No cached value available; request value from VM
        res = Reflection.filterFields(this, getDeclaredFields0(publicOnly));
        if (rd != null) {
            if (publicOnly) {
                rd.declaredPublicFields = res;
            } else {
                rd.declaredFields = res;
            }
        }
        return res;
    }

    // Returns an array of "root" fields. These Field objects must NOT
    // be propagated to the outside world, but must instead be copied
    // via ReflectionFactory.copyField.
    private Field[] privateGetPublicFields() {
        Field[] res;
        ReflectionData<T> rd = reflectionData();
        if (rd != null) {
            res = rd.publicFields;
            if (res != null) return res;
        }

        // Use a linked hash set to ensure order is preserved and
        // fields from common super interfaces are not duplicated
        LinkedHashSet<Field> fields = new LinkedHashSet<>();

        // Local fields
        addAll(fields, privateGetDeclaredFields(true));

        // Direct superinterfaces, recursively
        for (Class<?> si : getInterfaces()) {
            addAll(fields, si.privateGetPublicFields());
        }

        // Direct superclass, recursively
        Class<?> sc = getSuperclass();
        if (sc != null) {
            addAll(fields, sc.privateGetPublicFields());
        }

        res = fields.toArray(new Field[0]);
        if (rd != null) {
            rd.publicFields = res;
        }
        return res;
    }

    private static void addAll(Collection<Field> c, Field[] o) {
        for (Field f : o) {
            c.add(f);
        }
    }


    //
    //
    // java.lang.reflect.Constructor handling
    //
    //

    // Returns an array of "root" constructors. These Constructor
    // objects must NOT be propagated to the outside world, but must
    // instead be copied via ReflectionFactory.copyConstructor.
    private Constructor<T>[] privateGetDeclaredConstructors(boolean publicOnly) {
        Constructor<T>[] res;
        ReflectionData<T> rd = reflectionData();
        if (rd != null) {
            res = publicOnly ? rd.publicConstructors : rd.declaredConstructors;
            if (res != null) return res;
        }
        // No cached value available; request value from VM
        if (isInterface()) {
            @SuppressWarnings("unchecked")
            Constructor<T>[] temporaryRes = (Constructor<T>[]) new Constructor<?>[0];
            res = temporaryRes;
        } else {
            res = getDeclaredConstructors0(publicOnly);
        }
        if (rd != null) {
            if (publicOnly) {
                rd.publicConstructors = res;
            } else {
                rd.declaredConstructors = res;
            }
        }
        return res;
    }

    //
    //
    // java.lang.reflect.Method handling
    //
    //

    // Returns an array of "root" methods. These Method objects must NOT
    // be propagated to the outside world, but must instead be copied
    // via ReflectionFactory.copyMethod.
    private Method[] privateGetDeclaredMethods(boolean publicOnly) {
        Method[] res;
        ReflectionData<T> rd = reflectionData();
        if (rd != null) {
            res = publicOnly ? rd.declaredPublicMethods : rd.declaredMethods;
            if (res != null) return res;
        }
        // No cached value available; request value from VM
        res = Reflection.filterMethods(this, getDeclaredMethods0(publicOnly));
        if (rd != null) {
            if (publicOnly) {
                rd.declaredPublicMethods = res;
            } else {
                rd.declaredMethods = res;
            }
        }
        return res;
    }

    // Returns an array of "root" methods. These Method objects must NOT
    // be propagated to the outside world, but must instead be copied
    // via ReflectionFactory.copyMethod.
    private Method[] privateGetPublicMethods() {
        Method[] res;
        ReflectionData<T> rd = reflectionData();
        if (rd != null) {
            res = rd.publicMethods;
            if (res != null) return res;
        }

        // No cached value available; compute value recursively.
        // Start by fetching public declared methods...
        PublicMethods pms = new PublicMethods();
        for (Method m : privateGetDeclaredMethods(/* publicOnly */ true)) {
            pms.merge(m);
        }
        // ...then recur over superclass methods...
        Class<?> sc = getSuperclass();
        if (sc != null) {
            for (Method m : sc.privateGetPublicMethods()) {
                pms.merge(m);
            }
        }
        // ...and finally over direct superinterfaces.
        for (Class<?> intf : getInterfaces(/* cloneArray */ false)) {
            for (Method m : intf.privateGetPublicMethods()) {
                // static interface methods are not inherited
                if (!Modifier.isStatic(m.getModifiers())) {
                    pms.merge(m);
                }
            }
        }

        res = pms.toArray();
        if (rd != null) {
            rd.publicMethods = res;
        }
        return res;
    }


    //
    // Helpers for fetchers of one field, method, or constructor
    //

    // This method does not copy the returned Field object!
    private static Field searchFields(Field[] fields, String name) {
        for (Field field : fields) {
            if (field.getName().equals(name)) {
                return field;
            }
        }
        return null;
    }

    // Returns a "root" Field object. This Field object must NOT
    // be propagated to the outside world, but must instead be copied
    // via ReflectionFactory.copyField.
    private Field getField0(String name) {
        // Note: the intent is that the search algorithm this routine
        // uses be equivalent to the ordering imposed by
        // privateGetPublicFields(). It fetches only the declared
        // public fields for each class, however, to reduce the number
        // of Field objects which have to be created for the common
        // case where the field being requested is declared in the
        // class which is being queried.
        Field res;
        // Search declared public fields
        if ((res = searchFields(privateGetDeclaredFields(true), name)) != null) {
            return res;
        }
        // Direct superinterfaces, recursively
        Class<?>[] interfaces = getInterfaces(/* cloneArray */ false);
        for (Class<?> c : interfaces) {
            if ((res = c.getField0(name)) != null) {
                return res;
            }
        }
        // Direct superclass, recursively
        if (!isInterface()) {
            Class<?> c = getSuperclass();
            if (c != null) {
                if ((res = c.getField0(name)) != null) {
                    return res;
                }
            }
        }
        return null;
    }

    // This method does not copy the returned Method object!
    private static Method searchMethods(Method[] methods,
                                        String name,
                                        Class<?>[] parameterTypes)
    {
        ReflectionFactory fact = getReflectionFactory();
        Method res = null;
        for (Method m : methods) {
            if (m.getName().equals(name)
                && arrayContentsEq(parameterTypes,
                                   fact.getExecutableSharedParameterTypes(m))
                && (res == null
                    || (res.getReturnType() != m.getReturnType()
                        && res.getReturnType().isAssignableFrom(m.getReturnType()))))
                res = m;
        }
        return res;
    }

    private static final Class<?>[] EMPTY_CLASS_ARRAY = new Class<?>[0];

    // Returns a "root" Method object. This Method object must NOT
    // be propagated to the outside world, but must instead be copied
    // via ReflectionFactory.copyMethod.
    private Method getMethod0(String name, Class<?>[] parameterTypes) {
        PublicMethods.MethodList res = getMethodsRecursive(
            name,
            parameterTypes == null ? EMPTY_CLASS_ARRAY : parameterTypes,
            /* includeStatic */ true);
        return res == null ? null : res.getMostSpecific();
    }

    // Returns a list of "root" Method objects. These Method objects must NOT
    // be propagated to the outside world, but must instead be copied
    // via ReflectionFactory.copyMethod.
    private PublicMethods.MethodList getMethodsRecursive(String name,
                                                         Class<?>[] parameterTypes,
                                                         boolean includeStatic) {
        // 1st check declared public methods
        Method[] methods = privateGetDeclaredMethods(/* publicOnly */ true);
        PublicMethods.MethodList res = PublicMethods.MethodList
            .filter(methods, name, parameterTypes, includeStatic);
        // if there is at least one match among declared methods, we need not
        // search any further as such match surely overrides matching methods
        // declared in superclass(es) or interface(s).
        if (res != null) {
            return res;
        }

        // if there was no match among declared methods,
        // we must consult the superclass (if any) recursively...
        Class<?> sc = getSuperclass();
        if (sc != null) {
            res = sc.getMethodsRecursive(name, parameterTypes, includeStatic);
        }

        // ...and coalesce the superclass methods with methods obtained
        // from directly implemented interfaces excluding static methods...
        for (Class<?> intf : getInterfaces(/* cloneArray */ false)) {
            res = PublicMethods.MethodList.merge(
                res, intf.getMethodsRecursive(name, parameterTypes,
                                              /* includeStatic */ false));
        }

        return res;
    }

    // Returns a "root" Constructor object. This Constructor object must NOT
    // be propagated to the outside world, but must instead be copied
    // via ReflectionFactory.copyConstructor.
    private Constructor<T> getConstructor0(Class<?>[] parameterTypes,
                                        int which) throws NoSuchMethodException
    {
        ReflectionFactory fact = getReflectionFactory();
        Constructor<T>[] constructors = privateGetDeclaredConstructors((which == Member.PUBLIC));
        for (Constructor<T> constructor : constructors) {
            if (arrayContentsEq(parameterTypes,
                                fact.getExecutableSharedParameterTypes(constructor))) {
                return constructor;
            }
        }
        throw new NoSuchMethodException(methodToString("<init>", parameterTypes));
    }

    //
    // Other helpers and base implementation
    //

    private static boolean arrayContentsEq(Object[] a1, Object[] a2) {
        if (a1 == null) {
            return a2 == null || a2.length == 0;
        }

        if (a2 == null) {
            return a1.length == 0;
        }

        if (a1.length != a2.length) {
            return false;
        }

        for (int i = 0; i < a1.length; i++) {
            if (a1[i] != a2[i]) {
                return false;
            }
        }

        return true;
    }

    private static Field[] copyFields(Field[] arg) {
        Field[] out = new Field[arg.length];
        ReflectionFactory fact = getReflectionFactory();
        for (int i = 0; i < arg.length; i++) {
            out[i] = fact.copyField(arg[i]);
        }
        return out;
    }

    private static Method[] copyMethods(Method[] arg) {
        Method[] out = new Method[arg.length];
        ReflectionFactory fact = getReflectionFactory();
        for (int i = 0; i < arg.length; i++) {
            out[i] = fact.copyMethod(arg[i]);
        }
        return out;
    }

    private static <U> Constructor<U>[] copyConstructors(Constructor<U>[] arg) {
        Constructor<U>[] out = arg.clone();
        ReflectionFactory fact = getReflectionFactory();
        for (int i = 0; i < out.length; i++) {
            out[i] = fact.copyConstructor(out[i]);
        }
        return out;
    }

    private native Field[]       getDeclaredFields0(boolean publicOnly);
    private native Method[]      getDeclaredMethods0(boolean publicOnly);
    private native Constructor<T>[] getDeclaredConstructors0(boolean publicOnly);
    private native Class<?>[]   getDeclaredClasses0();
    @SuppressWarnings("preview")
    private native RecordComponent[] getRecordComponents0();
    private native boolean      isRecord0();

    /**
     * Helper method to get the method name from arguments.
     */
    private String methodToString(String name, Class<?>[] argTypes) {
        return getName() + '.' + name +
                ((argTypes == null || argTypes.length == 0) ?
                "()" :
                Arrays.stream(argTypes)
                        .map(c -> c == null ? "null" : c.getName())
                        .collect(Collectors.joining(",", "(", ")")));
    }

    /** use serialVersionUID from JDK 1.1 for interoperability */
    @java.io.Serial
    private static final long serialVersionUID = 3206093459760846163L;


    /**
     * Class Class is special cased within the Serialization Stream Protocol.
     *
     * A Class instance is written initially into an ObjectOutputStream in the
     * following format:
     * <pre>
     *      {@code TC_CLASS} ClassDescriptor
     *      A ClassDescriptor is a special cased serialization of
     *      a {@code java.io.ObjectStreamClass} instance.
     * </pre>
     * A new handle is generated for the initial time the class descriptor
     * is written into the stream. Future references to the class descriptor
     * are written as references to the initial class descriptor instance.
     *
     * @see java.io.ObjectStreamClass
     */
    @java.io.Serial
    private static final ObjectStreamField[] serialPersistentFields =
        new ObjectStreamField[0];


    /**
     * Returns the assertion status that would be assigned to this
     * class if it were to be initialized at the time this method is invoked.
     * If this class has had its assertion status set, the most recent
     * setting will be returned; otherwise, if any package default assertion
     * status pertains to this class, the most recent setting for the most
     * specific pertinent package default assertion status is returned;
     * otherwise, if this class is not a system class (i.e., it has a
     * class loader) its class loader's default assertion status is returned;
     * otherwise, the system class default assertion status is returned.
     *
     * @apiNote
     * Few programmers will have any need for this method; it is provided
     * for the benefit of the JDK itself.  (It allows a class to determine at
     * the time that it is initialized whether assertions should be enabled.)
     * Note that this method is not guaranteed to return the actual
     * assertion status that was (or will be) associated with the specified
     * class when it was (or will be) initialized.
     *
     * @return the desired assertion status of the specified class.
     * @see    java.lang.ClassLoader#setClassAssertionStatus
     * @see    java.lang.ClassLoader#setPackageAssertionStatus
     * @see    java.lang.ClassLoader#setDefaultAssertionStatus
     * @since  1.4
     */
    public boolean desiredAssertionStatus() {
        ClassLoader loader = getClassLoader0();
        // If the loader is null this is a system class, so ask the VM
        if (loader == null)
            return desiredAssertionStatus0(this);

        // If the classloader has been initialized with the assertion
        // directives, ask it. Otherwise, ask the VM.
        synchronized(loader.assertionLock) {
            if (loader.classAssertionStatus != null) {
                return loader.desiredAssertionStatus(getName());
            }
        }
        return desiredAssertionStatus0(this);
    }

    // Retrieves the desired assertion status of this class from the VM
    private static native boolean desiredAssertionStatus0(Class<?> clazz);

    /**
     * Returns true if and only if this class was declared as an enum in the
     * source code.
     *
     * Note that {@link java.lang.Enum} is not itself an enum type.
     *
     * Also note that if an enum constant is declared with a class body,
     * the class of that enum constant object is an anonymous class
     * and <em>not</em> the class of the declaring enum type. The
     * {@link Enum#getDeclaringClass} method of an enum constant can
     * be used to get the class of the enum type declaring the
     * constant.
     *
     * @return true if and only if this class was declared as an enum in the
     *     source code
     * @since 1.5
     * @jls 8.9.1 Enum Constants
     */
    public boolean isEnum() {
        // An enum must both directly extend java.lang.Enum and have
        // the ENUM bit set; classes for specialized enum constants
        // don't do the former.
        return (this.getModifiers() & ENUM) != 0 &&
        this.getSuperclass() == java.lang.Enum.class;
    }

    /** java.lang.Record.class */
    private static final Class<?> JAVA_LANG_RECORD_CLASS = javaLangRecordClass();
    private static Class<?> javaLangRecordClass() {
        try {
            return Class.forName0("java.lang.Record", false, null, null);
        } catch (ClassNotFoundException e) {
            throw new InternalError("should not reach here", e);
        }
    }

    /**
     * Returns {@code true} if and only if this class is a record class.
     *
     * <p> The {@linkplain #getSuperclass() direct superclass} of a record
     * class is {@code java.lang.Record}. A record class has (possibly zero)
     * record components, that is, {@link #getRecordComponents()} returns a
     * non-null value.
     *
     * <p> Note that class {@link Record} is not a record type and thus invoking
     * this method on class {@code Record} returns {@code false}.
     *
     * @return true if and only if this class is a record class, otherwise false
     * @jls 8.10 Record Types
     * @since 16
     */
<<<<<<< HEAD
    @jdk.internal.javac.PreviewFeature(feature=jdk.internal.javac.PreviewFeature.Feature.RECORDS,
                                 reflective=true)
=======
>>>>>>> ea26ff11
    public boolean isRecord() {
        return getSuperclass() == JAVA_LANG_RECORD_CLASS && isRecord0();
    }

    // Fetches the factory for reflective objects
    private static ReflectionFactory getReflectionFactory() {
        if (reflectionFactory == null) {
            reflectionFactory =
                java.security.AccessController.doPrivileged
                    (new ReflectionFactory.GetReflectionFactoryAction());
        }
        return reflectionFactory;
    }
    private static ReflectionFactory reflectionFactory;

    /**
     * Returns the elements of this enum class or null if this
     * Class object does not represent an enum type.
     *
     * @return an array containing the values comprising the enum class
     *     represented by this {@code Class} object in the order they're
     *     declared, or null if this {@code Class} object does not
     *     represent an enum type
     * @since 1.5
     */
    public T[] getEnumConstants() {
        T[] values = getEnumConstantsShared();
        return (values != null) ? values.clone() : null;
    }

    /**
     * Returns the elements of this enum class or null if this
     * Class object does not represent an enum type;
     * identical to getEnumConstants except that the result is
     * uncloned, cached, and shared by all callers.
     */
    T[] getEnumConstantsShared() {
        T[] constants = enumConstants;
        if (constants == null) {
            if (!isEnum()) return null;
            try {
                final Method values = getMethod("values");
                java.security.AccessController.doPrivileged(
                    new java.security.PrivilegedAction<>() {
                        public Void run() {
                                values.setAccessible(true);
                                return null;
                            }
                        });
                @SuppressWarnings("unchecked")
                T[] temporaryConstants = (T[])values.invoke(null);
                enumConstants = constants = temporaryConstants;
            }
            // These can happen when users concoct enum-like classes
            // that don't comply with the enum spec.
            catch (InvocationTargetException | NoSuchMethodException |
                   IllegalAccessException ex) { return null; }
        }
        return constants;
    }
    private transient volatile T[] enumConstants;

    /**
     * Returns a map from simple name to enum constant.  This package-private
     * method is used internally by Enum to implement
     * {@code public static <T extends Enum<T>> T valueOf(Class<T>, String)}
     * efficiently.  Note that the map is returned by this method is
     * created lazily on first use.  Typically it won't ever get created.
     */
    Map<String, T> enumConstantDirectory() {
        Map<String, T> directory = enumConstantDirectory;
        if (directory == null) {
            T[] universe = getEnumConstantsShared();
            if (universe == null)
                throw new IllegalArgumentException(
                    getName() + " is not an enum type");
            directory = new HashMap<>((int)(universe.length / 0.75f) + 1);
            for (T constant : universe) {
                directory.put(((Enum<?>)constant).name(), constant);
            }
            enumConstantDirectory = directory;
        }
        return directory;
    }
    private transient volatile Map<String, T> enumConstantDirectory;

    /**
     * Casts an object to the class or interface represented
     * by this {@code Class} object.
     *
     * @param obj the object to be cast
     * @return the object after casting, or null if obj is null
     *
     * @throws ClassCastException if the object is not
     * null and is not assignable to the type T.
     *
     * @since 1.5
     */
    @SuppressWarnings("unchecked")
    @IntrinsicCandidate
    public T cast(Object obj) {
        if (obj != null && !isInstance(obj))
            throw new ClassCastException(cannotCastMsg(obj));
        return (T) obj;
    }

    private String cannotCastMsg(Object obj) {
        return "Cannot cast " + obj.getClass().getName() + " to " + getName();
    }

    /**
     * Casts this {@code Class} object to represent a subclass of the class
     * represented by the specified class object.  Checks that the cast
     * is valid, and throws a {@code ClassCastException} if it is not.  If
     * this method succeeds, it always returns a reference to this {@code Class} object.
     *
     * <p>This method is useful when a client needs to "narrow" the type of
     * a {@code Class} object to pass it to an API that restricts the
     * {@code Class} objects that it is willing to accept.  A cast would
     * generate a compile-time warning, as the correctness of the cast
     * could not be checked at runtime (because generic types are implemented
     * by erasure).
     *
     * @param <U> the type to cast this {@code Class} object to
     * @param clazz the class of the type to cast this {@code Class} object to
     * @return this {@code Class} object, cast to represent a subclass of
     *    the specified class object.
     * @throws ClassCastException if this {@code Class} object does not
     *    represent a subclass of the specified class (here "subclass" includes
     *    the class itself).
     * @since 1.5
     */
    @SuppressWarnings("unchecked")
    public <U> Class<? extends U> asSubclass(Class<U> clazz) {
        if (clazz.isAssignableFrom(this))
            return (Class<? extends U>) this;
        else
            throw new ClassCastException(this.toString());
    }

    /**
     * {@inheritDoc}
     * <p>Note that any annotation returned by this method is a
     * declaration annotation.
     *
     * @throws NullPointerException {@inheritDoc}
     * @since 1.5
     */
    @Override
    @SuppressWarnings("unchecked")
    public <A extends Annotation> A getAnnotation(Class<A> annotationClass) {
        Objects.requireNonNull(annotationClass);

        return (A) annotationData().annotations.get(annotationClass);
    }

    /**
     * {@inheritDoc}
     * @throws NullPointerException {@inheritDoc}
     * @since 1.5
     */
    @Override
    public boolean isAnnotationPresent(Class<? extends Annotation> annotationClass) {
        return GenericDeclaration.super.isAnnotationPresent(annotationClass);
    }

    /**
     * {@inheritDoc}
     * <p>Note that any annotations returned by this method are
     * declaration annotations.
     *
     * @throws NullPointerException {@inheritDoc}
     * @since 1.8
     */
    @Override
    public <A extends Annotation> A[] getAnnotationsByType(Class<A> annotationClass) {
        Objects.requireNonNull(annotationClass);

        AnnotationData annotationData = annotationData();
        return AnnotationSupport.getAssociatedAnnotations(annotationData.declaredAnnotations,
                                                          this,
                                                          annotationClass);
    }

    /**
     * {@inheritDoc}
     * <p>Note that any annotations returned by this method are
     * declaration annotations.
     *
     * @since 1.5
     */
    @Override
    public Annotation[] getAnnotations() {
        return AnnotationParser.toArray(annotationData().annotations);
    }

    /**
     * {@inheritDoc}
     * <p>Note that any annotation returned by this method is a
     * declaration annotation.
     *
     * @throws NullPointerException {@inheritDoc}
     * @since 1.8
     */
    @Override
    @SuppressWarnings("unchecked")
    public <A extends Annotation> A getDeclaredAnnotation(Class<A> annotationClass) {
        Objects.requireNonNull(annotationClass);

        return (A) annotationData().declaredAnnotations.get(annotationClass);
    }

    /**
     * {@inheritDoc}
     * <p>Note that any annotations returned by this method are
     * declaration annotations.
     *
     * @throws NullPointerException {@inheritDoc}
     * @since 1.8
     */
    @Override
    public <A extends Annotation> A[] getDeclaredAnnotationsByType(Class<A> annotationClass) {
        Objects.requireNonNull(annotationClass);

        return AnnotationSupport.getDirectlyAndIndirectlyPresent(annotationData().declaredAnnotations,
                                                                 annotationClass);
    }

    /**
     * {@inheritDoc}
     * <p>Note that any annotations returned by this method are
     * declaration annotations.
     *
     * @since 1.5
     */
    @Override
    public Annotation[] getDeclaredAnnotations()  {
        return AnnotationParser.toArray(annotationData().declaredAnnotations);
    }

    // annotation data that might get invalidated when JVM TI RedefineClasses() is called
    private static class AnnotationData {
        final Map<Class<? extends Annotation>, Annotation> annotations;
        final Map<Class<? extends Annotation>, Annotation> declaredAnnotations;

        // Value of classRedefinedCount when we created this AnnotationData instance
        final int redefinedCount;

        AnnotationData(Map<Class<? extends Annotation>, Annotation> annotations,
                       Map<Class<? extends Annotation>, Annotation> declaredAnnotations,
                       int redefinedCount) {
            this.annotations = annotations;
            this.declaredAnnotations = declaredAnnotations;
            this.redefinedCount = redefinedCount;
        }
    }

    // Annotations cache
    @SuppressWarnings("UnusedDeclaration")
    private transient volatile AnnotationData annotationData;

    private AnnotationData annotationData() {
        while (true) { // retry loop
            AnnotationData annotationData = this.annotationData;
            int classRedefinedCount = this.classRedefinedCount;
            if (annotationData != null &&
                annotationData.redefinedCount == classRedefinedCount) {
                return annotationData;
            }
            // null or stale annotationData -> optimistically create new instance
            AnnotationData newAnnotationData = createAnnotationData(classRedefinedCount);
            // try to install it
            if (Atomic.casAnnotationData(this, annotationData, newAnnotationData)) {
                // successfully installed new AnnotationData
                return newAnnotationData;
            }
        }
    }

    private AnnotationData createAnnotationData(int classRedefinedCount) {
        Map<Class<? extends Annotation>, Annotation> declaredAnnotations =
            AnnotationParser.parseAnnotations(getRawAnnotations(), getConstantPool(), this);
        Class<?> superClass = getSuperclass();
        Map<Class<? extends Annotation>, Annotation> annotations = null;
        if (superClass != null) {
            Map<Class<? extends Annotation>, Annotation> superAnnotations =
                superClass.annotationData().annotations;
            for (Map.Entry<Class<? extends Annotation>, Annotation> e : superAnnotations.entrySet()) {
                Class<? extends Annotation> annotationClass = e.getKey();
                if (AnnotationType.getInstance(annotationClass).isInherited()) {
                    if (annotations == null) { // lazy construction
                        annotations = new LinkedHashMap<>((Math.max(
                                declaredAnnotations.size(),
                                Math.min(12, declaredAnnotations.size() + superAnnotations.size())
                            ) * 4 + 2) / 3
                        );
                    }
                    annotations.put(annotationClass, e.getValue());
                }
            }
        }
        if (annotations == null) {
            // no inherited annotations -> share the Map with declaredAnnotations
            annotations = declaredAnnotations;
        } else {
            // at least one inherited annotation -> declared may override inherited
            annotations.putAll(declaredAnnotations);
        }
        return new AnnotationData(annotations, declaredAnnotations, classRedefinedCount);
    }

    // Annotation types cache their internal (AnnotationType) form

    @SuppressWarnings("UnusedDeclaration")
    private transient volatile AnnotationType annotationType;

    boolean casAnnotationType(AnnotationType oldType, AnnotationType newType) {
        return Atomic.casAnnotationType(this, oldType, newType);
    }

    AnnotationType getAnnotationType() {
        return annotationType;
    }

    Map<Class<? extends Annotation>, Annotation> getDeclaredAnnotationMap() {
        return annotationData().declaredAnnotations;
    }

    /* Backing store of user-defined values pertaining to this class.
     * Maintained by the ClassValue class.
     */
    transient ClassValue.ClassValueMap classValueMap;

    /**
     * Returns an {@code AnnotatedType} object that represents the use of a
     * type to specify the superclass of the entity represented by this {@code
     * Class} object. (The <em>use</em> of type Foo to specify the superclass
     * in '...  extends Foo' is distinct from the <em>declaration</em> of type
     * Foo.)
     *
     * <p> If this {@code Class} object represents a type whose declaration
     * does not explicitly indicate an annotated superclass, then the return
     * value is an {@code AnnotatedType} object representing an element with no
     * annotations.
     *
     * <p> If this {@code Class} represents either the {@code Object} class, an
     * interface type, an array type, a primitive type, or void, the return
     * value is {@code null}.
     *
     * @return an object representing the superclass
     * @since 1.8
     */
    public AnnotatedType getAnnotatedSuperclass() {
        if (this == Object.class ||
                isInterface() ||
                isArray() ||
                isPrimitive() ||
                this == Void.TYPE) {
            return null;
        }

        return TypeAnnotationParser.buildAnnotatedSuperclass(getRawTypeAnnotations(), getConstantPool(), this);
    }

    /**
     * Returns an array of {@code AnnotatedType} objects that represent the use
     * of types to specify superinterfaces of the entity represented by this
     * {@code Class} object. (The <em>use</em> of type Foo to specify a
     * superinterface in '... implements Foo' is distinct from the
     * <em>declaration</em> of type Foo.)
     *
     * <p> If this {@code Class} object represents a class, the return value is
     * an array containing objects representing the uses of interface types to
     * specify interfaces implemented by the class. The order of the objects in
     * the array corresponds to the order of the interface types used in the
     * 'implements' clause of the declaration of this {@code Class} object.
     *
     * <p> If this {@code Class} object represents an interface, the return
     * value is an array containing objects representing the uses of interface
     * types to specify interfaces directly extended by the interface. The
     * order of the objects in the array corresponds to the order of the
     * interface types used in the 'extends' clause of the declaration of this
     * {@code Class} object.
     *
     * <p> If this {@code Class} object represents a class or interface whose
     * declaration does not explicitly indicate any annotated superinterfaces,
     * the return value is an array of length 0.
     *
     * <p> If this {@code Class} object represents either the {@code Object}
     * class, an array type, a primitive type, or void, the return value is an
     * array of length 0.
     *
     * @return an array representing the superinterfaces
     * @since 1.8
     */
    public AnnotatedType[] getAnnotatedInterfaces() {
         return TypeAnnotationParser.buildAnnotatedInterfaces(getRawTypeAnnotations(), getConstantPool(), this);
    }

    private native Class<?> getNestHost0();

    /**
     * Returns the nest host of the <a href=#nest>nest</a> to which the class
     * or interface represented by this {@code Class} object belongs.
     * Every class and interface belongs to exactly one nest.
     *
     * If the nest host of this class or interface has previously
     * been determined, then this method returns the nest host.
     * If the nest host of this class or interface has
     * not previously been determined, then this method determines the nest
     * host using the algorithm of JVMS 5.4.4, and returns it.
     *
     * Often, a class or interface belongs to a nest consisting only of itself,
     * in which case this method returns {@code this} to indicate that the class
     * or interface is the nest host.
     *
     * <p>If this {@code Class} object represents a primitive type, an array type,
     * or {@code void}, then this method returns {@code this},
     * indicating that the represented entity belongs to the nest consisting only of
     * itself, and is the nest host.
     *
     * @return the nest host of this class or interface
     *
     * @throws SecurityException
     *         If the returned class is not the current class, and
     *         if a security manager, <i>s</i>, is present and the caller's
     *         class loader is not the same as or an ancestor of the class
     *         loader for the returned class and invocation of {@link
     *         SecurityManager#checkPackageAccess s.checkPackageAccess()}
     *         denies access to the package of the returned class
     * @since 11
     * @jvms 4.7.28 The {@code NestHost} Attribute
     * @jvms 4.7.29 The {@code NestMembers} Attribute
     * @jvms 5.4.4 Access Control
     */
    @CallerSensitive
    public Class<?> getNestHost() {
        if (isPrimitive() || isArray()) {
            return this;
        }

        Class<?> host = getNestHost0();
        if (host == this) {
            return this;
        }
        // returning a different class requires a security check
        SecurityManager sm = System.getSecurityManager();
        if (sm != null) {
            checkPackageAccess(sm,
                               ClassLoader.getClassLoader(Reflection.getCallerClass()), true);
        }
        return host;
    }

    /**
     * Determines if the given {@code Class} is a nestmate of the
     * class or interface represented by this {@code Class} object.
     * Two classes or interfaces are nestmates
     * if they have the same {@linkplain #getNestHost() nest host}.
     *
     * @param c the class to check
     * @return {@code true} if this class and {@code c} are members of
     * the same nest; and {@code false} otherwise.
     *
     * @since 11
     */
    public boolean isNestmateOf(Class<?> c) {
        if (this == c) {
            return true;
        }
        if (isPrimitive() || isArray() ||
            c.isPrimitive() || c.isArray()) {
            return false;
        }

        return getNestHost() == c.getNestHost();
    }

    private native Class<?>[] getNestMembers0();

    /**
     * Returns an array containing {@code Class} objects representing all the
     * classes and interfaces that are members of the nest to which the class
     * or interface represented by this {@code Class} object belongs.
     *
     * First, this method obtains the {@linkplain #getNestHost() nest host},
     * {@code H}, of the nest to which the class or interface represented by
     * this {@code Class} object belongs. The zeroth element of the returned
     * array is {@code H}.
     *
     * Then, for each class or interface {@code C} which is recorded by {@code H}
     * as being a member of its nest, this method attempts to obtain the {@code Class}
     * object for {@code C} (using {@linkplain #getClassLoader() the defining class
     * loader} of the current {@code Class} object), and then obtains the
     * {@linkplain #getNestHost() nest host} of the nest to which {@code C} belongs.
     * The classes and interfaces which are recorded by {@code H} as being members
     * of its nest, and for which {@code H} can be determined as their nest host,
     * are indicated by subsequent elements of the returned array. The order of
     * such elements is unspecified. Duplicates are permitted.
     *
     * <p>If this {@code Class} object represents a primitive type, an array type,
     * or {@code void}, then this method returns a single-element array containing
     * {@code this}.
     *
     * @apiNote
     * The returned array includes only the nest members recorded in the {@code NestMembers}
     * attribute, and not any hidden classes that were added to the nest via
     * {@link MethodHandles.Lookup#defineHiddenClass(byte[], boolean, MethodHandles.Lookup.ClassOption...)
     * Lookup::defineHiddenClass}.
     *
     * @return an array of all classes and interfaces in the same nest as
     * this class or interface
     *
     * @throws SecurityException
     * If any returned class is not the current class, and
     * if a security manager, <i>s</i>, is present and the caller's
     * class loader is not the same as or an ancestor of the class
     * loader for that returned class and invocation of {@link
     * SecurityManager#checkPackageAccess s.checkPackageAccess()}
     * denies access to the package of that returned class
     *
     * @since 11
     * @see #getNestHost()
     * @jvms 4.7.28 The {@code NestHost} Attribute
     * @jvms 4.7.29 The {@code NestMembers} Attribute
     */
    @CallerSensitive
    public Class<?>[] getNestMembers() {
        if (isPrimitive() || isArray()) {
            return new Class<?>[] { this };
        }
        Class<?>[] members = getNestMembers0();
        // Can't actually enable this due to bootstrapping issues
        // assert(members.length != 1 || members[0] == this); // expected invariant from VM

        if (members.length > 1) {
            // If we return anything other than the current class we need
            // a security check
            SecurityManager sm = System.getSecurityManager();
            if (sm != null) {
                checkPackageAccess(sm,
                                   ClassLoader.getClassLoader(Reflection.getCallerClass()), true);
            }
        }
        return members;
    }

    /**
     * Returns the descriptor string of the entity (class, interface, array class,
     * primitive type, or {@code void}) represented by this {@code Class} object.
     *
     * <p> If this {@code Class} object represents a class or interface,
     * not an array class, then:
     * <ul>
     * <li> If the class or interface is not {@linkplain Class#isHidden() hidden},
     *      then the result is a field descriptor (JVMS {@jvms 4.3.2})
     *      for the class or interface. Calling
     *      {@link ClassDesc#ofDescriptor(String) ClassDesc::ofDescriptor}
     *      with the result descriptor string produces a {@link ClassDesc ClassDesc}
     *      describing this class or interface.
     * <li> If the class or interface is {@linkplain Class#isHidden() hidden},
     *      then the result is a string of the form:
     *      <blockquote>
     *      {@code "L" +} <em>N</em> {@code + "." + <suffix> + ";"}
     *      </blockquote>
     *      where <em>N</em> is the <a href="ClassLoader.html#binary-name">binary name</a>
     *      encoded in internal form indicated by the {@code class} file passed to
     *      {@link MethodHandles.Lookup#defineHiddenClass(byte[], boolean, MethodHandles.Lookup.ClassOption...)
     *      Lookup::defineHiddenClass}, and {@code <suffix>} is an unqualified name.
     *      A hidden class or interface has no {@linkplain ClassDesc nominal descriptor}.
     *      The result string is not a type descriptor.
     * </ul>
     *
     * <p> If this {@code Class} object represents an array class, then
     * the result is a string consisting of one or more '{@code [}' characters
     * representing the depth of the array nesting, followed by the
     * descriptor string of the element type.
     * <ul>
     * <li> If the element type is not a {@linkplain Class#isHidden() hidden} class
     * or interface, then this array class can be described nominally.
     * Calling {@link ClassDesc#ofDescriptor(String) ClassDesc::ofDescriptor}
     * with the result descriptor string produces a {@link ClassDesc ClassDesc}
     * describing this array class.
     * <li> If the element type is a {@linkplain Class#isHidden() hidden} class or
     * interface, then this array class cannot be described nominally.
     * The result string is not a type descriptor.
     * </ul>
     *
     * <p> If this {@code Class} object represents a primitive type or
     * {@code void}, then the result is a field descriptor string which
     * is a one-letter code corresponding to a primitive type or {@code void}
     * ({@code "B", "C", "D", "F", "I", "J", "S", "Z", "V"}) (JVMS {@jvms 4.3.2}).
     *
     * @apiNote
     * This is not a strict inverse of {@link #forName};
     * distinct classes which share a common name but have different class loaders
     * will have identical descriptor strings.
     *
     * @return the descriptor string for this {@code Class} object
     * @jvms 4.3.2 Field Descriptors
     * @since 12
     */
    @Override
    public String descriptorString() {
        if (isPrimitive())
            return Wrapper.forPrimitiveType(this).basicTypeString();

        if (isArray()) {
            return "[" + componentType.descriptorString();
        } else if (isHidden()) {
            String name = getName();
            int index = name.indexOf('/');
            return "L" + name.substring(0, index).replace('.', '/')
                       + "." + name.substring(index+1) + ";";
        } else {
            return "L" + getName().replace('.', '/') + ";";
        }
    }

    /**
     * Returns the component type of this {@code Class}, if it describes
     * an array type, or {@code null} otherwise.
     *
     * @implSpec
     * Equivalent to {@link Class#getComponentType()}.
     *
     * @return a {@code Class} describing the component type, or {@code null}
     * if this {@code Class} does not describe an array type
     * @since 12
     */
    @Override
    public Class<?> componentType() {
        return isArray() ? componentType : null;
    }

    /**
     * Returns a {@code Class} for an array type whose component type
     * is described by this {@linkplain Class}.
     *
     * @return a {@code Class} describing the array type
     * @since 12
     */
    @Override
    public Class<?> arrayType() {
        return Array.newInstance(this, 0).getClass();
    }

    /**
     * Returns a nominal descriptor for this instance, if one can be
     * constructed, or an empty {@link Optional} if one cannot be.
     *
     * @return An {@link Optional} containing the resulting nominal descriptor,
     * or an empty {@link Optional} if one cannot be constructed.
     * @since 12
     */
    @Override
    public Optional<ClassDesc> describeConstable() {
        Class<?> c = isArray() ? elementType() : this;
        return c.isHidden() ? Optional.empty()
                            : Optional.of(ClassDesc.ofDescriptor(descriptorString()));
   }

    /**
     * Returns {@code true} if and only if the underlying class is a hidden class.
     *
     * @return {@code true} if and only if this class is a hidden class.
     *
     * @since 15
     * @see MethodHandles.Lookup#defineHiddenClass
     */
    @IntrinsicCandidate
    public native boolean isHidden();

    /**
     * Returns an array containing {@code ClassDesc} objects representing all the
     * direct subclasses or direct implementation classes permitted to extend or
     * implement this class or interface if it is sealed. The order of such elements
     * is unspecified. If this {@code Class} object represents a primitive type,
     * {@code void}, an array type, or a class or interface that is not sealed,
     * an empty array is returned.
     *
     * @return an array of class descriptors of all the permitted subclasses of this class or interface
     *
     * @jls 8.1 Class Declarations
     * @jls 9.1 Interface Declarations
     * @since 15
     */
    @jdk.internal.javac.PreviewFeature(feature=jdk.internal.javac.PreviewFeature.Feature.SEALED_CLASSES, reflective=true)
    public ClassDesc[] permittedSubclasses() {
        String[] subclassNames;
        if (isArray() || isPrimitive() || (subclassNames = getPermittedSubclasses0()).length == 0) {
            return EMPTY_CLASS_DESC_ARRAY;
        }
        ClassDesc[] constants = new ClassDesc[subclassNames.length];
        int i = 0;
        for (String subclassName : subclassNames) {
            try {
                constants[i++] = ClassDesc.of(subclassName.replace('/', '.'));
            } catch (IllegalArgumentException iae) {
                throw new InternalError("Invalid type in permitted subclasses information: " + subclassName, iae);
            }
        }
        return constants;
    }

    /**
     * Returns {@code true} if and only if this {@code Class} object represents a sealed class or interface.
     * If this {@code Class} object represents a primitive type, {@code void}, or an array type, this method returns
     * {@code false}.
     *
     * @return {@code true} if and only if this {@code Class} object represents a sealed class or interface.
     *
     * @jls 8.1 Class Declarations
     * @jls 9.1 Interface Declarations
     * @since 15
     */
    @jdk.internal.javac.PreviewFeature(feature=jdk.internal.javac.PreviewFeature.Feature.SEALED_CLASSES, reflective=true)
    @SuppressWarnings("preview")
    public boolean isSealed() {
        if (isArray() || isPrimitive()) {
            return false;
        }
        return permittedSubclasses().length != 0;
    }

    private native String[] getPermittedSubclasses0();
}<|MERGE_RESOLUTION|>--- conflicted
+++ resolved
@@ -2376,12 +2376,6 @@
      * @jls 8.10 Record Types
      * @since 16
      */
-<<<<<<< HEAD
-    @jdk.internal.javac.PreviewFeature(feature=jdk.internal.javac.PreviewFeature.Feature.RECORDS,
-                                 reflective=true)
-    @SuppressWarnings("preview")
-=======
->>>>>>> ea26ff11
     @CallerSensitive
     public RecordComponent[] getRecordComponents() {
         SecurityManager sm = System.getSecurityManager();
@@ -3692,11 +3686,6 @@
      * @jls 8.10 Record Types
      * @since 16
      */
-<<<<<<< HEAD
-    @jdk.internal.javac.PreviewFeature(feature=jdk.internal.javac.PreviewFeature.Feature.RECORDS,
-                                 reflective=true)
-=======
->>>>>>> ea26ff11
     public boolean isRecord() {
         return getSuperclass() == JAVA_LANG_RECORD_CLASS && isRecord0();
     }
