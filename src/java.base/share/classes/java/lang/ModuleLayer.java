--- conflicted
+++ resolved
@@ -882,19 +882,12 @@
     }
 
     /**
-<<<<<<< HEAD
-     * Update module named {@code name} to allow access to restricted methods.
-     *
-     * @param name the name of the module for which the native access should be enabled
-     * @return {@code true} iff the module was present in this layer,
-=======
      * Updates the module with the given {@code name} in this layer
      * to allow access to restricted methods.
      *
      * @param name the name of the module for which the native access
      *             should be enabled
      * @return {@code true} iff the module is present in this layer,
->>>>>>> 27a03e0d
      *         {@code false} otherwise
      */
     boolean addEnableNativeAccess(String name) {
