--- conflicted
+++ resolved
@@ -494,63 +494,6 @@
         }
         private static final int CHARACTERISTICS = Spliterator.ORDERED | Spliterator.IMMUTABLE;
 
-<<<<<<< HEAD
-=======
-        final class StackFrameBuffer extends FrameBuffer<StackFrameInfo> {
-            private StackFrameInfo[] stackFrames;
-            StackFrameBuffer(int initialBatchSize) {
-                super(initialBatchSize);
-
-                this.stackFrames = new StackFrameInfo[initialBatchSize];
-                for (int i = START_POS; i < initialBatchSize; i++) {
-                    stackFrames[i] = new StackFrameInfo(walker);
-                }
-            }
-
-            @Override
-            StackFrameInfo[] frames() {
-                return stackFrames;
-            }
-
-            @Override
-            void resize(int startIndex, int elements) {
-                if (!isActive())
-                    throw new IllegalStateException("inactive frame buffer can't be resized");
-
-                assert startIndex == START_POS :
-                       "bad start index " + startIndex + " expected " + START_POS;
-
-                int size = startIndex+elements;
-                if (stackFrames.length < size) {
-                    StackFrameInfo[] newFrames = new StackFrameInfo[size];
-                    // copy initial magic...
-                    System.arraycopy(stackFrames, 0, newFrames, 0, startIndex);
-                    stackFrames = newFrames;
-                }
-                for (int i = startIndex; i < size; i++) {
-                    stackFrames[i] = new StackFrameInfo(walker);
-                }
-                currentBatchSize = size;
-            }
-
-            @Override
-            StackFrameInfo nextStackFrame() {
-                if (isEmpty()) {
-                    throw new NoSuchElementException("origin=" + origin + " fence=" + fence);
-                }
-
-                StackFrameInfo frame = stackFrames[origin];
-                origin++;
-                return frame;
-            }
-
-            @Override
-            final Class<?> at(int index) {
-                return stackFrames[index].declaringClass();
-            }
-        }
-
->>>>>>> c8acab1d
         final Function<? super Stream<StackFrame>, ? extends T> function;  // callback
 
         StackFrameTraverser(StackWalker walker,
@@ -707,32 +650,7 @@
         final Class<?> at(int index) {
             return stackFrames[index].declaringClass();
         }
-
-<<<<<<< HEAD
-        @Override
-        final boolean filter(int index) {
-            return stackFrames[index].declaringClass() == Continuation.class
-                    && "yield0".equals(stackFrames[index].getMethodName());
-        }
-    }
-=======
-            // ------ subclass may override the following methods -------
-            /**
-             * Resizes the buffers for VM to fill in the next batch of stack frames.
-             * The next batch will start at the given startIndex with the maximum number
-             * of elements.
-             *
-             * <p> Subclass may override this method to manage the allocated buffers.
-             *
-             * @param startIndex the start index for the first frame of the next batch to fill in.
-             * @param elements the number of elements for the next batch to fill in.
-             *
-             */
-            @Override
-            void resize(int startIndex, int elements) {
-                if (!isActive())
-                    throw new IllegalStateException("inactive frame buffer can't be resized");
->>>>>>> c8acab1d
+    }
 
     static final class ClassFrameBuffer extends FrameBuffer<ClassFrameInfo> {
         final StackWalker walker;
@@ -762,13 +680,6 @@
 
         @Override
         final Class<?> at(int index) { return classFrames[index].declaringClass();}
-
-        @Override
-        final boolean filter(int index) {
-            // no method information is available; should just filter
-            // "Continuation::yield0".
-            return classFrames[index].declaringClass() == Continuation.class;
-        }
 
         // ------ subclass may override the following methods -------
         /**
