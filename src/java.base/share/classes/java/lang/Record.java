--- conflicted
+++ resolved
@@ -80,11 +80,6 @@
  * @jls 8.10 Record Types
  * @since 16
  */
-<<<<<<< HEAD
-@jdk.internal.javac.PreviewFeature(feature=jdk.internal.javac.PreviewFeature.Feature.RECORDS,
-                             reflective=false)
-=======
->>>>>>> ea26ff11
 public abstract class Record {
     /**
      * Constructor for record classes to call.
