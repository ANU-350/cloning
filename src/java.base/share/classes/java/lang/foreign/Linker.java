/*
 * Copyright (c) 2020, 2023, Oracle and/or its affiliates. All rights reserved.
 * DO NOT ALTER OR REMOVE COPYRIGHT NOTICES OR THIS FILE HEADER.
 *
 * This code is free software; you can redistribute it and/or modify it
 * under the terms of the GNU General Public License version 2 only, as
 * published by the Free Software Foundation.  Oracle designates this
 * particular file as subject to the "Classpath" exception as provided
 * by Oracle in the LICENSE file that accompanied this code.
 *
 * This code is distributed in the hope that it will be useful, but WITHOUT
 * ANY WARRANTY; without even the implied warranty of MERCHANTABILITY or
 * FITNESS FOR A PARTICULAR PURPOSE.  See the GNU General Public License
 * version 2 for more details (a copy is included in the LICENSE file that
 * accompanied this code).
 *
 * You should have received a copy of the GNU General Public License version
 * 2 along with this work; if not, write to the Free Software Foundation,
 * Inc., 51 Franklin St, Fifth Floor, Boston, MA 02110-1301 USA.
 *
 * Please contact Oracle, 500 Oracle Parkway, Redwood Shores, CA 94065 USA
 * or visit www.oracle.com if you need additional information or have any
 * questions.
 */

package java.lang.foreign;

import jdk.internal.foreign.abi.AbstractLinker;
import jdk.internal.foreign.abi.LinkerOptions;
import jdk.internal.foreign.abi.CapturableState;
import jdk.internal.foreign.abi.SharedUtils;
import jdk.internal.javac.Restricted;
import jdk.internal.reflect.CallerSensitive;

import java.lang.invoke.MethodHandle;
import java.util.Map;
import java.util.Objects;
import java.util.Set;
import java.util.function.Consumer;
import java.util.stream.Collectors;
import java.util.stream.Stream;

/**
 * A linker provides access to foreign functions from Java code, and access to Java code
 * from foreign functions.
 * <p>
 * Foreign functions typically reside in libraries that can be loaded on demand. Each
 * library conforms to a specific ABI (Application Binary Interface). An ABI is a set of
 * calling conventions and data types associated with the compiler, OS, and processor where
 * the library was built. For example, a C compiler on Linux/x64 usually builds libraries
 * that conform to the SystemV ABI.
 * <p>
 * A linker has detailed knowledge of the calling conventions and data types used by a
 * specific ABI. For any library that conforms to that ABI, the linker can mediate
 * between Java code running in the JVM and foreign functions in the library. In
 * particular:
 * <ul>
 * <li>A linker allows Java code to link against foreign functions, via
 * {@linkplain #downcallHandle(MemorySegment, FunctionDescriptor, Option...) downcall method handles};
 * and</li>
 * <li>A linker allows foreign functions to call Java method handles, via the generation
 * of {@linkplain #upcallStub(MethodHandle, FunctionDescriptor, Arena, Option...) upcall stubs}.</li>
 * </ul>
 * A linker provides a way to look up the <em>canonical layouts</em> associated with the
 * data types used by the ABI. For example, a linker implementing the C ABI might choose
 * to provide a canonical layout for the C {@code size_t} type. On 64-bit platforms,
 * this canonical layout might be equal to {@link ValueLayout#JAVA_LONG}. The canonical
 * layouts supported by a linker are exposed via the {@link #canonicalLayouts()} method,
 * which returns a map from type names to canonical layouts.
 * <p>
 * In addition, a linker provides a way to look up foreign functions in libraries that
 * conform to the ABI. Each linker chooses a set of libraries that are commonly used on
 * the OS and processor combination associated with the ABI. For example, a linker for
 * Linux/x64 might choose two libraries: {@code libc} and {@code libm}. The functions in
 * these libraries are exposed via a {@linkplain #defaultLookup() symbol lookup}.
 *
 * <h2 id="native-linker">Calling native functions</h2>
 *
 * The {@linkplain #nativeLinker() native linker} can be used to link against functions
 * defined in C libraries (native functions). Suppose we wish to downcall from Java to
 * the {@code strlen} function defined in the standard C library:
 * {@snippet lang = c:
 * size_t strlen(const char *s);
 * }
 * A downcall method handle that exposes {@code strlen} is obtained, using the native
 * linker, as follows:
 *
 * {@snippet lang = java:
 * Linker linker = Linker.nativeLinker();
 * MethodHandle strlen = linker.downcallHandle(
 *     linker.defaultLookup().find("strlen").orElseThrow(),
 *     FunctionDescriptor.of(JAVA_LONG, ADDRESS)
 * );
 * }
 *
 * Note how the native linker also provides access, via its {@linkplain #defaultLookup() default lookup},
 * to the native functions defined by the C libraries loaded with the Java runtime.
 * Above, the default lookup is used to search the address of the {@code strlen} native
 * function. That address is then passed, along with a <em>platform-dependent description</em>
 * of the signature of the function expressed as a {@link FunctionDescriptor} (more on
 * that below) to the native linker's {@link #downcallHandle(MemorySegment, FunctionDescriptor, Option...)}
 * method. The obtained downcall method handle is then invoked as follows:
 *
 * {@snippet lang = java:
 * try (Arena arena = Arena.ofConfined()) {
 *     MemorySegment str = arena.allocateFrom("Hello");
 *     long len = (long) strlen.invokeExact(str);  // 5
 * }
 *}
 * <h3 id="describing-c-sigs">Describing C signatures</h3>
 *
 * When interacting with the native linker, clients must provide a platform-dependent
 * description of the signature of the C function they wish to link against. This
 * description, a {@link FunctionDescriptor function descriptor}, defines the layouts
 * associated with the parameter types and return type (if any) of the C function.
 * <p>
 * Scalar C types such as {@code bool}, {@code int} are modeled as
 * {@linkplain ValueLayout value layouts} of a suitable carrier. The
 * {@linkplain #canonicalLayouts() mapping} between a scalar type and its corresponding
 * canonical layout is dependent on the ABI implemented by the native linker (see below).
 * <p>
 * Composite types are modeled as {@linkplain GroupLayout group layouts}. More
 * specifically, a C {@code struct} type maps to a {@linkplain StructLayout struct layout},
 * whereas a C {@code union} type maps to a {@link UnionLayout union layout}. When defining
 * a struct or union layout, clients must pay attention to the size and alignment constraint
 * of the corresponding composite type definition in C. For instance, padding between two
 * struct fields must be modeled explicitly, by adding an adequately sized
 * {@linkplain PaddingLayout padding layout} member to the resulting struct layout.
 * <p>
 * Finally, pointer types such as {@code int**} and {@code int(*)(size_t*, size_t*)}
 * are modeled as {@linkplain AddressLayout address layouts}. When the spatial bounds of
 * the pointer type are known statically, the address layout can be associated with a
 * {@linkplain AddressLayout#targetLayout() target layout}. For instance, a pointer that
 * is known to point to a C {@code int[2]} array can be modeled as an address layout
 * whose target layout is a sequence layout whose element count is 2, and whose
 * element type is {@link ValueLayout#JAVA_INT}.
 * <p>
 * All native linker implementations are guaranteed to provide canonical layouts for the
 * following set of types:
 * <ul>
 *     <li>{@code bool}</li>
 *     <li>{@code char}</li>
 *     <li>{@code short}</li>
 *     <li>{@code int}</li>
 *     <li>{@code long}</li>
 *     <li>{@code long long}</li>
 *     <li>{@code float}</li>
 *     <li>{@code double}</li>
 *     <li>{@code size_t}</li>
 *     <li>{@code wchar_t}</li>
 *     <li>{@code void*}</li>
 * </ul>
 * As noted above, the specific canonical layout associated with each type can vary,
 * depending on the data model supported by a given ABI. For instance, the C type
 * {@code long} maps to the layout constant {@link ValueLayout#JAVA_LONG} on Linux/x64,
 * but maps to the layout constant {@link ValueLayout#JAVA_INT} on Windows/x64.
 * Similarly, the C type {@code size_t} maps to the layout constant
 * {@link ValueLayout#JAVA_LONG} on 64-bit platforms, but maps to the layout constant
 * {@link ValueLayout#JAVA_INT} on 32-bit platforms.
 * <p>
 * A native linker typically does not provide canonical layouts for C's unsigned integral
 * types. Instead, they are modeled using the canonical layouts associated with their
 * corresponding signed integral types. For instance, the C type {@code unsigned long}
 * maps to the layout constant {@link ValueLayout#JAVA_LONG} on Linux/x64, but maps to
 * the layout constant {@link ValueLayout#JAVA_INT} on Windows/x64.
 * <p>
 * The following table shows some examples of how C types are modeled in Linux/x64
 * according to the "System V Application Binary Interface"
 * (all the examples provided here will assume these platform-dependent mappings):
 *
 * <blockquote><table class="plain">
 * <caption style="display:none">Mapping C types</caption>
 * <thead>
 * <tr>
 *     <th scope="col">C type</th>
 *     <th scope="col">Layout</th>
 *     <th scope="col">Java type</th>
 * </tr>
 * </thead>
 * <tbody>
 * <tr><th scope="row" style="font-weight:normal">{@code bool}</th>
 *     <td style="text-align:center;">{@link ValueLayout#JAVA_BOOLEAN}</td>
 *     <td style="text-align:center;">{@code boolean}</td>
 * <tr><th scope="row" style="font-weight:normal">{@code char} <br> {@code unsigned char}</th>
 *     <td style="text-align:center;">{@link ValueLayout#JAVA_BYTE}</td>
 *     <td style="text-align:center;">{@code byte}</td>
 * <tr><th scope="row" style="font-weight:normal">{@code short} <br> {@code unsigned short}</th>
 *     <td style="text-align:center;">{@link ValueLayout#JAVA_SHORT}</td>
 *     <td style="text-align:center;">{@code short}</td>
 * <tr><th scope="row" style="font-weight:normal">{@code int} <br> {@code unsigned int}</th>
 *     <td style="text-align:center;">{@link ValueLayout#JAVA_INT}</td>
 *     <td style="text-align:center;">{@code int}</td>
 * <tr><th scope="row" style="font-weight:normal">{@code long} <br> {@code unsigned long}</th>
 *     <td style="text-align:center;">{@link ValueLayout#JAVA_LONG}</td>
 *     <td style="text-align:center;">{@code long}</td>
 * <tr><th scope="row" style="font-weight:normal">{@code long long} <br> {@code unsigned long long}</th>
 *     <td style="text-align:center;">{@link ValueLayout#JAVA_LONG}</td>
 *     <td style="text-align:center;">{@code long}</td>
 * <tr><th scope="row" style="font-weight:normal">{@code float}</th>
 *     <td style="text-align:center;">{@link ValueLayout#JAVA_FLOAT}</td>
 *     <td style="text-align:center;">{@code float}</td>
 * <tr><th scope="row" style="font-weight:normal">{@code double}</th>
 *     <td style="text-align:center;">{@link ValueLayout#JAVA_DOUBLE}</td>
 *     <td style="text-align:center;">{@code double}</td>
 <tr><th scope="row" style="font-weight:normal">{@code size_t}</th>
 *     <td style="text-align:center;">{@link ValueLayout#JAVA_LONG}</td>
 *     <td style="text-align:center;">{@code long}</td>
 * <tr><th scope="row" style="font-weight:normal">{@code char*}, {@code int**}, {@code struct Point*}</th>
 *     <td style="text-align:center;">{@link ValueLayout#ADDRESS}</td>
 *     <td style="text-align:center;">{@link MemorySegment}</td>
 * <tr><th scope="row" style="font-weight:normal">{@code int (*ptr)[10]}</th>
 *     <td style="text-align:left;">
 * <pre>
 * ValueLayout.ADDRESS.withTargetLayout(
 *     MemoryLayout.sequenceLayout(10,
 *         ValueLayout.JAVA_INT)
 * );
 * </pre>
 *     <td style="text-align:center;">{@link MemorySegment}</td>
 * <tr><th scope="row" style="font-weight:normal"><code>struct Point { int x; long y; };</code></th>
 *     <td style="text-align:left;">
 * <pre>
 * MemoryLayout.structLayout(
 *     ValueLayout.JAVA_INT.withName("x"),
 *     MemoryLayout.paddingLayout(32),
 *     ValueLayout.JAVA_LONG.withName("y")
 * );
 * </pre>
 *     </td>
 *     <td style="text-align:center;">{@link MemorySegment}</td>
 * <tr><th scope="row" style="font-weight:normal"><code>union Choice { float a; int b; }</code></th>
 *     <td style="text-align:left;">
 * <pre>
 * MemoryLayout.unionLayout(
 *     ValueLayout.JAVA_FLOAT.withName("a"),
 *     ValueLayout.JAVA_INT.withName("b")
 * );
 * </pre>
 *     </td>
 *     <td style="text-align:center;">{@link MemorySegment}</td>
 * </tbody>
 * </table></blockquote>
 * <p>
 * All native linker implementations support a well-defined subset of layouts. More formally,
 * a layout {@code L} is supported by a native linker {@code NL} if:
 * <ul>
 * <li>{@code L} is a value layout {@code V} and {@code V.withoutName()} is a canonical layout</li>
 * <li>{@code L} is a sequence layout {@code S} and all the following conditions hold:
 * <ol>
 * <li>the alignment constraint of {@code S} is set to its
 *     <a href="MemoryLayout.html#layout-align">natural alignment</a>, and</li>
 * <li>{@code S.elementLayout()} is a layout supported by {@code NL}.</li>
 * </ol>
 * </li>
 * <li>{@code L} is a group layout {@code G} and all the following conditions hold:
 * <ol>
 * <li>the alignment constraint of {@code G} is set to its
 *     <a href="MemoryLayout.html#layout-align">natural alignment</a>;</li>
 * <li>the size of {@code G} is a multiple of its alignment constraint;</li>
 * <li>each member layout in {@code G.memberLayouts()} is either a padding layout or
 *     a layout supported by {@code NL}, and</li>
 * <li>{@code G} does not contain padding other than what is strictly required to align
 *      its non-padding layout elements, or to satisfy (2).</li>
 * </ol>
 * </li>
 * </ul>
 *
 * Linker implementations may optionally support additional layouts, such as
 * <em>packed</em> struct layouts. A packed struct is a struct in which there is
 * at least one member layout {@code L} that has an alignment constraint less strict
 * than its natural alignment. This allows to avoid padding between member layouts,
 * as well as avoiding padding at the end of the struct layout. For example:

 * {@snippet lang = java:
 * // No padding between the 2 element layouts:
 * MemoryLayout noFieldPadding = MemoryLayout.structLayout(
 *         ValueLayout.JAVA_INT,
 *         ValueLayout.JAVA_DOUBLE.withByteAlignment(4));
 *
 * // No padding at the end of the struct:
 * MemoryLayout noTrailingPadding = MemoryLayout.structLayout(
 *         ValueLayout.JAVA_DOUBLE.withByteAlignment(4),
 *         ValueLayout.JAVA_INT);
 * }
 * <p>
 * A native linker only supports function descriptors whose argument/return layouts are
 * layouts supported by that linker and are not sequence layouts.
 *
 * <h3 id="function-pointers">Function pointers</h3>
 *
 * Sometimes, it is useful to pass Java code as a function pointer to some native
 * function; this is achieved by using an
 * {@linkplain #upcallStub(MethodHandle, FunctionDescriptor, Arena, Option...) upcall stub}.
 * To demonstrate this, let's consider the following function from the C standard library:
 *
 * {@snippet lang = c:
 * void qsort(void *base, size_t nmemb, size_t size,
 *            int (*compar)(const void *, const void *));
 * }
 *
 * The {@code qsort} function can be used to sort the contents of an array, using a
 * custom comparator function which is passed as a function pointer
 * (the {@code compar} parameter). To be able to call the {@code qsort} function from
 * Java, we must first create a downcall method handle for it, as follows:
 *
 * {@snippet lang = java:
 * Linker linker = Linker.nativeLinker();
 * MethodHandle qsort = linker.downcallHandle(
 *     linker.defaultLookup().find("qsort").orElseThrow(),
 *         FunctionDescriptor.ofVoid(ADDRESS, JAVA_LONG, JAVA_LONG, ADDRESS)
 * );
 * }
 *
 * As before, we use {@link ValueLayout#JAVA_LONG} to map the C type {@code size_t} type,
 * and {@link ValueLayout#ADDRESS} for both the first pointer parameter (the array
 * pointer) and the last parameter (the function pointer).
 * <p>
 * To invoke the {@code qsort} downcall handle obtained above, we need a function pointer
 * to be passed as the last parameter. That is, we need to create a function pointer out
 * of an existing method handle. First, let's write a Java method that can compare two
 * int elements passed as pointers (i.e. as {@linkplain MemorySegment memory segments}):
 *
 * {@snippet lang = java:
 * class Qsort {
 *     static int qsortCompare(MemorySegment elem1, MemorySegment elem2) {
 *         return Integer.compare(elem1.get(JAVA_INT, 0), elem2.get(JAVA_INT, 0));
 *     }
 * }
 * }
 *
 * Now let's create a method handle for the comparator method defined above:
 *
 * {@snippet lang = java:
 * FunctionDescriptor comparDesc = FunctionDescriptor.of(JAVA_INT,
 *                                                       ADDRESS.withTargetLayout(JAVA_INT),
 *                                                       ADDRESS.withTargetLayout(JAVA_INT));
 * MethodHandle comparHandle = MethodHandles.lookup()
 *                                          .findStatic(Qsort.class, "qsortCompare",
 *                                                      comparDesc.toMethodType());
 * }
 *
 * First, we create a function descriptor for the function pointer type. Since we know
 * that the parameters passed to the comparator method will be pointers to elements of
 * a C {@code int[]} array, we can specify {@link ValueLayout#JAVA_INT} as the target
 * layout for the address layouts of both parameters. This will allow the comparator
 * method to access the contents of the array elements to be compared. We then
 * {@linkplain FunctionDescriptor#toMethodType() turn} that function descriptor into
 * a suitable {@linkplain java.lang.invoke.MethodType method type} which we then use to
 * look up the comparator method handle. We can now create an upcall stub that points to
 * that method, and pass it, as a function pointer, to the {@code qsort} downcall handle,
 * as follows:
 *
 * {@snippet lang = java:
 * try (Arena arena = Arena.ofConfined()) {
 *     MemorySegment comparFunc = linker.upcallStub(comparHandle, comparDesc, arena);
 *     MemorySegment array = arena.allocateFrom(JAVA_INT, 0, 9, 3, 4, 6, 5, 1, 8, 2, 7);
 *     qsort.invokeExact(array, 10L, 4L, comparFunc);
 *     int[] sorted = array.toArray(JAVA_INT); // [ 0, 1, 2, 3, 4, 5, 6, 7, 8, 9 ]
 * }
 * }
 *
 * This code creates an off-heap array, copies the contents of a Java array into it, and
 * then passes the array to the {@code qsort} method handle along with the comparator
 * function we obtained from the native linker. After the invocation, the contents
 * of the off-heap array will be sorted according to our comparator function, written in
 * Java. We then extract a new Java array from the segment, which contains the sorted
 * elements.
 *
 * <h3 id="by-ref">Functions returning pointers</h3>
 *
 * When interacting with native functions, it is common for those functions to allocate
 * a region of memory and return a pointer to that region. Let's consider the following
 * function from the C standard library:
 *
 * {@snippet lang = c:
 * void *malloc(size_t size);
 * }
 *
 * The {@code malloc} function allocates a region of memory with the given size,
 * and returns a pointer to that region of memory, which is later deallocated using
 * another function from the C standard library:
 *
 * {@snippet lang = c:
 * void free(void *ptr);
 * }
 *
 * The {@code free} function takes a pointer to a region of memory and deallocates that
 * region. In this section we will show how to interact with these native functions,
 * with the aim of providing a <em>safe</em> allocation API (the approach outlined below
 * can of course be generalized to allocation functions other than {@code malloc} and
 * {@code free}).
 * <p>
 * First, we need to create the downcall method handles for {@code malloc} and
 * {@code free}, as follows:
 *
 * {@snippet lang = java:
 * Linker linker = Linker.nativeLinker();
 *
 * MethodHandle malloc = linker.downcallHandle(
 *     linker.defaultLookup().find("malloc").orElseThrow(),
 *     FunctionDescriptor.of(ADDRESS, JAVA_LONG)
 * );
 *
 * MethodHandle free = linker.downcallHandle(
 *     linker.defaultLookup().find("free").orElseThrow(),
 *     FunctionDescriptor.ofVoid(ADDRESS)
 * );
 * }
 *
 * When a native function returning a pointer (such as {@code malloc}) is invoked using
 * a downcall method handle, the Java runtime has no insight into the size or the
 * lifetime of the returned pointer. Consider the following code:
 *
 * {@snippet lang = java:
 * MemorySegment segment = (MemorySegment)malloc.invokeExact(100);
 * }
 *
 * The size of the segment returned by the {@code malloc} downcall method handle is
 * <a href="MemorySegment.html#wrapping-addresses">zero</a>. Moreover, the scope of the
 * returned segment is the global scope. To provide safe access to the segment, we must,
 * unsafely, resize the segment to the desired size (100, in this case). It might also
 * be desirable to attach the segment to some existing {@linkplain Arena arena}, so that
 * the lifetime of the region of memory backing the segment can be managed automatically,
 * as for any other native segment created directly from Java code. Both of these
 * operations are accomplished using the restricted method
 * {@link MemorySegment#reinterpret(long, Arena, Consumer)}, as follows:
 *
 * {@snippet lang = java:
 * MemorySegment allocateMemory(long byteSize, Arena arena) throws Throwable {
 *     MemorySegment segment = (MemorySegment) malloc.invokeExact(byteSize); // size = 0, scope = always alive
 *     return segment.reinterpret(byteSize, arena, s -> {
 *         try {
 *             free.invokeExact(s);
 *         } catch (Throwable e) {
 *             throw new RuntimeException(e);
 *         }
 *     });  // size = byteSize, scope = arena.scope()
 * }
 * }
 *
 * The {@code allocateMemory} method defined above accepts two parameters: a size and an
 * arena. The method calls the {@code malloc} downcall method handle, and unsafely
 * reinterprets the returned segment, by giving it a new size (the size passed to the
 * {@code allocateMemory} method) and a new scope (the scope of the provided arena).
 * The method also specifies a <em>cleanup action</em> to be executed when the provided
 * arena is closed. Unsurprisingly, the cleanup action passes the segment to the
 * {@code free} downcall method handle, to deallocate the underlying region of memory.
 * We can use the {@code allocateMemory} method as follows:
 *
 * {@snippet lang = java:
 * try (Arena arena = Arena.ofConfined()) {
 *     MemorySegment segment = allocateMemory(100, arena);
 * } // 'free' called here
 * }
 *
 * Note how the segment obtained from {@code allocateMemory} acts as any other segment
 * managed by the confined arena. More specifically, the obtained segment has the desired
 * size, can only be accessed by a single thread (the thread that created the confined
 * arena), and its lifetime is tied to the surrounding <em>try-with-resources</em> block.
 *
 * <h3 id="variadic-funcs">Variadic functions</h3>
 *
 * Variadic functions are C functions that can accept a variable number and type of
 * arguments. They are declared with a trailing ellipsis ({@code ...}) at the end of the
 * formal parameter list, such as: {@code void foo(int x, ...);}
 * The arguments passed in place of the ellipsis are called <em>variadic arguments</em>.
 * Variadic functions are, essentially, templates that can be <em>specialized</em> into
 * multiple non-variadic functions by replacing the {@code ...} with a list of
 * <em>variadic parameters</em> of a fixed number and type.
 * <p>
 * It should be noted that values passed as variadic arguments undergo default argument
 * promotion in C. For instance, the following argument promotions are applied:
 * <ul>
 * <li>{@code _Bool} -> {@code unsigned int}</li>
 * <li>{@code [signed] char} -> {@code [signed] int}</li>
 * <li>{@code [signed] short} -> {@code [signed] int}</li>
 * <li>{@code float} -> {@code double}</li>
 * </ul>
 * whereby the signed-ness of the source type corresponds to the signed-ness of the
 * promoted type. The complete process of default argument promotion is described in the
 * C specification. In effect, these promotions place limits on the types that can be
 * used to replace the {@code ...}, as the variadic parameters of the specialized form
 * of a variadic function will always have a promoted type.
 * <p>
 * The native linker only supports linking the specialized form of a variadic function.
 * A variadic function in its specialized form can be linked using a function descriptor
 * describing the specialized form. Additionally, the {@link Linker.Option#firstVariadicArg(int)}
 * linker option must be provided to indicate the first variadic parameter in the
 * parameter list. The corresponding argument layout (if any), and all following
 * argument layouts in the specialized function descriptor, are called
 * <em>variadic argument layouts</em>.
 * <p>
 * The native linker does not automatically perform default argument promotions. However,
 * since passing an argument of a non-promoted type as a variadic argument is not
 * supported in C, the native linker will reject an attempt to link a specialized
 * function descriptor with any variadic argument value layouts corresponding to a
 * non-promoted C type. Since the size of the C {@code int} type is platform-specific,
 * exactly which layouts will be rejected is platform-specific as well. As an example:
 * on Linux/x64 the layouts corresponding to the C types {@code _Bool},
 * {@code (unsigned) char}, {@code (unsigned) short}, and {@code float} (among others),
 * will be rejected by the linker. The {@link #canonicalLayouts()} method can be used to
 * find which layout corresponds to a particular C type.
 * <p>
 * A well-known variadic function is the {@code printf} function, defined in the
 * C standard library:
 *
 * {@snippet lang = c:
 * int printf(const char *format, ...);
 * }
 *
 * This function takes a format string, and a number of additional arguments (the number
 * of such arguments is dictated by the format string). Consider the following
 * variadic call:
 *
 * {@snippet lang = c:
 * printf("%d plus %d equals %d", 2, 2, 4);
 * }
 *
 * To perform an equivalent call using a downcall method handle we must create a function
 * descriptor which describes the specialized signature of the C function we want to
 * call. This descriptor must include an additional layout for each variadic argument we
 * intend to provide. In this case, the specialized signature of the C function is
 * {@code (char*, int, int, int)} as the format string accepts three integer parameters.
 * We then need to use a {@linkplain Linker.Option#firstVariadicArg(int) linker option}
 * to specify the position of the first variadic layout in the provided function
 * descriptor (starting from 0). In this case, since the first parameter is the format
 * string (a non-variadic argument), the first variadic index needs to be set to 1, as
 * follows:
 *
 * {@snippet lang = java:
 * Linker linker = Linker.nativeLinker();
 * MethodHandle printf = linker.downcallHandle(
 *     linker.defaultLookup().find("printf").orElseThrow(),
 *         FunctionDescriptor.of(JAVA_INT, ADDRESS, JAVA_INT, JAVA_INT, JAVA_INT),
 *         Linker.Option.firstVariadicArg(1) // first int is variadic
 * );
 * }
 *
 * We can then call the specialized downcall handle as usual:
 *
 * {@snippet lang = java:
 * try (Arena arena = Arena.ofConfined()) {
 *     //prints "2 plus 2 equals 4"
 *     int res = (int)printf.invokeExact(arena.allocateFrom("%d plus %d equals %d"), 2, 2, 4);
 * }
 *}
 *
 * <h2 id="safety">Safety considerations</h2>
 *
 * Creating a downcall method handle is intrinsically unsafe. A symbol in a foreign
 * library does not, in general, contain enough signature information (e.g. arity and
 * types of foreign function parameters). As a consequence, the linker runtime cannot
 * validate linkage requests. When a client interacts with a downcall method handle
 * obtained through an invalid linkage request (e.g. by specifying a function descriptor
 * featuring too many argument layouts), the result of such interaction is unspecified
 * and can lead to JVM crashes.
 * <p>
 * When an upcall stub is passed to a foreign function, a JVM crash might occur, if the
 * foreign code casts the function pointer associated with the upcall stub to a type that
 * is incompatible with the type of the upcall stub, and then attempts to invoke the
 * function through the resulting function pointer. Moreover, if the method handle
 * associated with an upcall stub returns a {@linkplain MemorySegment memory segment},
 * clients must ensure that this address cannot become invalid after the upcall is
 * completed. This can lead to unspecified behavior, and even JVM crashes, since an
 * upcall is typically executed in the context of a downcall method handle invocation.
 *
 * @implSpec
 * Implementations of this interface are immutable, thread-safe and
 * <a href="{@docRoot}/java.base/java/lang/doc-files/ValueBased.html">value-based</a>.
 *
 * @since 22
 */
public sealed interface Linker permits AbstractLinker {

    /**
     * {@return a linker for the ABI associated with the underlying native platform}
     * <p>
     * The underlying native platform is the combination of OS and processor where the
     * Java runtime is currently executing.
     *
     * @apiNote It is not currently possible to obtain a linker for a different
     *          combination of OS and processor.
     * @implSpec A native linker implementation is guaranteed to provide canonical
     *           layouts for <a href="#describing-c-sigs">basic C types</a>.
     * @implNote The libraries exposed by the {@linkplain #defaultLookup() default lookup}
     *           associated with the returned linker are the native libraries loaded in
     *           the process where the Java runtime is currently executing. For example,
     *           on Linux, these libraries typically include {@code libc}, {@code libm}
     *           and {@code libdl}.
     */
    static Linker nativeLinker() {
        return SharedUtils.getSystemLinker();
    }

    /**
     * Creates a method handle that is used to call a foreign function with
     * the given signature and address.
     * <p>
     * Calling this method is equivalent to the following code:
     * {@snippet lang=java :
     * linker.downcallHandle(function).bindTo(symbol);
     * }
     *
     * @param address  the native memory segment whose
     *                 {@linkplain MemorySegment#address() base address} is the address
     *                 of the target foreign function
     * @param function the function descriptor of the target foreign function
     * @param options  the linker options associated with this linkage request
     * @return a downcall method handle
     * @throws IllegalArgumentException if the provided function descriptor is not
     *         supported by this linker
     * @throws IllegalArgumentException if {@code !address.isNative()}, or if
     *         {@code address.equals(MemorySegment.NULL)}
     * @throws IllegalArgumentException if an invalid combination of linker options
     *         is given
     * @throws IllegalCallerException If the caller is in a module that does not have
     *         native access enabled
     *
     * @see SymbolLookup
     */
    @CallerSensitive
    @Restricted
    MethodHandle downcallHandle(MemorySegment address,
                                FunctionDescriptor function,
                                Option... options);

    /**
     * Creates a method handle that is used to call a foreign function with
     * the given signature.
     * <p>
     * The Java {@linkplain java.lang.invoke.MethodType method type} associated with the
     * returned method handle is {@linkplain FunctionDescriptor#toMethodType() derived}
     * from the argument and return layouts in the function descriptor, but features an
     * additional leading parameter of type {@link MemorySegment}, from which the address
     * of the target foreign function is derived. Moreover, if the function descriptor's
     * return layout is a group layout, the resulting downcall method handle accepts an
     * additional leading parameter of type {@link SegmentAllocator}, which is used by
     * the linker runtime to allocate the memory region associated with the struct
     * returned by the downcall method handle.
     * <p>
     * Upon invoking a downcall method handle, the linker provides the following
     * guarantees for any argument {@code A} of type {@link MemorySegment} whose
     * corresponding layout is an {@linkplain AddressLayout address layout}:
     * <ul>
     *     <li>{@code A.scope().isAlive() == true}. Otherwise, the invocation
     *         throws {@link IllegalStateException};</li>
     *     <li>The invocation occurs in a thread {@code T} such that
     *         {@code A.isAccessibleBy(T) == true}.
     *         Otherwise, the invocation throws {@link WrongThreadException}; and</li>
     *     <li>{@code A} is kept alive during the invocation. For instance,
     *         if {@code A} has been obtained using a {@linkplain Arena#ofShared() shared arena},
     *         any attempt to {@linkplain Arena#close() close} the arena while the
     *         downcall method handle is still executing will result in an
     *         {@link IllegalStateException}.</li>
     *</ul>
     * <p>
     * Moreover, if the provided function descriptor's return layout is an
     * {@linkplain AddressLayout address layout}, invoking the returned method handle
     * will return a native segment associated with the global scope. Under normal
     * conditions, the size of the returned segment is {@code 0}. However, if the
     * function descriptor's return layout has a
     * {@linkplain AddressLayout#targetLayout() target layout} {@code T}, then the size
     * of the returned segment is set to {@code T.byteSize()}.
     * <p>
<<<<<<< HEAD
     * The returned method handle will throw an {@link IllegalArgumentException} if the {@link MemorySegment}
     * representing the target address of the foreign function is the {@link MemorySegment#NULL} address. If an argument
     * is a {@link MemorySegment} whose corresponding layout is a {@linkplain GroupLayout group layout}, the linker
     * might attempt to access the contents of the segment. As such, one of the exceptions specified by the
     * {@link MemorySegment#get(ValueLayout.OfByte, long)} or the
     * {@link MemorySegment#copy(MemorySegment, long, MemorySegment, long, long)} methods may be thrown. If an argument
     * is a {@link MemorySegment} whose corresponding layout is an {@linkplain AddressLayout address layout}, the linker
     * will throw an {@link IllegalArgumentException} if the segment is a heap memory segment, unless heap memory segments
     * are explicitly allowed through the {@link Linker.Option#critical(boolean)} linker option.
     * The returned method handle will additionally throw {@link NullPointerException} if any argument
     * passed to it is {@code null}.
=======
     * The returned method handle will throw an {@link IllegalArgumentException} if the
     * {@link MemorySegment} representing the target address of the foreign function is
     * the {@link MemorySegment#NULL} address. If an argument is a {@link MemorySegment},
     * whose corresponding layout is a {@linkplain GroupLayout group layout}, the linker
     * might attempt to access the contents of the segment. As such, one of the
     * exceptions specified by the {@link MemorySegment#get(ValueLayout.OfByte, long)} or
     * the {@link MemorySegment#copy(MemorySegment, long, MemorySegment, long, long)}
     * methods may be thrown. The returned method handle will additionally throw
     * {@link NullPointerException} if any argument passed to it is {@code null}.
>>>>>>> f9395421
     *
     * @param function the function descriptor of the target foreign function
     * @param options  the linker options associated with this linkage request
     * @return a downcall method handle
     * @throws IllegalArgumentException if the provided function descriptor is not
     *         supported by this linker
     * @throws IllegalArgumentException if an invalid combination of linker options
     *         is given
     * @throws IllegalCallerException If the caller is in a module that does not have
     *         native access enabled
     */
    @CallerSensitive
    @Restricted
    MethodHandle downcallHandle(FunctionDescriptor function, Option... options);

    /**
     * Creates an upcall stub which can be passed to other foreign functions as a
     * function pointer, associated with the given arena. Calling such a function
     * pointer from foreign code will result in the execution of the provided method
     * handle.
     * <p>
     * The returned memory segment's address points to the newly allocated upcall stub,
     * and is associated with the provided arena. As such, the lifetime of the returned
     * upcall stub segment is controlled by the provided arena. For instance, if the
     * provided arena is a confined arena, the returned upcall stub segment will be
     * deallocated when the provided confined arena is {@linkplain Arena#close() closed}.
     * <p>
     * An upcall stub argument whose corresponding layout is an
     * {@linkplain AddressLayout address layout} is a native segment associated with the
     * global scope. Under normal conditions, the size of this segment argument is
     * {@code 0}. However, if the address layout has a
     * {@linkplain AddressLayout#targetLayout() target layout} {@code T}, then the size
     * of the segment argument is set to {@code T.byteSize()}.
     * <p>
     * The target method handle should not throw any exceptions. If the target method
     * handle does throw an exception, the JVM will terminate abruptly. To avoid this,
     * clients should wrap the code in the target method handle in a try/catch block to
     * catch any unexpected exceptions. This can be done using the
     * {@link java.lang.invoke.MethodHandles#catchException(MethodHandle, Class, MethodHandle)}
     * method handle combinator, and handle exceptions as desired in the corresponding
     * catch block.
     *
     * @param target the target method handle
     * @param function the upcall stub function descriptor
     * @param arena the arena associated with the returned upcall stub segment
     * @param options  the linker options associated with this linkage request
     * @return a zero-length segment whose address is the address of the upcall stub
     * @throws IllegalArgumentException if the provided function descriptor is not
     *         supported by this linker
     * @throws IllegalArgumentException if the type of {@code target} is incompatible
     *         with the type {@linkplain FunctionDescriptor#toMethodType() derived}
     *         from {@code function}
     * @throws IllegalArgumentException if it is determined that the target method handle
     *         can throw an exception
     * @throws IllegalStateException if {@code arena.scope().isAlive() == false}
     * @throws WrongThreadException if {@code arena} is a confined arena, and this method
     *         is called from a thread {@code T}, other than the arena's owner thread
     * @throws IllegalCallerException If the caller is in a module that does not have
     *         native access enabled
     */
    @CallerSensitive
    @Restricted
    MemorySegment upcallStub(MethodHandle target,
                             FunctionDescriptor function,
                             Arena arena,
                             Linker.Option... options);

    /**
     * Returns a symbol lookup for symbols in a set of commonly used libraries.
     * <p>
     * Each {@link Linker} is responsible for choosing libraries that are widely
     * recognized as useful on the OS and processor combination supported by the
     * {@link Linker}. Accordingly, the precise set of symbols exposed by the symbol
     * lookup is unspecified; it varies from one {@link Linker} to another.
     *
     * @implNote It is strongly recommended that the result of {@link #defaultLookup}
     *           exposes a set of symbols that is stable over time. Clients of
     *           {@link #defaultLookup()} are likely to fail if a symbol that was
     *           previously exposed by the symbol lookup is no longer exposed.
     *           <p>If an implementer provides {@link Linker} implementations for
     *           multiple OS and processor combinations, then it is strongly
     *           recommended that the result of {@link #defaultLookup()} exposes, as much
     *           as possible, a consistent set of symbols across all the OS and processor
     *           combinations.
     *
     * @return a symbol lookup for symbols in a set of commonly used libraries
     */
    SymbolLookup defaultLookup();

    /**
     * {@return an unmodifiable mapping between the names of data types used by the ABI
     *          implemented by this linker and their <em>canonical layouts</em>}
     * <p>
     * Each {@link Linker} is responsible for choosing the data types that are widely
     * recognized as useful on the OS and processor combination supported by the
     * {@link Linker}. Accordingly, the precise set of data type names and canonical
     * layouts exposed by the linker are unspecified; they vary from one {@link Linker}
     * to another.
     *
     * @implNote It is strongly recommended that the result of {@link #canonicalLayouts()}
     *           exposes a set of symbols that is stable over time. Clients of
     *           {@link #canonicalLayouts()} are likely to fail if a data type that was
     *           previously exposed by the linker is no longer exposed, or if its
     *           canonical layout is updated.
     *           <p>If an implementer provides {@link Linker} implementations for multiple
     *           OS and processor combinations, then it is strongly recommended that the
     *           result of {@link #canonicalLayouts()} exposes, as much as possible,
     *           a consistent set of symbols across all the OS and processor combinations.
     */
    Map<String, MemoryLayout> canonicalLayouts();

    /**
     * A linker option is used to provide additional parameters to a linkage request.
     * @since 22
     */
    sealed interface Option
            permits LinkerOptions.LinkerOptionImpl {

        /**
         * {@return a linker option used to denote the index indicating the start of the
         *          variadic arguments passed to the function described by the function
         *          descriptor associated with a downcall linkage request}
         * <p>
         * The {@code index} value must conform to {@code 0 <= index <= N}, where
         * {@code N} is the number of argument layouts of the function descriptor used in
         * conjunction with this linker option. When the {@code index} is:
         * <ul>
         * <li>{@code 0}, all arguments passed to the function are passed as variadic
         *     arguments</li>
         * <li>{@code N}, none of the arguments passed to the function are passed as
         *     variadic arguments</li>
         * <li>{@code n}, where {@code 0 < m < N}, the arguments {@code m..N} are passed
         *     as variadic arguments</li>
         * </ul>
         * It is important to always use this linker option when linking a
         * <a href=Linker.html#variadic-funcs>variadic function</a>, even if no variadic
         * argument is passed (the second case in the list above), as this might still
         * affect the calling convention on certain platforms.
         *
         * @implNote The index value is validated when making a linkage request, which is
         *           when the function descriptor against which the index is validated is
         *           available.
         *
         * @param index the index of the first variadic argument layout in the function
         *             descriptor associated with a downcall linkage request
         */
        static Option firstVariadicArg(int index) {
            return new LinkerOptions.FirstVariadicArg(index);
        }

        /**
         * {@return a linker option used to save portions of the execution state
         *          immediately after calling a foreign function associated with a
         *          downcall method handle, before it can be overwritten by the Java
         *          runtime, or read through conventional means}
         * <p>
         * Execution state is captured by a downcall method handle on invocation, by
         * writing it to a native segment provided by the user to the downcall method
         * handle. For this purpose, a downcall method handle linked with this option
         * will feature an additional {@link MemorySegment} parameter directly following
         * the target address, and optional {@link SegmentAllocator} parameters. This
         * parameter, the <em>capture state segment</em>, represents the native segment
         * into which the captured state is written.
         * <p>
         * The capture state segment must have size and alignment compatible with the
         * layout returned by {@linkplain #captureStateLayout}. This layout is a struct
         * layout which has a named field for each captured value.
         * <p>
         * Captured state can be retrieved from the capture state segment by constructing
         * var handles from the {@linkplain #captureStateLayout capture state layout}.
         * <p>
         * The following example demonstrates the use of this linker option:
         * {@snippet lang = "java":
         * MemorySegment targetAddress = ...
         * Linker.Option ccs = Linker.Option.captureCallState("errno");
         * MethodHandle handle = Linker.nativeLinker().downcallHandle(targetAddress, FunctionDescriptor.ofVoid(), ccs);
         *
         * StructLayout capturedStateLayout = Linker.Option.captureStateLayout();
         * VarHandle errnoHandle = capturedStateLayout.varHandle(PathElement.groupElement("errno"));
         * try (Arena arena = Arena.ofConfined()) {
         *     MemorySegment capturedState = arena.allocate(capturedStateLayout);
         *     handle.invoke(capturedState);
         *     int errno = (int) errnoHandle.get(capturedState);
         *     // use errno
         * }
         * }
         * <p>
         * This linker option can not be combined with {@link #critical}.
         *
         * @param capturedState the names of the values to save
         * @throws IllegalArgumentException if at least one of the provided
         *         {@code capturedState} names is unsupported on the current platform
         * @see #captureStateLayout()
         */
        static Option captureCallState(String... capturedState) {
            Set<CapturableState> set = Stream.of(Objects.requireNonNull(capturedState))
                    .map(Objects::requireNonNull)
                    .map(CapturableState::forName)
                    .collect(Collectors.toSet());
            return new LinkerOptions.CaptureCallState(set);
        }

         /**
         * {@return a struct layout that represents the layout of the capture state
          *         segment that is passed to a downcall handle linked with
          *         {@link #captureCallState(String...)}}
         * <p>
         * The capture state layout is <em>platform-dependent</em> but is guaranteed to be
         * a {@linkplain StructLayout struct layout} containing only {@linkplain ValueLayout value layouts}
         * and possibly {@linkplain PaddingLayout padding layouts}.
         * As an example, on Windows, the returned layout might contain three value layouts named:
         * <ul>
         *     <li>GetLastError</li>
         *     <li>WSAGetLastError</li>
         *     <li>errno</li>
         * </ul>
         * <p>
         * Clients can obtain the names of the supported captured value layouts as follows:
         * {@snippet lang = java:
         *    List<String> capturedNames = Linker.Option.captureStateLayout().memberLayouts().stream()
         *        .map(MemoryLayout::name)
         *        .flatMap(Optional::stream)
         *        .toList();
         * }
         *
         * @see #captureCallState(String...)
         */
        static StructLayout captureStateLayout() {
            return CapturableState.LAYOUT;
        }

        /**
         * {@return a linker option used to mark a foreign function as <em>critical</em>}
         * <p>
         * A critical function is a function that has an extremely short running time in
         * all cases (similar to calling an empty function), and does not call back into
         * Java (e.g. using an upcall stub).
         * <p>
         * Using this linker option is a hint that some implementations may use to apply
         * optimizations that are only valid for critical functions.
         * <p>
<<<<<<< HEAD
         * Using this linker option when linking non-critical functions is likely to have adverse effects,
         * such as loss of performance, or JVM crashes.
         * <p>
         * Critical functions can optionally allow access to the Java heap. This allows clients to pass heap
         * memory segments as addresses, where normally only off-heap memory segments would be allowed. The memory region
         * inside the Java heap is exposed through a temporary native address that is valid for the duration of the
         * function call. Use of this mechanism is therefore only recommend when a function needs to do
         * short-lived access to Java heap memory, and copying the relevant data to an off-heap memory segment would be
         * prohibitive in terms of performance.
         *
         * @param allowHeapAccess whether the linked function should allow access to the Java heap.
=======
         * Using this linker option when linking non-critical functions is likely to have
         * adverse effects, such as loss of performance or JVM crashes.
>>>>>>> f9395421
         */
        static Option critical(boolean allowHeapAccess) {
            return allowHeapAccess ? LinkerOptions.Critical.ALLOW_HEAP : LinkerOptions.Critical.DONT_ALLOW_HEAP;
        }
    }
}<|MERGE_RESOLUTION|>--- conflicted
+++ resolved
@@ -662,19 +662,6 @@
      * {@linkplain AddressLayout#targetLayout() target layout} {@code T}, then the size
      * of the returned segment is set to {@code T.byteSize()}.
      * <p>
-<<<<<<< HEAD
-     * The returned method handle will throw an {@link IllegalArgumentException} if the {@link MemorySegment}
-     * representing the target address of the foreign function is the {@link MemorySegment#NULL} address. If an argument
-     * is a {@link MemorySegment} whose corresponding layout is a {@linkplain GroupLayout group layout}, the linker
-     * might attempt to access the contents of the segment. As such, one of the exceptions specified by the
-     * {@link MemorySegment#get(ValueLayout.OfByte, long)} or the
-     * {@link MemorySegment#copy(MemorySegment, long, MemorySegment, long, long)} methods may be thrown. If an argument
-     * is a {@link MemorySegment} whose corresponding layout is an {@linkplain AddressLayout address layout}, the linker
-     * will throw an {@link IllegalArgumentException} if the segment is a heap memory segment, unless heap memory segments
-     * are explicitly allowed through the {@link Linker.Option#critical(boolean)} linker option.
-     * The returned method handle will additionally throw {@link NullPointerException} if any argument
-     * passed to it is {@code null}.
-=======
      * The returned method handle will throw an {@link IllegalArgumentException} if the
      * {@link MemorySegment} representing the target address of the foreign function is
      * the {@link MemorySegment#NULL} address. If an argument is a {@link MemorySegment},
@@ -682,9 +669,13 @@
      * might attempt to access the contents of the segment. As such, one of the
      * exceptions specified by the {@link MemorySegment#get(ValueLayout.OfByte, long)} or
      * the {@link MemorySegment#copy(MemorySegment, long, MemorySegment, long, long)}
-     * methods may be thrown. The returned method handle will additionally throw
-     * {@link NullPointerException} if any argument passed to it is {@code null}.
->>>>>>> f9395421
+     * methods may be thrown. If an argument is a {@link MemorySegment} whose
+     * corresponding layout is an {@linkplain AddressLayout address layout}, the linker
+     * will throw an {@link IllegalArgumentException} if the segment is a heap memory
+     * segment, unless heap memory segments are explicitly allowed through the
+     * {@link Linker.Option#critical(boolean)} linker option. The returned method handle
+     * will additionally throw {@link NullPointerException} if any argument passed to it
+     * is {@code null}.
      *
      * @param function the function descriptor of the target foreign function
      * @param options  the linker options associated with this linkage request
@@ -926,9 +917,8 @@
          * Using this linker option is a hint that some implementations may use to apply
          * optimizations that are only valid for critical functions.
          * <p>
-<<<<<<< HEAD
-         * Using this linker option when linking non-critical functions is likely to have adverse effects,
-         * such as loss of performance, or JVM crashes.
+         * Using this linker option when linking non-critical functions is likely to have
+         * adverse effects, such as loss of performance or JVM crashes.
          * <p>
          * Critical functions can optionally allow access to the Java heap. This allows clients to pass heap
          * memory segments as addresses, where normally only off-heap memory segments would be allowed. The memory region
@@ -938,10 +928,6 @@
          * prohibitive in terms of performance.
          *
          * @param allowHeapAccess whether the linked function should allow access to the Java heap.
-=======
-         * Using this linker option when linking non-critical functions is likely to have
-         * adverse effects, such as loss of performance or JVM crashes.
->>>>>>> f9395421
          */
         static Option critical(boolean allowHeapAccess) {
             return allowHeapAccess ? LinkerOptions.Critical.ALLOW_HEAP : LinkerOptions.Critical.DONT_ALLOW_HEAP;
