/*
 *  Copyright (c) 2019, 2023, Oracle and/or its affiliates. All rights reserved.
 *  DO NOT ALTER OR REMOVE COPYRIGHT NOTICES OR THIS FILE HEADER.
 *
 *  This code is free software; you can redistribute it and/or modify it
 *  under the terms of the GNU General Public License version 2 only, as
 *  published by the Free Software Foundation.  Oracle designates this
 *  particular file as subject to the "Classpath" exception as provided
 *  by Oracle in the LICENSE file that accompanied this code.
 *
 *  This code is distributed in the hope that it will be useful, but WITHOUT
 *  ANY WARRANTY; without even the implied warranty of MERCHANTABILITY or
 *  FITNESS FOR A PARTICULAR PURPOSE.  See the GNU General Public License
 *  version 2 for more details (a copy is included in the LICENSE file that
 *  accompanied this code).
 *
 *  You should have received a copy of the GNU General Public License version
 *  2 along with this work; if not, write to the Free Software Foundation,
 *  Inc., 51 Franklin St, Fifth Floor, Boston, MA 02110-1301 USA.
 *
 *   Please contact Oracle, 500 Oracle Parkway, Redwood Shores, CA 94065 USA
 *  or visit www.oracle.com if you need additional information or have any
 *  questions.
 *
 */
package java.lang.foreign;

import java.lang.invoke.MethodHandle;
import java.lang.invoke.MethodHandles;
import java.lang.invoke.VarHandle;
import java.util.EnumSet;
import java.util.Objects;
import java.util.Optional;
import java.util.Set;
import java.util.function.Function;
import java.util.function.Supplier;
import java.util.stream.Stream;

import jdk.internal.foreign.LayoutPath;
import jdk.internal.foreign.LayoutPath.PathElementImpl.PathKind;
import jdk.internal.foreign.Utils;
import jdk.internal.foreign.layout.MemoryLayoutUtil;
import jdk.internal.foreign.layout.PaddingLayoutImpl;
import jdk.internal.foreign.layout.SequenceLayoutImpl;
import jdk.internal.foreign.layout.StructLayoutImpl;
import jdk.internal.foreign.layout.UnionLayoutImpl;
import jdk.internal.javac.PreviewFeature;

/**
 * A memory layout describes the contents of a memory segment.
 * <p>
 * There are two leaves in the layout hierarchy, {@linkplain ValueLayout value layouts}, which are used to represent values of given size and kind (see
 * and {@linkplain PaddingLayout padding layouts} which are used, as the name suggests, to represent a portion of a memory
 * segment whose contents should be ignored, and which are primarily present for alignment reasons (see {@link MemoryLayout#paddingLayout(long)}).
 * Some common value layout constants, such as {@link ValueLayout#JAVA_INT} and {@link ValueLayout#JAVA_FLOAT_UNALIGNED}
 * are defined in the {@link ValueLayout} class. A special kind of value layout, namely an {@linkplain AddressLayout address layout},
 * is used to model values that denote the address of a region of memory.
 * <p>
 * More complex layouts can be derived from simpler ones: a <em>sequence layout</em> denotes a homogeneous repetition of
 * zero or more occurrences of an element layout (see {@link SequenceLayout}); a <em>group layout</em> denotes a
 * heterogeneous aggregation of zero or more member layouts (see {@link GroupLayout}). Group layouts come in two
 * flavors: {@linkplain StructLayout struct layouts}, where member layouts are laid out one after the other, and
 * {@linkplain UnionLayout union layouts} where member layouts are laid out at the same starting offset.
 * <p>
 * Layouts can be optionally associated with a <em>name</em>. A layout name can be referred to when
 * constructing <a href="MemoryLayout.html#layout-paths"><em>layout paths</em></a>.
 * <p>
 * Consider the following struct declaration in C:
 *
 * {@snippet lang=c :
 * typedef struct {
 *     char kind;
 *     int value;
 * } TaggedValues[5];
 * }
 *
 * The above declaration can be modelled using a layout object, as follows:
 *
 * {@snippet lang=java :
 * SequenceLayout taggedValues = MemoryLayout.sequenceLayout(5,
 *     MemoryLayout.structLayout(
 *         ValueLayout.JAVA_BYTE.withName("kind"),
 *         MemoryLayout.paddingLayout(3),
 *         ValueLayout.JAVA_INT.withName("value")
 *     )
 * ).withName("TaggedValues");
 * }
 *
 * <h2 id="layout-align">Size, alignment and byte order</h2>
 *
<<<<<<< HEAD
 * All layouts have a <em>size</em>, which is defined as follows:
=======
 * All layouts have a size; layout size for value and padding layouts is always explicitly denoted; this means that a layout description
 * always has the same size in bytes, regardless of the platform in which it is used. For derived layouts, the size is computed
 * as follows:
>>>>>>> d77a4103
 * <ul>
 *     <li>The size of a value layout is determined by the {@linkplain ValueLayout#carrier()}
 *     associated with the value layout. That is, the constant {@link ValueLayout#JAVA_INT} has carrier {@code int}, and
 *     size of 32 bits;</li>
 *     <li>The size of an address layout is platform-dependent. That is, the constant {@link ValueLayout#ADDRESS}
 *     has size of 64 bits on a 64-bit platform;</li>
 *     <li>The size of a padding layout is always provided explicitly, on {@linkplain MemoryLayout#paddingLayout(long) construction};</li>
 *     <li>The size of a sequence layout whose element layout is <em>E</em> and element count is <em>L</em>,
 *     is the size of <em>E</em>, multiplied by <em>L</em>;</li>
 *     <li>The size of a struct layout with member layouts <em>M1</em>, <em>M2</em>, ... <em>Mn</em> whose sizes are
 *     <em>S1</em>, <em>S2</em>, ... <em>Sn</em>, respectively, is <em>S1 + S2 + ... + Sn</em>;</li>
 *     <li>The size of a union layout <em>U</em> with member layouts <em>M1</em>, <em>M2</em>, ... <em>Mn</em> whose sizes are
 *     <em>S1</em>, <em>S2</em>, ... <em>Sn</em>, respectively, is <em>max(S1, S2, ... Sn).</em></li>
 * </ul>
 * <p>
 * Furthermore, all layouts have a <em>natural alignment</em> which is defined as follows:
 * <ul>
 *     <li>The natural alignment of a padding layout is 1, regardless of its size; that is, in the absence
 *     of an explicit alignment constraint, a padding layout should not affect the alignment constraint of the group
 *     layout it is nested into;</li>
 *     <li>The natural alignment of a value layout whose size is <em>N</em> is <em>N</em>;</li>
 *     <li>The natural alignment of a sequence layout whose element layout is <em>E</em> is the alignment of <em>E</em>;</li>
 *     <li>The natural alignment of a group layout with member layouts <em>M1</em>, <em>M2</em>, ... <em>Mn</em> whose
 *     alignments are <em>A1</em>, <em>A2</em>, ... <em>An</em>, respectively, is <em>max(A1, A2 ... An)</em>.</li>
 * </ul>
<<<<<<< HEAD
 * A layout's alignment can be overridden if needed (see {@link MemoryLayout#withBitAlignment(long)}), which can be useful to describe
 * layouts with weaker or stronger alignment constraints.
=======
 * A layout's natural alignment can be overridden if needed (see {@link MemoryLayout#withByteAlignment(long)}), which can be useful to describe
 * hyper-aligned layouts.
>>>>>>> d77a4103
 * <p>
 * All value layouts have an <em>explicit</em> byte order (see {@link java.nio.ByteOrder}).
 *
 * <h2 id="layout-paths">Layout paths</h2>
 *
 * A <em>layout path</em> originates from a <em>root</em> layout (typically a group or a sequence layout) and terminates
 * at a layout nested within the root layout - this is the layout <em>selected</em> by the layout path.
 * Layout paths are typically expressed as a sequence of one or more {@linkplain PathElement path elements}.
 * <p>
<<<<<<< HEAD
 * Layout paths can be used to:
 * <ul>
 *     <li>obtain {@linkplain MemoryLayout#bitOffset(PathElement...) offsets} of arbitrarily nested layouts;</li>
 *     <li>obtain a {@linkplain #varHandle(PathElement...) var handle} that can be used to access the value corresponding
 *     to the selected layout;</li>
 *     <li>{@linkplain #select(PathElement...) select} an arbitrarily nested layout.</li>
 * </ul>
 * <p>
 * For instance, given the {@code taggedValues} sequence layout constructed above, we can obtain the offset,
 * in bits, of the member layout named <code>value</code> in the <em>first</em> sequence element, as follows:
=======
 * Layout paths are for example useful in order to obtain {@linkplain MemoryLayout#byteOffset(PathElement...) offsets} of
 * arbitrarily nested layouts inside another layout, to quickly obtain a {@linkplain #varHandle(PathElement...) memory access handle}
 * corresponding to the selected layout, or to {@linkplain #select(PathElement...) select} an arbitrarily nested layout inside
 * another layout.
 * <p>
 * Such <em>layout paths</em> can be constructed programmatically using the methods in this class.
 * For instance, given the {@code taggedValues} layout instance constructed as above, we can obtain the offset,
 * in bytes, of the member layout named <code>value</code> in the <em>first</em> sequence element, as follows:
>>>>>>> d77a4103
 * {@snippet lang=java :
 * long valueOffset = taggedValues.byteOffset(PathElement.sequenceElement(0),
 *                                           PathElement.groupElement("value")); // yields 4
 * }
 *
 * Similarly, we can select the member layout named {@code value}, as follows:
 * {@snippet lang=java :
 * MemoryLayout value = taggedValues.select(PathElement.sequenceElement(),
 *                                          PathElement.groupElement("value"));
 * }
 *
 * <h3 id="open-path-elements">Open path elements</h3>
 *
 * Some layout path elements, said <em>open path elements</em>, can select multiple layouts at once. For instance,
 * the open path elements {@link PathElement#sequenceElement()}, {@link PathElement#sequenceElement(long, long)} select
 * an unspecified element in a sequence layout. A var handles derived from a layout path containing one or more
 * open path element features additional coordinates of type {@code long}, which can be used by clients to <em>bind</em>
 * the open elements in the path:
 *
 * {@snippet lang=java :
 * VarHandle valueHandle = taggedValues.varHandle(PathElement.sequenceElement(),
 *                                                PathElement.groupElement("value"));
 * MemorySegment valuesSegment = ...
 * int val = (int) valueHandle.get(valuesSegment, 2); // reads the "value" field of the third struct in the array
 * }
 *
<<<<<<< HEAD
 * <p>
 * Open path elements also affects the creation of
 * {@linkplain #byteOffsetHandle(PathElement...) offset-computing method handles}. Each open path element becomes
 * an additional {@code long} parameter in the obtained method handle. This parameter can be used to specify index of the
 * sequence element whose offset is to be computed:
=======
 * Since the layout path constructed in the above example features exactly one free dimension (as it doesn't specify
 * <em>which</em> member layout named {@code value} should be selected from the enclosing sequence layout),
 * it follows that the var handle {@code valueHandle} will feature an <em>additional</em> {@code long}
 * access coordinate.
 *
 * <p>A layout path with free dimensions can also be used to create an offset-computing method handle, using the
 * {@link #byteOffset(PathElement...)} or {@link #byteOffsetHandle(PathElement...)} method. Again, free dimensions are
 * translated into {@code long} parameters of the created method handle. The method handle can be used to compute the
 * offsets of elements of a sequence at different indices, by supplying these indices when invoking the method handle.
 * For instance:
>>>>>>> d77a4103
 *
 * {@snippet lang=java :
 * MethodHandle offsetHandle = taggedValues.byteOffsetHandle(PathElement.sequenceElement(),
 *                                                           PathElement.groupElement("kind"));
 * long offset1 = (long) offsetHandle.invokeExact(1L); // 8
 * long offset2 = (long) offsetHandle.invokeExact(2L); // 16
 * }
 *
 * <h3 id="deref-path-elements">Dereference path elements</h3>
 *
 * A special kind of path element, called <em>dereference path element</em>, allows var handles obtained from
 * memory layouts to follow pointers. Consider the following layout:
 *
 * {@snippet lang=java :
 * StructLayout RECTANGLE = MemoryLayout.structLayout(
 *         ValueLayout.ADDRESS.withTargetLayout(
 *                 MemoryLayout.sequenceLayout(4,
 *                         MemoryLayout.structLayout(
 *                                 ValueLayout.JAVA_INT.withName("x"),
 *                                 ValueLayout.JAVA_INT.withName("y")
 *                         ).withName("point")
*                   )
*          ).withName("points")
 * );
 * }
 *
 * This layout is a struct layout which describe a rectangle. It contains a single field, namely {@code points},
 * which points to a region of memory containing four point structs, where each point is defined as a pair
 * or {@link ValueLayout#JAVA_INT} coordinates, with names {@code x} and {@code y}, respectively.
 * <p>
 * With dereference path elements, we can obtain a var handle which accesses the {@code y} coordinate of one of the
 * point in the rectangle, as follows:
 *
 * {@snippet lang=java :
 * VarHandle rectPointYs = RECTANGLE.varHandle(
 *         PathElement.groupElement("points"),
 *         PathElement.dereferenceElement(),
 *         PathElement.sequenceElement(),
 *         PathElement.groupElement("y")
 * );
 *
 * MemorySegment rect = ...
 * int rect_y_4 = (int) rectPointYs.get(rect, 2); // *(rect.points)[2].y
 * }
 *
 * <h3 id="well-formedness">Layout path well-formedness</h3>
 *
 * A layout path is applied to a layout {@code C_0}, also called the <em>initial layout</em>. Each path element in a
 * layout path can be thought of as a function which updates the current layout {@code C_i-1} to some other layout
 * {@code C_i}. That is, for each path element {@code E1, E2, ... En}, in a layout path {@code P}, we compute
 * {@code C_i = f_i(C_i-1)}, where {@code f_i} is the selection function expressed the path element under consideration,
 * denoted as {@code E_i}. The final layout {@code C_i} is also called the <em>selected layout</em>.
 * <p>
 * A layout path P is considered well-formed for an initial layout {@code C_0} if all its path elements
 * {@code E1, E2, ... En} are well-formed for their corresponding input layouts {@code C_0, C_1, ... C_n-1}.
 * A path element {@code E} is considered well-formed for a layout {@code L} if any of the following is true:
 * <ul>
 * <li>{@code L} is a sequence layout and {@code E} is a sequence path element (one of {@link PathElement#sequenceElement(long)},
 * {@link PathElement#sequenceElement(long, long)} or {@link PathElement#sequenceElement()}). Moreover, if {@code E}
 * contains one or more sequence indices, such indices have to be compatible with the sequence layout's element count;</li>
 * <li>{@code L} is a group layout and {@code E} is a group path element (one of {@link PathElement#groupElement(long)}
 * or {@link PathElement#groupElement(long)}). Moreover, the group path element must refer to a valid member layout in
 * {@code L}, either by name, or index;</li>
 * <li>{@code L} is an address layout and {@code E} is a {@linkplain PathElement#dereferenceElement() dereference path element}.
 * Moreover, {@code L} must define some {@linkplain AddressLayout#targetLayout() target layout}.</li>
 * </ul>
 * Any attempt to provide a layout path {@code P} that is not well-formed for an initial layout {@code C_0} will result
 * in an {@link IllegalArgumentException}.
 *
 * @implSpec
 * Implementations of this interface are immutable, thread-safe and <a href="{@docRoot}/java.base/java/lang/doc-files/ValueBased.html">value-based</a>.
 *
 * @sealedGraph
 * @since 19
 */
@PreviewFeature(feature=PreviewFeature.Feature.FOREIGN)
public sealed interface MemoryLayout permits SequenceLayout, GroupLayout, PaddingLayout, ValueLayout {

    /**
     * {@return the layout size, in bytes}
     */
    long byteSize();

    /**
     * {@return the name (if any) associated with this layout}
     * @see MemoryLayout#withName(String)
     */
    Optional<String> name();

    /**
     * Returns a memory layout of the same type with the same size and alignment constraint as this layout,
     * but with the specified name.
     *
     * @param name the layout name.
     * @return a memory layout with the same characteristics as this layout, but with the given name.
     * @see MemoryLayout#name()
     */
    MemoryLayout withName(String name);

    /**
     * Returns a memory layout of the same type with the same size and alignment constraint as this layout,
     * but without a name.
     *
     * @apiNote This can be useful to compare two layouts that have different names, but are otherwise equal.
     *
     * @return a memory layout with the same characteristics as this layout, but with no name.
     * @see MemoryLayout#name()
     */
    MemoryLayout withoutName();

    /**
<<<<<<< HEAD
     * {@return the alignment constraint associated with this layout, expressed in bits} Layout alignment defines a power
     * of two {@code A} which is the bit-wise alignment of the layout. If {@code A >= 8} then {@code A/8} is the number of
     * bytes that must be aligned for any pointer that correctly points to this layout. Thus:
     *
     * <ul>
     * <li>{@code A=8} means unaligned (in the usual sense), which is common in packets.</li>
     * <li>{@code A=64} means word aligned (on LP64), {@code A=32} int aligned, {@code A=16} short aligned, etc.</li>
     * <li>{@code A=512} is the most strict alignment required by the x86/SV ABI (for AVX-512 data).</li>
     * </ul>
     *
     * If no explicit alignment constraint was set on this layout (see {@link #withBitAlignment(long)}),
     * then this method returns the <a href="#layout-align">natural alignment</a> constraint (in bits) associated with this layout.
     */
    long bitAlignment();

    /**
     * {@return the alignment constraint associated with this layout, expressed in bytes} Layout alignment defines a power
=======
     * Returns the alignment constraint associated with this layout, expressed in bytes. Layout alignment defines a power
>>>>>>> d77a4103
     * of two {@code A} which is the byte-wise alignment of the layout, where {@code A} is the number of bytes that must be aligned
     * for any pointer that correctly points to this layout. Thus:
     *
     * <ul>
     * <li>{@code A=1} means unaligned (in the usual sense), which is common in packets.</li>
     * <li>{@code A=8} means word aligned (on LP64), {@code A=4} int aligned, {@code A=2} short aligned, etc.</li>
     * <li>{@code A=64} is the most strict alignment required by the x86/SV ABI (for AVX-512 data).</li>
     * </ul>
     *
     * If no explicit alignment constraint was set on this layout (see {@link #withByteAlignment(long)}),
     * then this method returns the <a href="#layout-align">natural alignment</a> constraint (in bytes) associated with this layout.
<<<<<<< HEAD
=======
     *
     * @return the layout alignment constraint, in bytes.
>>>>>>> d77a4103
     */
    long byteAlignment();


    /**
     * Returns a memory layout of the same type with the same size and name as this layout,
     * but with the specified alignment constraint (in bytes).
     *
<<<<<<< HEAD
     * @param bitAlignment the layout alignment constraint, expressed in bits.
     * @return a memory layout with the same characteristics of this layout, but with the given alignment constraint.
     * @throws IllegalArgumentException if {@code bitAlignment} is not a power of two, or if it's less than 8.
=======
     * @param byteAlignment the layout alignment constraint, expressed in bytes.
     * @return a memory layout with the given alignment constraint.
     * @throws IllegalArgumentException if {@code byteAlignment} is not a power of two, or if it's less than 1.
>>>>>>> d77a4103
     */
    MemoryLayout withByteAlignment(long byteAlignment);

<<<<<<< HEAD
    /**
     * Computes the offset, in bits, of the layout selected by the given layout path, where the initial layout in the
     * path is this layout.
     *
     * @param elements the layout path elements.
     * @return The offset, in bits, of the layout selected by the layout path in {@code elements}.
          * @throws IllegalArgumentException if the layout path is not <a href="#well-formedness">well-formed</a> for this layout.
     * @throws IllegalArgumentException if the layout path contains one or more <a href=#open-path-elements>open path elements</a>.
     * @throws IllegalArgumentException if the layout path contains one or more <a href=#deref-path-elements>dereference path elements</a>.
     */
    default long bitOffset(PathElement... elements) {
        return computePathOp(LayoutPath.rootPath(this), LayoutPath::offset,
                EnumSet.of(PathKind.SEQUENCE_ELEMENT, PathKind.SEQUENCE_RANGE, PathKind.DEREF_ELEMENT), elements);
    }

    /**
     * Creates a method handle that computes the offset, in bits, of the layout selected
     * by the given layout path, where the initial layout in the path is this layout.
     * <p>
     * The returned method handle has the following characteristics:
     * <ul>
     *     <li>its return type is {@code long};</li>
     *     <li>it has a leading parameter of type {@code MemorySegment}, corresponding to the memory segment
     *     to be accessed;</li>
     *     <li>it has as many parameters of type {@code long}, one for each <a href=#open-path-elements>open path elements</a>
     *     in the provided layout path. The order of these parameters corresponds to the order in which the open path
     *     elements occur in the provided layout path.
     * </ul>
     * <p>
     * The final offset returned by the method handle is computed as follows:
     *
     * <blockquote><pre>{@code
     * offset = c_1 + c_2 + ... + c_m + (x_1 * s_1) + (x_2 * s_2) + ... + (x_n * s_n)
     * }</pre></blockquote>
     *
     * where {@code x_1}, {@code x_2}, ... {@code x_n} are <em>dynamic</em> values provided as {@code long}
     * arguments, whereas {@code c_1}, {@code c_2}, ... {@code c_m} are <em>static</em> offset constants
     * and {@code s_0}, {@code s_1}, ... {@code s_n} are <em>static</em> stride constants which are derived from
     * the layout path.
     *
     * @apiNote The returned method handle can be used to compute a layout offset, similarly to {@link #bitOffset(PathElement...)},
     * but more flexibly, as some indices can be specified when invoking the method handle.
     *
     * @param elements the layout path elements.
     * @return a method handle that computes the offset, in bits, of the layout selected by the given layout path.
          * @throws IllegalArgumentException if the layout path is not <a href="#well-formedness">well-formed</a> for this layout.
     * @throws IllegalArgumentException if the layout path contains one or more <a href=#deref-path-elements>dereference path elements</a>.
     */
    default MethodHandle bitOffsetHandle(PathElement... elements) {
        return computePathOp(LayoutPath.rootPath(this), LayoutPath::offsetHandle,
                EnumSet.of(PathKind.DEREF_ELEMENT), elements);
    }
=======
>>>>>>> d77a4103

    /**
     * Computes the offset, in bytes, of the layout selected by the given layout path, where the initial layout in the
     * path is this layout.
     *
     * @param elements the layout path elements.
     * @return The offset, in bytes, of the layout selected by the layout path in {@code elements}.
<<<<<<< HEAD
          * @throws IllegalArgumentException if the layout path is not <a href="#well-formedness">well-formed</a> for this layout.
     * @throws IllegalArgumentException if the layout path contains one or more <a href=#open-path-elements>open path elements</a>.
     * @throws IllegalArgumentException if the layout path contains one or more <a href=#deref-path-elements>dereference path elements</a>.
     * @throws UnsupportedOperationException if {@code bitOffset(elements)} is not a multiple of 8.
=======
     * @throws IllegalArgumentException if the layout path does not select any layout nested in this layout, or if the
     * layout path contains one or more path elements that select multiple sequence element indices
     * (see {@link PathElement#sequenceElement()} and {@link PathElement#sequenceElement(long, long)}).
     * @throws IllegalArgumentException if the layout path contains one or more dereference path elements
     * (see {@link PathElement#dereferenceElement()}).
     * @throws NullPointerException if either {@code elements == null}, or if any of the elements
     * in {@code elements} is {@code null}.
>>>>>>> d77a4103
     */
    default long byteOffset(PathElement... elements) {
        return computePathOp(LayoutPath.rootPath(this), LayoutPath::offset,
                EnumSet.of(PathKind.SEQUENCE_ELEMENT, PathKind.SEQUENCE_RANGE, PathKind.DEREF_ELEMENT), elements);
    }

    /**
     * Creates a method handle that computes the offset, in bytes, of the layout selected
     * by the given layout path, where the initial layout in the path is this layout.
     * <p>
     * The returned method handle has the following characteristics:
     * <ul>
     *     <li>its return type is {@code long};</li>
     *     <li>it has a leading parameter of type {@code MemorySegment}, corresponding to the memory segment
     *     to be accessed;</li>
     *     <li>it has as many parameters of type {@code long}, one for each <a href=#open-path-elements>open path elements</a>
     *     in the provided layout path. The order of these parameters corresponds to the order in which the open path
     *     elements occur in the provided layout path.
     * </ul>
     * <p>
     * The final offset returned by the method handle is computed as follows:
     *
     * <blockquote><pre>{@code
     * byteOffset = c_1 + c_2 + ... + c_m + (x_1 * s_1) + (x_2 * s_2) + ... + (x_n * s_n)
     * }</pre></blockquote>
     *
     * where {@code x_1}, {@code x_2}, ... {@code x_n} are <em>dynamic</em> values provided as {@code long}
     * arguments, whereas {@code c_1}, {@code c_2}, ... {@code c_m} are <em>static</em> offset constants
     * and {@code s_0}, {@code s_1}, ... {@code s_n} are <em>static</em> stride constants which are derived from
     * the layout path.
     *
<<<<<<< HEAD
     * @apiNote The returned method handle can be used to compute a layout offset, similarly to {@link #byteOffset(PathElement...)},
     * but more flexibly, as some indices can be specified when invoking the method handle.
     *
=======
>>>>>>> d77a4103
     * @param elements the layout path elements.
     * @return a method handle that computes the offset, in bytes, of the layout selected by the given layout path.
          * @throws IllegalArgumentException if the layout path is not <a href="#well-formedness">well-formed</a> for this layout.
     * @throws IllegalArgumentException if the layout path contains one or more <a href=#deref-path-elements>dereference path elements</a>.
     */
    default MethodHandle byteOffsetHandle(PathElement... elements) {
        return computePathOp(LayoutPath.rootPath(this), LayoutPath::offsetHandle,
                EnumSet.of(PathKind.SEQUENCE_RANGE, PathKind.DEREF_ELEMENT), elements);
    }

    /**
     * Creates a var handle that accesses a memory segment at the offset selected by the given layout path,
     * where the initial layout in the path is this layout.
     * <p>
     * The returned var handle has the following characteristics:
     * <ul>
     *     <li>its type is derived from the {@linkplain ValueLayout#carrier() carrier} of the
     *     selected value layout;</li>
     *     <li>it has as many access coordinates of type {@code long}, one for each
     *     <a href=#open-path-elements>open path elements</a> in the provided layout path. The order of these access
     *     coordinates corresponds to the order in which the open path elements occur in the provided
     *     layout path.
     * </ul>
     * <p>
     * The final address accessed by the returned var handle can be computed as follows:
     *
     * <blockquote><pre>{@code
     * address = base(segment) + offset
     * }</pre></blockquote>
     *
     * Where {@code base(segment)} denotes a function that returns the physical base address of the accessed
     * memory segment. For native segments, this function just returns the native segment's
     * {@linkplain MemorySegment#address() address}. For heap segments, this function is more complex, as the address
     * of heap segments is virtualized. The {@code offset} value can be expressed in the following form:
     *
     * <blockquote><pre>{@code
     * offset = c_1 + c_2 + ... + c_m + (x_1 * s_1) + (x_2 * s_2) + ... + (x_n * s_n)
     * }</pre></blockquote>
     *
     * where {@code x_1}, {@code x_2}, ... {@code x_n} are <em>dynamic</em> values provided as {@code long}
     * arguments, whereas {@code c_1}, {@code c_2}, ... {@code c_m} are <em>static</em> offset constants
     * and {@code s_1}, {@code s_2}, ... {@code s_n} are <em>static</em> stride constants which are derived from
     * the layout path.
     * <p>
     * Additionally, the provided dynamic values must conform to bounds which are derived from the layout path, that is,
     * {@code 0 <= x_i < b_i}, where {@code 1 <= i <= n}, or {@link IndexOutOfBoundsException} is thrown.
     * <p>
     * Multiple paths can be chained, by using <a href=#deref-path-elements>dereference path elements</a>.
     * A dereference path element allows to obtain a native memory segment whose base address is the address value
     * obtained by accessing a memory segment at the offset determined by the layout path elements immediately preceding
     * the dereference path element. In other words, if a layout path contains one or more dereference path elements,
     * the final address accessed by the returned var handle can be computed as follows:
     *
     * <blockquote><pre>{@code
     * address_1 = base(segment) + offset_1
     * address_2 = base(segment_1) + offset_2
     * ...
     * address_k = base(segment_k-1) + offset_k
     * }</pre></blockquote>
     *
     * where {@code k} is the number of dereference path elements in a layout path, {@code segment} is the input segment,
     * {@code segment_1}, ...  {@code segment_k-1} are the segments obtained by dereferencing the address associated with
     * a given dereference path element (e.g. {@code segment_1} is a native segment whose base address is {@code address_1}),
     * and {@code offset_1}, {@code offset_2}, ... {@code offset_k} are the offsets computed by evaluating
     * the path elements after a given dereference operation (these offsets are obtained using the computation described
     * above). In these more complex access operations, all memory accesses immediately preceding a dereference operation
     * (e.g. those at addresses {@code address_1}, {@code address_2}, ...,  {@code address_k-1} are performed using the
     * {@link VarHandle.AccessMode#GET} access mode.
     *
     * @apiNote The resulting var handle features certain <em>access mode restrictions</em>, which are common to all
     * {@linkplain MethodHandles#memorySegmentViewVarHandle(ValueLayout) memory segment view handles}.
     *
     * @param elements the layout path elements.
     * @return a var handle that accesses a memory segment at the offset selected by the given layout path.
          * @throws IllegalArgumentException if the layout path is not <a href="#well-formedness">well-formed</a> for this layout.
     * @throws IllegalArgumentException if the layout selected by the provided path is not a {@linkplain ValueLayout value layout}.
     * @throws IllegalArgumentException if the layout path contains a {@linkplain PathElement#dereferenceElement()
     * dereference path element} for an address layout that has no {@linkplain AddressLayout#targetLayout() target layout}.
     * @see MethodHandles#memorySegmentViewVarHandle(ValueLayout)
     */
    default VarHandle varHandle(PathElement... elements) {
        return computePathOp(LayoutPath.rootPath(this), LayoutPath::dereferenceHandle,
                Set.of(), elements);
    }

    /**
     * Creates a method handle which, given a memory segment, returns a {@linkplain MemorySegment#asSlice(long,long) slice}
<<<<<<< HEAD
     * corresponding to the layout selected by the given layout path, where the initial layout in the path is this layout.
     * <p>
     * The returned method handle has the following characteristics:
     * <ul>
     *     <li>its return type is {@code MemorySegment};</li>
     *     <li>it has a leading parameter of type {@code MemorySegment}, corresponding to the memory segment
     *     to be accessed;</li>
     *     <li>it has as many parameters of type {@code long}, one for each <a href=#open-path-elements>open path elements</a>
     *     in the provided layout path. The order of these parameters corresponds to the order in which the open path
     *     elements occur in the provided layout path.
     * </ul>
     * <p>
     * The offset of the returned segment is computed as follows:
=======
     * corresponding to the layout selected by the given layout path, where the path is considered rooted in this layout.
     *
     * <p>The returned method handle has a return type of {@code MemorySegment}, features a {@code MemorySegment}
     * parameter as leading parameter representing the segment to be sliced, and features as many trailing {@code long}
     * parameter types as there are free dimensions in the provided layout path (see {@link PathElement#sequenceElement()}),
     * where the order of the parameters corresponds to the order of the path elements.
     * The returned method handle can be used to create a slice similar to using {@link MemorySegment#asSlice(long, long)},
     * but where the offset argument is dynamically compute based on indices specified when invoking the method handle.
     *
     * <p>The offset of the returned segment is computed as follows:
     *
     * <blockquote><pre>{@code
     * byteOffset = c_1 + c_2 + ... + c_m + (x_1 * s_1) + (x_2 * s_2) + ... + (x_n * s_n)
     * }</pre></blockquote>
     *
     * where {@code x_1}, {@code x_2}, ... {@code x_n} are <em>dynamic</em> values provided as {@code long}
     * arguments, whereas {@code c_1}, {@code c_2}, ... {@code c_m} are <em>static</em> offset constants
     * and {@code s_1}, {@code s_2}, ... {@code s_n} are <em>static</em> stride constants which are derived from
     * the layout path.
     *
     * <p>After the offset is computed, the returned segment is created as if by calling:
>>>>>>> d77a4103
     * {@snippet lang=java :
     * long offset = byteOffset(elements);
     * long size = select(elements).byteSize();
     * MemorySegment slice = segment.asSlice(offset, size);
     * }
     *
<<<<<<< HEAD
     * @apiNote The returned method handle can be used to obtain a memory segment slice, similarly to {@link MemorySegment#asSlice(long, long)},
     * but more flexibly, as some indices can be specified when invoking the method handle.
     *
     * @param elements the layout path elements.
     * @return a method handle which is used to slice a memory segment at the offset selected by the given layout path.
          * @throws IllegalArgumentException if the layout path is not <a href="#well-formedness">well-formed</a> for this layout.
     * @throws IllegalArgumentException if the layout path contains one or more <a href=#deref-path-elements>dereference path elements</a>.
=======
     * where {@code segment} is the segment to be sliced, and where {@code layout} is the layout selected by the given
     * layout path, as per {@link MemoryLayout#select(PathElement...)}.
     *
     * @param elements the layout path elements.
     * @return a method handle which can be used to create a slice of the selected layout element, given a segment.
     * @throws IllegalArgumentException if the layout path contains one or more dereference path elements
     * (see {@link PathElement#dereferenceElement()}).
>>>>>>> d77a4103
     */
    default MethodHandle sliceHandle(PathElement... elements) {
        return computePathOp(LayoutPath.rootPath(this), LayoutPath::sliceHandle,
                Set.of(PathKind.DEREF_ELEMENT), elements);
    }

    /**
     * Returns the layout selected from the provided path, where the initial layout in the path is this layout.
     *
     * @param elements the layout path elements.
     * @return the layout selected by the layout path in {@code elements}.
          * @throws IllegalArgumentException if the layout path is not <a href="#well-formedness">well-formed</a> for this layout.
     * @throws IllegalArgumentException if the layout path contains one or more <a href=#deref-path-elements>dereference path elements</a>.
     * @throws IllegalArgumentException if the layout path contains one or more path elements that select one or more
     * sequence element indices, such as {@link PathElement#sequenceElement(long)} and {@link PathElement#sequenceElement(long, long)}).
     */
    default MemoryLayout select(PathElement... elements) {
        return computePathOp(LayoutPath.rootPath(this), LayoutPath::layout,
                EnumSet.of(PathKind.SEQUENCE_ELEMENT_INDEX, PathKind.SEQUENCE_RANGE, PathKind.DEREF_ELEMENT), elements);
    }

    private static <Z> Z computePathOp(LayoutPath path, Function<LayoutPath, Z> finalizer,
                                       Set<PathKind> badKinds, PathElement... elements) {
        Objects.requireNonNull(elements);
        for (PathElement e : elements) {
            LayoutPath.PathElementImpl pathElem = (LayoutPath.PathElementImpl)Objects.requireNonNull(e);
            if (badKinds.contains(pathElem.kind())) {
                throw new IllegalArgumentException(String.format("Invalid %s selection in layout path", pathElem.kind().description()));
            }
            path = pathElem.apply(path);
        }
        return finalizer.apply(path);
    }

    /**
     * An element in a <a href="MemoryLayout.html#layout-paths"><em>layout path</em></a>. There
     * are three kinds of path elements:
     * <ul>
     *     <li><em>group path elements</em>, used to select a member layout within a {@link GroupLayout}, either by name or by index;</li>
     *     <li><em>sequence path elements</em>, used to select one or more sequence element layouts within a {@link SequenceLayout}; and</li>
     *     <li><em>dereference path elements</em>, used to <a href="MemoryLayout.html#deref-path-elements">dereference</a>
     *     an address layout as its target layout.</li>
     * </ul>
     * Sequence path elements selecting more than a sequence element layout are called
     * <a href="MemoryLayout.html#open-path-elements">open path elements</a>.
     *
     * @implSpec
     * Implementations of this interface are immutable, thread-safe and <a href="{@docRoot}/java.base/java/lang/doc-files/ValueBased.html">value-based</a>.
     *
     * @since 19
     */
    @PreviewFeature(feature=PreviewFeature.Feature.FOREIGN)
    sealed interface PathElement permits LayoutPath.PathElementImpl {

        /**
         * Returns a path element which selects a member layout with the given name in a group layout.
         *
         * @implSpec in case multiple group elements with a matching name exist, the path element returned by this
         * method will select the first one; that is, the group element with the lowest offset from current path is selected.
         * In such cases, using {@link #groupElement(long)} might be preferable.
         *
         * @param name the name of the member layout to be selected.
         * @return a path element which selects the group member layout with the given name.
         */
        static PathElement groupElement(String name) {
            Objects.requireNonNull(name);
            return new LayoutPath.PathElementImpl(PathKind.GROUP_ELEMENT,
                                                  path -> path.groupElement(name));
        }

        /**
         * Returns a path element which selects a member layout with the given index in a group layout.
         *
         * @param index the index of the member layout element to be selected.
         * @return a path element which selects the group member layout with the given index.
         * @throws IllegalArgumentException if {@code index < 0}.
         */
        static PathElement groupElement(long index) {
            if (index < 0) {
                throw new IllegalArgumentException("Index < 0");
            }
            return new LayoutPath.PathElementImpl(PathKind.GROUP_ELEMENT,
                    path -> path.groupElement(index));
        }

        /**
         * Returns a path element which selects the element layout at the specified position in a sequence layout.
         *
         * @param index the index of the sequence element to be selected.
         * @return a path element which selects the sequence element layout with the given index.
         * @throws IllegalArgumentException if {@code index < 0}.
         */
        static PathElement sequenceElement(long index) {
            if (index < 0) {
                throw new IllegalArgumentException("Index must be positive: " + index);
            }
            return new LayoutPath.PathElementImpl(PathKind.SEQUENCE_ELEMENT_INDEX,
                                                  path -> path.sequenceElement(index));
        }

        /**
         * Returns an <a href="MemoryLayout.html#open-path-elements">open path element</a> which selects the element
         * layout in a <em>range</em> of positions in a sequence layout. The range is expressed as a pair of starting
         * index (inclusive) {@code S} and step factor (which can also be negative) {@code F}.
         * <p>
         * The exact sequence element selected by this layout is expressed as an index {@code I}. If {@code C} is the
         * sequence element count, it follows that {@code 0 <= I < B}, where {@code B} is computed as follows:
         * <ul>
         *    <li>if {@code F > 0}, then {@code B = ceilDiv(C - S, F)}</li>
         *    <li>if {@code F < 0}, then {@code B = ceilDiv(-(S + 1), -F)}</li>
         * </ul>
         *
         * @param start the index of the first sequence element to be selected.
         * @param step the step factor at which subsequence sequence elements are to be selected.
         * @return a path element which selects the sequence element layout with the given index.
         * @throws IllegalArgumentException if {@code start < 0}, or {@code step == 0}.
         */
        static PathElement sequenceElement(long start, long step) {
            if (start < 0) {
                throw new IllegalArgumentException("Start index must be positive: " + start);
            }
            if (step == 0) {
                throw new IllegalArgumentException("Step must be != 0: " + step);
            }
            return new LayoutPath.PathElementImpl(PathKind.SEQUENCE_RANGE,
                                                  path -> path.sequenceElement(start, step));
        }

        /**
         * Returns an <a href="MemoryLayout.html#open-path-elements">open path element</a> which selects an unspecified
         * element layout in a sequence layout.
         * <p>
         * The exact sequence element selected by this layout is expressed as an index {@code I}. If {@code C} is the
         * sequence element count, it follows that {@code 0 <= I < C}.
         *
         * @return a path element which selects an unspecified sequence element layout.
         */
        static PathElement sequenceElement() {
            return new LayoutPath.PathElementImpl(PathKind.SEQUENCE_ELEMENT,
                                                  LayoutPath::sequenceElement);
        }

        /**
         * Returns a path element which dereferences an address layout as its
         * {@linkplain AddressLayout#targetLayout() target layout} (where set).
         *
         * @return a path element which dereferences an address layout.
         */
        static PathElement dereferenceElement() {
            return new LayoutPath.PathElementImpl(PathKind.DEREF_ELEMENT,
                    LayoutPath::derefElement);
        }
    }

    /**
     * Compares the specified object with this layout for equality. Returns {@code true} if and only if the specified
     * object is also a layout, and it is equal to this layout. Two layouts are considered equal if they are of
     * the same kind, have the same size, name and alignment constraint. Furthermore, depending on the layout kind, additional
     * conditions must be satisfied:
     * <ul>
     *     <li>two value layouts are considered equal if they have the same {@linkplain ValueLayout#order() order},
     *     and {@linkplain ValueLayout#carrier() carrier}</li>
     *     <li>two sequence layouts are considered equal if they have the same element count (see {@link SequenceLayout#elementCount()}), and
     *     if their element layouts (see {@link SequenceLayout#elementLayout()}) are also equal</li>
     *     <li>two group layouts are considered equal if they are of the same type (see {@link StructLayout},
     *     {@link UnionLayout}) and if their member layouts (see {@link GroupLayout#memberLayouts()}) are also equal</li>
     * </ul>
     *
     * @param other the object to be compared for equality with this layout.
     * @return {@code true} if the specified object is equal to this layout.
     */
    boolean equals(Object other);

    /**
     * {@return the hash code value for this layout}
     */
    int hashCode();

    /**
     * {@return the string representation of this layout}
     */
    @Override
    String toString();

    /**
     * Creates a padding layout with the given byte size and a byte-alignment of one.
     *
     * @param byteSize the padding size (expressed in bytes).
     * @return the new selector layout.
     * @throws IllegalArgumentException if {@code byteSize <= 0}.
     */
    static PaddingLayout paddingLayout(long byteSize) {
        return PaddingLayoutImpl.of(MemoryLayoutUtil.requireByteSizeValid(byteSize, false));
    }

    /**
     * Creates a sequence layout with the given element layout and element count.
     *
     * @param elementCount the sequence element count.
     * @param elementLayout the sequence element layout.
     * @return the new sequence layout with the given element layout and size.
<<<<<<< HEAD
     * @throws IllegalArgumentException if {@code elementCount} is negative.
     * @throws IllegalArgumentException if {@code elementLayout.bitSize() * elementCount} overflows.
     * @throws IllegalArgumentException if {@code elementLayout.bitSize() % elementLayout.bitAlignment() != 0}.
=======
     * @throws IllegalArgumentException if {@code elementCount } is negative.
     * @throws IllegalArgumentException if {@code elementLayout.byteSize() % elementLayout.byteAlignment() != 0}.
>>>>>>> d77a4103
     */
    static SequenceLayout sequenceLayout(long elementCount, MemoryLayout elementLayout) {
        MemoryLayoutUtil.requireNonNegative(elementCount);
        Objects.requireNonNull(elementLayout);
        Utils.checkElementAlignment(elementLayout, "Element layout size is not multiple of alignment");
        return wrapOverflow(() ->
                SequenceLayoutImpl.of(elementCount, elementLayout));
    }

    /**
     * Creates a sequence layout with the given element layout and the maximum element
     * count such that it does not overflow a {@code long}.
     *
     * This is equivalent to the following code:
     * {@snippet lang = java:
     * sequenceLayout(Long.MAX_VALUE / elementLayout.byteSize(), elementLayout);
     * }
     *
     * @param elementLayout the sequence element layout.
     * @return a new sequence layout with the given element layout and maximum element count.
     * @throws IllegalArgumentException if {@code elementLayout.byteSize() % elementLayout.byteAlignment() != 0}.
     */
    static SequenceLayout sequenceLayout(MemoryLayout elementLayout) {
        Objects.requireNonNull(elementLayout);
        return sequenceLayout(Long.MAX_VALUE / elementLayout.byteSize(), elementLayout);
    }

    /**
     * Creates a struct layout with the given member layouts.
     *
     * @param elements The member layouts of the struct layout.
     * @return a struct layout with the given member layouts.
     * @throws IllegalArgumentException if the sum of the {@linkplain #byteSize() byte sizes} of the member layouts
     * overflows.
     * @throws IllegalArgumentException if a member layout in {@code elements} occurs at an offset (relative to the start
     * of the struct layout) which is not compatible with its alignment constraint.
     *
     * @apiNote This factory does not automatically align element layouts, by inserting additional {@linkplain PaddingLayout
     * padding layout} elements. As such, the following struct layout creation will fail with an exception:
     *
     * {@snippet lang = java:
     * structLayout(JAVA_SHORT, JAVA_INT)
     * }
     *
     * To avoid the exception, clients can either insert additional padding layout elements:
     *
     * {@snippet lang = java:
     * structLayout(JAVA_SHORT, MemoryLayout.ofPadding(2), JAVA_INT)
     * }
     *
     * Or, alternatively, they can use a member layout which features a smaller alignment constraint. This will result
     * in a <em>packed</em> struct layout:
     *
     * {@snippet lang = java:
     * structLayout(JAVA_SHORT, JAVA_INT.withByteAlignment(2))
     * }
     */
    static StructLayout structLayout(MemoryLayout... elements) {
        Objects.requireNonNull(elements);
        return wrapOverflow(() ->
                StructLayoutImpl.of(Stream.of(elements)
                        .map(Objects::requireNonNull)
                        .toList()));
    }

    /**
     * Creates a union layout with the given member layouts.
     *
     * @param elements The member layouts of the union layout.
     * @return a union layout with the given member layouts.
     */
    static UnionLayout unionLayout(MemoryLayout... elements) {
        Objects.requireNonNull(elements);
        return UnionLayoutImpl.of(Stream.of(elements)
                .map(Objects::requireNonNull)
                .toList());
    }

    private static <L extends MemoryLayout> L wrapOverflow(Supplier<L> layoutSupplier) {
        try {
            return layoutSupplier.get();
        } catch (ArithmeticException ex) {
            throw new IllegalArgumentException("Layout size exceeds Long.MAX_VALUE");
        }
    }
}<|MERGE_RESOLUTION|>--- conflicted
+++ resolved
@@ -88,13 +88,7 @@
  *
  * <h2 id="layout-align">Size, alignment and byte order</h2>
  *
-<<<<<<< HEAD
- * All layouts have a <em>size</em>, which is defined as follows:
-=======
- * All layouts have a size; layout size for value and padding layouts is always explicitly denoted; this means that a layout description
- * always has the same size in bytes, regardless of the platform in which it is used. For derived layouts, the size is computed
- * as follows:
->>>>>>> d77a4103
+ * All layouts have a <em>size</em> (expressed in bytes), which is defined as follows:
  * <ul>
  *     <li>The size of a value layout is determined by the {@linkplain ValueLayout#carrier()}
  *     associated with the value layout. That is, the constant {@link ValueLayout#JAVA_INT} has carrier {@code int}, and
@@ -110,7 +104,7 @@
  *     <em>S1</em>, <em>S2</em>, ... <em>Sn</em>, respectively, is <em>max(S1, S2, ... Sn).</em></li>
  * </ul>
  * <p>
- * Furthermore, all layouts have a <em>natural alignment</em> which is defined as follows:
+ * Furthermore, all layouts have a <em>natural alignment</em> (expressed in bytes) which is defined as follows:
  * <ul>
  *     <li>The natural alignment of a padding layout is 1, regardless of its size; that is, in the absence
  *     of an explicit alignment constraint, a padding layout should not affect the alignment constraint of the group
@@ -120,13 +114,8 @@
  *     <li>The natural alignment of a group layout with member layouts <em>M1</em>, <em>M2</em>, ... <em>Mn</em> whose
  *     alignments are <em>A1</em>, <em>A2</em>, ... <em>An</em>, respectively, is <em>max(A1, A2 ... An)</em>.</li>
  * </ul>
-<<<<<<< HEAD
- * A layout's alignment can be overridden if needed (see {@link MemoryLayout#withBitAlignment(long)}), which can be useful to describe
+ * A layout's alignment can be overridden if needed (see {@link MemoryLayout#withByteAlignment(long)}), which can be useful to describe
  * layouts with weaker or stronger alignment constraints.
-=======
- * A layout's natural alignment can be overridden if needed (see {@link MemoryLayout#withByteAlignment(long)}), which can be useful to describe
- * hyper-aligned layouts.
->>>>>>> d77a4103
  * <p>
  * All value layouts have an <em>explicit</em> byte order (see {@link java.nio.ByteOrder}).
  *
@@ -136,27 +125,16 @@
  * at a layout nested within the root layout - this is the layout <em>selected</em> by the layout path.
  * Layout paths are typically expressed as a sequence of one or more {@linkplain PathElement path elements}.
  * <p>
-<<<<<<< HEAD
  * Layout paths can be used to:
  * <ul>
- *     <li>obtain {@linkplain MemoryLayout#bitOffset(PathElement...) offsets} of arbitrarily nested layouts;</li>
+ *     <li>obtain {@linkplain MemoryLayout#byteOffset(PathElement...) offsets} of arbitrarily nested layouts;</li>
  *     <li>obtain a {@linkplain #varHandle(PathElement...) var handle} that can be used to access the value corresponding
  *     to the selected layout;</li>
  *     <li>{@linkplain #select(PathElement...) select} an arbitrarily nested layout.</li>
  * </ul>
  * <p>
  * For instance, given the {@code taggedValues} sequence layout constructed above, we can obtain the offset,
- * in bits, of the member layout named <code>value</code> in the <em>first</em> sequence element, as follows:
-=======
- * Layout paths are for example useful in order to obtain {@linkplain MemoryLayout#byteOffset(PathElement...) offsets} of
- * arbitrarily nested layouts inside another layout, to quickly obtain a {@linkplain #varHandle(PathElement...) memory access handle}
- * corresponding to the selected layout, or to {@linkplain #select(PathElement...) select} an arbitrarily nested layout inside
- * another layout.
- * <p>
- * Such <em>layout paths</em> can be constructed programmatically using the methods in this class.
- * For instance, given the {@code taggedValues} layout instance constructed as above, we can obtain the offset,
  * in bytes, of the member layout named <code>value</code> in the <em>first</em> sequence element, as follows:
->>>>>>> d77a4103
  * {@snippet lang=java :
  * long valueOffset = taggedValues.byteOffset(PathElement.sequenceElement(0),
  *                                           PathElement.groupElement("value")); // yields 4
@@ -183,24 +161,11 @@
  * int val = (int) valueHandle.get(valuesSegment, 2); // reads the "value" field of the third struct in the array
  * }
  *
-<<<<<<< HEAD
  * <p>
  * Open path elements also affects the creation of
  * {@linkplain #byteOffsetHandle(PathElement...) offset-computing method handles}. Each open path element becomes
  * an additional {@code long} parameter in the obtained method handle. This parameter can be used to specify index of the
  * sequence element whose offset is to be computed:
-=======
- * Since the layout path constructed in the above example features exactly one free dimension (as it doesn't specify
- * <em>which</em> member layout named {@code value} should be selected from the enclosing sequence layout),
- * it follows that the var handle {@code valueHandle} will feature an <em>additional</em> {@code long}
- * access coordinate.
- *
- * <p>A layout path with free dimensions can also be used to create an offset-computing method handle, using the
- * {@link #byteOffset(PathElement...)} or {@link #byteOffsetHandle(PathElement...)} method. Again, free dimensions are
- * translated into {@code long} parameters of the created method handle. The method handle can be used to compute the
- * offsets of elements of a sequence at different indices, by supplying these indices when invoking the method handle.
- * For instance:
->>>>>>> d77a4103
  *
  * {@snippet lang=java :
  * MethodHandle offsetHandle = taggedValues.byteOffsetHandle(PathElement.sequenceElement(),
@@ -312,27 +277,7 @@
     MemoryLayout withoutName();
 
     /**
-<<<<<<< HEAD
-     * {@return the alignment constraint associated with this layout, expressed in bits} Layout alignment defines a power
-     * of two {@code A} which is the bit-wise alignment of the layout. If {@code A >= 8} then {@code A/8} is the number of
-     * bytes that must be aligned for any pointer that correctly points to this layout. Thus:
-     *
-     * <ul>
-     * <li>{@code A=8} means unaligned (in the usual sense), which is common in packets.</li>
-     * <li>{@code A=64} means word aligned (on LP64), {@code A=32} int aligned, {@code A=16} short aligned, etc.</li>
-     * <li>{@code A=512} is the most strict alignment required by the x86/SV ABI (for AVX-512 data).</li>
-     * </ul>
-     *
-     * If no explicit alignment constraint was set on this layout (see {@link #withBitAlignment(long)}),
-     * then this method returns the <a href="#layout-align">natural alignment</a> constraint (in bits) associated with this layout.
-     */
-    long bitAlignment();
-
-    /**
      * {@return the alignment constraint associated with this layout, expressed in bytes} Layout alignment defines a power
-=======
-     * Returns the alignment constraint associated with this layout, expressed in bytes. Layout alignment defines a power
->>>>>>> d77a4103
      * of two {@code A} which is the byte-wise alignment of the layout, where {@code A} is the number of bytes that must be aligned
      * for any pointer that correctly points to this layout. Thus:
      *
@@ -344,107 +289,30 @@
      *
      * If no explicit alignment constraint was set on this layout (see {@link #withByteAlignment(long)}),
      * then this method returns the <a href="#layout-align">natural alignment</a> constraint (in bytes) associated with this layout.
-<<<<<<< HEAD
-=======
-     *
-     * @return the layout alignment constraint, in bytes.
->>>>>>> d77a4103
      */
     long byteAlignment();
-
 
     /**
      * Returns a memory layout of the same type with the same size and name as this layout,
      * but with the specified alignment constraint (in bytes).
      *
-<<<<<<< HEAD
-     * @param bitAlignment the layout alignment constraint, expressed in bits.
+     * @param byteAlignment the layout alignment constraint, expressed in bytes.
      * @return a memory layout with the same characteristics of this layout, but with the given alignment constraint.
-     * @throws IllegalArgumentException if {@code bitAlignment} is not a power of two, or if it's less than 8.
-=======
-     * @param byteAlignment the layout alignment constraint, expressed in bytes.
-     * @return a memory layout with the given alignment constraint.
      * @throws IllegalArgumentException if {@code byteAlignment} is not a power of two, or if it's less than 1.
->>>>>>> d77a4103
      */
     MemoryLayout withByteAlignment(long byteAlignment);
 
-<<<<<<< HEAD
-    /**
-     * Computes the offset, in bits, of the layout selected by the given layout path, where the initial layout in the
+    /**
+     * Computes the offset, in bytes, of the layout selected by the given layout path, where the initial layout in the
      * path is this layout.
      *
      * @param elements the layout path elements.
-     * @return The offset, in bits, of the layout selected by the layout path in {@code elements}.
+     * @return The offset, in bytes, of the layout selected by the layout path in {@code elements}.
           * @throws IllegalArgumentException if the layout path is not <a href="#well-formedness">well-formed</a> for this layout.
      * @throws IllegalArgumentException if the layout path contains one or more <a href=#open-path-elements>open path elements</a>.
      * @throws IllegalArgumentException if the layout path contains one or more <a href=#deref-path-elements>dereference path elements</a>.
-     */
-    default long bitOffset(PathElement... elements) {
-        return computePathOp(LayoutPath.rootPath(this), LayoutPath::offset,
-                EnumSet.of(PathKind.SEQUENCE_ELEMENT, PathKind.SEQUENCE_RANGE, PathKind.DEREF_ELEMENT), elements);
-    }
-
-    /**
-     * Creates a method handle that computes the offset, in bits, of the layout selected
-     * by the given layout path, where the initial layout in the path is this layout.
-     * <p>
-     * The returned method handle has the following characteristics:
-     * <ul>
-     *     <li>its return type is {@code long};</li>
-     *     <li>it has a leading parameter of type {@code MemorySegment}, corresponding to the memory segment
-     *     to be accessed;</li>
-     *     <li>it has as many parameters of type {@code long}, one for each <a href=#open-path-elements>open path elements</a>
-     *     in the provided layout path. The order of these parameters corresponds to the order in which the open path
-     *     elements occur in the provided layout path.
-     * </ul>
-     * <p>
-     * The final offset returned by the method handle is computed as follows:
-     *
-     * <blockquote><pre>{@code
-     * offset = c_1 + c_2 + ... + c_m + (x_1 * s_1) + (x_2 * s_2) + ... + (x_n * s_n)
-     * }</pre></blockquote>
-     *
-     * where {@code x_1}, {@code x_2}, ... {@code x_n} are <em>dynamic</em> values provided as {@code long}
-     * arguments, whereas {@code c_1}, {@code c_2}, ... {@code c_m} are <em>static</em> offset constants
-     * and {@code s_0}, {@code s_1}, ... {@code s_n} are <em>static</em> stride constants which are derived from
-     * the layout path.
-     *
-     * @apiNote The returned method handle can be used to compute a layout offset, similarly to {@link #bitOffset(PathElement...)},
-     * but more flexibly, as some indices can be specified when invoking the method handle.
-     *
-     * @param elements the layout path elements.
-     * @return a method handle that computes the offset, in bits, of the layout selected by the given layout path.
-          * @throws IllegalArgumentException if the layout path is not <a href="#well-formedness">well-formed</a> for this layout.
-     * @throws IllegalArgumentException if the layout path contains one or more <a href=#deref-path-elements>dereference path elements</a>.
-     */
-    default MethodHandle bitOffsetHandle(PathElement... elements) {
-        return computePathOp(LayoutPath.rootPath(this), LayoutPath::offsetHandle,
-                EnumSet.of(PathKind.DEREF_ELEMENT), elements);
-    }
-=======
->>>>>>> d77a4103
-
-    /**
-     * Computes the offset, in bytes, of the layout selected by the given layout path, where the initial layout in the
-     * path is this layout.
-     *
-     * @param elements the layout path elements.
-     * @return The offset, in bytes, of the layout selected by the layout path in {@code elements}.
-<<<<<<< HEAD
-          * @throws IllegalArgumentException if the layout path is not <a href="#well-formedness">well-formed</a> for this layout.
-     * @throws IllegalArgumentException if the layout path contains one or more <a href=#open-path-elements>open path elements</a>.
-     * @throws IllegalArgumentException if the layout path contains one or more <a href=#deref-path-elements>dereference path elements</a>.
-     * @throws UnsupportedOperationException if {@code bitOffset(elements)} is not a multiple of 8.
-=======
-     * @throws IllegalArgumentException if the layout path does not select any layout nested in this layout, or if the
-     * layout path contains one or more path elements that select multiple sequence element indices
-     * (see {@link PathElement#sequenceElement()} and {@link PathElement#sequenceElement(long, long)}).
-     * @throws IllegalArgumentException if the layout path contains one or more dereference path elements
-     * (see {@link PathElement#dereferenceElement()}).
      * @throws NullPointerException if either {@code elements == null}, or if any of the elements
      * in {@code elements} is {@code null}.
->>>>>>> d77a4103
      */
     default long byteOffset(PathElement... elements) {
         return computePathOp(LayoutPath.rootPath(this), LayoutPath::offset,
@@ -468,7 +336,7 @@
      * The final offset returned by the method handle is computed as follows:
      *
      * <blockquote><pre>{@code
-     * byteOffset = c_1 + c_2 + ... + c_m + (x_1 * s_1) + (x_2 * s_2) + ... + (x_n * s_n)
+     * offset = c_1 + c_2 + ... + c_m + (x_1 * s_1) + (x_2 * s_2) + ... + (x_n * s_n)
      * }</pre></blockquote>
      *
      * where {@code x_1}, {@code x_2}, ... {@code x_n} are <em>dynamic</em> values provided as {@code long}
@@ -476,12 +344,9 @@
      * and {@code s_0}, {@code s_1}, ... {@code s_n} are <em>static</em> stride constants which are derived from
      * the layout path.
      *
-<<<<<<< HEAD
      * @apiNote The returned method handle can be used to compute a layout offset, similarly to {@link #byteOffset(PathElement...)},
      * but more flexibly, as some indices can be specified when invoking the method handle.
      *
-=======
->>>>>>> d77a4103
      * @param elements the layout path elements.
      * @return a method handle that computes the offset, in bytes, of the layout selected by the given layout path.
           * @throws IllegalArgumentException if the layout path is not <a href="#well-formedness">well-formed</a> for this layout.
@@ -569,7 +434,6 @@
 
     /**
      * Creates a method handle which, given a memory segment, returns a {@linkplain MemorySegment#asSlice(long,long) slice}
-<<<<<<< HEAD
      * corresponding to the layout selected by the given layout path, where the initial layout in the path is this layout.
      * <p>
      * The returned method handle has the following characteristics:
@@ -583,52 +447,19 @@
      * </ul>
      * <p>
      * The offset of the returned segment is computed as follows:
-=======
-     * corresponding to the layout selected by the given layout path, where the path is considered rooted in this layout.
-     *
-     * <p>The returned method handle has a return type of {@code MemorySegment}, features a {@code MemorySegment}
-     * parameter as leading parameter representing the segment to be sliced, and features as many trailing {@code long}
-     * parameter types as there are free dimensions in the provided layout path (see {@link PathElement#sequenceElement()}),
-     * where the order of the parameters corresponds to the order of the path elements.
-     * The returned method handle can be used to create a slice similar to using {@link MemorySegment#asSlice(long, long)},
-     * but where the offset argument is dynamically compute based on indices specified when invoking the method handle.
-     *
-     * <p>The offset of the returned segment is computed as follows:
-     *
-     * <blockquote><pre>{@code
-     * byteOffset = c_1 + c_2 + ... + c_m + (x_1 * s_1) + (x_2 * s_2) + ... + (x_n * s_n)
-     * }</pre></blockquote>
-     *
-     * where {@code x_1}, {@code x_2}, ... {@code x_n} are <em>dynamic</em> values provided as {@code long}
-     * arguments, whereas {@code c_1}, {@code c_2}, ... {@code c_m} are <em>static</em> offset constants
-     * and {@code s_1}, {@code s_2}, ... {@code s_n} are <em>static</em> stride constants which are derived from
-     * the layout path.
-     *
-     * <p>After the offset is computed, the returned segment is created as if by calling:
->>>>>>> d77a4103
      * {@snippet lang=java :
      * long offset = byteOffset(elements);
      * long size = select(elements).byteSize();
      * MemorySegment slice = segment.asSlice(offset, size);
      * }
      *
-<<<<<<< HEAD
      * @apiNote The returned method handle can be used to obtain a memory segment slice, similarly to {@link MemorySegment#asSlice(long, long)},
      * but more flexibly, as some indices can be specified when invoking the method handle.
      *
      * @param elements the layout path elements.
      * @return a method handle which is used to slice a memory segment at the offset selected by the given layout path.
-          * @throws IllegalArgumentException if the layout path is not <a href="#well-formedness">well-formed</a> for this layout.
+     * @throws IllegalArgumentException if the layout path is not <a href="#well-formedness">well-formed</a> for this layout.
      * @throws IllegalArgumentException if the layout path contains one or more <a href=#deref-path-elements>dereference path elements</a>.
-=======
-     * where {@code segment} is the segment to be sliced, and where {@code layout} is the layout selected by the given
-     * layout path, as per {@link MemoryLayout#select(PathElement...)}.
-     *
-     * @param elements the layout path elements.
-     * @return a method handle which can be used to create a slice of the selected layout element, given a segment.
-     * @throws IllegalArgumentException if the layout path contains one or more dereference path elements
-     * (see {@link PathElement#dereferenceElement()}).
->>>>>>> d77a4103
      */
     default MethodHandle sliceHandle(PathElement... elements) {
         return computePathOp(LayoutPath.rootPath(this), LayoutPath::sliceHandle,
@@ -830,14 +661,9 @@
      * @param elementCount the sequence element count.
      * @param elementLayout the sequence element layout.
      * @return the new sequence layout with the given element layout and size.
-<<<<<<< HEAD
      * @throws IllegalArgumentException if {@code elementCount} is negative.
-     * @throws IllegalArgumentException if {@code elementLayout.bitSize() * elementCount} overflows.
-     * @throws IllegalArgumentException if {@code elementLayout.bitSize() % elementLayout.bitAlignment() != 0}.
-=======
-     * @throws IllegalArgumentException if {@code elementCount } is negative.
+     * @throws IllegalArgumentException if {@code elementLayout.byteSize() * elementCount} overflows.
      * @throws IllegalArgumentException if {@code elementLayout.byteSize() % elementLayout.byteAlignment() != 0}.
->>>>>>> d77a4103
      */
     static SequenceLayout sequenceLayout(long elementCount, MemoryLayout elementLayout) {
         MemoryLayoutUtil.requireNonNegative(elementCount);
