/*
 * Copyright (c) 2000, 2023, Oracle and/or its affiliates. All rights reserved.
 * DO NOT ALTER OR REMOVE COPYRIGHT NOTICES OR THIS FILE HEADER.
 *
 * This code is free software; you can redistribute it and/or modify it
 * under the terms of the GNU General Public License version 2 only, as
 * published by the Free Software Foundation.  Oracle designates this
 * particular file as subject to the "Classpath" exception as provided
 * by Oracle in the LICENSE file that accompanied this code.
 *
 * This code is distributed in the hope that it will be useful, but WITHOUT
 * ANY WARRANTY; without even the implied warranty of MERCHANTABILITY or
 * FITNESS FOR A PARTICULAR PURPOSE.  See the GNU General Public License
 * version 2 for more details (a copy is included in the LICENSE file that
 * accompanied this code).
 *
 * You should have received a copy of the GNU General Public License version
 * 2 along with this work; if not, write to the Free Software Foundation,
 * Inc., 51 Franklin St, Fifth Floor, Boston, MA 02110-1301 USA.
 *
 * Please contact Oracle, 500 Oracle Parkway, Redwood Shores, CA 94065 USA
 * or visit www.oracle.com if you need additional information or have any
 * questions.
 */

#warn This file is preprocessed before being compiled

package java.nio.charset;

import java.nio.Buffer;
import java.nio.ByteBuffer;
import java.nio.CharBuffer;
import java.nio.BufferOverflowException;
import java.nio.BufferUnderflowException;
import java.lang.ref.WeakReference;
import java.nio.charset.CoderMalfunctionError;                  // javadoc
import java.util.Arrays;
import jdk.internal.util.ArraysSupport;


/**
 * An engine that can transform a sequence of $itypesPhrase$ into a sequence of
 * $otypesPhrase$.
 *
 * <a id="steps"></a>
 *
 * <p> The input $itype$ sequence is provided in a $itype$ buffer or a series
 * of such buffers.  The output $otype$ sequence is written to a $otype$ buffer
 * or a series of such buffers.  $A$ $coder$ should always be used by making
 * the following sequence of method invocations, hereinafter referred to as $a$
 * <i>$coding$ operation</i>:
 *
 * <ol>
 *
 *   <li><p> Reset the $coder$ via the {@link #reset reset} method, unless it
 *   has not been used before; </p></li>
 *
 *   <li><p> Invoke the {@link #$code$ $code$} method zero or more times, as
 *   long as additional input may be available, passing {@code false} for the
 *   {@code endOfInput} argument and filling the input buffer and flushing the
 *   output buffer between invocations; </p></li>
 *
 *   <li><p> Invoke the {@link #$code$ $code$} method one final time, passing
 *   {@code true} for the {@code endOfInput} argument; and then </p></li>
 *
 *   <li><p> Invoke the {@link #flush flush} method so that the $coder$ can
 *   flush any internal state to the output buffer. </p></li>
 *
 * </ol>
 *
 * Each invocation of the {@link #$code$ $code$} method will $code$ as many
 * $itype$s as possible from the input buffer, writing the resulting $otype$s
 * to the output buffer.  The {@link #$code$ $code$} method returns when more
 * input is required, when there is not enough room in the output buffer, or
 * when $a$ $coding$ error has occurred.  In each case a {@link CoderResult}
 * object is returned to describe the reason for termination.  An invoker can
 * examine this object and fill the input buffer, flush the output buffer, or
 * attempt to recover from $a$ $coding$ error, as appropriate, and try again.
 *
 * <a id="ce"></a>
 *
 * <p> There are two general types of $coding$ errors.  If the input $itype$
 * sequence is $notLegal$ then the input is considered <i>malformed</i>.  If
 * the input $itype$ sequence is legal but cannot be mapped to a valid
 * $outSequence$ then an <i>unmappable character</i> has been encountered.
 *
 * <a id="cae"></a>
 *
 * <p> How $a$ $coding$ error is handled depends upon the action requested for
 * that type of error, which is described by an instance of the {@link
 * CodingErrorAction} class.  The possible error actions are to {@linkplain
 * CodingErrorAction#IGNORE ignore} the erroneous input, {@linkplain
 * CodingErrorAction#REPORT report} the error to the invoker via
 * the returned {@link CoderResult} object, or {@linkplain CodingErrorAction#REPLACE
 * replace} the erroneous input with the current value of the
 * replacement $replTypeName$.  The replacement
 *
#if[encoder]
 * is initially set to the $coder$'s default replacement, which often
 * (but not always) has the initial value&nbsp;$defaultReplName$;
#end[encoder]
#if[decoder]
 * has the initial value $defaultReplName$;
#end[decoder]
 *
 * its value may be changed via the {@link #replaceWith($replFQType$)
 * replaceWith} method.
 *
 * <p> The default action for malformed-input and unmappable-character errors
 * is to {@linkplain CodingErrorAction#REPORT report} them.  The
 * malformed-input error action may be changed via the {@link
 * #onMalformedInput(CodingErrorAction) onMalformedInput} method; the
 * unmappable-character action may be changed via the {@link
 * #onUnmappableCharacter(CodingErrorAction) onUnmappableCharacter} method.
 *
 * <p> This class is designed to handle many of the details of the $coding$
 * process, including the implementation of error actions.  $A$ $coder$ for a
 * specific charset, which is a concrete subclass of this class, need only
 * implement the abstract {@link #$code$Loop $code$Loop} method, which
 * encapsulates the basic $coding$ loop.  A subclass that maintains internal
 * state should, additionally, override the {@link #implFlush implFlush} and
 * {@link #implReset implReset} methods.
 *
 * <p> Instances of this class are not safe for use by multiple concurrent
 * threads.  </p>
 *
 *
 * @author Mark Reinhold
 * @author JSR-51 Expert Group
 * @since 1.4
 *
 * @see ByteBuffer
 * @see CharBuffer
 * @see Charset
 * @see Charset$OtherCoder$
 */

public abstract class Charset$Coder$ {

    private final Charset charset;
    private final float average$ItypesPerOtype$;
    private final float max$ItypesPerOtype$;

    private $replType$ replacement;
    private CodingErrorAction malformedInputAction
        = CodingErrorAction.REPORT;
    private CodingErrorAction unmappableCharacterAction
        = CodingErrorAction.REPORT;

    // Internal states
    //
    private static final int ST_RESET   = 0;
    private static final int ST_CODING  = 1;
    private static final int ST_END     = 2;
    private static final int ST_FLUSHED = 3;

    private int state = ST_RESET;

    private static String stateNames[]
        = { "RESET", "CODING", "CODING_END", "FLUSHED" };


    /**
     * Initializes a new $coder$.  The new $coder$ will have the given
     * $otypes-per-itype$ and replacement values.
     *
     * @param  cs
     *         The charset that created this $coder$
     *
     * @param  average$ItypesPerOtype$
     *         A positive float value indicating the expected number of
     *         $otype$s that will be produced for each input $itype$
     *
     * @param  max$ItypesPerOtype$
     *         A positive float value indicating the maximum number of
     *         $otype$s that will be produced for each input $itype$
     *
     * @param  replacement
     *         The initial replacement; must not be {@code null}, must have
     *         non-zero length, must not be longer than max$ItypesPerOtype$,
     *         and must be {@linkplain #isLegalReplacement legal}
     *
     * @throws  IllegalArgumentException
     *          If the preconditions on the parameters do not hold
     */
    {#if[encoder]?protected:private}
    Charset$Coder$(Charset cs,
                   float average$ItypesPerOtype$,
                   float max$ItypesPerOtype$,
                   $replType$ replacement)
    {
        this.charset = cs;
        // Use !(a > 0.0f) rather than (a <= 0.0f) to exclude NaN values
        if (!(average$ItypesPerOtype$ > 0.0f))
            throw new IllegalArgumentException("Non-positive "
                                               + "average$ItypesPerOtype$");
        // Use !(a > 0.0f) rather than (a <= 0.0f) to exclude NaN values
        if (!(max$ItypesPerOtype$ > 0.0f))
            throw new IllegalArgumentException("Non-positive "
                                               + "max$ItypesPerOtype$");
        if (average$ItypesPerOtype$ > max$ItypesPerOtype$)
            throw new IllegalArgumentException("average$ItypesPerOtype$"
                                               + " exceeds "
                                               + "max$ItypesPerOtype$");
        this.replacement = replacement;
        this.average$ItypesPerOtype$ = average$ItypesPerOtype$;
        this.max$ItypesPerOtype$ = max$ItypesPerOtype$;
        replaceWith(replacement);
    }

    /**
     * Initializes a new $coder$.  The new $coder$ will have the given
     * $otypes-per-itype$ values and its replacement will be the
     * $replTypeName$ $defaultReplName$.
     *
     * @param  cs
     *         The charset that created this $coder$
     *
     * @param  average$ItypesPerOtype$
     *         A positive float value indicating the expected number of
     *         $otype$s that will be produced for each input $itype$
     *
     * @param  max$ItypesPerOtype$
     *         A positive float value indicating the maximum number of
     *         $otype$s that will be produced for each input $itype$
     *
     * @throws  IllegalArgumentException
     *          If the preconditions on the parameters do not hold
     */
    protected Charset$Coder$(Charset cs,
                             float average$ItypesPerOtype$,
                             float max$ItypesPerOtype$)
    {
        this(cs,
             average$ItypesPerOtype$, max$ItypesPerOtype$,
             $defaultRepl$);
    }

    /**
     * Returns the charset that created this $coder$.
     *
     * @return  This $coder$'s charset
     */
    public final Charset charset() {
        return charset;
    }

    /**
     * Returns this $coder$'s replacement value.
     *
     * @return  This $coder$'s current replacement,
     *          which is never {@code null} and is never empty
     */
    public final $replType$ replacement() {
#if[decoder]
        return replacement;
#end[decoder]
#if[encoder]
        return Arrays.copyOf(replacement, replacement.$replLength$);
#end[encoder]
    }

    /**
     * Changes this $coder$'s replacement value.
     *
     * <p> This method invokes the {@link #implReplaceWith implReplaceWith}
     * method, passing the new replacement, after checking that the new
     * replacement is acceptable.  </p>
     *
     * @param  newReplacement  The new replacement; must not be
     *         {@code null}, must have non-zero length,
#if[decoder]
     *         and must not be longer than the value returned by the
     *         {@link #max$ItypesPerOtype$() max$ItypesPerOtype$} method
#end[decoder]
#if[encoder]
     *         must not be longer than the value returned by the
     *         {@link #max$ItypesPerOtype$() max$ItypesPerOtype$} method, and
     *         must be {@link #isLegalReplacement legal}
#end[encoder]
     *
     * @return  This $coder$
     *
     * @throws  IllegalArgumentException
     *          If the preconditions on the parameter do not hold
     */
    public final Charset$Coder$ replaceWith($replType$ newReplacement) {
        if (newReplacement == null)
            throw new IllegalArgumentException("Null replacement");
        int len = newReplacement.$replLength$;
        if (len == 0)
            throw new IllegalArgumentException("Empty replacement");
        if (len > max$ItypesPerOtype$)
            throw new IllegalArgumentException("Replacement too long");
#if[decoder]
        this.replacement = newReplacement;
#end[decoder]
#if[encoder]
        if (!isLegalReplacement(newReplacement))
            throw new IllegalArgumentException("Illegal replacement");
        this.replacement = Arrays.copyOf(newReplacement, newReplacement.$replLength$);
#end[encoder]
        implReplaceWith(this.replacement);
        return this;
    }

    /**
     * Reports a change to this $coder$'s replacement value.
     *
     * <p> The default implementation of this method does nothing.  This method
     * should be overridden by $coder$s that require notification of changes to
     * the replacement.  </p>
     *
     * @param  newReplacement    The replacement value
     */
    protected void implReplaceWith($replType$ newReplacement) {
    }

#if[encoder]

    private WeakReference<CharsetDecoder> cachedDecoder = null;

    /**
     * Tells whether or not the given byte array is a legal replacement value
     * for this encoder.
     *
     * <p> A replacement is legal if, and only if, it is a legal sequence of
     * bytes in this encoder's charset; that is, it must be possible to decode
     * the replacement into one or more sixteen-bit Unicode characters.
     *
     * <p> The default implementation of this method is not very efficient; it
     * should generally be overridden to improve performance.  </p>
     *
     * @param  repl  The byte array to be tested
     *
     * @return  {@code true} if, and only if, the given byte array
     *          is a legal replacement value for this encoder
     */
    public boolean isLegalReplacement(byte[] repl) {
        WeakReference<CharsetDecoder> wr = cachedDecoder;
        CharsetDecoder dec = null;
        if ((wr == null) || ((dec = wr.get()) == null)) {
            dec = charset().newDecoder();
            dec.onMalformedInput(CodingErrorAction.REPORT);
            dec.onUnmappableCharacter(CodingErrorAction.REPORT);
            cachedDecoder = new WeakReference<CharsetDecoder>(dec);
        } else {
            dec.reset();
        }
        ByteBuffer bb = ByteBuffer.wrap(repl);
        CharBuffer cb = CharBuffer.allocate((int)(bb.remaining()
                                                  * dec.maxCharsPerByte()));
        CoderResult cr = dec.decode(bb, cb, true);
        return !cr.isError();
    }

#end[encoder]

    /**
     * Returns this $coder$'s current action for malformed-input errors.
     *
     * @return The current malformed-input action, which is never {@code null}
     */
    public CodingErrorAction malformedInputAction() {
        return malformedInputAction;
    }

    /**
     * Changes this $coder$'s action for malformed-input errors.
     *
     * <p> This method invokes the {@link #implOnMalformedInput
     * implOnMalformedInput} method, passing the new action.  </p>
     *
     * @param  newAction  The new action; must not be {@code null}
     *
     * @return  This $coder$
     *
     * @throws IllegalArgumentException
     *         If the precondition on the parameter does not hold
     */
    public final Charset$Coder$ onMalformedInput(CodingErrorAction newAction) {
        if (newAction == null)
            throw new IllegalArgumentException("Null action");
        malformedInputAction = newAction;
        implOnMalformedInput(newAction);
        return this;
    }

    /**
     * Reports a change to this $coder$'s malformed-input action.
     *
     * <p> The default implementation of this method does nothing.  This method
     * should be overridden by $coder$s that require notification of changes to
     * the malformed-input action.  </p>
     *
     * @param  newAction  The new action
     */
    protected void implOnMalformedInput(CodingErrorAction newAction) { }

    /**
     * Returns this $coder$'s current action for unmappable-character errors.
     *
     * @return The current unmappable-character action, which is never
     *         {@code null}
     */
    public CodingErrorAction unmappableCharacterAction() {
        return unmappableCharacterAction;
    }

    /**
     * Changes this $coder$'s action for unmappable-character errors.
     *
     * <p> This method invokes the {@link #implOnUnmappableCharacter
     * implOnUnmappableCharacter} method, passing the new action.  </p>
     *
     * @param  newAction  The new action; must not be {@code null}
     *
     * @return  This $coder$
     *
     * @throws IllegalArgumentException
     *         If the precondition on the parameter does not hold
     */
    public final Charset$Coder$ onUnmappableCharacter(CodingErrorAction
                                                      newAction)
    {
        if (newAction == null)
            throw new IllegalArgumentException("Null action");
        unmappableCharacterAction = newAction;
        implOnUnmappableCharacter(newAction);
        return this;
    }

    /**
     * Reports a change to this $coder$'s unmappable-character action.
     *
     * <p> The default implementation of this method does nothing.  This method
     * should be overridden by $coder$s that require notification of changes to
     * the unmappable-character action.  </p>
     *
     * @param  newAction  The new action
     */
    protected void implOnUnmappableCharacter(CodingErrorAction newAction) { }

    /**
     * Returns the average number of $otype$s that will be produced for each
     * $itype$ of input.  This heuristic value may be used to estimate the size
     * of the output buffer required for a given input sequence.
     *
     * @return  The average number of $otype$s produced
     *          per $itype$ of input
     */
    public final float average$ItypesPerOtype$() {
        return average$ItypesPerOtype$;
    }

    /**
     * Returns the maximum number of $otype$s that will be produced for each
     * $itype$ of input.  This value may be used to compute the worst-case size
     * of the output buffer required for a given input sequence. This value
     * accounts for any necessary content-independent prefix or suffix
#if[encoder]
     * $otype$s, such as byte-order marks.
#end[encoder]
#if[decoder]
     * $otype$s.
#end[decoder]
     *
     * @return  The maximum number of $otype$s that will be produced per
     *          $itype$ of input
     */
    public final float max$ItypesPerOtype$() {
        return max$ItypesPerOtype$;
    }

    /**
     * $Code$s as many $itype$s as possible from the given input buffer,
     * writing the results to the given output buffer.
     *
     * <p> The buffers are read from, and written to, starting at their current
     * positions.  At most {@link Buffer#remaining in.remaining()} $itype$s
     * will be read and at most {@link Buffer#remaining out.remaining()}
     * $otype$s will be written.  The buffers' positions will be advanced to
     * reflect the $itype$s read and the $otype$s written, but their marks and
     * limits will not be modified.
     *
     * <p> In addition to reading $itype$s from the input buffer and writing
     * $otype$s to the output buffer, this method returns a {@link CoderResult}
     * object to describe its reason for termination:
     *
     * <ul>
     *
     *   <li><p> {@link CoderResult#UNDERFLOW} indicates that as much of the
     *   input buffer as possible has been $code$d.  If there is no further
     *   input then the invoker can proceed to the next step of the
     *   <a href="#steps">$coding$ operation</a>.  Otherwise this method
     *   should be invoked again with further input.  </p></li>
     *
     *   <li><p> {@link CoderResult#OVERFLOW} indicates that there is
     *   insufficient space in the output buffer to $code$ any more $itype$s.
     *   This method should be invoked again with an output buffer that has
     *   more {@linkplain Buffer#remaining remaining} $otype$s. This is
     *   typically done by draining any $code$d $otype$s from the output
     *   buffer.  </p></li>
     *
     *   <li><p> A {@linkplain CoderResult#malformedForLength
     *   malformed-input} result indicates that a malformed-input
     *   error has been detected.  The malformed $itype$s begin at the input
     *   buffer's (possibly incremented) position; the number of malformed
     *   $itype$s may be determined by invoking the result object's {@link
     *   CoderResult#length() length} method.  This case applies only if the
     *   {@linkplain #onMalformedInput malformed action} of this $coder$
     *   is {@link CodingErrorAction#REPORT}; otherwise the malformed input
     *   will be ignored or replaced, as requested.  </p></li>
     *
     *   <li><p> An {@linkplain CoderResult#unmappableForLength
     *   unmappable-character} result indicates that an
     *   unmappable-character error has been detected.  The $itype$s that
     *   $code$ the unmappable character begin at the input buffer's (possibly
     *   incremented) position; the number of such $itype$s may be determined
     *   by invoking the result object's {@link CoderResult#length() length}
     *   method.  This case applies only if the {@linkplain #onUnmappableCharacter
     *   unmappable action} of this $coder$ is {@link
     *   CodingErrorAction#REPORT}; otherwise the unmappable character will be
     *   ignored or replaced, as requested.  </p></li>
     *
     * </ul>
     *
     * In any case, if this method is to be reinvoked in the same $coding$
     * operation then care should be taken to preserve any $itype$s remaining
     * in the input buffer so that they are available to the next invocation.
     *
     * <p> The {@code endOfInput} parameter advises this method as to whether
     * the invoker can provide further input beyond that contained in the given
     * input buffer.  If there is a possibility of providing additional input
     * then the invoker should pass {@code false} for this parameter; if there
     * is no possibility of providing further input then the invoker should
     * pass {@code true}.  It is not erroneous, and in fact it is quite
     * common, to pass {@code false} in one invocation and later discover that
     * no further input was actually available.  It is critical, however, that
     * the final invocation of this method in a sequence of invocations always
     * pass {@code true} so that any remaining un$code$d input will be treated
     * as being malformed.
     *
     * <p> This method works by invoking the {@link #$code$Loop $code$Loop}
     * method, interpreting its results, handling error conditions, and
     * reinvoking it as necessary.  </p>
     *
     *
     * @param  in
     *         The input $itype$ buffer
     *
     * @param  out
     *         The output $otype$ buffer
     *
     * @param  endOfInput
     *         {@code true} if, and only if, the invoker can provide no
     *         additional input $itype$s beyond those in the given buffer
     *
     * @return  A coder-result object describing the reason for termination
     *
     * @throws  IllegalStateException
     *          If $a$ $coding$ operation is already in progress and the previous
     *          step was an invocation neither of the {@link #reset reset}
     *          method, nor of this method with a value of {@code false} for
     *          the {@code endOfInput} parameter, nor of this method with a
     *          value of {@code true} for the {@code endOfInput} parameter
     *          but a return value indicating an incomplete $coding$ operation
     *
     * @throws  CoderMalfunctionError
     *          If an invocation of the $code$Loop method threw
     *          an unexpected exception
     */
    public final CoderResult $code$($Itype$Buffer in, $Otype$Buffer out,
                                    boolean endOfInput)
    {
        int newState = endOfInput ? ST_END : ST_CODING;
        if ((state != ST_RESET) && (state != ST_CODING)
            && !(endOfInput && (state == ST_END)))
            throwIllegalStateException(state, newState);
        state = newState;

        for (;;) {

            CoderResult cr;
            try {
                cr = $code$Loop(in, out);
            } catch (RuntimeException x) {
                throw new CoderMalfunctionError(x);
            }

            if (cr.isOverflow())
                return cr;

            if (cr.isUnderflow()) {
                if (endOfInput && in.hasRemaining()) {
                    cr = CoderResult.malformedForLength(in.remaining());
                    // Fall through to malformed-input case
                } else {
                    return cr;
                }
            }

            CodingErrorAction action = null;
            if (cr.isMalformed())
                action = malformedInputAction;
            else if (cr.isUnmappable())
                action = unmappableCharacterAction;
            else
                assert false : cr.toString();

            if (action == CodingErrorAction.REPORT)
                return cr;

            if (action == CodingErrorAction.REPLACE) {
                if (out.remaining() < replacement.$replLength$)
                    return CoderResult.OVERFLOW;
                out.put(replacement);
            }

            if ((action == CodingErrorAction.IGNORE)
                || (action == CodingErrorAction.REPLACE)) {
                // Skip erroneous input either way
                in.position(in.position() + cr.length());
                continue;
            }

            assert false;
        }

    }

    /**
     * Flushes this $coder$.
     *
     * <p> Some $coder$s maintain internal state and may need to write some
     * final $otype$s to the output buffer once the overall input sequence has
     * been read.
     *
     * <p> Any additional output is written to the output buffer beginning at
     * its current position.  At most {@link Buffer#remaining out.remaining()}
     * $otype$s will be written.  The buffer's position will be advanced
     * appropriately, but its mark and limit will not be modified.
     *
     * <p> If this method completes successfully then it returns {@link
     * CoderResult#UNDERFLOW}.  If there is insufficient room in the output
     * buffer then it returns {@link CoderResult#OVERFLOW}.  If this happens
     * then this method must be invoked again, with an output buffer that has
     * more room, in order to complete the current <a href="#steps">$coding$
     * operation</a>.
     *
     * <p> If this $coder$ has already been flushed then invoking this method
     * has no effect.
     *
     * <p> This method invokes the {@link #implFlush implFlush} method to
     * perform the actual flushing operation.  </p>
     *
     * @param  out
     *         The output $otype$ buffer
     *
     * @return  A coder-result object, either {@link CoderResult#UNDERFLOW} or
     *          {@link CoderResult#OVERFLOW}
     *
     * @throws  IllegalStateException
     *          If the previous step of the current $coding$ operation was an
     *          invocation neither of the {@link #flush flush} method nor of
     *          the three-argument {@link
     *          #$code$($Itype$Buffer,$Otype$Buffer,boolean) $code$} method
     *          with a value of {@code true} for the {@code endOfInput}
     *          parameter
     */
    public final CoderResult flush($Otype$Buffer out) {
        if (state == ST_END) {
            CoderResult cr = implFlush(out);
            if (cr.isUnderflow())
                state = ST_FLUSHED;
            return cr;
        }

        if (state != ST_FLUSHED)
            throwIllegalStateException(state, ST_FLUSHED);

        return CoderResult.UNDERFLOW; // Already flushed
    }

    /**
     * Flushes this $coder$.
     *
     * <p> The default implementation of this method does nothing, and always
     * returns {@link CoderResult#UNDERFLOW}.  This method should be overridden
     * by $coder$s that may need to write final $otype$s to the output buffer
     * once the entire input sequence has been read. </p>
     *
     * @param  out
     *         The output $otype$ buffer
     *
     * @return  A coder-result object, either {@link CoderResult#UNDERFLOW} or
     *          {@link CoderResult#OVERFLOW}
     */
    protected CoderResult implFlush($Otype$Buffer out) {
        return CoderResult.UNDERFLOW;
    }

    /**
     * Resets this $coder$, clearing any internal state.
     *
     * <p> This method resets charset-independent state and also invokes the
     * {@link #implReset() implReset} method in order to perform any
     * charset-specific reset actions.  </p>
     *
     * @return  This $coder$
     *
     */
    public final Charset$Coder$ reset() {
        implReset();
        state = ST_RESET;
        return this;
    }

    /**
     * Resets this $coder$, clearing any charset-specific internal state.
     *
     * <p> The default implementation of this method does nothing.  This method
     * should be overridden by $coder$s that maintain internal state.  </p>
     */
    protected void implReset() { }

    /**
     * $Code$s one or more $itype$s into one or more $otype$s.
     *
     * <p> This method encapsulates the basic $coding$ loop, $coding$ as many
     * $itype$s as possible until it either runs out of input, runs out of room
     * in the output buffer, or encounters $a$ $coding$ error.  This method is
     * invoked by the {@link #$code$ $code$} method, which handles result
     * interpretation and error recovery.
     *
     * <p> The buffers are read from, and written to, starting at their current
     * positions.  At most {@link Buffer#remaining in.remaining()} $itype$s
     * will be read, and at most {@link Buffer#remaining out.remaining()}
     * $otype$s will be written.  The buffers' positions will be advanced to
     * reflect the $itype$s read and the $otype$s written, but their marks and
     * limits will not be modified.
     *
     * <p> This method returns a {@link CoderResult} object to describe its
     * reason for termination, in the same manner as the {@link #$code$ $code$}
     * method.  Most implementations of this method will handle $coding$ errors
     * by returning an appropriate result object for interpretation by the
     * {@link #$code$ $code$} method.  An optimized implementation may instead
     * examine the relevant error action and implement that action itself.
     *
     * <p> An implementation of this method may perform arbitrary lookahead by
     * returning {@link CoderResult#UNDERFLOW} until it receives sufficient
     * input.  </p>
     *
     * @param  in
     *         The input $itype$ buffer
     *
     * @param  out
     *         The output $otype$ buffer
     *
     * @return  A coder-result object describing the reason for termination
     */
    protected abstract CoderResult $code$Loop($Itype$Buffer in,
                                              $Otype$Buffer out);

    /**
     * Convenience method that $code$s the remaining content of a single input
     * $itype$ buffer into a newly-allocated $otype$ buffer.
     *
     * <p> This method implements an entire <a href="#steps">$coding$
     * operation</a>; that is, it resets this $coder$, then it $code$s the
     * $itype$s in the given $itype$ buffer, and finally it flushes this
     * $coder$.  This method should therefore not be invoked if $a$ $coding$
     * operation is already in progress.  </p>
     *
     * @param  in
     *         The input $itype$ buffer
     *
     * @return A newly-allocated $otype$ buffer containing the result of the
     *         $coding$ operation.  The buffer's position will be zero and its
     *         limit will follow the last $otype$ written.
     *
     * @throws  IllegalStateException
     *          If $a$ $coding$ operation is already in progress
     *
     * @throws  MalformedInputException
     *          If the $itype$ sequence starting at the input buffer's current
     *          position is $notLegal$ and the current malformed-input action
     *          is {@link CodingErrorAction#REPORT}
     *
     * @throws  UnmappableCharacterException
     *          If the $itype$ sequence starting at the input buffer's current
     *          position cannot be mapped to an equivalent $otype$ sequence and
     *          the current unmappable-character action is {@link
     *          CodingErrorAction#REPORT}
     *
<<<<<<< HEAD
     * @throws  CharacterCodingException
     *          {@code MalformedInputException} if the $itype$ sequence starting at the
     *          input buffer's current position is $notLegal$ and the current
     *          malformed-input action is {@code CodingErrorAction.REPORT};
     *          {@code UnmappableCharacterException} if the $itype$ sequence starting at
     *          the input buffer's current position cannot be mapped to an
     *          equivalent $otype$ sequence and the current unmappable-character
     *          action is {@code CodingErrorAction.REPORT}
=======
     * @throws  OutOfMemoryError
     *          If the output $otype$ buffer for the requested size of the input
     *          $itype$ buffer cannot be allocated
>>>>>>> 67274906
     */
    public final $Otype$Buffer $code$($Itype$Buffer in)
        throws CharacterCodingException
    {
        int n = Math.min((int)(in.remaining() * average$ItypesPerOtype$()),
                    ArraysSupport.SOFT_MAX_ARRAY_LENGTH);
        $Otype$Buffer out = $Otype$Buffer.allocate(n);

        if ((n == 0) && (in.remaining() == 0))
            return out;
        reset();
        for (;;) {
            CoderResult cr = in.hasRemaining() ?
                $code$(in, out, true) : CoderResult.UNDERFLOW;
            if (cr.isUnderflow())
                cr = flush(out);

            if (cr.isUnderflow())
                break;
            if (cr.isOverflow()) {
                // Ensure progress; n might be 0!
                n = ArraysSupport.newLength(n, Math.min(n + 1, 1_024), n + 1);
                $Otype$Buffer o = $Otype$Buffer.allocate(n);
                out.flip();
                o.put(out);
                out = o;
                continue;
            }
            cr.throwException();
        }
        out.flip();
        return out;
    }

#if[decoder]

    /**
     * Tells whether or not this decoder implements an auto-detecting charset.
     *
     * <p> The default implementation of this method always returns
     * {@code false}; it should be overridden by auto-detecting decoders to
     * return {@code true}.  </p>
     *
     * @return  {@code true} if, and only if, this decoder implements an
     *          auto-detecting charset
     */
    public boolean isAutoDetecting() {
        return false;
    }

    /**
     * Tells whether or not this decoder has yet detected a
     * charset&nbsp;&nbsp;<i>(optional operation)</i>.
     *
     * <p> If this decoder implements an auto-detecting charset then at a
     * single point during a decoding operation this method may start returning
     * {@code true} to indicate that a specific charset has been detected in
     * the input byte sequence.  Once this occurs, the {@link #detectedCharset
     * detectedCharset} method may be invoked to retrieve the detected charset.
     *
     * <p> That this method returns {@code false} does not imply that no bytes
     * have yet been decoded.  Some auto-detecting decoders are capable of
     * decoding some, or even all, of an input byte sequence without fixing on
     * a particular charset.
     *
     * <p> The default implementation of this method always throws an {@link
     * UnsupportedOperationException}; it should be overridden by
     * auto-detecting decoders to return {@code true} once the input charset
     * has been determined.  </p>
     *
     * @return  {@code true} if, and only if, this decoder has detected a
     *          specific charset
     *
     * @throws  UnsupportedOperationException
     *          If this decoder does not implement an auto-detecting charset
     */
    public boolean isCharsetDetected() {
        throw new UnsupportedOperationException();
    }

    /**
     * Retrieves the charset that was detected by this
     * decoder&nbsp;&nbsp;<i>(optional operation)</i>.
     *
     * <p> If this decoder implements an auto-detecting charset then this
     * method returns the actual charset once it has been detected.  After that
     * point, this method returns the same value for the duration of the
     * current decoding operation.  If not enough input bytes have yet been
     * read to determine the actual charset then this method throws an {@link
     * IllegalStateException}.
     *
     * <p> The default implementation of this method always throws an {@link
     * UnsupportedOperationException}; it should be overridden by
     * auto-detecting decoders to return the appropriate value.  </p>
     *
     * @return  The charset detected by this auto-detecting decoder,
     *          or {@code null} if the charset has not yet been determined
     *
     * @throws  IllegalStateException
     *          If insufficient bytes have been read to determine a charset
     *
     * @throws  UnsupportedOperationException
     *          If this decoder does not implement an auto-detecting charset
     */
    public Charset detectedCharset() {
        throw new UnsupportedOperationException();
    }

#end[decoder]

#if[encoder]

    private boolean canEncode(CharBuffer cb) {
        if (state == ST_FLUSHED)
            reset();
        else if (state != ST_RESET)
            throwIllegalStateException(state, ST_CODING);
        CodingErrorAction ma = malformedInputAction();
        CodingErrorAction ua = unmappableCharacterAction();
        try {
            onMalformedInput(CodingErrorAction.REPORT);
            onUnmappableCharacter(CodingErrorAction.REPORT);
            encode(cb);
        } catch (CharacterCodingException x) {
            return false;
        } finally {
            onMalformedInput(ma);
            onUnmappableCharacter(ua);
            reset();
        }
        return true;
    }

    /**
     * Tells whether or not this encoder can encode the given character.
     *
     * <p> This method returns {@code false} if the given character is a
     * surrogate character; such characters can be interpreted only when they
     * are members of a pair consisting of a high surrogate followed by a low
     * surrogate.  The {@link #canEncode(java.lang.CharSequence)
     * canEncode(CharSequence)} method may be used to test whether or not a
     * character sequence can be encoded.
     *
     * <p> This method may modify this encoder's state; it should therefore not
     * be invoked if an <a href="#steps">encoding operation</a> is already in
     * progress.
     *
     * <p> The default implementation of this method is not very efficient; it
     * should generally be overridden to improve performance.  </p>
     *
     * @param   c
     *          The given character
     *
     * @return  {@code true} if, and only if, this encoder can encode
     *          the given character
     *
     * @throws  IllegalStateException
     *          If $a$ $coding$ operation is already in progress
     */
    public boolean canEncode(char c) {
        CharBuffer cb = CharBuffer.allocate(1);
        cb.put(c);
        cb.flip();
        return canEncode(cb);
    }

    /**
     * Tells whether or not this encoder can encode the given character
     * sequence.
     *
     * <p> If this method returns {@code false} for a particular character
     * sequence then more information about why the sequence cannot be encoded
     * may be obtained by performing a full <a href="#steps">encoding
     * operation</a>.
     *
     * <p> This method may modify this encoder's state; it should therefore not
     * be invoked if an encoding operation is already in progress.
     *
     * <p> The default implementation of this method is not very efficient; it
     * should generally be overridden to improve performance.  </p>
     *
     * @param   cs
     *          The given character sequence
     *
     * @return  {@code true} if, and only if, this encoder can encode
     *          the given character without throwing any exceptions and without
     *          performing any replacements
     *
     * @throws  IllegalStateException
     *          If $a$ $coding$ operation is already in progress
     */
    public boolean canEncode(CharSequence cs) {
        CharBuffer cb;
        if (cs instanceof CharBuffer)
            cb = ((CharBuffer)cs).duplicate();
        else
            cb = CharBuffer.wrap(cs.toString());
        return canEncode(cb);
    }

#end[encoder]


    private void throwIllegalStateException(int from, int to) {
        throw new IllegalStateException("Current state = " + stateNames[from]
                                        + ", new state = " + stateNames[to]);
    }

}<|MERGE_RESOLUTION|>--- conflicted
+++ resolved
@@ -793,7 +793,6 @@
      *          the current unmappable-character action is {@link
      *          CodingErrorAction#REPORT}
      *
-<<<<<<< HEAD
      * @throws  CharacterCodingException
      *          {@code MalformedInputException} if the $itype$ sequence starting at the
      *          input buffer's current position is $notLegal$ and the current
@@ -802,11 +801,10 @@
      *          the input buffer's current position cannot be mapped to an
      *          equivalent $otype$ sequence and the current unmappable-character
      *          action is {@code CodingErrorAction.REPORT}
-=======
+     *
      * @throws  OutOfMemoryError
      *          If the output $otype$ buffer for the requested size of the input
      *          $itype$ buffer cannot be allocated
->>>>>>> 67274906
      */
     public final $Otype$Buffer $code$($Itype$Buffer in)
         throws CharacterCodingException
