--- conflicted
+++ resolved
@@ -54,45 +54,4 @@
 JNIEXPORT jobjectArray JNICALL
 Java_jdk_internal_misc_VM_getRuntimeArguments(JNIEnv *env, jclass cls) {
     return JVM_GetVmArguments(env);
-<<<<<<< HEAD
-}
-
-JNIEXPORT void JNICALL
-Java_jdk_internal_misc_VM_initializeFromArchive(JNIEnv *env, jclass ignore,
-                                                jclass c) {
-    JVM_InitializeFromArchive(env, c);
-}
-
-JNIEXPORT void JNICALL
-Java_jdk_internal_misc_VM_defineArchivedModules(JNIEnv *env, jclass ignore,
-                                                jobject platform_loader,
-                                                jobject system_loader) {
-    JVM_DefineArchivedModules(env, platform_loader, system_loader);
-}
-
-JNIEXPORT jlong JNICALL
-Java_jdk_internal_misc_VM_getRandomSeedForCDSDump(JNIEnv *env, jclass ignore) {
-    return JVM_GetRandomSeedForCDSDump();
-}
-
-JNIEXPORT jboolean JNICALL
-Java_jdk_internal_misc_VM_isCDSDumpingEnabled(JNIEnv *env, jclass jcls) {
-    return JVM_IsCDSDumpingEnabled(env);
-}
-
-JNIEXPORT jboolean JNICALL
-Java_jdk_internal_misc_VM_isCDSSharingEnabled(JNIEnv *env, jclass jcls) {
-    return JVM_IsCDSSharingEnabled(env);
-}
-
-JNIEXPORT jboolean JNICALL
-Java_jdk_internal_misc_VM_isDumpLoadedClassListSetAndOpen0(JNIEnv *env, jclass jcls) {
-    return JVM_IsDumpLoadedClassListSetAndOpen(env);
-}
-
-JNIEXPORT void JNICALL
-Java_jdk_internal_misc_VM_cdsTraceResolve(JNIEnv *env, jclass ignore, jstring line) {
-    JVM_CDSTraceResolve(env, ignore, line);
-=======
->>>>>>> ebe54c90
 }