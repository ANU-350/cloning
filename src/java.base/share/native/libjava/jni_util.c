/*
 * Copyright (c) 1997, 2023, Oracle and/or its affiliates. All rights reserved.
 * DO NOT ALTER OR REMOVE COPYRIGHT NOTICES OR THIS FILE HEADER.
 *
 * This code is free software; you can redistribute it and/or modify it
 * under the terms of the GNU General Public License version 2 only, as
 * published by the Free Software Foundation.  Oracle designates this
 * particular file as subject to the "Classpath" exception as provided
 * by Oracle in the LICENSE file that accompanied this code.
 *
 * This code is distributed in the hope that it will be useful, but WITHOUT
 * ANY WARRANTY; without even the implied warranty of MERCHANTABILITY or
 * FITNESS FOR A PARTICULAR PURPOSE.  See the GNU General Public License
 * version 2 for more details (a copy is included in the LICENSE file that
 * accompanied this code).
 *
 * You should have received a copy of the GNU General Public License version
 * 2 along with this work; if not, write to the Free Software Foundation,
 * Inc., 51 Franklin St, Fifth Floor, Boston, MA 02110-1301 USA.
 *
 * Please contact Oracle, 500 Oracle Parkway, Redwood Shores, CA 94065 USA
 * or visit www.oracle.com if you need additional information or have any
 * questions.
 */

#include <stdlib.h>
#include <string.h>

#include "jvm.h"
#include "jni.h"
#include "jni_util.h"
#include "java_lang_String.h"

/* Due to a bug in the win32 C runtime library strings
 * such as "z:" need to be appended with a "." so we
 * must allocate at least 4 bytes to allow room for
 * this expansion. See 4235353 for details.
 * This macro returns NULL if the requested size is
 * negative, or the size is INT_MAX as the macro adds 1
 * that overflows into negative value.
 */
<<<<<<< HEAD
#define MALLOC_MIN4(len) ((unsigned)(len) >= INT_MAX ? \
=======
#define MALLOC_MIN4(len) ((len) >= INT_MAX || (len) < 0 ? \
>>>>>>> 35f51562
    NULL : \
    ((char *)malloc((len) + 1 < 4 ? 4 : (len) + 1)))

/**
 * Throw a Java exception by name. Similar to SignalError.
 */
JNIEXPORT void JNICALL
JNU_ThrowByName(JNIEnv *env, const char *name, const char *msg)
{
    jclass cls = (*env)->FindClass(env, name);

    if (cls != 0) /* Otherwise an exception has already been thrown */
        (*env)->ThrowNew(env, cls, msg);
}

/* JNU_Throw common exceptions */

JNIEXPORT void JNICALL
JNU_ThrowNullPointerException(JNIEnv *env, const char *msg)
{
    JNU_ThrowByName(env, "java/lang/NullPointerException", msg);
}

JNIEXPORT void JNICALL
JNU_ThrowArrayIndexOutOfBoundsException(JNIEnv *env, const char *msg)
{
    JNU_ThrowByName(env, "java/lang/ArrayIndexOutOfBoundsException", msg);
}

JNIEXPORT void JNICALL
JNU_ThrowOutOfMemoryError(JNIEnv *env, const char *msg)
{
    JNU_ThrowByName(env, "java/lang/OutOfMemoryError", msg);
}

JNIEXPORT void JNICALL
JNU_ThrowIllegalArgumentException(JNIEnv *env, const char *msg)
{
    JNU_ThrowByName(env, "java/lang/IllegalArgumentException", msg);
}

JNIEXPORT void JNICALL
JNU_ThrowInternalError(JNIEnv *env, const char *msg)
{
    JNU_ThrowByName(env, "java/lang/InternalError", msg);
}

JNIEXPORT void JNICALL
JNU_ThrowClassNotFoundException(JNIEnv *env, const char *msg)
{
    JNU_ThrowByName(env, "java/lang/ClassNotFoundException", msg);
}

JNIEXPORT void JNICALL
JNU_ThrowIOException(JNIEnv *env, const char *msg)
{
    JNU_ThrowByName(env, "java/io/IOException", msg);
}

/*
 * Throw an exception by name, using the string returned by
 * getLastErrorString for the detail string. If the last-error
 * string is NULL, use the given default detail string.
 */
JNIEXPORT void JNICALL
JNU_ThrowByNameWithLastError(JNIEnv *env, const char *name,
                             const char *defaultDetail)
{
    jstring s = getLastErrorString(env);

    if (s != NULL) {
        jobject x = JNU_NewObjectByName(env, name,
                                        "(Ljava/lang/String;)V", s);
        if (x != NULL) {
            (*env)->Throw(env, x);
        }
    }
    if (!(*env)->ExceptionOccurred(env)) {
        JNU_ThrowByName(env, name, defaultDetail);
    }
}

/*
 * Throw an exception by name, using a given message and the string
 * returned by getLastErrorString to construct the detail string.
 */
JNIEXPORT void JNICALL
JNU_ThrowByNameWithMessageAndLastError
  (JNIEnv *env, const char *name, const char *message)
{
    size_t messagelen = message == NULL ? 0 : strlen(message);

    jstring s = getLastErrorString(env);
    if (s != NULL) {
        jobject x = NULL;
        if (messagelen > 0) {
            jstring s2 = NULL;
            size_t messageextlen = messagelen + 4;
            char *str1 = (char *)malloc((messageextlen) * sizeof(char));
            if (str1 == NULL) {
                JNU_ThrowOutOfMemoryError(env, 0);
                return;
            }
            jio_snprintf(str1, messageextlen, " (%s)", message);
            s2 = (*env)->NewStringUTF(env, str1);
            free(str1);
            JNU_CHECK_EXCEPTION(env);
            if (s2 != NULL) {
                jstring s3 = JNU_CallMethodByName(
                                 env, NULL, s, "concat",
                                 "(Ljava/lang/String;)Ljava/lang/String;",
                                 s2).l;
                (*env)->DeleteLocalRef(env, s2);
                JNU_CHECK_EXCEPTION(env);
                if (s3 != NULL) {
                    (*env)->DeleteLocalRef(env, s);
                    s = s3;
                }
            }
        }
        x = JNU_NewObjectByName(env, name, "(Ljava/lang/String;)V", s);
        if (x != NULL) {
            (*env)->Throw(env, x);
        }
    }

    if (!(*env)->ExceptionOccurred(env)) {
        if (messagelen > 0) {
            JNU_ThrowByName(env, name, message);
        } else {
            JNU_ThrowByName(env, name, "no further information");
        }
    }
}

/*
 * Convenience method.
 * Call JNU_ThrowByNameWithLastError for java.io.IOException.
 */
JNIEXPORT void JNICALL
JNU_ThrowIOExceptionWithLastError(JNIEnv *env, const char *defaultDetail)
{
    JNU_ThrowByNameWithLastError(env, "java/io/IOException", defaultDetail);
}


JNIEXPORT jvalue JNICALL
JNU_CallStaticMethodByName(JNIEnv *env,
                           jboolean *hasException,
                           const char *class_name,
                           const char *name,
                           const char *signature,
                           ...)
{
    jclass clazz;
    jmethodID mid;
    va_list args;
    jvalue result;
    const char *p = signature;

    /* find out the return type */
    while (*p && *p != ')')
        p++;
    p++;

    result.i = 0;

    if ((*env)->EnsureLocalCapacity(env, 3) < 0)
        goto done2;

    clazz = (*env)->FindClass(env, class_name);
    if (clazz == 0)
        goto done2;
    mid = (*env)->GetStaticMethodID(env, clazz, name, signature);
    if (mid == 0)
        goto done1;
    va_start(args, signature);
    switch (*p) {
    case 'V':
        (*env)->CallStaticVoidMethodV(env, clazz, mid, args);
        break;
    case '[':
    case 'L':
        result.l = (*env)->CallStaticObjectMethodV(env, clazz, mid, args);
        break;
    case 'Z':
        result.z = (*env)->CallStaticBooleanMethodV(env, clazz, mid, args);
        break;
    case 'B':
        result.b = (*env)->CallStaticByteMethodV(env, clazz, mid, args);
        break;
    case 'C':
        result.c = (*env)->CallStaticCharMethodV(env, clazz, mid, args);
        break;
    case 'S':
        result.s = (*env)->CallStaticShortMethodV(env, clazz, mid, args);
        break;
    case 'I':
        result.i = (*env)->CallStaticIntMethodV(env, clazz, mid, args);
        break;
    case 'J':
        result.j = (*env)->CallStaticLongMethodV(env, clazz, mid, args);
        break;
    case 'F':
        result.f = (*env)->CallStaticFloatMethodV(env, clazz, mid, args);
        break;
    case 'D':
        result.d = (*env)->CallStaticDoubleMethodV(env, clazz, mid, args);
        break;
    default:
        (*env)->FatalError(env, "JNU_CallStaticMethodByName: illegal signature");
    }
    va_end(args);

 done1:
    (*env)->DeleteLocalRef(env, clazz);
 done2:
    if (hasException) {
        *hasException = (*env)->ExceptionCheck(env);
    }
    return result;
}

JNIEXPORT jvalue JNICALL
JNU_CallMethodByName(JNIEnv *env,
                     jboolean *hasException,
                     jobject obj,
                     const char *name,
                     const char *signature,
                     ...)
{
    jvalue result;
    va_list args;

    va_start(args, signature);
    result = JNU_CallMethodByNameV(env, hasException, obj, name, signature,
                                   args);
    va_end(args);

    return result;
}


JNIEXPORT jvalue JNICALL
JNU_CallMethodByNameV(JNIEnv *env,
                      jboolean *hasException,
                      jobject obj,
                      const char *name,
                      const char *signature,
                      va_list args)
{
    jclass clazz;
    jmethodID mid;
    jvalue result;
    const char *p = signature;

    /* find out the return type */
    while (*p && *p != ')')
        p++;
    p++;

    result.i = 0;

    if ((*env)->EnsureLocalCapacity(env, 3) < 0)
        goto done2;

    clazz = (*env)->GetObjectClass(env, obj);
    mid = (*env)->GetMethodID(env, clazz, name, signature);
    if (mid == 0)
        goto done1;

    switch (*p) {
    case 'V':
        (*env)->CallVoidMethodV(env, obj, mid, args);
        break;
    case '[':
    case 'L':
        result.l = (*env)->CallObjectMethodV(env, obj, mid, args);
        break;
    case 'Z':
        result.z = (*env)->CallBooleanMethodV(env, obj, mid, args);
        break;
    case 'B':
        result.b = (*env)->CallByteMethodV(env, obj, mid, args);
        break;
    case 'C':
        result.c = (*env)->CallCharMethodV(env, obj, mid, args);
        break;
    case 'S':
        result.s = (*env)->CallShortMethodV(env, obj, mid, args);
        break;
    case 'I':
        result.i = (*env)->CallIntMethodV(env, obj, mid, args);
        break;
    case 'J':
        result.j = (*env)->CallLongMethodV(env, obj, mid, args);
        break;
    case 'F':
        result.f = (*env)->CallFloatMethodV(env, obj, mid, args);
        break;
    case 'D':
        result.d = (*env)->CallDoubleMethodV(env, obj, mid, args);
        break;
    default:
        (*env)->FatalError(env, "JNU_CallMethodByNameV: illegal signature");
    }
 done1:
    (*env)->DeleteLocalRef(env, clazz);
 done2:
    if (hasException) {
        *hasException = (*env)->ExceptionCheck(env);
    }
    return result;
}

JNIEXPORT jobject JNICALL
JNU_NewObjectByName(JNIEnv *env, const char *class_name,
                    const char *constructor_sig, ...)
{
    jobject obj = NULL;

    jclass cls = 0;
    jmethodID cls_initMID;
    va_list args;

    if ((*env)->EnsureLocalCapacity(env, 2) < 0)
        goto done;

    cls = (*env)->FindClass(env, class_name);
    if (cls == 0) {
        goto done;
    }
    cls_initMID  = (*env)->GetMethodID(env, cls,
                                       "<init>", constructor_sig);
    if (cls_initMID == NULL) {
        goto done;
    }
    va_start(args, constructor_sig);
    obj = (*env)->NewObjectV(env, cls, cls_initMID, args);
    va_end(args);

 done:
    (*env)->DeleteLocalRef(env, cls);
    return obj;
}

/* Optimized for charset ISO_8559_1 */
static jstring
newSizedString8859_1(JNIEnv *env, const char *str, const int len)
{
    jchar buf[512] = {0};
    jchar *str1;
    jstring result;
    int i;

    if ((*env)->EnsureLocalCapacity(env, 1) < 0)
        return NULL;

    if (len > 512) {
        str1 = (jchar *)malloc(len * sizeof(jchar));
        if (str1 == 0) {
            JNU_ThrowOutOfMemoryError(env, 0);
            return 0;
        }
    } else
        str1 = buf;

    for (i=0;i<len;i++)
        str1[i] = (unsigned char)str[i];

    result = (*env)->NewString(env, str1, len);
    if (str1 != buf)
        free(str1);
    return result;
}

static jstring
newString8859_1(JNIEnv *env, const char *str)
{
    int len = (int)strlen(str);
    return newSizedString8859_1(env, str, len);
}

static const char*
getString8859_1Chars(JNIEnv *env, jstring jstr)
{
    int i;
    char *result;
    jint len = (*env)->GetStringLength(env, jstr);
    const jchar *str = (*env)->GetStringCritical(env, jstr, 0);
    if (str == 0) {
        return 0;
    }

    result = MALLOC_MIN4(len);
    if (result == 0) {
        (*env)->ReleaseStringCritical(env, jstr, str);
        JNU_ThrowOutOfMemoryError(env, 0);
        return 0;
    }

    for (i=0; i<len; i++) {
        jchar unicode = str[i];
        if (unicode <= 0x00ff)
            result[i] = (char)unicode;
        else
            result[i] = '?';
    }

    result[len] = 0;
    (*env)->ReleaseStringCritical(env, jstr, str);
    return result;
}


/* Optimized for charset ISO646-US (us-ascii) */
static jstring
newString646_US(JNIEnv *env, const char *str)
{
    int len = (int)strlen(str);
    jchar buf[512] = {0};
    jchar *str1;
    jstring result;
    int i;

    if ((*env)->EnsureLocalCapacity(env, 1) < 0)
        return NULL;

    if (len > 512) {
        str1 = (jchar *)malloc(len * sizeof(jchar));
        if (str1 == 0) {
            JNU_ThrowOutOfMemoryError(env, 0);
            return 0;
        }
    } else
        str1 = buf;

    for (i=0; i<len; i++) {
        unsigned char c = (unsigned char)str[i];
        if (c <= 0x7f)
            str1[i] = c;
        else
            str1[i] = '?';
    }

    result = (*env)->NewString(env, str1, len);
    if (str1 != buf)
        free(str1);
    return result;
}

static const char*
getString646_USChars(JNIEnv *env, jstring jstr)
{
    int i;
    char *result;
    jint len = (*env)->GetStringLength(env, jstr);
    const jchar *str = (*env)->GetStringCritical(env, jstr, 0);
    if (str == 0) {
        return 0;
    }

    result = MALLOC_MIN4(len);
    if (result == 0) {
        (*env)->ReleaseStringCritical(env, jstr, str);
        JNU_ThrowOutOfMemoryError(env, 0);
        return 0;
    }

    for (i=0; i<len; i++) {
        jchar unicode = str[i];
        if (unicode <= 0x007f )
            result[i] = (char)unicode;
        else
            result[i] = '?';
    }

    result[len] = 0;
    (*env)->ReleaseStringCritical(env, jstr, str);
    return result;
}

/* enumeration of c1 row from Cp1252 */
static int cp1252c1chars[32] = {
    0x20AC,0xFFFD,0x201A,0x0192,0x201E,0x2026,0x2020,0x2021,
    0x02C6,0x2030,0x0160,0x2039,0x0152,0xFFFD,0x017D,0xFFFD,
    0xFFFD,0x2018,0x2019,0x201C,0x201D,0x2022,0x2013,0x2014,
    0x02Dc,0x2122,0x0161,0x203A,0x0153,0xFFFD,0x017E,0x0178
};

/* Optimized for charset Cp1252 */
static jstring
newStringCp1252(JNIEnv *env, const char *str)
{
    int len = (int) strlen(str);
    jchar buf[512] = {0};
    jchar *str1;
    jstring result;
    int i;

    if ((*env)->EnsureLocalCapacity(env, 1) < 0)
        return NULL;

    if (len > 512) {
        str1 = (jchar *)malloc(len * sizeof(jchar));
        if (str1 == 0) {
            JNU_ThrowOutOfMemoryError(env, 0);
            return 0;
        }
    } else
        str1 = buf;

    for (i=0; i<len; i++) {
        unsigned char c = (unsigned char)str[i];
        if ((c >= 0x80) && (c <= 0x9f))
            str1[i] = cp1252c1chars[c-128];
        else
            str1[i] = c;
    }

    result = (*env)->NewString(env, str1, len);
    if (str1 != buf)
        free(str1);
    return result;
}

static const char*
getStringCp1252Chars(JNIEnv *env, jstring jstr)
{
    int i;
    char *result;
    jint len = (*env)->GetStringLength(env, jstr);
    const jchar *str = (*env)->GetStringCritical(env, jstr, 0);
    if (str == 0) {
        return 0;
    }

    result = MALLOC_MIN4(len);
    if (result == 0) {
        (*env)->ReleaseStringCritical(env, jstr, str);
        JNU_ThrowOutOfMemoryError(env, 0);
        return 0;
    }

    for (i=0; i<len; i++) {
        jchar c = str[i];
        if (c < 256) {
            if ((c >= 0x80) && (c <= 0x9f)) {
                result[i] = '?';
            } else {
                result[i] = (char)c;
            }
        } else switch(c) {
            case 0x20AC: result[i] = (char)0x80; break;
            case 0x201A: result[i] = (char)0x82; break;
            case 0x0192: result[i] = (char)0x83; break;
            case 0x201E: result[i] = (char)0x84; break;
            case 0x2026: result[i] = (char)0x85; break;
            case 0x2020: result[i] = (char)0x86; break;
            case 0x2021: result[i] = (char)0x87; break;
            case 0x02C6: result[i] = (char)0x88; break;
            case 0x2030: result[i] = (char)0x89; break;
            case 0x0160: result[i] = (char)0x8A; break;
            case 0x2039: result[i] = (char)0x8B; break;
            case 0x0152: result[i] = (char)0x8C; break;
            case 0x017D: result[i] = (char)0x8E; break;
            case 0x2018: result[i] = (char)0x91; break;
            case 0x2019: result[i] = (char)0x92; break;
            case 0x201C: result[i] = (char)0x93; break;
            case 0x201D: result[i] = (char)0x94; break;
            case 0x2022: result[i] = (char)0x95; break;
            case 0x2013: result[i] = (char)0x96; break;
            case 0x2014: result[i] = (char)0x97; break;
            case 0x02DC: result[i] = (char)0x98; break;
            case 0x2122: result[i] = (char)0x99; break;
            case 0x0161: result[i] = (char)0x9A; break;
            case 0x203A: result[i] = (char)0x9B; break;
            case 0x0153: result[i] = (char)0x9C; break;
            case 0x017E: result[i] = (char)0x9E; break;
            case 0x0178: result[i] = (char)0x9F; break;
            default:     result[i] = '?';  break;
        }
    }

    result[len] = 0;
    (*env)->ReleaseStringCritical(env, jstr, str);
    return result;
}

static int fastEncoding = NO_ENCODING_YET;
static jobject jnuCharset = NULL;

/* Cached method IDs */
static jmethodID String_init_ID;        /* String(byte[], Charset) */
static jmethodID String_getBytes_ID;    /* String.getBytes(Charset) */

/* Cached field IDs */
static jfieldID String_coder_ID;        /* String.coder */
static jfieldID String_value_ID;        /* String.value */

/* Create a new string by converting str to a heap-allocated byte array and
 * calling the appropriate String constructor.
 */
static jstring
newSizedStringJava(JNIEnv *env, const char *str, const int len)
{
    jstring result = NULL;
    jbyteArray bytes = 0;

    if ((*env)->EnsureLocalCapacity(env, 2) < 0)
        return NULL;

    bytes = (*env)->NewByteArray(env, len);
    if (bytes != NULL) {
        jclass strClazz = JNU_ClassString(env);
        CHECK_NULL_RETURN(strClazz, 0);
        (*env)->SetByteArrayRegion(env, bytes, 0, len, (jbyte *)str);
        result = (*env)->NewObject(env, strClazz,
                                   String_init_ID, bytes, jnuCharset);
        (*env)->DeleteLocalRef(env, bytes);
        return result;
    }
    return NULL;
}

static jstring
newStringJava(JNIEnv *env, const char *str)
{
    int len = (int)strlen(str);
    return newSizedStringJava(env, str, len);
}

/* Optimized for charset UTF-8 */
static jstring
newStringUTF8(JNIEnv *env, const char *str)
{
    int len;
    const unsigned char *p;
    unsigned char asciiCheck;
    for (asciiCheck = 0, p = (const unsigned char*)str; *p != '\0'; p++) {
        asciiCheck |= *p;
    }
    len = (int)((const char*)p - str);

    if (asciiCheck < 0x80) {
        // ascii fast-path
        return newSizedString8859_1(env, str, len);
    }

    return newSizedStringJava(env, str, len);
}

/* Initialize the fast encoding from the encoding name.
 * Export InitializeEncoding so that the VM can initialize it if required.
 */
JNIEXPORT void
InitializeEncoding(JNIEnv *env, const char *encname)
{
    jclass strClazz = NULL;

    if ((*env)->EnsureLocalCapacity(env, 3) < 0)
        return;

    strClazz = JNU_ClassString(env);
    CHECK_NULL(strClazz);

    if (encname) {
        /*
         * On Solaris with nl_langinfo() called in GetJavaProperties():
         *
         *   locale undefined -> NULL -> hardcoded default
         *   "C" locale       -> "" -> hardcoded default     (on 2.6)
         *   "C" locale       -> "ISO646-US"                 (on Sol 7/8)
         *   "en_US" locale -> "ISO8859-1"
         *   "en_GB" locale -> "ISO8859-1"                   (on Sol 7/8)
         *   "en_UK" locale -> "ISO8859-1"                   (on 2.6)
         */
        const char *charsetname = NULL;
        if ((strcmp(encname, "8859_1") == 0) ||
            (strcmp(encname, "ISO8859-1") == 0) ||
            (strcmp(encname, "ISO8859_1") == 0) ||
            (strcmp(encname, "ISO-8859-1") == 0)) {
            fastEncoding = FAST_8859_1;
        } else if (strcmp(encname, "UTF-8") == 0) {
            charsetname = encname;
            fastEncoding = FAST_UTF_8;
        } else if (strcmp(encname, "ISO646-US") == 0) {
            fastEncoding = FAST_646_US;
        } else if (strcmp(encname, "Cp1252") == 0 ||
            /* This is a temporary fix until we move */
            /* to wide character versions of all Windows */
            /* calls. */
            strcmp(encname, "utf-16le") == 0) {
            fastEncoding = FAST_CP1252;
        } else {
            charsetname = encname;
            fastEncoding = NO_FAST_ENCODING;
        }
        while (charsetname != NULL) {
            jstring enc = (*env)->NewStringUTF(env, charsetname);
            if (enc == NULL) {
                fastEncoding = NO_ENCODING_YET;
                return;
            }
            jboolean exc;
            jvalue charset = JNU_CallStaticMethodByName(
                    env, &exc,
                    "java/nio/charset/Charset",
                    "forName",
                    "(Ljava/lang/String;)Ljava/nio/charset/Charset;",
                    enc);
            if (exc) {
                (*env)->ExceptionClear(env);
            }
            (*env)->DeleteLocalRef(env, enc);

            if (!exc && charset.l != NULL) {
                jnuCharset = (*env)->NewGlobalRef(env, charset.l);
                (*env)->DeleteLocalRef(env, charset.l);
                break; // success, continue below
            } else if (strcmp(charsetname, "UTF-8") != 0) { // fall back
                charsetname = "UTF-8";
                fastEncoding = FAST_UTF_8;
            } else { // give up
                fastEncoding = NO_ENCODING_YET;
                return;
            }
        }
    } else {
        JNU_ThrowInternalError(env, "platform encoding undefined");
        return;
    }

    /* Initialize method-id cache */
    String_getBytes_ID = (*env)->GetMethodID(env, strClazz,
                                             "getBytes", "(Ljava/nio/charset/Charset;)[B");
    CHECK_NULL(String_getBytes_ID);
    String_init_ID = (*env)->GetMethodID(env, strClazz,
                                         "<init>", "([BLjava/nio/charset/Charset;)V");
    CHECK_NULL(String_init_ID);
    String_coder_ID = (*env)->GetFieldID(env, strClazz, "coder", "B");
    CHECK_NULL(String_coder_ID);
    String_value_ID = (*env)->GetFieldID(env, strClazz, "value", "[B");
    CHECK_NULL(String_value_ID);
}

JNIEXPORT jstring JNICALL
JNU_NewStringPlatform(JNIEnv *env, const char *str)
{
    if (fastEncoding == FAST_UTF_8)
        return newStringUTF8(env, str);
    if (fastEncoding == FAST_8859_1)
        return newString8859_1(env, str);
    if (fastEncoding == FAST_646_US)
        return newString646_US(env, str);
    if (fastEncoding == FAST_CP1252)
        return newStringCp1252(env, str);
    if (fastEncoding == NO_ENCODING_YET) {
        JNU_ThrowInternalError(env, "platform encoding not initialized");
        return NULL;
    }
    return newStringJava(env, str);
}

JNIEXPORT const char *
GetStringPlatformChars(JNIEnv *env, jstring jstr, jboolean *isCopy)
{
    return JNU_GetStringPlatformChars(env, jstr, isCopy);
}

static const char* getStringBytes(JNIEnv *env, jstring jstr) {
    char *result = NULL;
    jbyteArray hab = 0;

    if ((*env)->EnsureLocalCapacity(env, 2) < 0)
        return 0;

    hab = (*env)->CallObjectMethod(env, jstr, String_getBytes_ID, jnuCharset);
    if (hab != 0) {
        if (!(*env)->ExceptionCheck(env)) {
            jint len = (*env)->GetArrayLength(env, hab);
            result = MALLOC_MIN4(len);
            if (result == 0) {
                JNU_ThrowOutOfMemoryError(env, 0);
                (*env)->DeleteLocalRef(env, hab);
                return 0;
            }
            (*env)->GetByteArrayRegion(env, hab, 0, len, (jbyte *)result);
            result[len] = 0; /* NULL-terminate */
        }

        (*env)->DeleteLocalRef(env, hab);
    }
    return result;
}

static const char*
getStringUTF8(JNIEnv *env, jstring jstr)
{
    int i;
    char *result;
    jbyteArray value;
    jint len;
    jbyte *str;
    jint rlen;
    int ri;
    jbyte coder = (*env)->GetByteField(env, jstr, String_coder_ID);
    if (coder != java_lang_String_LATIN1) {
        return getStringBytes(env, jstr);
    }
    if ((*env)->EnsureLocalCapacity(env, 2) < 0) {
        return NULL;
    }
    value = (*env)->GetObjectField(env, jstr, String_value_ID);
    if (value == NULL)
        return NULL;
    len = (*env)->GetArrayLength(env, value);
    str = (*env)->GetPrimitiveArrayCritical(env, value, NULL);
    if (str == NULL) {
        return NULL;
    }

    rlen = len;
    // we need two bytes for each latin-1 char above 127 (negative jbytes)
    for (i = 0; i < len; i++) {
        if (str[i] < 0) {
            rlen++;
        }
    }

    result = MALLOC_MIN4(rlen);
    if (result == NULL) {
        (*env)->ReleasePrimitiveArrayCritical(env, value, str, 0);
        JNU_ThrowOutOfMemoryError(env, "requested array size exceeds VM limit");
        return NULL;
    }

    for (ri = 0, i = 0; i < len; i++) {
        jbyte c = str[i];
        if (c < 0) {
            result[ri++] = (char)(0xc0 | ((c & 0xff) >> 6));
            result[ri++] = (char)(0x80 | (c & 0x3f));
        } else {
            result[ri++] = c;
        }
    }
    (*env)->ReleasePrimitiveArrayCritical(env, value, str, 0);
    result[rlen] = '\0';
    return result;
}

JNIEXPORT const char * JNICALL
JNU_GetStringPlatformChars(JNIEnv *env, jstring jstr, jboolean *isCopy)
{

    if (isCopy)
        *isCopy = JNI_TRUE;

    if (fastEncoding == FAST_UTF_8)
        return getStringUTF8(env, jstr);
    if (fastEncoding == FAST_8859_1)
        return getString8859_1Chars(env, jstr);
    if (fastEncoding == FAST_646_US)
        return getString646_USChars(env, jstr);
    if (fastEncoding == FAST_CP1252)
        return getStringCp1252Chars(env, jstr);
    if (fastEncoding == NO_ENCODING_YET) {
        JNU_ThrowInternalError(env, "platform encoding not initialized");
        return 0;
    } else
        return getStringBytes(env, jstr);
}

JNIEXPORT void JNICALL
JNU_ReleaseStringPlatformChars(JNIEnv *env, jstring jstr, const char *str)
{
    free((void *)str);
}

JNIEXPORT jclass JNICALL
JNU_ClassString(JNIEnv *env)
{
    static jclass cls = 0;
    if (cls == 0) {
        jclass c;
        if ((*env)->EnsureLocalCapacity(env, 1) < 0)
            return 0;
        c = (*env)->FindClass(env, "java/lang/String");
        CHECK_NULL_RETURN(c, NULL);
        cls = (*env)->NewGlobalRef(env, c);
        (*env)->DeleteLocalRef(env, c);
    }
    return cls;
}

JNIEXPORT jint JNICALL
JNU_CopyObjectArray(JNIEnv *env, jobjectArray dst, jobjectArray src,
                         jint count)
{
    int i;
    if ((*env)->EnsureLocalCapacity(env, 1) < 0)
        return -1;
    for (i=0; i<count; i++) {
        jstring p = (*env)->GetObjectArrayElement(env, src, i);
        (*env)->SetObjectArrayElement(env, dst, i, p);
        (*env)->DeleteLocalRef(env, p);
    }
    return 0;
}

JNIEXPORT void * JNICALL
JNU_GetEnv(JavaVM *vm, jint version)
{
    void *env;
    (*vm)->GetEnv(vm, &env, version);
    return env;
}

JNIEXPORT jint JNICALL
JNU_IsInstanceOfByName(JNIEnv *env, jobject object, const char* classname)
{
    jclass cls;
    if ((*env)->EnsureLocalCapacity(env, 1) < 0)
        return JNI_ERR;
    cls = (*env)->FindClass(env, classname);
    if (cls != NULL) {
        jint result = (*env)->IsInstanceOf(env, object, cls);
        (*env)->DeleteLocalRef(env, cls);
        return result;
    }
    return JNI_ERR;
}

/************************************************************************
 * Debugging utilities
 */

JNIEXPORT jstring JNICALL
JNU_ToString(JNIEnv *env, jobject object)
{
    if (object == NULL) {
        return (*env)->NewStringUTF(env, "NULL");
    } else {
        return (jstring)JNU_CallMethodByName(env,
                                             NULL,
                                             object,
                                             "toString",
                                             "()Ljava/lang/String;").l;
    }
}

JNIEXPORT jvalue JNICALL
JNU_GetFieldByName(JNIEnv *env,
                   jboolean *hasException,
                   jobject obj,
                   const char *name,
                   const char *signature)
{
    jclass cls;
    jfieldID fid;
    jvalue result;

    result.i = 0;

    if ((*env)->EnsureLocalCapacity(env, 3) < 0)
        goto done2;

    cls = (*env)->GetObjectClass(env, obj);
    fid = (*env)->GetFieldID(env, cls, name, signature);
    if (fid == 0)
        goto done1;

    switch (*signature) {
    case '[':
    case 'L':
        result.l = (*env)->GetObjectField(env, obj, fid);
        break;
    case 'Z':
        result.z = (*env)->GetBooleanField(env, obj, fid);
        break;
    case 'B':
        result.b = (*env)->GetByteField(env, obj, fid);
        break;
    case 'C':
        result.c = (*env)->GetCharField(env, obj, fid);
        break;
    case 'S':
        result.s = (*env)->GetShortField(env, obj, fid);
        break;
    case 'I':
        result.i = (*env)->GetIntField(env, obj, fid);
        break;
    case 'J':
        result.j = (*env)->GetLongField(env, obj, fid);
        break;
    case 'F':
        result.f = (*env)->GetFloatField(env, obj, fid);
        break;
    case 'D':
        result.d = (*env)->GetDoubleField(env, obj, fid);
        break;

    default:
        (*env)->FatalError(env, "JNU_GetFieldByName: illegal signature");
    }

 done1:
    (*env)->DeleteLocalRef(env, cls);
 done2:
    if (hasException) {
        *hasException = (*env)->ExceptionCheck(env);
    }
    return result;
}

JNIEXPORT void JNICALL
JNU_SetFieldByName(JNIEnv *env,
                   jboolean *hasException,
                   jobject obj,
                   const char *name,
                   const char *signature,
                   ...)
{
    jclass cls;
    jfieldID fid;
    va_list args;

    if ((*env)->EnsureLocalCapacity(env, 3) < 0)
        goto done2;

    cls = (*env)->GetObjectClass(env, obj);
    fid = (*env)->GetFieldID(env, cls, name, signature);
    if (fid == 0)
        goto done1;

    va_start(args, signature);
    switch (*signature) {
    case '[':
    case 'L':
        (*env)->SetObjectField(env, obj, fid, va_arg(args, jobject));
        break;
    case 'Z':
        (*env)->SetBooleanField(env, obj, fid, (jboolean)va_arg(args, int));
        break;
    case 'B':
        (*env)->SetByteField(env, obj, fid, (jbyte)va_arg(args, int));
        break;
    case 'C':
        (*env)->SetCharField(env, obj, fid, (jchar)va_arg(args, int));
        break;
    case 'S':
        (*env)->SetShortField(env, obj, fid, (jshort)va_arg(args, int));
        break;
    case 'I':
        (*env)->SetIntField(env, obj, fid, va_arg(args, jint));
        break;
    case 'J':
        (*env)->SetLongField(env, obj, fid, va_arg(args, jlong));
        break;
    case 'F':
        (*env)->SetFloatField(env, obj, fid, (jfloat)va_arg(args, jdouble));
        break;
    case 'D':
        (*env)->SetDoubleField(env, obj, fid, va_arg(args, jdouble));
        break;

    default:
        (*env)->FatalError(env, "JNU_SetFieldByName: illegal signature");
    }
    va_end(args);

 done1:
    (*env)->DeleteLocalRef(env, cls);
 done2:
    if (hasException) {
        *hasException = (*env)->ExceptionCheck(env);
    }
}

JNIEXPORT jvalue JNICALL
JNU_GetStaticFieldByName(JNIEnv *env,
                         jboolean *hasException,
                         const char *classname,
                         const char *name,
                         const char *signature)
{
    jclass cls;
    jfieldID fid;
    jvalue result;

    result.i = 0;

    if ((*env)->EnsureLocalCapacity(env, 3) < 0)
        goto done2;

    cls = (*env)->FindClass(env, classname);
    if (cls == 0)
        goto done2;

    fid = (*env)->GetStaticFieldID(env, cls, name, signature);
    if (fid == 0)
        goto done1;

    switch (*signature) {
    case '[':
    case 'L':
        result.l = (*env)->GetStaticObjectField(env, cls, fid);
        break;
    case 'Z':
        result.z = (*env)->GetStaticBooleanField(env, cls, fid);
        break;
    case 'B':
        result.b = (*env)->GetStaticByteField(env, cls, fid);
        break;
    case 'C':
        result.c = (*env)->GetStaticCharField(env, cls, fid);
        break;
    case 'S':
        result.s = (*env)->GetStaticShortField(env, cls, fid);
        break;
    case 'I':
        result.i = (*env)->GetStaticIntField(env, cls, fid);
        break;
    case 'J':
        result.j = (*env)->GetStaticLongField(env, cls, fid);
        break;
    case 'F':
        result.f = (*env)->GetStaticFloatField(env, cls, fid);
        break;
    case 'D':
        result.d = (*env)->GetStaticDoubleField(env, cls, fid);
        break;

    default:
        (*env)->FatalError(env, "JNU_GetStaticFieldByName: illegal signature");
    }

 done1:
    (*env)->DeleteLocalRef(env, cls);
 done2:
    if (hasException) {
        *hasException = (*env)->ExceptionCheck(env);
    }
    return result;
}<|MERGE_RESOLUTION|>--- conflicted
+++ resolved
@@ -39,11 +39,7 @@
  * negative, or the size is INT_MAX as the macro adds 1
  * that overflows into negative value.
  */
-<<<<<<< HEAD
-#define MALLOC_MIN4(len) ((unsigned)(len) >= INT_MAX ? \
-=======
 #define MALLOC_MIN4(len) ((len) >= INT_MAX || (len) < 0 ? \
->>>>>>> 35f51562
     NULL : \
     ((char *)malloc((len) + 1 < 4 ? 4 : (len) + 1)))
 
