--- conflicted
+++ resolved
@@ -487,13 +487,8 @@
 spawnChild(JNIEnv *env, jobject process, ChildStuff *c, const char *helperpath) {
     pid_t resultPid;
     int i, offset, rval, bufsize, magic;
-<<<<<<< HEAD
     char *buf, buf1[(2 * 11) + 2]; // "%d:%d\0"
-    char *hlpargs[2];
-=======
-    char *buf, buf1[16];
     char *hlpargs[3];
->>>>>>> 16e58493
     SpawnInfo sp;
 
     /* need to tell helper which fd is for receiving the childstuff
