/*
 * Copyright 2002-2007 Sun Microsystems, Inc.  All Rights Reserved.
 * DO NOT ALTER OR REMOVE COPYRIGHT NOTICES OR THIS FILE HEADER.
 *
 * This code is free software; you can redistribute it and/or modify it
 * under the terms of the GNU General Public License version 2 only, as
 * published by the Free Software Foundation.  Sun designates this
 * particular file as subject to the "Classpath" exception as provided
 * by Sun in the LICENSE file that accompanied this code.
 *
 * This code is distributed in the hope that it will be useful, but WITHOUT
 * ANY WARRANTY; without even the implied warranty of MERCHANTABILITY or
 * FITNESS FOR A PARTICULAR PURPOSE.  See the GNU General Public License
 * version 2 for more details (a copy is included in the LICENSE file that
 * accompanied this code).
 *
 * You should have received a copy of the GNU General Public License version
 * 2 along with this work; if not, write to the Free Software Foundation,
 * Inc., 51 Franklin St, Fifth Floor, Boston, MA 02110-1301 USA.
 *
 * Please contact Sun Microsystems, Inc., 4150 Network Circle, Santa Clara,
 * CA 95054 USA or visit www.sun.com if you need additional information or
 * have any questions.
 */

package sun.swing;

import java.security.*;
import java.lang.reflect.*;
import java.lang.ref.SoftReference;
import java.awt.*;
import static java.awt.RenderingHints.*;
import java.awt.event.*;
import java.awt.font.*;
import java.awt.geom.*;
import java.awt.print.PrinterGraphics;
import java.text.Bidi;
import java.text.AttributedCharacterIterator;
import java.text.AttributedString;

import javax.swing.*;
import javax.swing.plaf.*;
import javax.swing.text.Highlighter;
import javax.swing.text.JTextComponent;
import javax.swing.text.DefaultHighlighter;
import javax.swing.text.DefaultCaret;
import javax.swing.table.TableCellRenderer;
import sun.swing.PrintColorUIResource;
import sun.swing.ImageIconUIResource;
import sun.print.ProxyPrintGraphics;
import sun.awt.*;
import sun.security.action.GetPropertyAction;
import sun.security.util.SecurityConstants;
import java.io.*;
import java.util.*;
import sun.font.FontDesignMetrics;
import sun.font.FontManager;
import sun.java2d.SunGraphicsEnvironment;

import java.util.concurrent.Callable;
import java.util.concurrent.Future;
import java.util.concurrent.FutureTask;

/**
 * A collection of utility methods for Swing.
 * <p>
 * <b>WARNING:</b> While this class is public, it should not be treated as
 * public API and its API may change in incompatable ways between dot dot
 * releases and even patch releases. You should not rely on this class even
 * existing.
 *
 */
public class SwingUtilities2 {
    /**
     * The <code>AppContext</code> key for our one <code>LAFState</code>
     * instance.
     */
    public static final Object LAF_STATE_KEY =
            new StringBuffer("LookAndFeel State");

    // Most of applications use 10 or less fonts simultaneously
    private static final int STRONG_BEARING_CACHE_SIZE = 10;
    // Strong cache for the left and right side bearings
    // for STRONG_BEARING_CACHE_SIZE most recently used fonts.
    private static BearingCacheEntry[] strongBearingCache =
            new BearingCacheEntry[STRONG_BEARING_CACHE_SIZE];
    // Next index to insert an entry into the strong bearing cache
    private static int strongBearingCacheNextIndex = 0;
    // Soft cache for the left and right side bearings
    private static Set<SoftReference<BearingCacheEntry>> softBearingCache =
            new HashSet<SoftReference<BearingCacheEntry>>();

    public static final FontRenderContext DEFAULT_FRC =
        new FontRenderContext(null, false, false);

    /**
     * A JComponent client property is used to determine text aa settings.
     * To avoid having this property persist between look and feels changes
     * the value of the property is set to null in JComponent.setUI
     */
    public static final Object AA_TEXT_PROPERTY_KEY =
                          new StringBuffer("AATextInfoPropertyKey");

    /**
     * Used to tell a text component, being used as an editor for table
     * or tree, how many clicks it took to start editing.
     */
    private static final StringBuilder SKIP_CLICK_COUNT =
        new StringBuilder("skipClickCount");

    /* Presently this class assumes default fractional metrics.
     * This may need to change to emulate future platform L&Fs.
     */
    public static class AATextInfo {

        private static AATextInfo getAATextInfoFromMap(Map hints) {

            Object aaHint   = hints.get(KEY_TEXT_ANTIALIASING);
            Object contHint = hints.get(KEY_TEXT_LCD_CONTRAST);

            if (aaHint == null ||
                aaHint == VALUE_TEXT_ANTIALIAS_OFF ||
                aaHint == VALUE_TEXT_ANTIALIAS_DEFAULT) {
                return null;
            } else {
                return new AATextInfo(aaHint, (Integer)contHint);
            }
        }

        public static AATextInfo getAATextInfo(boolean lafCondition) {
            SunToolkit.setAAFontSettingsCondition(lafCondition);
            Toolkit tk = Toolkit.getDefaultToolkit();
            Object map = tk.getDesktopProperty(SunToolkit.DESKTOPFONTHINTS);
            if (map instanceof Map) {
                return getAATextInfoFromMap((Map)map);
            } else {
                return null;
            }
        }

        Object aaHint;
        Integer lcdContrastHint;
        FontRenderContext frc;

        /* These are rarely constructed objects, and only when a complete
         * UI is being updated, so the cost of the tests here is minimal
         * and saves tests elsewhere.
         * We test that the values are ones we support/expect.
         */
        public AATextInfo(Object aaHint, Integer lcdContrastHint) {
            if (aaHint == null) {
                throw new InternalError("null not allowed here");
            }
            if (aaHint == VALUE_TEXT_ANTIALIAS_OFF ||
                aaHint == VALUE_TEXT_ANTIALIAS_DEFAULT) {
                throw new InternalError("AA must be on");
            }
            this.aaHint = aaHint;
            this.lcdContrastHint = lcdContrastHint;
            this.frc = new FontRenderContext(null, aaHint,
                                             VALUE_FRACTIONALMETRICS_DEFAULT);
        }
    }

    /**
     * Key used in client properties used to indicate that the
     * <code>ComponentUI</code> of the JComponent instance should be returned.
     */
    public static final Object COMPONENT_UI_PROPERTY_KEY =
                            new StringBuffer("ComponentUIPropertyKey");

    /** Client Property key for the text maximal offsets for BasicMenuItemUI */
    public static final StringUIClientPropertyKey BASICMENUITEMUI_MAX_TEXT_OFFSET =
        new StringUIClientPropertyKey ("maxTextOffset");

    // security stuff
    private static Field inputEvent_CanAccessSystemClipboard_Field = null;
    private static final String UntrustedClipboardAccess =
        "UNTRUSTED_CLIPBOARD_ACCESS_KEY";

    //all access to  charsBuffer is to be synchronized on charsBufferLock
    private static final int CHAR_BUFFER_SIZE = 100;
    private static final Object charsBufferLock = new Object();
    private static char[] charsBuffer = new char[CHAR_BUFFER_SIZE];

    /**
     * checks whether TextLayout is required to handle characters.
     *
     * @param text characters to be tested
     * @param start start
     * @param limit limit
     * @return <tt>true</tt>  if TextLayout is required
     *         <tt>false</tt> if TextLayout is not required
     */
    public static final boolean isComplexLayout(char[] text, int start, int limit) {
        return FontManager.isComplexText(text, start, limit);
    }

    //
    // WARNING WARNING WARNING WARNING WARNING WARNING
    // Many of the following methods are invoked from older API.
    // As this older API was not passed a Component, a null Component may
    // now be passsed in.  For example, SwingUtilities.computeStringWidth
    // is implemented to call SwingUtilities2.stringWidth, the
    // SwingUtilities variant does not take a JComponent, as such
    // SwingUtilities2.stringWidth can be passed a null Component.
    // In other words, if you add new functionality to these methods you
    // need to gracefully handle null.
    //

    /**
     * Returns whether or not text should be drawn antialiased.
     *
     * @param c JComponent to test.
     * @return Whether or not text should be drawn antialiased for the
     *         specified component.
     */
    public static AATextInfo drawTextAntialiased(JComponent c) {
        if (c != null) {
            /* a non-null property implies some form of AA requested */
            return (AATextInfo)c.getClientProperty(AA_TEXT_PROPERTY_KEY);
        }
        // No component, assume aa is off
        return null;
    }

    /**
     * Returns the left side bearing of the first character of string. The
     * left side bearing is calculated from the passed in FontMetrics.
     *
     * @param c JComponent that will display the string
     * @param fm FontMetrics used to measure the String width
     * @param string String to get the left side bearing for.
     */
    public static int getLeftSideBearing(JComponent c, FontMetrics fm,
                                         String string) {
        if ((string == null) || (string.length() == 0)) {
            return 0;
        }
        return getLeftSideBearing(c, fm, string.charAt(0));
    }

    /**
     * Returns the left side bearing of the specified character. The
     * left side bearing is calculated from the passed in FontMetrics.
     *
     * @param c JComponent that will display the string
     * @param fm FontMetrics used to measure the String width
     * @param firstChar Character to get the left side bearing for.
     */
    public static int getLeftSideBearing(JComponent c, FontMetrics fm,
                                         char firstChar) {
        return getBearing(c, fm, firstChar, true);
    }

    /**
     * Returns the right side bearing of the last character of string. The
     * right side bearing is calculated from the passed in FontMetrics.
     *
     * @param c JComponent that will display the string
     * @param fm FontMetrics used to measure the String width
     * @param string String to get the right side bearing for.
     */
    public static int getRightSideBearing(JComponent c, FontMetrics fm,
                                          String string) {
        if ((string == null) || (string.length() == 0)) {
            return 0;
        }
        return getRightSideBearing(c, fm, string.charAt(string.length() - 1));
    }

    /**
     * Returns the right side bearing of the specified character. The
     * right side bearing is calculated from the passed in FontMetrics.
     *
     * @param c JComponent that will display the string
     * @param fm FontMetrics used to measure the String width
     * @param lastChar Character to get the right side bearing for.
     */
    public static int getRightSideBearing(JComponent c, FontMetrics fm,
                                         char lastChar) {
        return getBearing(c, fm, lastChar, false);
    }

    /* Calculates the left and right side bearing for a character.
     * Strongly caches bearings for STRONG_BEARING_CACHE_SIZE
     * most recently used Fonts and softly caches as many as GC allows.
     */
    private static int getBearing(JComponent comp, FontMetrics fm, char c,
                                  boolean isLeftBearing) {
        if (fm == null) {
            if (comp == null) {
                return 0;
            } else {
                fm = comp.getFontMetrics(comp.getFont());
            }
        }
        synchronized (SwingUtilities2.class) {
            BearingCacheEntry entry = null;
            BearingCacheEntry searchKey = new BearingCacheEntry(fm);
            // See if we already have an entry in the strong cache
            for (BearingCacheEntry cacheEntry : strongBearingCache) {
                if (searchKey.equals(cacheEntry)) {
                    entry = cacheEntry;
                    break;
                }
            }
            // See if we already have an entry in the soft cache
            if (entry == null) {
                Iterator<SoftReference<BearingCacheEntry>> iter =
                        softBearingCache.iterator();
                while (iter.hasNext()) {
                    BearingCacheEntry cacheEntry = iter.next().get();
                    if (cacheEntry == null) {
                        // Remove discarded soft reference from the cache
                        iter.remove();
                        continue;
                    }
                    if (searchKey.equals(cacheEntry)) {
                        entry = cacheEntry;
                        putEntryInStrongCache(entry);
                        break;
                    }
                }
            }
            if (entry == null) {
                // No entry, add it
                entry = searchKey;
                cacheEntry(entry);
            }
            return (isLeftBearing)
                    ? entry.getLeftSideBearing(c)
                    : entry.getRightSideBearing(c);
        }
    }

    private synchronized static void cacheEntry(BearingCacheEntry entry) {
        // Move the oldest entry from the strong cache into the soft cache
        BearingCacheEntry oldestEntry =
                strongBearingCache[strongBearingCacheNextIndex];
        if (oldestEntry != null) {
            softBearingCache.add(new SoftReference<BearingCacheEntry>(oldestEntry));
        }
        // Put entry in the strong cache
        putEntryInStrongCache(entry);
    }

    private synchronized static void putEntryInStrongCache(BearingCacheEntry entry) {
        strongBearingCache[strongBearingCacheNextIndex] = entry;
        strongBearingCacheNextIndex = (strongBearingCacheNextIndex + 1)
                % STRONG_BEARING_CACHE_SIZE;
    }

    /**
     * Returns the FontMetrics for the current Font of the passed
     * in Graphics.  This method is used when a Graphics
     * is available, typically when painting.  If a Graphics is not
     * available the JComponent method of the same name should be used.
     * <p>
     * Callers should pass in a non-null JComponent, the exception
     * to this is if a JComponent is not readily available at the time of
     * painting.
     * <p>
     * This does not necessarily return the FontMetrics from the
     * Graphics.
     *
     * @param c JComponent requesting FontMetrics, may be null
     * @param g Graphics Graphics
     */
    public static FontMetrics getFontMetrics(JComponent c, Graphics g) {
        return getFontMetrics(c, g, g.getFont());
    }


    /**
     * Returns the FontMetrics for the specified Font.
     * This method is used when a Graphics is available, typically when
     * painting.  If a Graphics is not available the JComponent method of
     * the same name should be used.
     * <p>
     * Callers should pass in a non-null JComonent, the exception
     * to this is if a JComponent is not readily available at the time of
     * painting.
     * <p>
     * This does not necessarily return the FontMetrics from the
     * Graphics.
     *
     * @param c JComponent requesting FontMetrics, may be null
     * @param c Graphics Graphics
     * @param font Font to get FontMetrics for
     */
    public static FontMetrics getFontMetrics(JComponent c, Graphics g,
                                             Font font) {
        if (c != null) {
            // Note: We assume that we're using the FontMetrics
            // from the widget to layout out text, otherwise we can get
            // mismatches when printing.
            return c.getFontMetrics(font);
        }
        return Toolkit.getDefaultToolkit().getFontMetrics(font);
    }


    /**
     * Returns the width of the passed in String.
     * If the passed String is <code>null</code>, returns zero.
     *
     * @param c JComponent that will display the string, may be null
     * @param fm FontMetrics used to measure the String width
     * @param string String to get the width of
     */
    public static int stringWidth(JComponent c, FontMetrics fm, String string){
        if (string == null || string.equals("")) {
            return 0;
        }
        return fm.stringWidth(string);
    }


    /**
     * Clips the passed in String to the space provided.
     *
     * @param c JComponent that will display the string, may be null
     * @param fm FontMetrics used to measure the String width
     * @param string String to display
     * @param availTextWidth Amount of space that the string can be drawn in
     * @return Clipped string that can fit in the provided space.
     */
    public static String clipStringIfNecessary(JComponent c, FontMetrics fm,
                                               String string,
                                               int availTextWidth) {
        if ((string == null) || (string.equals("")))  {
            return "";
        }
        int textWidth = SwingUtilities2.stringWidth(c, fm, string);
        if (textWidth > availTextWidth) {
            return SwingUtilities2.clipString(c, fm, string, availTextWidth);
        }
        return string;
    }


    /**
     * Clips the passed in String to the space provided.  NOTE: this assumes
     * the string does not fit in the available space.
     *
     * @param c JComponent that will display the string, may be null
     * @param fm FontMetrics used to measure the String width
     * @param string String to display
     * @param availTextWidth Amount of space that the string can be drawn in
     * @return Clipped string that can fit in the provided space.
     */
    public static String clipString(JComponent c, FontMetrics fm,
                                    String string, int availTextWidth) {
        // c may be null here.
        String clipString = "...";
        int stringLength = string.length();
        availTextWidth -= SwingUtilities2.stringWidth(c, fm, clipString);
        if (availTextWidth <= 0) {
            //can not fit any characters
            return clipString;
        }

        boolean needsTextLayout;

        synchronized (charsBufferLock) {
            if (charsBuffer == null || charsBuffer.length < stringLength) {
                charsBuffer  = string.toCharArray();
            } else {
                string.getChars(0, stringLength, charsBuffer, 0);
            }
            needsTextLayout =
                isComplexLayout(charsBuffer, 0, stringLength);
            if (!needsTextLayout) {
                int width = 0;
                for (int nChars = 0; nChars < stringLength; nChars++) {
                    width += fm.charWidth(charsBuffer[nChars]);
                    if (width > availTextWidth) {
                        string = string.substring(0, nChars);
                        break;
                    }
                }
            }
        }
        if (needsTextLayout) {
            FontRenderContext frc = getFontRenderContext(c, fm);
            AttributedString aString = new AttributedString(string);
            LineBreakMeasurer measurer =
                new LineBreakMeasurer(aString.getIterator(), frc);
            int nChars = measurer.nextOffset(availTextWidth);
            string = string.substring(0, nChars);

        }
        return string + clipString;
    }


    /**
     * Draws the string at the specified location.
     *
     * @param c JComponent that will display the string, may be null
     * @param g Graphics to draw the text to
     * @param text String to display
     * @param x X coordinate to draw the text at
     * @param y Y coordinate to draw the text at
     */
    public static void drawString(JComponent c, Graphics g, String text,
                                  int x, int y) {
        // c may be null

        // All non-editable widgets that draw strings call into this
        // methods.  By non-editable that means widgets like JLabel, JButton
        // but NOT JTextComponents.
        if ( text == null || text.length() <= 0 ) { //no need to paint empty strings
            return;
        }
        if (isPrinting(g)) {
            Graphics2D g2d = getGraphics2D(g);
            if (g2d != null) {
                /* The printed text must scale linearly with the UI.
                 * Calculate the width on screen, obtain a TextLayout with
                 * advances for the printer graphics FRC, and then justify
                 * it to fit in the screen width. This distributes the spacing
                 * more evenly than directly laying out to the screen advances.
                 */
                float screenWidth = (float)
                   g2d.getFont().getStringBounds(text, DEFAULT_FRC).getWidth();
                TextLayout layout = new TextLayout(text, g2d.getFont(),
                                                   g2d.getFontRenderContext());

                layout = layout.getJustifiedLayout(screenWidth);
                /* Use alternate print color if specified */
                Color col = g2d.getColor();
                if (col instanceof PrintColorUIResource) {
                    g2d.setColor(((PrintColorUIResource)col).getPrintColor());
                }

                layout.draw(g2d, x, y);

                g2d.setColor(col);

                return;
            }
        }

        // If we get here we're not printing
        AATextInfo info = drawTextAntialiased(c);
        if (info != null && (g instanceof Graphics2D)) {
            Graphics2D g2 = (Graphics2D)g;

            Object oldContrast = null;
            Object oldAAValue = g2.getRenderingHint(KEY_TEXT_ANTIALIASING);
            if (info.aaHint != oldAAValue) {
                g2.setRenderingHint(KEY_TEXT_ANTIALIASING, info.aaHint);
            } else {
                oldAAValue = null;
            }
            if (info.lcdContrastHint != null) {
                oldContrast = g2.getRenderingHint(KEY_TEXT_LCD_CONTRAST);
                if (info.lcdContrastHint.equals(oldContrast)) {
                    oldContrast = null;
                } else {
                    g2.setRenderingHint(KEY_TEXT_LCD_CONTRAST,
                                        info.lcdContrastHint);
                }
            }

            g.drawString(text, x, y);

            if (oldAAValue != null) {
                g2.setRenderingHint(KEY_TEXT_ANTIALIASING, oldAAValue);
            }
            if (oldContrast != null) {
                g2.setRenderingHint(KEY_TEXT_LCD_CONTRAST, oldContrast);
            }
        }
        else {
            g.drawString(text, x, y);
        }
    }


    /**
     * Draws the string at the specified location underlining the specified
     * character.
     *
     * @param c JComponent that will display the string, may be null
     * @param g Graphics to draw the text to
     * @param text String to display
     * @param underlinedIndex Index of a character in the string to underline
     * @param x X coordinate to draw the text at
     * @param y Y coordinate to draw the text at
     */
    public static void drawStringUnderlineCharAt(JComponent c,Graphics g,
                           String text, int underlinedIndex, int x,int y) {
        if (text == null || text.length() <= 0) {
            return;
        }
        SwingUtilities2.drawString(c, g, text, x, y);
        int textLength = text.length();
        if (underlinedIndex >= 0 && underlinedIndex < textLength ) {
            int underlineRectY = y;
            int underlineRectHeight = 1;
            int underlineRectX = 0;
            int underlineRectWidth = 0;
            boolean isPrinting = isPrinting(g);
            boolean needsTextLayout = isPrinting;
            if (!needsTextLayout) {
                synchronized (charsBufferLock) {
                    if (charsBuffer == null || charsBuffer.length < textLength) {
                        charsBuffer = text.toCharArray();
                    } else {
                        text.getChars(0, textLength, charsBuffer, 0);
                    }
                    needsTextLayout =
                        isComplexLayout(charsBuffer, 0, textLength);
                }
            }
            if (!needsTextLayout) {
                FontMetrics fm = g.getFontMetrics();
                underlineRectX = x +
                    SwingUtilities2.stringWidth(c,fm,
                                        text.substring(0,underlinedIndex));
                underlineRectWidth = fm.charWidth(text.
                                                  charAt(underlinedIndex));
            } else {
                Graphics2D g2d = getGraphics2D(g);
                if (g2d != null) {
                    TextLayout layout =
                        new TextLayout(text, g2d.getFont(),
                                       g2d.getFontRenderContext());
                    if (isPrinting) {
                        float screenWidth = (float)g2d.getFont().
                            getStringBounds(text, DEFAULT_FRC).getWidth();
                        layout = layout.getJustifiedLayout(screenWidth);
                    }
                    TextHitInfo leading =
                        TextHitInfo.leading(underlinedIndex);
                    TextHitInfo trailing =
                        TextHitInfo.trailing(underlinedIndex);
                    Shape shape =
                        layout.getVisualHighlightShape(leading, trailing);
                    Rectangle rect = shape.getBounds();
                    underlineRectX = x + rect.x;
                    underlineRectWidth = rect.width;
                }
            }
            g.fillRect(underlineRectX, underlineRectY + 1,
                       underlineRectWidth, underlineRectHeight);
        }
    }


    /**
     * A variation of locationToIndex() which only returns an index if the
     * Point is within the actual bounds of a list item (not just in the cell)
     * and if the JList has the "List.isFileList" client property set.
     * Otherwise, this method returns -1.
     * This is used to make WindowsL&F JFileChooser act like native dialogs.
     */
    public static int loc2IndexFileList(JList list, Point point) {
        int index = list.locationToIndex(point);
        if (index != -1) {
            Object bySize = list.getClientProperty("List.isFileList");
            if (bySize instanceof Boolean && ((Boolean)bySize).booleanValue() &&
                !pointIsInActualBounds(list, index, point)) {
                index = -1;
            }
        }
        return index;
    }


    /**
     * Returns true if the given point is within the actual bounds of the
     * JList item at index (not just inside the cell).
     */
    private static boolean pointIsInActualBounds(JList list, int index,
                                                Point point) {
        ListCellRenderer renderer = list.getCellRenderer();
        ListModel dataModel = list.getModel();
        Object value = dataModel.getElementAt(index);
        Component item = renderer.getListCellRendererComponent(list,
                          value, index, false, false);
        Dimension itemSize = item.getPreferredSize();
        Rectangle cellBounds = list.getCellBounds(index, index);
        if (!item.getComponentOrientation().isLeftToRight()) {
            cellBounds.x += (cellBounds.width - itemSize.width);
        }
        cellBounds.width = itemSize.width;

        return cellBounds.contains(point);
    }


    /**
     * Returns true if the given point is outside the preferredSize of the
     * item at the given row of the table.  (Column must be 0).
     * Does not check the "Table.isFileList" property. That should be checked
     * before calling this method.
     * This is used to make WindowsL&F JFileChooser act like native dialogs.
     */
    public static boolean pointOutsidePrefSize(JTable table, int row, int column, Point p) {
        if (table.convertColumnIndexToModel(column) != 0 || row == -1) {
            return true;
        }
        TableCellRenderer tcr = table.getCellRenderer(row, column);
        Object value = table.getValueAt(row, column);
        Component cell = tcr.getTableCellRendererComponent(table, value, false,
                false, row, column);
        Dimension itemSize = cell.getPreferredSize();
        Rectangle cellBounds = table.getCellRect(row, column, false);
        cellBounds.width = itemSize.width;
        cellBounds.height = itemSize.height;

        // See if coords are inside
        // ASSUME: mouse x,y will never be < cell's x,y
        assert (p.x >= cellBounds.x && p.y >= cellBounds.y);
        return p.x > cellBounds.x + cellBounds.width ||
                p.y > cellBounds.y + cellBounds.height;
    }

    /**
     * Set the lead and anchor without affecting selection.
     */
    public static void setLeadAnchorWithoutSelection(ListSelectionModel model,
                                                     int lead, int anchor) {
        if (anchor == -1) {
            anchor = lead;
        }
        if (lead == -1) {
            model.setAnchorSelectionIndex(-1);
            model.setLeadSelectionIndex(-1);
        } else {
            if (model.isSelectedIndex(lead)) {
                model.addSelectionInterval(lead, lead);
            } else {
                model.removeSelectionInterval(lead, lead);
            }
            model.setAnchorSelectionIndex(anchor);
        }
    }

    /**
     * Ignore mouse events if the component is null, not enabled, the event
     * is not associated with the left mouse button, or the event has been
     * consumed.
     */
    public static boolean shouldIgnore(MouseEvent me, JComponent c) {
        return c == null || !c.isEnabled()
                         || !SwingUtilities.isLeftMouseButton(me)
                         || me.isConsumed();
    }

    /**
     * Request focus on the given component if it doesn't already have it
     * and <code>isRequestFocusEnabled()</code> returns true.
     */
    public static void adjustFocus(JComponent c) {
        if (!c.hasFocus() && c.isRequestFocusEnabled()) {
            c.requestFocus();
        }
    }

    /**
     * The following draw functions have the same semantic as the
     * Graphics methods with the same names.
     *
     * this is used for printing
     */
    public static int drawChars(JComponent c, Graphics g,
                                 char[] data,
                                 int offset,
                                 int length,
                                 int x,
                                 int y) {
        if ( length <= 0 ) { //no need to paint empty strings
            return x;
        }
        int nextX = x + getFontMetrics(c, g).charsWidth(data, offset, length);
        if (isPrinting(g)) {
            Graphics2D g2d = getGraphics2D(g);
            if (g2d != null) {
                FontRenderContext deviceFontRenderContext = g2d.
                    getFontRenderContext();
                FontRenderContext frc = getFontRenderContext(c);
                if (frc != null &&
                    !isFontRenderContextPrintCompatible
                    (deviceFontRenderContext, frc)) {
                    TextLayout layout =
                        new TextLayout(new String(data,offset,length),
                                       g2d.getFont(),
                                       deviceFontRenderContext);
                    float screenWidth = (float)g2d.getFont().
                        getStringBounds(data, offset, offset + length, frc).
                        getWidth();
                    layout = layout.getJustifiedLayout(screenWidth);

                    /* Use alternate print color if specified */
                    Color col = g2d.getColor();
                    if (col instanceof PrintColorUIResource) {
                        g2d.setColor(((PrintColorUIResource)col).getPrintColor());
                    }

                    layout.draw(g2d,x,y);

                    g2d.setColor(col);

                    return nextX;
                }
            }
        }
        // Assume we're not printing if we get here, or that we are invoked
        // via Swing text printing which is laid out for the printer.
        AATextInfo info = drawTextAntialiased(c);
        if (info != null && (g instanceof Graphics2D)) {
            Graphics2D g2 = (Graphics2D)g;

            Object oldContrast = null;
            Object oldAAValue = g2.getRenderingHint(KEY_TEXT_ANTIALIASING);
            if (info.aaHint != null && info.aaHint != oldAAValue) {
                g2.setRenderingHint(KEY_TEXT_ANTIALIASING, info.aaHint);
            } else {
                oldAAValue = null;
            }
            if (info.lcdContrastHint != null) {
                oldContrast = g2.getRenderingHint(KEY_TEXT_LCD_CONTRAST);
                if (info.lcdContrastHint.equals(oldContrast)) {
                    oldContrast = null;
                } else {
                    g2.setRenderingHint(KEY_TEXT_LCD_CONTRAST,
                                        info.lcdContrastHint);
                }
            }

            g.drawChars(data, offset, length, x, y);

            if (oldAAValue != null) {
                g2.setRenderingHint(KEY_TEXT_ANTIALIASING, oldAAValue);
            }
            if (oldContrast != null) {
                g2.setRenderingHint(KEY_TEXT_LCD_CONTRAST, oldContrast);
            }
        }
        else {
            g.drawChars(data, offset, length, x, y);
        }
        return nextX;
    }

    /*
     * see documentation for drawChars
     * returns the advance
     */
    public static float drawString(JComponent c, Graphics g,
                                   AttributedCharacterIterator iterator,
                                   int x,
                                   int y) {

        float retVal;
        boolean isPrinting = isPrinting(g);
        Color col = g.getColor();

        if (isPrinting) {
            /* Use alternate print color if specified */
            if (col instanceof PrintColorUIResource) {
                g.setColor(((PrintColorUIResource)col).getPrintColor());
            }
        }

        Graphics2D g2d = getGraphics2D(g);
        if (g2d == null) {
            g.drawString(iterator,x,y); //for the cases where advance
                                        //matters it should not happen
            retVal = x;

        } else {
            FontRenderContext frc;
            if (isPrinting) {
                frc = getFontRenderContext(c);
                if (frc.isAntiAliased() || frc.usesFractionalMetrics()) {
                    frc = new FontRenderContext(frc.getTransform(), false, false);
                }
            } else if ((frc = getFRCProperty(c)) != null) {
                /* frc = frc; ! */
            } else {
                frc = g2d.getFontRenderContext();
            }
            TextLayout layout = new TextLayout(iterator, frc);
            if (isPrinting) {
                FontRenderContext deviceFRC = g2d.getFontRenderContext();
                if (!isFontRenderContextPrintCompatible(frc, deviceFRC)) {
                    float screenWidth = layout.getAdvance();
                    layout = new TextLayout(iterator, deviceFRC);
                    layout = layout.getJustifiedLayout(screenWidth);
                }
            }
            layout.draw(g2d, x, y);
            retVal = layout.getAdvance();
        }

        if (isPrinting) {
            g.setColor(col);
        }

        return retVal;
    }

    /*
     * Checks if two given FontRenderContexts are compatible for printing.
     * We can't just use equals as we want to exclude from the comparison :
     * + whether AA is set as irrelevant for printing and shouldn't affect
     * printed metrics anyway
     * + any translation component in the transform of either FRC, as it
     * does not affect metrics.
     * Compatible means no special handling needed for text painting
     */
    private static boolean
        isFontRenderContextPrintCompatible(FontRenderContext frc1,
                                           FontRenderContext frc2) {

        if (frc1 == frc2) {
            return true;
        }

        if (frc1 == null || frc2 == null) { // not supposed to happen
            return false;
        }

        if (frc1.getFractionalMetricsHint() !=
            frc2.getFractionalMetricsHint()) {
            return false;
        }

        /* If both are identity, return true */
        if (!frc1.isTransformed() && !frc2.isTransformed()) {
            return true;
        }

        /* That's the end of the cheap tests, need to get and compare
         * the transform matrices. We don't care about the translation
         * components, so return true if they are otherwise identical.
         */
        double[] mat1 = new double[4];
        double[] mat2 = new double[4];
        frc1.getTransform().getMatrix(mat1);
        frc2.getTransform().getMatrix(mat2);
        return
            mat1[0] == mat2[0] &&
            mat1[1] == mat2[1] &&
            mat1[2] == mat2[2] &&
            mat1[3] == mat2[3];
    }

    /*
     * Tries it best to get Graphics2D out of the given Graphics
     * returns null if can not derive it.
     */
    public static Graphics2D getGraphics2D(Graphics g) {
        if (g instanceof Graphics2D) {
            return (Graphics2D) g;
        } else if (g instanceof ProxyPrintGraphics) {
            return (Graphics2D)(((ProxyPrintGraphics)g).getGraphics());
        } else {
            return null;
        }
    }

    /*
     * Returns FontRenderContext associated with Component.
     * FontRenderContext from Component.getFontMetrics is associated
     * with the component.
     *
     * Uses Component.getFontMetrics to get the FontRenderContext from.
     * see JComponent.getFontMetrics and TextLayoutStrategy.java
     */
    public static FontRenderContext getFontRenderContext(Component c) {
        assert c != null;
        if (c == null) {
            return DEFAULT_FRC;
        } else {
            return c.getFontMetrics(c.getFont()).getFontRenderContext();
        }
    }

    /**
     * A convenience method to get FontRenderContext.
     * Returns the FontRenderContext for the passed in FontMetrics or
     * for the passed in Component if FontMetrics is null
     */
    private static FontRenderContext getFontRenderContext(Component c, FontMetrics fm) {
        assert fm != null || c!= null;
        return (fm != null) ? fm.getFontRenderContext()
            : getFontRenderContext(c);
    }

    /*
     * This method is to be used only for JComponent.getFontMetrics.
     * In all other places to get FontMetrics we need to use
     * JComponent.getFontMetrics.
     *
     */
    public static FontMetrics getFontMetrics(JComponent c, Font font) {
        FontRenderContext  frc = getFRCProperty(c);
        if (frc == null) {
            frc = DEFAULT_FRC;
        }
        return FontDesignMetrics.getMetrics(font, frc);
    }


    /* Get any FontRenderContext associated with a JComponent
     * - may return null
     */
    private static FontRenderContext getFRCProperty(JComponent c) {
        if (c != null) {
            AATextInfo info =
                (AATextInfo)c.getClientProperty(AA_TEXT_PROPERTY_KEY);
            if (info != null) {
                return info.frc;
            }
        }
        return null;
    }

    /*
     * returns true if the Graphics is print Graphics
     * false otherwise
     */
    static boolean isPrinting(Graphics g) {
        return (g instanceof PrinterGraphics || g instanceof PrintGraphics);
    }

    /**
     * Determines whether the SelectedTextColor should be used for painting text
     * foreground for the specified highlight.
     *
     * Returns true only if the highlight painter for the specified highlight
     * is the swing painter (whether inner class of javax.swing.text.DefaultHighlighter
     * or com.sun.java.swing.plaf.windows.WindowsTextUI) and its background color
     * is null or equals to the selection color of the text component.
     *
     * This is a hack for fixing both bugs 4761990 and 5003294
     */
    public static boolean useSelectedTextColor(Highlighter.Highlight h, JTextComponent c) {
        Highlighter.HighlightPainter painter = h.getPainter();
        String painterClass = painter.getClass().getName();
        if (painterClass.indexOf("javax.swing.text.DefaultHighlighter") != 0 &&
                painterClass.indexOf("com.sun.java.swing.plaf.windows.WindowsTextUI") != 0) {
            return false;
        }
        try {
            DefaultHighlighter.DefaultHighlightPainter defPainter =
                    (DefaultHighlighter.DefaultHighlightPainter) painter;
            if (defPainter.getColor() != null &&
                    !defPainter.getColor().equals(c.getSelectionColor())) {
                return false;
            }
        } catch (ClassCastException e) {
            return false;
        }
        return true;
    }

    /**
     * BearingCacheEntry is used to cache left and right character bearings
     * for a particular <code>Font</code> and <code>FontRenderContext</code>.
     */
    private static class BearingCacheEntry {
        private FontMetrics fontMetrics;
        private Font font;
        private FontRenderContext frc;
        private Map<Character, Short> cache;
        // Used for the creation of a GlyphVector
        private static final char[] oneChar = new char[1];

        public BearingCacheEntry(FontMetrics fontMetrics) {
            this.fontMetrics = fontMetrics;
            this.font = fontMetrics.getFont();
            this.frc = fontMetrics.getFontRenderContext();
            this.cache = new HashMap<Character, Short>();
            assert (font != null && frc != null);
        }

        public int getLeftSideBearing(char aChar) {
            Short bearing = cache.get(aChar);
            if (bearing == null) {
                bearing = calcBearing(aChar);
                cache.put(aChar, bearing);
            }
            return ((0xFF00 & bearing) >>> 8) - 127;
        }

        public int getRightSideBearing(char aChar) {
            Short bearing = cache.get(aChar);
            if (bearing == null) {
                bearing = calcBearing(aChar);
                cache.put(aChar, bearing);
            }
            return (0xFF & bearing) - 127;
        }

        /* Calculates left and right side bearings for a character.
         * Makes an assumption that bearing is a value between -127 and +127.
         * Stores LSB and RSB as single two-byte number (short):
         * LSB is the high byte, RSB is the low byte.
         */
        private short calcBearing(char aChar) {
            oneChar[0] = aChar;
            GlyphVector gv = font.createGlyphVector(frc, oneChar);
            Rectangle pixelBounds = gv.getGlyphPixelBounds(0, frc, 0f, 0f);

            // Get bearings
            int lsb = pixelBounds.x;
            int rsb = pixelBounds.width - fontMetrics.charWidth(aChar);

            /* HRGB/HBGR LCD glyph images will always have a pixel
             * on the left and a pixel on the right
             * used in colour fringe reduction.
             * Text rendering positions this correctly but here
             * we are using the glyph image to adjust that position
             * so must account for it.
             */
            if (lsb < 0) {
                 Object aaHint = frc.getAntiAliasingHint();
                 if (aaHint == VALUE_TEXT_ANTIALIAS_LCD_HRGB ||
                     aaHint == VALUE_TEXT_ANTIALIAS_LCD_HBGR) {
                     lsb++;
                 }
            }
            if (rsb > 0) {
                 Object aaHint = frc.getAntiAliasingHint();
                 if (aaHint == VALUE_TEXT_ANTIALIAS_LCD_HRGB ||
                     aaHint == VALUE_TEXT_ANTIALIAS_LCD_HBGR) {
                     rsb--;
                 }
            }

            // Make sure that LSB and RSB are valid (see 6472972)
            if (lsb < -127 || lsb > 127) {
                lsb = 0;
            }
            if (rsb < -127 || rsb > 127) {
                rsb = 0;
            }

            int bearing = ((lsb + 127) << 8) + (rsb + 127);
            return (short)bearing;
        }

        public boolean equals(Object entry) {
            if (entry == this) {
                return true;
            }
            if (!(entry instanceof BearingCacheEntry)) {
                return false;
            }
            BearingCacheEntry oEntry = (BearingCacheEntry)entry;
            return (font.equals(oEntry.font) &&
                    frc.equals(oEntry.frc));
        }

        public int hashCode() {
            int result = 17;
            if (font != null) {
                result = 37 * result + font.hashCode();
            }
            if (frc != null) {
                result = 37 * result + frc.hashCode();
            }
            return result;
        }
    }


    /*
     * here goes the fix for 4856343 [Problem with applet interaction
     * with system selection clipboard]
     *
     * NOTE. In case isTrustedContext() no checking
     * are to be performed
     */


    /**
     * checks the security permissions for accessing system clipboard
     *
     * for untrusted context (see isTrustedContext) checks the
     * permissions for the current event being handled
     *
     */
    public static boolean canAccessSystemClipboard() {
        boolean canAccess = false;
        if (!GraphicsEnvironment.isHeadless()) {
            SecurityManager sm = System.getSecurityManager();
            if (sm == null) {
                canAccess = true;
            } else {
                try {
                    sm.checkSystemClipboardAccess();
                    canAccess = true;
                } catch (SecurityException e) {
                }
                if (canAccess && ! isTrustedContext()) {
                    canAccess = canCurrentEventAccessSystemClipboard(true);
                }
            }
        }
        return canAccess;
    }

    /**
     * Returns true if EventQueue.getCurrentEvent() has the permissions to
     * access the system clipboard
     */
    public static boolean canCurrentEventAccessSystemClipboard() {
        return  isTrustedContext()
            || canCurrentEventAccessSystemClipboard(false);
    }

    /**
     * Returns true if the given event has permissions to access the
     * system clipboard
     *
     * @param e AWTEvent to check
     */
    public static boolean canEventAccessSystemClipboard(AWTEvent e) {
        return isTrustedContext()
            || canEventAccessSystemClipboard(e, false);
    }

    /**
     * returns canAccessSystemClipboard field from InputEvent
     *
     * @param ie InputEvent to get the field from
     */
    private static synchronized boolean inputEvent_canAccessSystemClipboard(InputEvent ie) {
        if (inputEvent_CanAccessSystemClipboard_Field == null) {
            inputEvent_CanAccessSystemClipboard_Field =
                AccessController.doPrivileged(
                    new java.security.PrivilegedAction<Field>() {
                        public Field run() {
                            try {
                                Field field = InputEvent.class.
                                    getDeclaredField("canAccessSystemClipboard");
                                field.setAccessible(true);
                                return field;
                            } catch (SecurityException e) {
                            } catch (NoSuchFieldException e) {
                            }
                            return null;
                        }
                    });
        }
        if (inputEvent_CanAccessSystemClipboard_Field == null) {
            return false;
        }
        boolean ret = false;
        try {
            ret = inputEvent_CanAccessSystemClipboard_Field.
                getBoolean(ie);
        } catch(IllegalAccessException e) {
        }
        return ret;
    }

    /**
     * Returns true if the given event is corrent gesture for
     * accessing clipboard
     *
     * @param ie InputEvent to check
     */

    private static boolean isAccessClipboardGesture(InputEvent ie) {
        boolean allowedGesture = false;
        if (ie instanceof KeyEvent) { //we can validate only keyboard gestures
            KeyEvent ke = (KeyEvent)ie;
            int keyCode = ke.getKeyCode();
            int keyModifiers = ke.getModifiers();
            switch(keyCode) {
            case KeyEvent.VK_C:
            case KeyEvent.VK_V:
            case KeyEvent.VK_X:
                allowedGesture = (keyModifiers == InputEvent.CTRL_MASK);
                break;
            case KeyEvent.VK_INSERT:
                allowedGesture = (keyModifiers == InputEvent.CTRL_MASK ||
                                  keyModifiers == InputEvent.SHIFT_MASK);
                break;
            case KeyEvent.VK_COPY:
            case KeyEvent.VK_PASTE:
            case KeyEvent.VK_CUT:
                allowedGesture = true;
                break;
            case KeyEvent.VK_DELETE:
                allowedGesture = ( keyModifiers == InputEvent.SHIFT_MASK);
                break;
            }
        }
        return allowedGesture;
    }

    /**
     * Returns true if e has the permissions to
     * access the system clipboard and if it is allowed gesture (if
     * checkGesture is true)
     *
     * @param e AWTEvent to check
     * @param checkGesture boolean
     */
    private static boolean canEventAccessSystemClipboard(AWTEvent e,
                                                        boolean checkGesture) {
        if (EventQueue.isDispatchThread()) {
            /*
             * Checking event permissions makes sense only for event
             * dispathing thread
             */
            if (e instanceof InputEvent
                && (! checkGesture || isAccessClipboardGesture((InputEvent)e))) {
                return inputEvent_canAccessSystemClipboard((InputEvent)e);
            } else {
                return false;
            }
        } else {
            return true;
        }
    }

    /**
     * Returns true if EventQueue.getCurrentEvent() has the permissions to
     * access the system clipboard and if it is allowed gesture (if
     * checkGesture true)
     *
     * @param checkGesture boolean
     */
    private static boolean canCurrentEventAccessSystemClipboard(boolean
                                                               checkGesture) {
        AWTEvent event = EventQueue.getCurrentEvent();
        return canEventAccessSystemClipboard(event, checkGesture);
    }

    /**
     * see RFE 5012841 [Per AppContect security permissions] for the
     * details
     *
     */
    private static boolean isTrustedContext() {
        return (System.getSecurityManager() == null)
            || (AppContext.getAppContext().
                get(UntrustedClipboardAccess) == null);
    }

    public static String displayPropertiesToCSS(Font font, Color fg) {
        StringBuffer rule = new StringBuffer("body {");
        if (font != null) {
            rule.append(" font-family: ");
            rule.append(font.getFamily());
            rule.append(" ; ");
            rule.append(" font-size: ");
            rule.append(font.getSize());
            rule.append("pt ;");
            if (font.isBold()) {
                rule.append(" font-weight: 700 ; ");
            }
            if (font.isItalic()) {
                rule.append(" font-style: italic ; ");
            }
        }
        if (fg != null) {
            rule.append(" color: #");
            if (fg.getRed() < 16) {
                rule.append('0');
            }
            rule.append(Integer.toHexString(fg.getRed()));
            if (fg.getGreen() < 16) {
                rule.append('0');
            }
            rule.append(Integer.toHexString(fg.getGreen()));
            if (fg.getBlue() < 16) {
                rule.append('0');
            }
            rule.append(Integer.toHexString(fg.getBlue()));
            rule.append(" ; ");
        }
        rule.append(" }");
        return rule.toString();
    }

    /**
     * Utility method that creates a <code>UIDefaults.LazyValue</code> that
     * creates an <code>ImageIcon</code> <code>UIResource</code> for the
     * specified image file name. The image is loaded using
     * <code>getResourceAsStream</code>, starting with a call to that method
     * on the base class parameter. If it cannot be found, searching will
     * continue through the base class' inheritance hierarchy, up to and
     * including <code>rootClass</code>.
     *
     * @param baseClass the first class to use in searching for the resource
     * @param rootClass an ancestor of <code>baseClass</code> to finish the
     *                  search at
     * @param imageFile the name of the file to be found
     * @return a lazy value that creates the <code>ImageIcon</code>
     *         <code>UIResource</code> for the image,
     *         or null if it cannot be found
     */
    public static Object makeIcon(final Class<?> baseClass,
                                  final Class<?> rootClass,
                                  final String imageFile) {

        return new UIDefaults.LazyValue() {
            public Object createValue(UIDefaults table) {
                /* Copy resource into a byte array.  This is
                 * necessary because several browsers consider
                 * Class.getResource a security risk because it
                 * can be used to load additional classes.
                 * Class.getResourceAsStream just returns raw
                 * bytes, which we can convert to an image.
                 */
                byte[] buffer =
                    java.security.AccessController.doPrivileged(
                        new java.security.PrivilegedAction<byte[]>() {
                    public byte[] run() {
                        try {
                            InputStream resource = null;
                            Class<?> srchClass = baseClass;

                            while (srchClass != null) {
                                resource = srchClass.getResourceAsStream(imageFile);

                                if (resource != null || srchClass == rootClass) {
                                    break;
                                }

                                srchClass = srchClass.getSuperclass();
                            }

                            if (resource == null) {
                                return null;
                            }

                            BufferedInputStream in =
                                new BufferedInputStream(resource);
                            ByteArrayOutputStream out =
                                new ByteArrayOutputStream(1024);
                            byte[] buffer = new byte[1024];
                            int n;
                            while ((n = in.read(buffer)) > 0) {
                                out.write(buffer, 0, n);
                            }
                            in.close();
                            out.flush();
                            return out.toByteArray();
                        } catch (IOException ioe) {
                            System.err.println(ioe.toString());
                        }
                        return null;
                    }
                });

                if (buffer == null) {
                    return null;
                }
                if (buffer.length == 0) {
                    System.err.println("warning: " + imageFile +
                                       " is zero-length");
                    return null;
                }

                return new ImageIconUIResource(buffer);
            }
        };
    }

    /* Used to help decide if AA text rendering should be used, so
     * this local display test should be additionally qualified
     * against whether we have XRender support on both ends of the wire,
     * as with that support remote performance may be good enough to turn
     * on by default. An additional complication there is XRender does not
     * appear capable of performing gamma correction needed for LCD text.
     */
    public static boolean isLocalDisplay() {
<<<<<<< HEAD
        boolean isLocal;
        GraphicsEnvironment ge = GraphicsEnvironment.getLocalGraphicsEnvironment();
        if (ge instanceof SunGraphicsEnvironment) {
            isLocal = ((SunGraphicsEnvironment) ge).isDisplayLocal();
        } else {
            isLocal = true;
        }
        return isLocal;
=======
        try {
            // On Windows just return true. Permission to read os.name
            // is granted to all code but wrapped in try to be safe.
            if (OSInfo.getOSType() == OSInfo.OSType.WINDOWS) {
                return true;
            }
            // Else probably Solaris or Linux in which case may be remote X11
            Class<?> x11Class = Class.forName("sun.awt.X11GraphicsEnvironment");
            Method isDisplayLocalMethod = x11Class.getMethod(
                      "isDisplayLocal", new Class[0]);
            return (Boolean)isDisplayLocalMethod.invoke(null, (Object[])null);
        } catch (Throwable t) {
        }
        // If we get here we're most likely being run on some other O/S
        // or we didn't properly detect Windows.
        return true;
>>>>>>> e40b297a
    }

    /**
     * Returns an integer from the defaults table. If <code>key</code> does
     * not map to a valid <code>Integer</code>, or can not be convered from
     * a <code>String</code> to an integer, the value 0 is returned.
     *
     * @param key  an <code>Object</code> specifying the int.
     * @return the int
     */
    public static int getUIDefaultsInt(Object key) {
        return getUIDefaultsInt(key, 0);
    }

    /**
     * Returns an integer from the defaults table that is appropriate
     * for the given locale. If <code>key</code> does not map to a valid
     * <code>Integer</code>, or can not be convered from a <code>String</code>
     * to an integer, the value 0 is returned.
     *
     * @param key  an <code>Object</code> specifying the int. Returned value
     *             is 0 if <code>key</code> is not available,
     * @param l the <code>Locale</code> for which the int is desired
     * @return the int
     */
    public static int getUIDefaultsInt(Object key, Locale l) {
        return getUIDefaultsInt(key, l, 0);
    }

    /**
     * Returns an integer from the defaults table. If <code>key</code> does
     * not map to a valid <code>Integer</code>, or can not be convered from
     * a <code>String</code> to an integer, <code>default</code> is
     * returned.
     *
     * @param key  an <code>Object</code> specifying the int. Returned value
     *             is 0 if <code>key</code> is not available,
     * @param defaultValue Returned value if <code>key</code> is not available,
     *                     or is not an Integer
     * @return the int
     */
    public static int getUIDefaultsInt(Object key, int defaultValue) {
        return getUIDefaultsInt(key, null, defaultValue);
    }

    /**
     * Returns an integer from the defaults table that is appropriate
     * for the given locale. If <code>key</code> does not map to a valid
     * <code>Integer</code>, or can not be convered from a <code>String</code>
     * to an integer, <code>default</code> is returned.
     *
     * @param key  an <code>Object</code> specifying the int. Returned value
     *             is 0 if <code>key</code> is not available,
     * @param l the <code>Locale</code> for which the int is desired
     * @param defaultValue Returned value if <code>key</code> is not available,
     *                     or is not an Integer
     * @return the int
     */
    public static int getUIDefaultsInt(Object key, Locale l, int defaultValue) {
        Object value = UIManager.get(key, l);

        if (value instanceof Integer) {
            return ((Integer)value).intValue();
        }
        if (value instanceof String) {
            try {
                return Integer.parseInt((String)value);
            } catch (NumberFormatException nfe) {}
        }
        return defaultValue;
    }

    // At this point we need this method here. But we assume that there
    // will be a common method for this purpose in the future releases.
    public static Component compositeRequestFocus(Component component) {
        if (component instanceof Container) {
            Container container = (Container)component;
            if (container.isFocusCycleRoot()) {
                FocusTraversalPolicy policy = container.getFocusTraversalPolicy();
                Component comp = policy.getDefaultComponent(container);
                if (comp!=null) {
                    comp.requestFocus();
                    return comp;
                }
            }
            Container rootAncestor = container.getFocusCycleRootAncestor();
            if (rootAncestor!=null) {
                FocusTraversalPolicy policy = rootAncestor.getFocusTraversalPolicy();
                Component comp = policy.getComponentAfter(rootAncestor, container);

                if (comp!=null && SwingUtilities.isDescendingFrom(comp, container)) {
                    comp.requestFocus();
                    return comp;
                }
            }
        }
        if (component.isFocusable()) {
            component.requestFocus();
            return component;
        }
        return null;
    }

    /**
     * Change focus to the visible component in {@code JTabbedPane}.
     * This is not a general-purpose method and is here only to permit
     * sharing code.
     */
    public static boolean tabbedPaneChangeFocusTo(Component comp) {
        if (comp != null) {
            if (comp.isFocusTraversable()) {
                SwingUtilities2.compositeRequestFocus(comp);
                return true;
            } else if (comp instanceof JComponent
                       && ((JComponent)comp).requestDefaultFocus()) {

                 return true;
            }
        }

        return false;
    }

    /**
     * Submits a value-returning task for execution on the EDT and
     * returns a Future representing the pending results of the task.
     *
     * @param task the task to submit
     * @return a Future representing pending completion of the task
     * @throws NullPointerException if the task is null
     */
    public static <V> Future<V> submit(Callable<V> task) {
        if (task == null) {
            throw new NullPointerException();
        }
        FutureTask<V> future = new FutureTask<V>(task);
        execute(future);
        return future;
    }

    /**
     * Submits a Runnable task for execution on the EDT and returns a
     * Future representing that task.
     *
     * @param task the task to submit
     * @param result the result to return upon successful completion
     * @return a Future representing pending completion of the task,
     *         and whose <tt>get()</tt> method will return the given
     *         result value upon completion
     * @throws NullPointerException if the task is null
     */
    public static <V> Future<V> submit(Runnable task, V result) {
        if (task == null) {
            throw new NullPointerException();
        }
        FutureTask<V> future = new FutureTask<V>(task, result);
        execute(future);
        return future;
    }

    /**
     * Sends a Runnable to the EDT for the execution.
     */
    private static void execute(Runnable command) {
        SwingUtilities.invokeLater(command);
    }

    /**
     * Sets the {@code SKIP_CLICK_COUNT} client property on the component
     * if it is an instance of {@code JTextComponent} with a
     * {@code DefaultCaret}. This property, used for text components acting
     * as editors in a table or tree, tells {@code DefaultCaret} how many
     * clicks to skip before starting selection.
     */
    public static void setSkipClickCount(Component comp, int count) {
        if (comp instanceof JTextComponent
                && ((JTextComponent) comp).getCaret() instanceof DefaultCaret) {

            ((JTextComponent) comp).putClientProperty(SKIP_CLICK_COUNT, count);
        }
    }

    /**
     * Return the MouseEvent's click count, possibly reduced by the value of
     * the component's {@code SKIP_CLICK_COUNT} client property. Clears
     * the {@code SKIP_CLICK_COUNT} property if the mouse event's click count
     * is 1. In order for clearing of the property to work correctly, there
     * must be a mousePressed implementation on the caller with this
     * call as the first line.
     */
    public static int getAdjustedClickCount(JTextComponent comp, MouseEvent e) {
        int cc = e.getClickCount();

        if (cc == 1) {
            comp.putClientProperty(SKIP_CLICK_COUNT, null);
        } else {
            Integer sub = (Integer) comp.getClientProperty(SKIP_CLICK_COUNT);
            if (sub != null) {
                return cc - sub;
            }
        }

        return cc;
    }

    /**
     * Used by the {@code liesIn} method to return which section
     * the point lies in.
     *
     * @see #liesIn
     */
    public enum Section {

        /** The leading section */
        LEADING,

        /** The middle section */
        MIDDLE,

        /** The trailing section */
        TRAILING
    }

    /**
     * This method divides a rectangle into two or three sections along
     * the specified axis and determines which section the given point
     * lies in on that axis; used by drag and drop when calculating drop
     * locations.
     * <p>
     * For two sections, the rectangle is divided equally and the method
     * returns whether the point lies in {@code Section.LEADING} or
     * {@code Section.TRAILING}. For horizontal divisions, the calculation
     * respects component orientation.
     * <p>
     * For three sections, if the rectangle is greater than or equal to
     * 30 pixels in length along the axis, the calculation gives 10 pixels
     * to each of the leading and trailing sections and the remainder to the
     * middle. For smaller sizes, the rectangle is divided equally into three
     * sections.
     * <p>
     * Note: This method assumes that the point is within the bounds of
     * the given rectangle on the specified axis. However, in cases where
     * it isn't, the results still have meaning: {@code Section.MIDDLE}
     * remains the same, {@code Section.LEADING} indicates that the point
     * is in or somewhere before the leading section, and
     * {@code Section.TRAILING} indicates that the point is in or somewhere
     * after the trailing section.
     *
     * @param rect the rectangle
     * @param p the point the check
     * @param horizontal {@code true} to use the horizontal axis,
     *        or {@code false} for the vertical axis
     * @param ltr {@code true} for left to right orientation,
     *        or {@code false} for right to left orientation;
     *        only used for horizontal calculations
     * @param three {@code true} for three sections,
     *        or {@code false} for two
     *
     * @return the {@code Section} where the point lies
     *
     * @throws NullPointerException if {@code rect} or {@code p} are
     *         {@code null}
     */
    private static Section liesIn(Rectangle rect, Point p, boolean horizontal,
                                  boolean ltr, boolean three) {

        /* beginning of the rectangle on the axis */
        int p0;

        /* point on the axis we're interested in */
        int pComp;

        /* length of the rectangle on the axis */
        int length;

        /* value of ltr if horizontal, else true */
        boolean forward;

        if (horizontal) {
            p0 = rect.x;
            pComp = p.x;
            length = rect.width;
            forward = ltr;
        } else {
            p0 = rect.y;
            pComp = p.y;
            length = rect.height;
            forward = true;
        }

        if (three) {
            int boundary = (length >= 30) ? 10 : length / 3;

            if (pComp < p0 + boundary) {
               return forward ? Section.LEADING : Section.TRAILING;
           } else if (pComp >= p0 + length - boundary) {
               return forward ? Section.TRAILING : Section.LEADING;
           }

           return Section.MIDDLE;
        } else {
            int middle = p0 + length / 2;
            if (forward) {
                return pComp >= middle ? Section.TRAILING : Section.LEADING;
            } else {
                return pComp < middle ? Section.TRAILING : Section.LEADING;
            }
        }
    }

    /**
     * This method divides a rectangle into two or three sections along
     * the horizontal axis and determines which section the given point
     * lies in; used by drag and drop when calculating drop locations.
     * <p>
     * See the documentation for {@link #liesIn} for more information
     * on how the section is calculated.
     *
     * @param rect the rectangle
     * @param p the point the check
     * @param ltr {@code true} for left to right orientation,
     *        or {@code false} for right to left orientation
     * @param three {@code true} for three sections,
     *        or {@code false} for two
     *
     * @return the {@code Section} where the point lies
     *
     * @throws NullPointerException if {@code rect} or {@code p} are
     *         {@code null}
     */
    public static Section liesInHorizontal(Rectangle rect, Point p,
                                           boolean ltr, boolean three) {
        return liesIn(rect, p, true, ltr, three);
    }

    /**
     * This method divides a rectangle into two or three sections along
     * the vertical axis and determines which section the given point
     * lies in; used by drag and drop when calculating drop locations.
     * <p>
     * See the documentation for {@link #liesIn} for more information
     * on how the section is calculated.
     *
     * @param rect the rectangle
     * @param p the point the check
     * @param three {@code true} for three sections,
     *        or {@code false} for two
     *
     * @return the {@code Section} where the point lies
     *
     * @throws NullPointerException if {@code rect} or {@code p} are
     *         {@code null}
     */
    public static Section liesInVertical(Rectangle rect, Point p,
                                         boolean three) {
        return liesIn(rect, p, false, false, three);
    }
}<|MERGE_RESOLUTION|>--- conflicted
+++ resolved
@@ -1479,7 +1479,6 @@
      * appear capable of performing gamma correction needed for LCD text.
      */
     public static boolean isLocalDisplay() {
-<<<<<<< HEAD
         boolean isLocal;
         GraphicsEnvironment ge = GraphicsEnvironment.getLocalGraphicsEnvironment();
         if (ge instanceof SunGraphicsEnvironment) {
@@ -1488,24 +1487,6 @@
             isLocal = true;
         }
         return isLocal;
-=======
-        try {
-            // On Windows just return true. Permission to read os.name
-            // is granted to all code but wrapped in try to be safe.
-            if (OSInfo.getOSType() == OSInfo.OSType.WINDOWS) {
-                return true;
-            }
-            // Else probably Solaris or Linux in which case may be remote X11
-            Class<?> x11Class = Class.forName("sun.awt.X11GraphicsEnvironment");
-            Method isDisplayLocalMethod = x11Class.getMethod(
-                      "isDisplayLocal", new Class[0]);
-            return (Boolean)isDisplayLocalMethod.invoke(null, (Object[])null);
-        } catch (Throwable t) {
-        }
-        // If we get here we're most likely being run on some other O/S
-        // or we didn't properly detect Windows.
-        return true;
->>>>>>> e40b297a
     }
 
     /**
