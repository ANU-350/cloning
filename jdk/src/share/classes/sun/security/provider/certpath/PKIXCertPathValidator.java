/*
 * Copyright (c) 2000, 2012, Oracle and/or its affiliates. All rights reserved.
 * DO NOT ALTER OR REMOVE COPYRIGHT NOTICES OR THIS FILE HEADER.
 *
 * This code is free software; you can redistribute it and/or modify it
 * under the terms of the GNU General Public License version 2 only, as
 * published by the Free Software Foundation.  Oracle designates this
 * particular file as subject to the "Classpath" exception as provided
 * by Oracle in the LICENSE file that accompanied this code.
 *
 * This code is distributed in the hope that it will be useful, but WITHOUT
 * ANY WARRANTY; without even the implied warranty of MERCHANTABILITY or
 * FITNESS FOR A PARTICULAR PURPOSE.  See the GNU General Public License
 * version 2 for more details (a copy is included in the LICENSE file that
 * accompanied this code).
 *
 * You should have received a copy of the GNU General Public License version
 * 2 along with this work; if not, write to the Free Software Foundation,
 * Inc., 51 Franklin St, Fifth Floor, Boston, MA 02110-1301 USA.
 *
 * Please contact Oracle, 500 Oracle Parkway, Redwood Shores, CA 94065 USA
 * or visit www.oracle.com if you need additional information or have any
 * questions.
 */

package sun.security.provider.certpath;

import java.io.IOException;
import java.security.InvalidAlgorithmParameterException;
import java.security.cert.*;
import java.util.*;

import sun.security.provider.certpath.PKIX.ValidatorParams;
import sun.security.x509.X509CertImpl;
import sun.security.util.Debug;

/**
 * This class implements the PKIX validation algorithm for certification
 * paths consisting exclusively of <code>X509Certificates</code>. It uses
 * the specified input parameter set (which must be a
 * <code>PKIXParameters</code> object).
 *
 * @since       1.4
 * @author      Yassir Elley
 */
public final class PKIXCertPathValidator extends CertPathValidatorSpi {

    private static final Debug debug = Debug.getInstance("certpath");

    /**
     * Default constructor.
     */
    public PKIXCertPathValidator() {}

    @Override
    public CertPathChecker engineGetRevocationChecker() {
        return new RevocationChecker();
    }

    /**
     * Validates a certification path consisting exclusively of
     * <code>X509Certificate</code>s using the PKIX validation algorithm,
     * which uses the specified input parameter set.
     * The input parameter set must be a <code>PKIXParameters</code> object.
     *
     * @param cp the X509 certification path
     * @param params the input PKIX parameter set
     * @return the result
     * @throws CertPathValidatorException if cert path does not validate.
     * @throws InvalidAlgorithmParameterException if the specified
     *         parameters are inappropriate for this CertPathValidator
     */
    @Override
    public CertPathValidatorResult engineValidate(CertPath cp,
                                                  CertPathParameters params)
        throws CertPathValidatorException, InvalidAlgorithmParameterException
    {
        ValidatorParams valParams = PKIX.checkParams(cp, params);
        return validate(valParams);
    }

    private static PKIXCertPathValidatorResult validate(ValidatorParams params)
        throws CertPathValidatorException
    {
        if (debug != null)
            debug.println("PKIXCertPathValidator.engineValidate()...");

        // Retrieve the first certificate in the certpath
        // (to be used later in pre-screening)
        AdaptableX509CertSelector selector = null;
        List<X509Certificate> certList = params.certificates();
        if (!certList.isEmpty()) {
            selector = new AdaptableX509CertSelector();
            X509Certificate firstCert = certList.get(0);
            // check trusted certificate's subject
            selector.setSubject(firstCert.getIssuerX500Principal());
            // check the validity period
            selector.setValidityPeriod(firstCert.getNotBefore(),
                                       firstCert.getNotAfter());
            /*
             * Facilitate certification path construction with authority
             * key identifier and subject key identifier.
             */
            try {
                X509CertImpl firstCertImpl = X509CertImpl.toImpl(firstCert);
                selector.parseAuthorityKeyIdentifierExtension(
                            firstCertImpl.getAuthorityKeyIdentifierExtension());
            } catch (CertificateException | IOException e) {
                // ignore
            }
        }

        CertPathValidatorException lastException = null;

        // We iterate through the set of trust anchors until we find
        // one that works at which time we stop iterating
        for (TrustAnchor anchor : params.trustAnchors()) {
            X509Certificate trustedCert = anchor.getTrustedCert();
            if (trustedCert != null) {
                // if this trust anchor is not worth trying,
                // we move on to the next one
                if (selector != null && !selector.match(trustedCert)) {
                    if (debug != null) {
                        debug.println("NO - don't try this trustedCert");
                    }
                    continue;
                }

                if (debug != null) {
                    debug.println("YES - try this trustedCert");
                    debug.println("anchor.getTrustedCert()."
                        + "getSubjectX500Principal() = "
                        + trustedCert.getSubjectX500Principal());
                }
            } else {
                if (debug != null) {
                    debug.println("PKIXCertPathValidator.engineValidate(): "
                        + "anchor.getTrustedCert() == null");
                }
            }

            try {
                return validate(anchor, params);
            } catch (CertPathValidatorException cpe) {
                // remember this exception
                lastException = cpe;
            }
        }

        // could not find a trust anchor that verified
        // (a) if we did a validation and it failed, use that exception
        if (lastException != null) {
            throw lastException;
        }
        // (b) otherwise, generate new exception
        throw new CertPathValidatorException
            ("Path does not chain with any of the trust anchors",
             null, null, -1, PKIXReason.NO_TRUST_ANCHOR);
    }

    private static PKIXCertPathValidatorResult validate(TrustAnchor anchor,
                                                        ValidatorParams params)
        throws CertPathValidatorException
    {
        int certPathLen = params.certificates().size();

<<<<<<< HEAD
        if (pkixParam.isRevocationEnabled()) {
            // Examine OCSP security property
            ocspEnabled = AccessController.doPrivileged(
                new GetBooleanSecurityPropertyAction
                    (OCSPChecker.OCSP_ENABLE_PROP));
            onlyEECert = AccessController.doPrivileged(
                new GetBooleanSecurityPropertyAction
                    ("com.sun.security.onlyCheckRevocationOfEECert"));
        }
    }

    /**
     * Internal method to actually validate a constructed path.
     *
     * @return the valid policy tree
     */
    private PolicyNode doValidate(
            TrustAnchor anchor, CertPath cpOriginal,
            ArrayList<X509Certificate> certList, PKIXParameters pkixParam,
            PolicyNodeImpl rootNode) throws CertPathValidatorException
    {
        int certPathLen = certList.size();

        basicChecker = new BasicChecker(anchor, testDate, sigProvider, false);
        AlgorithmChecker algorithmChecker = new AlgorithmChecker(anchor);
        KeyChecker keyChecker = new KeyChecker(certPathLen,
            pkixParam.getTargetCertConstraints());
        ConstraintsChecker constraintsChecker =
            new ConstraintsChecker(certPathLen);

        PolicyChecker policyChecker =
            new PolicyChecker(pkixParam.getInitialPolicies(), certPathLen,
                              pkixParam.isExplicitPolicyRequired(),
                              pkixParam.isPolicyMappingInhibited(),
                              pkixParam.isAnyPolicyInhibited(),
                              pkixParam.getPolicyQualifiersRejected(),
                              rootNode);
        UntrustedChecker untrustedChecker = new UntrustedChecker();

        ArrayList<PKIXCertPathChecker> certPathCheckers =
            new ArrayList<PKIXCertPathChecker>();
        // add standard checkers that we will be using
        certPathCheckers.add(untrustedChecker);
        certPathCheckers.add(algorithmChecker);
        certPathCheckers.add(keyChecker);
        certPathCheckers.add(constraintsChecker);
        certPathCheckers.add(policyChecker);
        certPathCheckers.add(basicChecker);

        // only add a revocationChecker if revocation is enabled
        if (pkixParam.isRevocationEnabled()) {

            // Use OCSP if it has been enabled
            if (ocspEnabled) {
                OCSPChecker ocspChecker =
                    new OCSPChecker(cpOriginal, pkixParam, onlyEECert);
                certPathCheckers.add(ocspChecker);
=======
        // create PKIXCertPathCheckers
        List<PKIXCertPathChecker> certPathCheckers = new ArrayList<>();
        // add standard checkers that we will be using
        certPathCheckers.add(new AlgorithmChecker(anchor));
        certPathCheckers.add(new KeyChecker(certPathLen,
                                            params.targetCertConstraints()));
        certPathCheckers.add(new ConstraintsChecker(certPathLen));
        PolicyNodeImpl rootNode =
            new PolicyNodeImpl(null, PolicyChecker.ANY_POLICY, null, false,
                               Collections.singleton(PolicyChecker.ANY_POLICY),
                               false);
        PolicyChecker pc = new PolicyChecker(params.initialPolicies(),
                                             certPathLen,
                                             params.explicitPolicyRequired(),
                                             params.policyMappingInhibited(),
                                             params.anyPolicyInhibited(),
                                             params.policyQualifiersRejected(),
                                             rootNode);
        certPathCheckers.add(pc);
        // default value for date is current time
        BasicChecker bc = new BasicChecker(anchor, params.date(),
                                           params.sigProvider(), false);
        certPathCheckers.add(bc);

        boolean revCheckerAdded = false;
        List<PKIXCertPathChecker> checkers = params.certPathCheckers();
        for (PKIXCertPathChecker checker : checkers) {
            if (checker instanceof PKIXRevocationChecker) {
                revCheckerAdded = true;
                // if it's our own, initialize it
                if (checker instanceof RevocationChecker)
                    ((RevocationChecker)checker).init(anchor, params);
>>>>>>> 14c58655
            }
        }
        // only add a RevocationChecker if revocation is enabled and
        // a PKIXRevocationChecker has not already been added
        if (params.revocationEnabled() && !revCheckerAdded) {
            certPathCheckers.add(new RevocationChecker(anchor, params));
        }
        // add user-specified checkers
        certPathCheckers.addAll(checkers);

        PKIXMasterCertPathValidator.validate(params.certPath(),
                                             params.certificates(),
                                             certPathCheckers);

        return new PKIXCertPathValidatorResult(anchor, pc.getPolicyTree(),
                                               bc.getPublicKey());
    }
}<|MERGE_RESOLUTION|>--- conflicted
+++ resolved
@@ -164,68 +164,10 @@
     {
         int certPathLen = params.certificates().size();
 
-<<<<<<< HEAD
-        if (pkixParam.isRevocationEnabled()) {
-            // Examine OCSP security property
-            ocspEnabled = AccessController.doPrivileged(
-                new GetBooleanSecurityPropertyAction
-                    (OCSPChecker.OCSP_ENABLE_PROP));
-            onlyEECert = AccessController.doPrivileged(
-                new GetBooleanSecurityPropertyAction
-                    ("com.sun.security.onlyCheckRevocationOfEECert"));
-        }
-    }
-
-    /**
-     * Internal method to actually validate a constructed path.
-     *
-     * @return the valid policy tree
-     */
-    private PolicyNode doValidate(
-            TrustAnchor anchor, CertPath cpOriginal,
-            ArrayList<X509Certificate> certList, PKIXParameters pkixParam,
-            PolicyNodeImpl rootNode) throws CertPathValidatorException
-    {
-        int certPathLen = certList.size();
-
-        basicChecker = new BasicChecker(anchor, testDate, sigProvider, false);
-        AlgorithmChecker algorithmChecker = new AlgorithmChecker(anchor);
-        KeyChecker keyChecker = new KeyChecker(certPathLen,
-            pkixParam.getTargetCertConstraints());
-        ConstraintsChecker constraintsChecker =
-            new ConstraintsChecker(certPathLen);
-
-        PolicyChecker policyChecker =
-            new PolicyChecker(pkixParam.getInitialPolicies(), certPathLen,
-                              pkixParam.isExplicitPolicyRequired(),
-                              pkixParam.isPolicyMappingInhibited(),
-                              pkixParam.isAnyPolicyInhibited(),
-                              pkixParam.getPolicyQualifiersRejected(),
-                              rootNode);
-        UntrustedChecker untrustedChecker = new UntrustedChecker();
-
-        ArrayList<PKIXCertPathChecker> certPathCheckers =
-            new ArrayList<PKIXCertPathChecker>();
-        // add standard checkers that we will be using
-        certPathCheckers.add(untrustedChecker);
-        certPathCheckers.add(algorithmChecker);
-        certPathCheckers.add(keyChecker);
-        certPathCheckers.add(constraintsChecker);
-        certPathCheckers.add(policyChecker);
-        certPathCheckers.add(basicChecker);
-
-        // only add a revocationChecker if revocation is enabled
-        if (pkixParam.isRevocationEnabled()) {
-
-            // Use OCSP if it has been enabled
-            if (ocspEnabled) {
-                OCSPChecker ocspChecker =
-                    new OCSPChecker(cpOriginal, pkixParam, onlyEECert);
-                certPathCheckers.add(ocspChecker);
-=======
         // create PKIXCertPathCheckers
         List<PKIXCertPathChecker> certPathCheckers = new ArrayList<>();
         // add standard checkers that we will be using
+        certPathCheckers.add(new UntrustedChecker());
         certPathCheckers.add(new AlgorithmChecker(anchor));
         certPathCheckers.add(new KeyChecker(certPathLen,
                                             params.targetCertConstraints()));
@@ -255,7 +197,6 @@
                 // if it's our own, initialize it
                 if (checker instanceof RevocationChecker)
                     ((RevocationChecker)checker).init(anchor, params);
->>>>>>> 14c58655
             }
         }
         // only add a RevocationChecker if revocation is enabled and
